// Copyright (c) 2014-2019, The Monero Project
//
// All rights reserved.
//
// Redistribution and use in source and binary forms, with or without modification, are
// permitted provided that the following conditions are met:
//
// 1. Redistributions of source code must retain the above copyright notice, this list of
//    conditions and the following disclaimer.
//
// 2. Redistributions in binary form must reproduce the above copyright notice, this list
//    of conditions and the following disclaimer in the documentation and/or other
//    materials provided with the distribution.
//
// 3. Neither the name of the copyright holder nor the names of its contributors may be
//    used to endorse or promote products derived from this software without specific
//    prior written permission.
//
// THIS SOFTWARE IS PROVIDED BY THE COPYRIGHT HOLDERS AND CONTRIBUTORS "AS IS" AND ANY
// EXPRESS OR IMPLIED WARRANTIES, INCLUDING, BUT NOT LIMITED TO, THE IMPLIED WARRANTIES OF
// MERCHANTABILITY AND FITNESS FOR A PARTICULAR PURPOSE ARE DISCLAIMED. IN NO EVENT SHALL
// THE COPYRIGHT HOLDER OR CONTRIBUTORS BE LIABLE FOR ANY DIRECT, INDIRECT, INCIDENTAL,
// SPECIAL, EXEMPLARY, OR CONSEQUENTIAL DAMAGES (INCLUDING, BUT NOT LIMITED TO,
// PROCUREMENT OF SUBSTITUTE GOODS OR SERVICES; LOSS OF USE, DATA, OR PROFITS; OR BUSINESS
// INTERRUPTION) HOWEVER CAUSED AND ON ANY THEORY OF LIABILITY, WHETHER IN CONTRACT,
// STRICT LIABILITY, OR TORT (INCLUDING NEGLIGENCE OR OTHERWISE) ARISING IN ANY WAY OUT OF
// THE USE OF THIS SOFTWARE, EVEN IF ADVISED OF THE POSSIBILITY OF SUCH DAMAGE.
//
// Parts of this file are originally copyright (c) 2012-2013 The Cryptonote developers

#pragma once
#include <array>
#include <atomic>
#include <boost/asio/io_service.hpp>
#include <boost/asio/ip/tcp.hpp>
#include <boost/thread.hpp>
#include <boost/optional/optional_fwd.hpp>
#include <boost/program_options/options_description.hpp>
#include <boost/program_options/variables_map.hpp>
#include <boost/uuid/uuid.hpp>
#include <functional>
#include <utility>
#include <vector>

#include "cryptonote_config.h"
#include "warnings.h"
#include "net/http_client.h"
#include "net/abstract_tcp_server2.h"
#include "net/levin_protocol_handler.h"
#include "net/levin_protocol_handler_async.h"
#include "p2p_protocol_defs.h"
#include "storages/levin_abstract_invoke2.h"
#include "net_peerlist.h"
#include "math_helper.h"
#include "net_node_common.h"
#include "net/enums.h"
#include "net/fwd.h"
#include "common/command_line.h"
#include "net/jsonrpc_structs.h"
#include "storages/http_abstract_invoke.h"
#include "cryptonote_core/stake_transaction_processor.h"

#include <map>
#include <set>
#include <unordered_map>
#include <unordered_set>
#include <iomanip>

PUSH_WARNINGS
DISABLE_VS_WARNINGS(4355)


namespace nodetool
{
<<<<<<< HEAD
  struct proxy
  {
    proxy()
      : max_connections(-1),
        address(),
        zone(epee::net_utils::zone::invalid)
    {}

    std::int64_t max_connections;
    boost::asio::ip::tcp::endpoint address;
    epee::net_utils::zone zone;
  };

  struct anonymous_inbound
  {
    anonymous_inbound()
      : max_connections(-1),
        local_ip(),
        local_port(),
        our_address(),
        default_remote()
    {}

    std::int64_t max_connections;
    std::string local_ip;
    std::string local_port;
    epee::net_utils::network_address our_address;
    epee::net_utils::network_address default_remote;
  };

  boost::optional<std::vector<proxy>> get_proxies(const boost::program_options::variables_map& vm);
  boost::optional<std::vector<anonymous_inbound>> get_anonymous_inbounds(const boost::program_options::variables_map& vm);

  //! \return True if `commnd` is filtered (ignored/dropped) for `address`
  bool is_filtered_command(epee::net_utils::network_address const& address, int command);

  // hides boost::future and chrono stuff from mondo template file
  boost::optional<boost::asio::ip::tcp::socket>
  socks_connect_internal(const std::atomic<bool>& stop_signal, boost::asio::io_service& service, const boost::asio::ip::tcp::endpoint& proxy, const epee::net_utils::network_address& remote);

=======
  using Uuid = boost::uuids::uuid;
  using Clock = std::chrono::steady_clock;
  using sn_id_t = std::string;
  using redirect_id_t = sn_id_t;

  struct local_sn_t
  {
    std::chrono::steady_clock::time_point sn_death; //death time of this struct
    std::string uri; //base URI (here it is URL without host and port) for forwarding requests to supernode
    std::string redirect_uri; //special uri for UDHT protocol redirection mechanism
    uint32_t redirect_timeout_ms;
    epee::net_utils::http::http_simple_client client;
  };

  struct redirect_record_t
  {
    typename std::map<sn_id_t, local_sn_t>::iterator it_local_sn;
    Clock::time_point record_death; //death time of this record
  };

  using redirect_records_t = std::vector<redirect_record_t>;
>>>>>>> dbd064c9

  template<class base_type>
  struct p2p_connection_context_t: base_type //t_payload_net_handler::connection_context //public net_utils::connection_context_base
  {
    p2p_connection_context_t(): peer_id(0), support_flags(0), m_in_timedsync(false) {}

    peerid_type peer_id;
    uint32_t support_flags;
    bool m_in_timedsync;
  };

  template<class t_payload_net_handler>
  class node_server: public epee::levin::levin_commands_handler<p2p_connection_context_t<typename t_payload_net_handler::connection_context> >,
                     public i_p2p_endpoint<typename t_payload_net_handler::connection_context>,
                     public epee::net_utils::i_connection_filter
  {
    struct by_conn_id{};
    struct by_peer_id{};
    struct by_addr{};

    typedef p2p_connection_context_t<typename t_payload_net_handler::connection_context> p2p_connection_context;

    typedef COMMAND_HANDSHAKE_T<typename t_payload_net_handler::payload_type> COMMAND_HANDSHAKE;
    typedef COMMAND_TIMED_SYNC_T<typename t_payload_net_handler::payload_type> COMMAND_TIMED_SYNC;

    typedef epee::net_utils::boosted_tcp_server<epee::levin::async_protocol_handler<p2p_connection_context>> net_server;

    struct network_zone;
    using connect_func = boost::optional<p2p_connection_context>(network_zone&, epee::net_utils::network_address const&, epee::net_utils::ssl_support_t);

    struct config_t
    {
      config_t()
        : m_net_config(),
          m_peer_id(crypto::rand<uint64_t>()),
          m_support_flags(0)
      {}

      network_config m_net_config;
      uint64_t m_peer_id;
      uint32_t m_support_flags;
    };
    typedef epee::misc_utils::struct_init<config_t> config;

    struct network_zone
    {
      network_zone()
        : m_connect(nullptr),
          m_net_server(epee::net_utils::e_connection_type_P2P),
          m_bind_ip(),
          m_port(),
          m_our_address(),
          m_peerlist(),
          m_config{},
          m_proxy_address(),
          m_current_number_of_out_peers(0),
          m_current_number_of_in_peers(0),
          m_can_pingback(false)
      {
        set_config_defaults();
      }

      network_zone(boost::asio::io_service& public_service)
        : m_connect(nullptr),
          m_net_server(public_service, epee::net_utils::e_connection_type_P2P),
          m_bind_ip(),
          m_port(),
          m_our_address(),
          m_peerlist(),
          m_config{},
          m_proxy_address(),
          m_current_number_of_out_peers(0),
          m_current_number_of_in_peers(0),
          m_can_pingback(false)
      {
        set_config_defaults();
      }

      connect_func* m_connect;
      net_server m_net_server;
      std::string m_bind_ip;
      std::string m_port;
      epee::net_utils::network_address m_our_address; // in anonymity networks
      peerlist_manager m_peerlist;
      config m_config;
      boost::asio::ip::tcp::endpoint m_proxy_address;
      std::atomic<unsigned int> m_current_number_of_out_peers;
      std::atomic<unsigned int> m_current_number_of_in_peers;
      bool m_can_pingback;

    private:
      void set_config_defaults() noexcept
      {
        // at this moment we have a hardcoded config
        m_config.m_net_config.handshake_interval = P2P_DEFAULT_HANDSHAKE_INTERVAL;
        m_config.m_net_config.packet_max_size = P2P_DEFAULT_PACKET_MAX_SIZE;
        m_config.m_net_config.config_id = 0;
        m_config.m_net_config.connection_timeout = P2P_DEFAULT_CONNECTION_TIMEOUT;
        m_config.m_net_config.ping_connection_timeout = P2P_DEFAULT_PING_CONNECTION_TIMEOUT;
        m_config.m_net_config.send_peerlist_sz = P2P_DEFAULT_PEERS_IN_HANDSHAKE;
        m_config.m_support_flags = 0; // only set in public zone
      }
    };

  public:
    typedef t_payload_net_handler payload_net_handler;

    node_server(t_payload_net_handler& payload_handler)
      : m_payload_handler(payload_handler),
        m_external_port(0),
        m_rpc_port(0),
        m_allow_local_ip(false),
        m_hide_my_port(false),
        m_no_igd(false),
        m_offline(false),
        m_save_graph(false),
        is_closing(false),
        m_network_id()
    {}
    virtual ~node_server();

    static void init_options(boost::program_options::options_description& desc);

    bool run();
    network_zone& add_zone(epee::net_utils::zone zone);
    bool init(const boost::program_options::variables_map& vm);
    bool deinit();
    bool send_stop_signal();
    uint32_t get_this_peer_port(){return m_listening_port;}
    t_payload_net_handler& get_payload_object();

    // debug functions
    bool log_peerlist();
    bool log_connections();

    // These functions only return information for the "public" zone
    virtual uint64_t get_public_connections_count();
    size_t get_public_outgoing_connections_count();
    size_t get_public_white_peers_count();
    size_t get_public_gray_peers_count();
    void get_public_peerlist(std::vector<peerlist_entry>& gray, std::vector<peerlist_entry>& white);
    size_t get_zone_count() const { return m_network_zones.size(); }

    void change_max_out_public_peers(size_t count);
    void change_max_in_public_peers(size_t count);
    virtual bool block_host(const epee::net_utils::network_address &adress, time_t seconds = P2P_IP_BLOCKTIME);
    virtual bool unblock_host(const epee::net_utils::network_address &address);
    virtual std::map<std::string, time_t> get_blocked_hosts() { CRITICAL_REGION_LOCAL(m_blocked_hosts_lock); return m_blocked_hosts; }

    // Graft/RTA methods to be called from RPC handlers


    void do_send_rta_message(const cryptonote::COMMAND_RPC_BROADCAST::request &req);

    std::vector<cryptonote::route_data> get_tunnels() const;
    void do_broadcast(const cryptonote::COMMAND_RPC_BROADCAST::request &req, uint64_t hop = 0);

    virtual void add_used_stripe_peer(const typename t_payload_net_handler::connection_context &context);
    virtual void remove_used_stripe_peer(const typename t_payload_net_handler::connection_context &context);
    virtual void clear_used_stripe_peers();

  private:

    const std::vector<std::string> m_seed_nodes_list =
    {
    };

    bool islimitup=false;
    bool islimitdown=false;

    typedef COMMAND_REQUEST_STAT_INFO_T<typename t_payload_net_handler::stat_info> COMMAND_REQUEST_STAT_INFO;

    CHAIN_LEVIN_INVOKE_MAP2(p2p_connection_context); //move levin_commands_handler interface invoke(...) callbacks into invoke map
    CHAIN_LEVIN_NOTIFY_MAP2(p2p_connection_context); //move levin_commands_handler interface notify(...) callbacks into nothing

    BEGIN_INVOKE_MAP2(node_server)
<<<<<<< HEAD
     if (is_filtered_command(context.m_remote_address, command))
        return LEVIN_ERROR_CONNECTION_HANDLER_NOT_DEFINED;
      
      HANDLE_NOTIFY_T2(COMMAND_SUPERNODE_ANNOUNCE, &node_server::handle_supernode_announce)
      HANDLE_NOTIFY_T2(COMMAND_BROADCAST, &node_server::handle_broadcast)
      HANDLE_NOTIFY_T2(COMMAND_MULTICAST, &node_server::handle_multicast)
      HANDLE_NOTIFY_T2(COMMAND_UNICAST, &node_server::handle_unicast)
      
=======
      HANDLE_NOTIFY_T2(COMMAND_BROADCAST, &node_server::handle_broadcast)
>>>>>>> dbd064c9
      HANDLE_INVOKE_T2(COMMAND_HANDSHAKE, &node_server::handle_handshake)
      HANDLE_INVOKE_T2(COMMAND_TIMED_SYNC, &node_server::handle_timed_sync)
      HANDLE_INVOKE_T2(COMMAND_PING, &node_server::handle_ping)
#ifdef ALLOW_DEBUG_COMMANDS
      HANDLE_INVOKE_T2(COMMAND_REQUEST_STAT_INFO, &node_server::handle_get_stat_info)
      HANDLE_INVOKE_T2(COMMAND_REQUEST_NETWORK_STATE, &node_server::handle_get_network_state)
      HANDLE_INVOKE_T2(COMMAND_REQUEST_PEER_ID, &node_server::handle_get_peer_id)
#endif
      HANDLE_INVOKE_T2(COMMAND_REQUEST_SUPPORT_FLAGS, &node_server::handle_get_support_flags)
      CHAIN_INVOKE_MAP_TO_OBJ_FORCE_CONTEXT(m_payload_handler, typename t_payload_net_handler::connection_context&)
    END_INVOKE_MAP2()

    enum PeerType { anchor = 0, white, gray };

    //----------------- helper functions ------------------------------------------------

    // sometimes supernode gets very busy so it doesn't respond within 1 second, increasing timeout to 3s
    static constexpr size_t SUPERNODE_HTTP_TIMEOUT_MILLIS = 3 * 1000;
    template<class request_struct>
    int post_request_to_supernode(local_sn_t &local_sn, const std::string &method, const typename request_struct::request &body,
                                  const std::string &endpoint = std::string())
    {
        boost::value_initialized<epee::json_rpc::request<typename request_struct::request> > init_req;
        epee::json_rpc::request<typename request_struct::request>& req = static_cast<epee::json_rpc::request<typename request_struct::request> &>(init_req);
        req.jsonrpc = "2.0";
        req.id = 0;
        req.method = method;
        req.params = body;

        std::string uri = "/" + method;
        if (!endpoint.empty())
        {
            uri = endpoint;
        }
        typename request_struct::response resp = AUTO_VAL_INIT(resp);
        bool r = epee::net_utils::invoke_http_json(local_sn.uri + uri,
                                                   req, resp, local_sn.client,
                                                   std::chrono::milliseconds(size_t(SUPERNODE_HTTP_TIMEOUT_MILLIS)), "POST");
        if (!r || resp.status == 0)
        {
            return 0;
        }
        return 1;
    }

    template<typename request_struct>
    int post_request_to_supernodes(const std::string &method, const typename request_struct::request &body,
                                   const std::string &endpoint = std::string())
    {
      boost::lock_guard<boost::recursive_mutex> guard(m_supernodes_lock);
      int ret = 0;
      for(auto& sn : m_local_sns)
        ret += post_request_to_supernode<request_struct>(sn.second, method, body, endpoint);
      return ret;
    }

    template<typename request_struct>
    int post_request_to_supernode_receivers(const std::string &method, const typename request_struct::request &body,
                                   const std::string &endpoint = std::string())
    {
      boost::lock_guard<boost::recursive_mutex> guard(m_supernodes_lock);
      int ret = 0;
      if(body.receiver_addresses.empty())
      {
        for(auto& sn : m_local_sns)
          ret += post_request_to_supernode<request_struct>(sn.second, method, body, endpoint);
      }
      else
      {
        for(auto& id : body.receiver_addresses)
        {
          auto it = m_local_sns.find(id);
          if(it == m_local_sns.end()) continue;
          ret += post_request_to_supernode<request_struct>(it->second, method, body, endpoint);
        }
      }
      return ret;
    }

    void remove_old_request_cache();

    //----------------- commands handlers ----------------------------------------------
    int handle_broadcast(int command, typename COMMAND_BROADCAST::request &arg, p2p_connection_context &context);
    int handle_handshake(int command, typename COMMAND_HANDSHAKE::request& arg, typename COMMAND_HANDSHAKE::response& rsp, p2p_connection_context& context);
    int handle_timed_sync(int command, typename COMMAND_TIMED_SYNC::request& arg, typename COMMAND_TIMED_SYNC::response& rsp, p2p_connection_context& context);
    int handle_ping(int command, COMMAND_PING::request& arg, COMMAND_PING::response& rsp, p2p_connection_context& context);
#ifdef ALLOW_DEBUG_COMMANDS
    int handle_get_stat_info(int command, typename COMMAND_REQUEST_STAT_INFO::request& arg, typename COMMAND_REQUEST_STAT_INFO::response& rsp, p2p_connection_context& context);
    int handle_get_network_state(int command, COMMAND_REQUEST_NETWORK_STATE::request& arg, COMMAND_REQUEST_NETWORK_STATE::response& rsp, p2p_connection_context& context);
    int handle_get_peer_id(int command, COMMAND_REQUEST_PEER_ID::request& arg, COMMAND_REQUEST_PEER_ID::response& rsp, p2p_connection_context& context);
#endif
    int handle_get_support_flags(int command, COMMAND_REQUEST_SUPPORT_FLAGS::request& arg, COMMAND_REQUEST_SUPPORT_FLAGS::response& rsp, p2p_connection_context& context);
    bool init_config();
    bool make_default_peer_id();
    bool make_default_config();
    bool store_config();
    bool check_trust(const proof_of_trust& tr, epee::net_utils::zone zone_type);

    //----------------- levin_commands_handler -------------------------------------------------------------
    virtual void on_connection_new(p2p_connection_context& context);
    virtual void on_connection_close(p2p_connection_context& context);
    virtual void callback(p2p_connection_context& context);
    //----------------- i_p2p_endpoint -------------------------------------------------------------
    virtual bool relay_notify_to_list(int command, const epee::span<const uint8_t> data_buff, std::vector<std::pair<epee::net_utils::zone, boost::uuids::uuid>> connections);
    virtual bool invoke_command_to_peer(int command, const epee::span<const uint8_t> req_buff, std::string& resp_buff, const epee::net_utils::connection_context_base& context);
    virtual bool invoke_notify_to_peer(int command, const epee::span<const uint8_t> req_buff, const epee::net_utils::connection_context_base& context);
    virtual bool drop_connection(const epee::net_utils::connection_context_base& context);
    virtual void request_callback(const epee::net_utils::connection_context_base& context);
    virtual void for_each_connection(std::function<bool(typename t_payload_net_handler::connection_context&, peerid_type, uint32_t)> f);
    virtual bool for_connection(const boost::uuids::uuid&, std::function<bool(typename t_payload_net_handler::connection_context&, peerid_type, uint32_t)> f);
    virtual bool add_host_fail(const epee::net_utils::network_address &address);
    
    // TODO: Consider to move all Graft/Supernode stuff to the cryptonote_protocol_handler? 
    // added, non virtual
    /*!
     * \brief relay_notify    - send command to remote connection
     * \param command         - command
     * \param data_buff       - data buffer to send
     * \param connection_id   - connection id
     * \return                - true on success
     */
    bool relay_notify(int command, const std::string& data_buff, const std::pair<epee::net_utils::zone, boost::uuids::uuid>& connection_id);
    //----------------- i_connection_filter  --------------------------------------------------------
    virtual bool is_remote_host_allowed(const epee::net_utils::network_address &address);
    //-----------------------------------------------------------------------------------------------
    bool parse_peer_from_string(epee::net_utils::network_address& pe, const std::string& node_addr, uint16_t default_port = 0);
    bool handle_command_line(
        const boost::program_options::variables_map& vm
      );
    bool idle_worker();
    bool handle_remote_peerlist(const std::vector<peerlist_entry>& peerlist, time_t local_time, const epee::net_utils::connection_context_base& context);
    bool get_local_node_data(basic_node_data& node_data, const network_zone& zone);
    //bool get_local_handshake_data(handshake_data& hshd);

    bool merge_peerlist_with_local(const std::vector<peerlist_entry>& bs);
    bool fix_time_delta(std::vector<peerlist_entry>& local_peerlist, time_t local_time, int64_t& delta);

    bool connections_maker();
    bool peer_sync_idle_maker();
    bool do_handshake_with_peer(peerid_type& pi, p2p_connection_context& context, bool just_take_peerlist = false);
    bool do_peer_timed_sync(const epee::net_utils::connection_context_base& context, peerid_type peer_id);

    bool make_new_connection_from_anchor_peerlist(const std::vector<anchor_peerlist_entry>& anchor_peerlist);
    bool make_new_connection_from_peerlist(network_zone& zone, bool use_white_list);
    bool try_to_connect_and_handshake_with_new_peer(const epee::net_utils::network_address& na, bool just_take_peerlist = false, uint64_t last_seen_stamp = 0, PeerType peer_type = white, uint64_t first_seen_stamp = 0);
    size_t get_random_index_with_fixed_probability(size_t max_index);
    bool is_peer_used(const peerlist_entry& peer);
    bool is_peer_used(const anchor_peerlist_entry& peer);
    bool is_addr_connected(const epee::net_utils::network_address& peer);
    void add_upnp_port_mapping(uint32_t port);
    void delete_upnp_port_mapping(uint32_t port);
    template<class t_callback>
    bool try_ping(basic_node_data& node_data, p2p_connection_context& context, const t_callback &cb);
    bool try_get_support_flags(const p2p_connection_context& context, std::function<void(p2p_connection_context&, const uint32_t&)> f);
    bool make_expected_connections_count(network_zone& zone, PeerType peer_type, size_t expected_connections);
    void cache_connect_fail_info(const epee::net_utils::network_address& addr);
    bool is_addr_recently_failed(const epee::net_utils::network_address& addr);
    bool is_priority_node(const epee::net_utils::network_address& na);
    std::set<std::string> get_seed_nodes(cryptonote::network_type nettype) const;
    bool connect_to_seed();
    bool find_connection_id_by_peer(const peerlist_entry &pe, std::pair<epee::net_utils::zone, boost::uuids::uuid> &conn_id);
    template <class Container>
    bool connect_to_peerlist(const Container& peers);

    template <class Container>
    bool parse_peers_and_add_to_container(const boost::program_options::variables_map& vm, const command_line::arg_descriptor<std::vector<std::string> > & arg, Container& container);

    bool set_max_out_peers(network_zone& zone, int64_t max);
    bool set_max_in_peers(network_zone& zone, int64_t max);
    bool set_tos_flag(const boost::program_options::variables_map& vm, int limit);

    bool set_rate_up_limit(const boost::program_options::variables_map& vm, int64_t limit);
    bool set_rate_down_limit(const boost::program_options::variables_map& vm, int64_t limit);
    bool set_rate_limit(const boost::program_options::variables_map& vm, int64_t limit);

    bool has_too_many_connections(const epee::net_utils::network_address &address);
    uint64_t get_connections_count();
    size_t get_incoming_connections_count();
    size_t get_incoming_connections_count(network_zone&);
    size_t get_outgoing_connections_count();
    size_t get_outgoing_connections_count(network_zone&);

    bool check_connection_and_handshake_with_peer(const epee::net_utils::network_address& na, uint64_t last_seen_stamp);
    bool gray_peerlist_housekeeping();
    bool check_incoming_connections();

    void kill() { ///< will be called e.g. from deinit()
      _info("Killing the net_node");
      is_closing = true;
      if(mPeersLoggerThread != nullptr)
        mPeersLoggerThread->join(); // make sure the thread finishes
      _info("Joined extra background net_node threads");
    }


    //debug functions
    std::string print_connections_container();


  public:

    void set_save_graph(bool save_graph)
    {
      m_save_graph = save_graph;
      epee::net_utils::connection_basic::set_save_graph(save_graph);
    }
    
    void set_rpc_port(uint16_t rpc_port)
    {
      m_rpc_port = rpc_port;
    }

    template<typename C>
    std::string join(const C& c, const std::string &joiner = " ") {
        std::ostringstream s;
        bool first = true;
        for (const auto& addr : c) {
            if (first) first = false;
            else s << joiner;
            s << addr;
        }
        return s.str();
    }

    bool notify_peer_list(int command, const std::string& buf, const std::vector<peerlist_entry>& peers_to_send, bool try_connect = false);

    void send_stakes_to_supernode();
    void send_blockchain_based_list_to_supernode(uint64_t last_received_block_height);

    uint64_t get_broadcast_bytes_in() const { return m_broadcast_bytes_in; }
    uint64_t get_broadcast_bytes_out() const { return m_broadcast_bytes_out; }

    //returns empty if sn is not found or dead
    sn_id_t check_supernode_id(const sn_id_t& local_sn)
    {
      if(local_sn.empty()) return local_sn;
      boost::lock_guard<boost::recursive_mutex> guard(m_supernodes_lock);
      auto it = m_local_sns.find(local_sn);
      if(it == m_local_sns.end()) return sn_id_t();
      local_sn_t& l_sn = it->second;
      if(l_sn.sn_death < Clock::now())
      {
        //erase all l_sn references from m_redirect_supernode_ids
        for(auto rit = m_redirect_supernode_ids.begin(), erit = m_redirect_supernode_ids.end(); rit != erit;)
        {
          redirect_records_t& recs = rit->second;
          assert(!recs.empty());
          recs.erase(std::remove_if(recs.begin(), recs.end(), [it](redirect_record_t& v)->bool{ return v.it_local_sn == it; } ), recs.end());
          if(recs.empty())
          {
            rit = m_redirect_supernode_ids.erase(rit);
          }
          else ++rit;
        }
        //erase l_sn
        m_local_sns.erase(it);
        return sn_id_t();
      }
      return local_sn;
    }

    void register_supernode(const cryptonote::COMMAND_RPC_REGISTER_SUPERNODE::request& req)
    {
      if(req.supernode_id.empty()) return;

      boost::lock_guard<boost::recursive_mutex> guard(m_supernodes_lock);

      local_sn_t& sn = m_local_sns[req.supernode_id];
      sn.redirect_uri = req.redirect_uri;
      sn.redirect_timeout_ms = req.redirect_timeout_ms;
      sn.sn_death = get_death_time(req.supernode_id);

      {//set sn.client & sn.uri
        epee::net_utils::http::url_content parsed{};
        bool ret = epee::net_utils::parse_url(req.supernode_url, parsed);
        sn.uri = std::move(parsed.uri);
        if (sn.client.is_connected()) sn.client.disconnect();
        sn.client.set_server(parsed.host, std::to_string(parsed.port), {});
      }
    }

    void redirect_id_add(const std::string& id, const std::string& my_id)
    {
        boost::lock_guard<boost::recursive_mutex> guard(m_supernodes_lock);
        auto it = m_local_sns.find(my_id);
        if(it == m_local_sns.end()) return;
        auto death_time = get_death_time(my_id);
        redirect_records_t& recs = m_redirect_supernode_ids[id];
        auto it2 = std::find_if(recs.begin(), recs.end(), [it](const redirect_record_t& r)->bool { return r.it_local_sn == it; });
        if(it2 == recs.end())
        {
          recs.emplace_back(redirect_record_t{it, death_time});
        }
        else
        {
          assert( it2->it_local_sn == it );
          it2->record_death = death_time;
        }
    }

    Clock::time_point get_death_time(const sn_id_t& local_sn)
    {
      boost::lock_guard<boost::recursive_mutex> guard(m_supernodes_lock);
      auto it = m_local_sns.find(local_sn);
      assert(it != m_local_sns.end());
      return Clock::now() + std::chrono::milliseconds(it->second.redirect_timeout_ms);
    }

  private:
    void handle_stakes_update(uint64_t block_number, const cryptonote::StakeTransactionProcessor::supernode_stake_array& stakes);
    void handle_blockchain_based_list_update(uint64_t block_number, const cryptonote::StakeTransactionProcessor::supernode_tier_array& tiers);



  private:
    std::multimap<int, std::string> m_supernode_requests_timestamps;
    std::set<std::string> m_supernode_requests_cache;
    boost::recursive_mutex m_request_cache_lock;
    std::vector<epee::net_utils::network_address> m_custom_seed_nodes;

    std::map<sn_id_t, local_sn_t> m_local_sns;
    std::map<redirect_id_t, redirect_records_t> m_redirect_supernode_ids; //recipients ids to redirect to the supernode
    boost::recursive_mutex m_supernodes_lock;

    std::string m_config_folder;

    bool m_have_address;
    bool m_first_connection_maker_call;
    uint32_t m_listening_port;
    uint32_t m_external_port;
    uint16_t m_rpc_port;
    bool m_allow_local_ip;
    bool m_hide_my_port;
    bool m_no_igd;
    bool m_offline;
    std::atomic<bool> m_save_graph;
    std::atomic<bool> is_closing;
    std::unique_ptr<boost::thread> mPeersLoggerThread;
    //critical_section m_connections_lock;
    //connections_indexed_container m_connections;

    t_payload_net_handler& m_payload_handler;
    peerlist_storage m_peerlist_storage;

    epee::math_helper::once_a_time_seconds<P2P_DEFAULT_HANDSHAKE_INTERVAL> m_peer_handshake_idle_maker_interval;
    epee::math_helper::once_a_time_seconds<1> m_connections_maker_interval;
    epee::math_helper::once_a_time_seconds<60*30, false> m_peerlist_store_interval;
    epee::math_helper::once_a_time_seconds<60> m_gray_peerlist_housekeeping_interval;
    epee::math_helper::once_a_time_seconds<3600, false> m_incoming_connections_interval;

#ifdef ALLOW_DEBUG_COMMANDS
    uint64_t m_last_stat_request_time;
#endif
    std::list<epee::net_utils::network_address>   m_priority_peers;
    std::vector<epee::net_utils::network_address> m_exclusive_peers;
    std::vector<epee::net_utils::network_address> m_seed_nodes;
    bool m_fallback_seed_nodes_added;
    std::vector<nodetool::peerlist_entry> m_command_line_peers;
    uint64_t m_peer_livetime;
    //keep connections to initiate some interactions


    static boost::optional<p2p_connection_context> public_connect(network_zone&, epee::net_utils::network_address const&, epee::net_utils::ssl_support_t);
    static boost::optional<p2p_connection_context> socks_connect(network_zone&, epee::net_utils::network_address const&, epee::net_utils::ssl_support_t);


    /* A `std::map` provides constant iterators and key/value pointers even with
    inserts/erases to _other_ elements. This makes the configuration step easier
    since references can safely be stored on the stack. Do not insert/erase
    after configuration and before destruction, lock safety would need to be
    added. `std::map::operator[]` WILL insert! */
    std::map<epee::net_utils::zone, network_zone> m_network_zones;

    std::map<epee::net_utils::network_address, time_t> m_conn_fails_cache;
    epee::critical_section m_conn_fails_cache_lock;

    epee::critical_section m_blocked_hosts_lock;
    std::map<std::string, time_t> m_blocked_hosts;

    epee::critical_section m_host_fails_score_lock;
    std::map<std::string, uint64_t> m_host_fails_score;

    boost::mutex m_used_stripe_peers_mutex;
    std::array<std::list<epee::net_utils::network_address>, 1 << CRYPTONOTE_PRUNING_LOG_STRIPES> m_used_stripe_peers;

    boost::uuids::uuid m_network_id;
    cryptonote::network_type m_nettype;
    // traffic counters
    std::atomic<uint64_t> m_broadcast_bytes_in {0};
    std::atomic<uint64_t> m_broadcast_bytes_out {0};
<<<<<<< HEAD
    std::atomic<uint64_t> m_multicast_bytes_in {0};
    std::atomic<uint64_t> m_multicast_bytes_out {0};
    
    epee::net_utils::ssl_support_t m_ssl_support;
=======
>>>>>>> dbd064c9
  };


    const int64_t default_limit_up = P2P_DEFAULT_LIMIT_RATE_UP;      // kB/s
    const int64_t default_limit_down = P2P_DEFAULT_LIMIT_RATE_DOWN;  // kB/s
    extern const command_line::arg_descriptor<std::string> arg_p2p_bind_ip;
    extern const command_line::arg_descriptor<std::string, false, true, 2> arg_p2p_bind_port;
    extern const command_line::arg_descriptor<uint32_t>    arg_p2p_external_port;
    extern const command_line::arg_descriptor<bool>        arg_p2p_allow_local_ip;
    extern const command_line::arg_descriptor<std::vector<std::string> > arg_p2p_add_peer;
    extern const command_line::arg_descriptor<std::vector<std::string> > arg_p2p_add_priority_node;
    extern const command_line::arg_descriptor<std::vector<std::string> > arg_p2p_add_exclusive_node;
    extern const command_line::arg_descriptor<std::vector<std::string> > arg_p2p_seed_node;
    extern const command_line::arg_descriptor<std::vector<std::string> > arg_proxy;
    extern const command_line::arg_descriptor<std::vector<std::string> > arg_anonymous_inbound;
    extern const command_line::arg_descriptor<bool> arg_p2p_hide_my_port;
    extern const command_line::arg_descriptor<bool> arg_no_sync;

    extern const command_line::arg_descriptor<bool>        arg_no_igd;
    extern const command_line::arg_descriptor<bool>        arg_offline;
    extern const command_line::arg_descriptor<int64_t>     arg_out_peers;
    extern const command_line::arg_descriptor<int64_t>     arg_in_peers;
    extern const command_line::arg_descriptor<int> arg_tos_flag;

    extern const command_line::arg_descriptor<int64_t> arg_limit_rate_up;
    extern const command_line::arg_descriptor<int64_t> arg_limit_rate_down;
    extern const command_line::arg_descriptor<int64_t> arg_limit_rate;
    extern const command_line::arg_descriptor<boost::uuids::uuid> arg_p2p_net_id;
    extern const command_line::arg_descriptor<bool> arg_save_graph;
}

POP_WARNINGS
<|MERGE_RESOLUTION|>--- conflicted
+++ resolved
@@ -72,7 +72,6 @@
 
 namespace nodetool
 {
-<<<<<<< HEAD
   struct proxy
   {
     proxy()
@@ -113,8 +112,6 @@
   boost::optional<boost::asio::ip::tcp::socket>
   socks_connect_internal(const std::atomic<bool>& stop_signal, boost::asio::io_service& service, const boost::asio::ip::tcp::endpoint& proxy, const epee::net_utils::network_address& remote);
 
-=======
-  using Uuid = boost::uuids::uuid;
   using Clock = std::chrono::steady_clock;
   using sn_id_t = std::string;
   using redirect_id_t = sn_id_t;
@@ -131,11 +128,10 @@
   struct redirect_record_t
   {
     typename std::map<sn_id_t, local_sn_t>::iterator it_local_sn;
-    Clock::time_point record_death; //death time of this record
+    std::chrono::steady_clock::time_point record_death; //death time of this record
   };
 
   using redirect_records_t = std::vector<redirect_record_t>;
->>>>>>> dbd064c9
 
   template<class base_type>
   struct p2p_connection_context_t: base_type //t_payload_net_handler::connection_context //public net_utils::connection_context_base
@@ -312,18 +308,11 @@
     CHAIN_LEVIN_NOTIFY_MAP2(p2p_connection_context); //move levin_commands_handler interface notify(...) callbacks into nothing
 
     BEGIN_INVOKE_MAP2(node_server)
-<<<<<<< HEAD
+
      if (is_filtered_command(context.m_remote_address, command))
         return LEVIN_ERROR_CONNECTION_HANDLER_NOT_DEFINED;
       
-      HANDLE_NOTIFY_T2(COMMAND_SUPERNODE_ANNOUNCE, &node_server::handle_supernode_announce)
       HANDLE_NOTIFY_T2(COMMAND_BROADCAST, &node_server::handle_broadcast)
-      HANDLE_NOTIFY_T2(COMMAND_MULTICAST, &node_server::handle_multicast)
-      HANDLE_NOTIFY_T2(COMMAND_UNICAST, &node_server::handle_unicast)
-      
-=======
-      HANDLE_NOTIFY_T2(COMMAND_BROADCAST, &node_server::handle_broadcast)
->>>>>>> dbd064c9
       HANDLE_INVOKE_T2(COMMAND_HANDSHAKE, &node_server::handle_handshake)
       HANDLE_INVOKE_T2(COMMAND_TIMED_SYNC, &node_server::handle_timed_sync)
       HANDLE_INVOKE_T2(COMMAND_PING, &node_server::handle_ping)
@@ -714,13 +703,7 @@
     // traffic counters
     std::atomic<uint64_t> m_broadcast_bytes_in {0};
     std::atomic<uint64_t> m_broadcast_bytes_out {0};
-<<<<<<< HEAD
-    std::atomic<uint64_t> m_multicast_bytes_in {0};
-    std::atomic<uint64_t> m_multicast_bytes_out {0};
-    
     epee::net_utils::ssl_support_t m_ssl_support;
-=======
->>>>>>> dbd064c9
   };
 
 
