--- conflicted
+++ resolved
@@ -1,21 +1,21 @@
 // Copyright (c) 2014-2018, The Monero Project
-// 
+//
 // All rights reserved.
-// 
+//
 // Redistribution and use in source and binary forms, with or without modification, are
 // permitted provided that the following conditions are met:
-// 
+//
 // 1. Redistributions of source code must retain the above copyright notice, this list of
 //    conditions and the following disclaimer.
-// 
+//
 // 2. Redistributions in binary form must reproduce the above copyright notice, this list
 //    of conditions and the following disclaimer in the documentation and/or other
 //    materials provided with the distribution.
-// 
+//
 // 3. Neither the name of the copyright holder nor the names of its contributors may be
 //    used to endorse or promote products derived from this software without specific
 //    prior written permission.
-// 
+//
 // THIS SOFTWARE IS PROVIDED BY THE COPYRIGHT HOLDERS AND CONTRIBUTORS "AS IS" AND ANY
 // EXPRESS OR IMPLIED WARRANTIES, INCLUDING, BUT NOT LIMITED TO, THE IMPLIED WARRANTIES OF
 // MERCHANTABILITY AND FITNESS FOR A PARTICULAR PURPOSE ARE DISCLAIMED. IN NO EVENT SHALL
@@ -25,7 +25,7 @@
 // INTERRUPTION) HOWEVER CAUSED AND ON ANY THEORY OF LIABILITY, WHETHER IN CONTRACT,
 // STRICT LIABILITY, OR TORT (INCLUDING NEGLIGENCE OR OTHERWISE) ARISING IN ANY WAY OUT OF
 // THE USE OF THIS SOFTWARE, EVEN IF ADVISED OF THE POSSIBILITY OF SUCH DAMAGE.
-// 
+//
 // Parts of this file are originally copyright (c) 2012-2013 The Cryptonote developers
 
 #include "gtest/gtest.h"
@@ -58,85 +58,67 @@
   TEST_F(fee, 10xmr)
   {
     // CRYPTONOTE_BLOCK_GRANTED_FULL_REWARD_ZONE_V2 and lower are clamped
-<<<<<<< HEAD
-    ASSERT_EQ(Blockchain::get_dynamic_per_kb_fee(10000000000000, CRYPTONOTE_BLOCK_GRANTED_FULL_REWARD_ZONE_V2, 3),       clamp_fee(200000000));
-    ASSERT_EQ(Blockchain::get_dynamic_per_kb_fee(10000000000000, CRYPTONOTE_BLOCK_GRANTED_FULL_REWARD_ZONE_V2 / 2, 3),   clamp_fee(200000000));
-    ASSERT_EQ(Blockchain::get_dynamic_per_kb_fee(10000000000000, CRYPTONOTE_BLOCK_GRANTED_FULL_REWARD_ZONE_V2 / 100, 3), clamp_fee(200000000));
-    ASSERT_EQ(Blockchain::get_dynamic_per_kb_fee(10000000000000, 1, 3), 200000000);
+    ASSERT_EQ(Blockchain::get_dynamic_base_fee(10000000000000, CRYPTONOTE_BLOCK_GRANTED_FULL_REWARD_ZONE_V2, 3),       clamp_fee(200000000));
+    ASSERT_EQ(Blockchain::get_dynamic_base_fee(10000000000000, CRYPTONOTE_BLOCK_GRANTED_FULL_REWARD_ZONE_V2 / 2, 3),   clamp_fee(200000000));
+    ASSERT_EQ(Blockchain::get_dynamic_base_fee(10000000000000, CRYPTONOTE_BLOCK_GRANTED_FULL_REWARD_ZONE_V2 / 100, 3), clamp_fee(200000000));
+    ASSERT_EQ(Blockchain::get_dynamic_base_fee(10000000000000, 1, 3), 200000000);
 
     // higher is inverse proportional
-    ASSERT_EQ(Blockchain::get_dynamic_per_kb_fee(10000000000000, CRYPTONOTE_BLOCK_GRANTED_FULL_REWARD_ZONE_V2 * 2, 3),        clamp_fee(200000000 / 2));
-    ASSERT_EQ(Blockchain::get_dynamic_per_kb_fee(10000000000000, CRYPTONOTE_BLOCK_GRANTED_FULL_REWARD_ZONE_V2 * 10, 3),       clamp_fee(200000000 / 10));
-    ASSERT_EQ(Blockchain::get_dynamic_per_kb_fee(10000000000000, CRYPTONOTE_BLOCK_GRANTED_FULL_REWARD_ZONE_V2 * 1000, 3),     clamp_fee(200000000 / 1000));
-    ASSERT_EQ(Blockchain::get_dynamic_per_kb_fee(10000000000000, CRYPTONOTE_BLOCK_GRANTED_FULL_REWARD_ZONE_V2 * 20000ull, 3), clamp_fee(200000000 / 20000));
-=======
-    ASSERT_EQ(Blockchain::get_dynamic_base_fee(10000000000000, CRYPTONOTE_BLOCK_GRANTED_FULL_REWARD_ZONE_V2, 3), clamp_fee(2000000000));
-    ASSERT_EQ(Blockchain::get_dynamic_base_fee(10000000000000, CRYPTONOTE_BLOCK_GRANTED_FULL_REWARD_ZONE_V2 / 2, 3), clamp_fee(2000000000));
-    ASSERT_EQ(Blockchain::get_dynamic_base_fee(10000000000000, CRYPTONOTE_BLOCK_GRANTED_FULL_REWARD_ZONE_V2 / 100, 3), clamp_fee(2000000000));
-    ASSERT_EQ(Blockchain::get_dynamic_base_fee(10000000000000, 1, 3), 2000000000);
-
-    // higher is inverse proportional
-    ASSERT_EQ(Blockchain::get_dynamic_base_fee(10000000000000, CRYPTONOTE_BLOCK_GRANTED_FULL_REWARD_ZONE_V2 * 2, 3), clamp_fee(2000000000 / 2));
-    ASSERT_EQ(Blockchain::get_dynamic_base_fee(10000000000000, CRYPTONOTE_BLOCK_GRANTED_FULL_REWARD_ZONE_V2 * 10, 3), clamp_fee(2000000000 / 10));
-    ASSERT_EQ(Blockchain::get_dynamic_base_fee(10000000000000, CRYPTONOTE_BLOCK_GRANTED_FULL_REWARD_ZONE_V2 * 1000, 3), clamp_fee(2000000000 / 1000));
-    ASSERT_EQ(Blockchain::get_dynamic_base_fee(10000000000000, CRYPTONOTE_BLOCK_GRANTED_FULL_REWARD_ZONE_V2 * 20000ull, 3), clamp_fee(2000000000 / 20000));
->>>>>>> 29073f65
+    ASSERT_EQ(Blockchain::get_dynamic_base_fee(10000000000000, CRYPTONOTE_BLOCK_GRANTED_FULL_REWARD_ZONE_V2 * 2, 3),        clamp_fee(200000000 / 2));
+    ASSERT_EQ(Blockchain::get_dynamic_base_fee(10000000000000, CRYPTONOTE_BLOCK_GRANTED_FULL_REWARD_ZONE_V2 * 10, 3),       clamp_fee(200000000 / 10));
+    ASSERT_EQ(Blockchain::get_dynamic_base_fee(10000000000000, CRYPTONOTE_BLOCK_GRANTED_FULL_REWARD_ZONE_V2 * 1000, 3),     clamp_fee(200000000 / 1000));
+    ASSERT_EQ(Blockchain::get_dynamic_base_fee(10000000000000, CRYPTONOTE_BLOCK_GRANTED_FULL_REWARD_ZONE_V2 * 20000ull, 3), clamp_fee(200000000 / 20000));
   }
 
   TEST_F(fee, 1xmr)
   {
     // CRYPTONOTE_BLOCK_GRANTED_FULL_REWARD_ZONE_V2 and lower are clamped
-<<<<<<< HEAD
-    ASSERT_EQ(Blockchain::get_dynamic_per_kb_fee(1000000000000, CRYPTONOTE_BLOCK_GRANTED_FULL_REWARD_ZONE_V2, 3),     clamp_fee(20000000));
-    ASSERT_EQ(Blockchain::get_dynamic_per_kb_fee(1000000000000, CRYPTONOTE_BLOCK_GRANTED_FULL_REWARD_ZONE_V2 / 2, 3), clamp_fee(20000000));
-    ASSERT_EQ(Blockchain::get_dynamic_per_kb_fee(1000000000000, CRYPTONOTE_BLOCK_GRANTED_FULL_REWARD_ZONE_V2 / 100, 3), clamp_fee(20000000));
-    ASSERT_EQ(Blockchain::get_dynamic_per_kb_fee(1000000000000, 1, 3), 20000000);
+    ASSERT_EQ(Blockchain::get_dynamic_base_fee(1000000000000, CRYPTONOTE_BLOCK_GRANTED_FULL_REWARD_ZONE_V2, 3),     clamp_fee(20000000));
+    ASSERT_EQ(Blockchain::get_dynamic_base_fee(1000000000000, CRYPTONOTE_BLOCK_GRANTED_FULL_REWARD_ZONE_V2 / 2, 3), clamp_fee(20000000));
+    ASSERT_EQ(Blockchain::get_dynamic_base_fee(1000000000000, CRYPTONOTE_BLOCK_GRANTED_FULL_REWARD_ZONE_V2 / 100, 3), clamp_fee(20000000));
+    ASSERT_EQ(Blockchain::get_dynamic_base_fee(1000000000000, 1, 3), 20000000);
 
     // higher is inverse proportional
-    ASSERT_EQ(Blockchain::get_dynamic_per_kb_fee(1000000000000, CRYPTONOTE_BLOCK_GRANTED_FULL_REWARD_ZONE_V2 * 2, 3), clamp_fee(20000000 / 2));
-    ASSERT_EQ(Blockchain::get_dynamic_per_kb_fee(1000000000000, CRYPTONOTE_BLOCK_GRANTED_FULL_REWARD_ZONE_V2 * 10, 3), clamp_fee(20000000 / 10));
-    ASSERT_EQ(Blockchain::get_dynamic_per_kb_fee(1000000000000, CRYPTONOTE_BLOCK_GRANTED_FULL_REWARD_ZONE_V2 * 1000, 3), clamp_fee(20000000 / 1000));
-    ASSERT_EQ(Blockchain::get_dynamic_per_kb_fee(1000000000000, CRYPTONOTE_BLOCK_GRANTED_FULL_REWARD_ZONE_V2 * 20000ull, 3), clamp_fee(20000000 / 20000));
-=======
-    ASSERT_EQ(Blockchain::get_dynamic_base_fee(1000000000000, CRYPTONOTE_BLOCK_GRANTED_FULL_REWARD_ZONE_V2, 3), clamp_fee(200000000));
-    ASSERT_EQ(Blockchain::get_dynamic_base_fee(1000000000000, CRYPTONOTE_BLOCK_GRANTED_FULL_REWARD_ZONE_V2 / 2, 3), clamp_fee(200000000));
-    ASSERT_EQ(Blockchain::get_dynamic_base_fee(1000000000000, CRYPTONOTE_BLOCK_GRANTED_FULL_REWARD_ZONE_V2 / 100, 3), clamp_fee(200000000));
-    ASSERT_EQ(Blockchain::get_dynamic_base_fee(1000000000000, 1, 3), 200000000);
-
-    // higher is inverse proportional
-    ASSERT_EQ(Blockchain::get_dynamic_base_fee(1000000000000, CRYPTONOTE_BLOCK_GRANTED_FULL_REWARD_ZONE_V2 * 2, 3), clamp_fee(200000000 / 2));
-    ASSERT_EQ(Blockchain::get_dynamic_base_fee(1000000000000, CRYPTONOTE_BLOCK_GRANTED_FULL_REWARD_ZONE_V2 * 10, 3), clamp_fee(200000000 / 10));
-    ASSERT_EQ(Blockchain::get_dynamic_base_fee(1000000000000, CRYPTONOTE_BLOCK_GRANTED_FULL_REWARD_ZONE_V2 * 1000, 3), clamp_fee(200000000 / 1000));
-    ASSERT_EQ(Blockchain::get_dynamic_base_fee(1000000000000, CRYPTONOTE_BLOCK_GRANTED_FULL_REWARD_ZONE_V2 * 20000ull, 3), clamp_fee(200000000 / 20000));
->>>>>>> 29073f65
+    ASSERT_EQ(Blockchain::get_dynamic_base_fee(1000000000000, CRYPTONOTE_BLOCK_GRANTED_FULL_REWARD_ZONE_V2 * 2, 3), clamp_fee(20000000 / 2));
+    ASSERT_EQ(Blockchain::get_dynamic_base_fee(1000000000000, CRYPTONOTE_BLOCK_GRANTED_FULL_REWARD_ZONE_V2 * 10, 3), clamp_fee(20000000 / 10));
+    ASSERT_EQ(Blockchain::get_dynamic_base_fee(1000000000000, CRYPTONOTE_BLOCK_GRANTED_FULL_REWARD_ZONE_V2 * 1000, 3), clamp_fee(20000000 / 1000));
+    ASSERT_EQ(Blockchain::get_dynamic_base_fee(1000000000000, CRYPTONOTE_BLOCK_GRANTED_FULL_REWARD_ZONE_V2 * 20000ull, 3), clamp_fee(20000000 / 20000));
   }
 
   TEST_F(fee, dot3xmr)
   {
     // CRYPTONOTE_BLOCK_GRANTED_FULL_REWARD_ZONE_V2 and lower are clamped
-<<<<<<< HEAD
-    ASSERT_EQ(Blockchain::get_dynamic_per_kb_fee(300000000000, CRYPTONOTE_BLOCK_GRANTED_FULL_REWARD_ZONE_V2, 3), clamp_fee(6000000));
-    ASSERT_EQ(Blockchain::get_dynamic_per_kb_fee(300000000000, CRYPTONOTE_BLOCK_GRANTED_FULL_REWARD_ZONE_V2 / 2, 3), clamp_fee(6000000));
-    ASSERT_EQ(Blockchain::get_dynamic_per_kb_fee(300000000000, CRYPTONOTE_BLOCK_GRANTED_FULL_REWARD_ZONE_V2 / 100, 3), clamp_fee(6000000));
-    ASSERT_EQ(Blockchain::get_dynamic_per_kb_fee(300000000000, 1, 3), 6000000);
+    ASSERT_EQ(Blockchain::get_dynamic_base_fee(300000000000, CRYPTONOTE_BLOCK_GRANTED_FULL_REWARD_ZONE_V2, 3), clamp_fee(6000000));
+    ASSERT_EQ(Blockchain::get_dynamic_base_fee(300000000000, CRYPTONOTE_BLOCK_GRANTED_FULL_REWARD_ZONE_V2 / 2, 3), clamp_fee(6000000));
+    ASSERT_EQ(Blockchain::get_dynamic_base_fee(300000000000, CRYPTONOTE_BLOCK_GRANTED_FULL_REWARD_ZONE_V2 / 100, 3), clamp_fee(6000000));
+    ASSERT_EQ(Blockchain::get_dynamic_base_fee(300000000000, 1, 3), 6000000);
+
+//|||| merged common ancestors
+//    ASSERT_EQ(Blockchain::get_dynamic_per_kb_fee(300000000000, CRYPTONOTE_BLOCK_GRANTED_FULL_REWARD_ZONE_V2, 3), clamp_fee(60000000));
+//    ASSERT_EQ(Blockchain::get_dynamic_per_kb_fee(300000000000, CRYPTONOTE_BLOCK_GRANTED_FULL_REWARD_ZONE_V2 / 2, 3), clamp_fee(60000000));
+//    ASSERT_EQ(Blockchain::get_dynamic_per_kb_fee(300000000000, CRYPTONOTE_BLOCK_GRANTED_FULL_REWARD_ZONE_V2 / 100, 3), clamp_fee(60000000));
+//    ASSERT_EQ(Blockchain::get_dynamic_per_kb_fee(300000000000, 1, 3), 60000000);
+//====
+//    ASSERT_EQ(Blockchain::get_dynamic_base_fee(300000000000, CRYPTONOTE_BLOCK_GRANTED_FULL_REWARD_ZONE_V2, 3), clamp_fee(60000000));
+//    ASSERT_EQ(Blockchain::get_dynamic_base_fee(300000000000, CRYPTONOTE_BLOCK_GRANTED_FULL_REWARD_ZONE_V2 / 2, 3), clamp_fee(60000000));
+//    ASSERT_EQ(Blockchain::get_dynamic_base_fee(300000000000, CRYPTONOTE_BLOCK_GRANTED_FULL_REWARD_ZONE_V2 / 100, 3), clamp_fee(60000000));
+//    ASSERT_EQ(Blockchain::get_dynamic_base_fee(300000000000, 1, 3), 60000000);
 
     // higher is inverse proportional
-    ASSERT_EQ(Blockchain::get_dynamic_per_kb_fee(300000000000, CRYPTONOTE_BLOCK_GRANTED_FULL_REWARD_ZONE_V2 * 2, 3), clamp_fee(6000000 / 2));
-    ASSERT_EQ(Blockchain::get_dynamic_per_kb_fee(300000000000, CRYPTONOTE_BLOCK_GRANTED_FULL_REWARD_ZONE_V2 * 10, 3), clamp_fee(6000000 / 10));
-    ASSERT_EQ(Blockchain::get_dynamic_per_kb_fee(300000000000, CRYPTONOTE_BLOCK_GRANTED_FULL_REWARD_ZONE_V2 * 1000, 3), clamp_fee(6000000 / 1000));
-    ASSERT_EQ(Blockchain::get_dynamic_per_kb_fee(300000000000, CRYPTONOTE_BLOCK_GRANTED_FULL_REWARD_ZONE_V2 * 20000ull, 3), clamp_fee(6000000 / 20000));
-=======
-    ASSERT_EQ(Blockchain::get_dynamic_base_fee(300000000000, CRYPTONOTE_BLOCK_GRANTED_FULL_REWARD_ZONE_V2, 3), clamp_fee(60000000));
-    ASSERT_EQ(Blockchain::get_dynamic_base_fee(300000000000, CRYPTONOTE_BLOCK_GRANTED_FULL_REWARD_ZONE_V2 / 2, 3), clamp_fee(60000000));
-    ASSERT_EQ(Blockchain::get_dynamic_base_fee(300000000000, CRYPTONOTE_BLOCK_GRANTED_FULL_REWARD_ZONE_V2 / 100, 3), clamp_fee(60000000));
-    ASSERT_EQ(Blockchain::get_dynamic_base_fee(300000000000, 1, 3), 60000000);
-
-    // higher is inverse proportional
-    ASSERT_EQ(Blockchain::get_dynamic_base_fee(300000000000, CRYPTONOTE_BLOCK_GRANTED_FULL_REWARD_ZONE_V2 * 2, 3), clamp_fee(60000000 / 2));
-    ASSERT_EQ(Blockchain::get_dynamic_base_fee(300000000000, CRYPTONOTE_BLOCK_GRANTED_FULL_REWARD_ZONE_V2 * 10, 3), clamp_fee(60000000 / 10));
-    ASSERT_EQ(Blockchain::get_dynamic_base_fee(300000000000, CRYPTONOTE_BLOCK_GRANTED_FULL_REWARD_ZONE_V2 * 1000, 3), clamp_fee(60000000 / 1000));
-    ASSERT_EQ(Blockchain::get_dynamic_base_fee(300000000000, CRYPTONOTE_BLOCK_GRANTED_FULL_REWARD_ZONE_V2 * 20000ull, 3), clamp_fee(60000000 / 20000));
->>>>>>> 29073f65
+    ASSERT_EQ(Blockchain::get_dynamic_base_fee(300000000000, CRYPTONOTE_BLOCK_GRANTED_FULL_REWARD_ZONE_V2 * 2, 3), clamp_fee(6000000 / 2));
+    ASSERT_EQ(Blockchain::get_dynamic_base_fee(300000000000, CRYPTONOTE_BLOCK_GRANTED_FULL_REWARD_ZONE_V2 * 10, 3), clamp_fee(6000000 / 10));
+    ASSERT_EQ(Blockchain::get_dynamic_base_fee(300000000000, CRYPTONOTE_BLOCK_GRANTED_FULL_REWARD_ZONE_V2 * 1000, 3), clamp_fee(6000000 / 1000));
+    ASSERT_EQ(Blockchain::get_dynamic_base_fee(300000000000, CRYPTONOTE_BLOCK_GRANTED_FULL_REWARD_ZONE_V2 * 20000ull, 3), clamp_fee(6000000 / 20000));
+//|||| merged common ancestors
+//    ASSERT_EQ(Blockchain::get_dynamic_per_kb_fee(300000000000, CRYPTONOTE_BLOCK_GRANTED_FULL_REWARD_ZONE_V2 * 2, 3), clamp_fee(60000000 / 2));
+//    ASSERT_EQ(Blockchain::get_dynamic_per_kb_fee(300000000000, CRYPTONOTE_BLOCK_GRANTED_FULL_REWARD_ZONE_V2 * 10, 3), clamp_fee(60000000 / 10));
+//    ASSERT_EQ(Blockchain::get_dynamic_per_kb_fee(300000000000, CRYPTONOTE_BLOCK_GRANTED_FULL_REWARD_ZONE_V2 * 1000, 3), clamp_fee(60000000 / 1000));
+//    ASSERT_EQ(Blockchain::get_dynamic_per_kb_fee(300000000000, CRYPTONOTE_BLOCK_GRANTED_FULL_REWARD_ZONE_V2 * 20000ull, 3), clamp_fee(60000000 / 20000));
+//====
+//    ASSERT_EQ(Blockchain::get_dynamic_base_fee(300000000000, CRYPTONOTE_BLOCK_GRANTED_FULL_REWARD_ZONE_V2 * 2, 3), clamp_fee(60000000 / 2));
+//    ASSERT_EQ(Blockchain::get_dynamic_base_fee(300000000000, CRYPTONOTE_BLOCK_GRANTED_FULL_REWARD_ZONE_V2 * 10, 3), clamp_fee(60000000 / 10));
+//    ASSERT_EQ(Blockchain::get_dynamic_base_fee(300000000000, CRYPTONOTE_BLOCK_GRANTED_FULL_REWARD_ZONE_V2 * 1000, 3), clamp_fee(60000000 / 1000));
+//    ASSERT_EQ(Blockchain::get_dynamic_base_fee(300000000000, CRYPTONOTE_BLOCK_GRANTED_FULL_REWARD_ZONE_V2 * 20000ull, 3), clamp_fee(60000000 / 20000));
   }
 
   static bool is_more_or_less(double x, double y)
@@ -168,11 +150,7 @@
     {
       for (uint64_t median_block_weight: median_block_weights)
       {
-<<<<<<< HEAD
-        ASSERT_TRUE(is_more_or_less(Blockchain::get_dynamic_per_kb_fee(block_reward, median_block_size, 3) * (median_block_size / 1024.) * MAX_MULTIPLIER / (double)block_reward, 1.992 * 100 / 1024));
-=======
-        ASSERT_TRUE(is_more_or_less(Blockchain::get_dynamic_base_fee(block_reward, median_block_weight, 3) * (median_block_weight / 1024.) * MAX_MULTIPLIER / (double)block_reward, 1.992 * 1000 / 1024));
->>>>>>> 29073f65
+        ASSERT_TRUE(is_more_or_less(Blockchain::get_dynamic_base_fee(block_reward, median_block_weight, 3) * (median_block_weight / 1024.) * MAX_MULTIPLIER / (double)block_reward, 1.992 * 100 / 1024));
       }
     }
   }
