--- conflicted
+++ resolved
@@ -2070,15 +2070,12 @@
   if (!m_categoriesString.empty())
     m_categoriesString += ",";
   m_categoriesString += categories;
-<<<<<<< HEAD
-=======
-
+  
   size_t n_fields = m_categories.size() + 1;
   for (const char *ptr = categories; *ptr; ++ptr)
     if (*ptr == ',')
       ++n_fields;
   m_categories.reserve(n_fields);
->>>>>>> adc2e3f1
 
   bool isCat = true;
   bool isLevel = false;
