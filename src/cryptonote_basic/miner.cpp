// Copyright (c) 2014-2019, The Monero Project
//
// All rights reserved.
//
// Redistribution and use in source and binary forms, with or without modification, are
// permitted provided that the following conditions are met:
//
// 1. Redistributions of source code must retain the above copyright notice, this list of
//    conditions and the following disclaimer.
//
// 2. Redistributions in binary form must reproduce the above copyright notice, this list
//    of conditions and the following disclaimer in the documentation and/or other
//    materials provided with the distribution.
//
// 3. Neither the name of the copyright holder nor the names of its contributors may be
//    used to endorse or promote products derived from this software without specific
//    prior written permission.
//
// THIS SOFTWARE IS PROVIDED BY THE COPYRIGHT HOLDERS AND CONTRIBUTORS "AS IS" AND ANY
// EXPRESS OR IMPLIED WARRANTIES, INCLUDING, BUT NOT LIMITED TO, THE IMPLIED WARRANTIES OF
// MERCHANTABILITY AND FITNESS FOR A PARTICULAR PURPOSE ARE DISCLAIMED. IN NO EVENT SHALL
// THE COPYRIGHT HOLDER OR CONTRIBUTORS BE LIABLE FOR ANY DIRECT, INDIRECT, INCIDENTAL,
// SPECIAL, EXEMPLARY, OR CONSEQUENTIAL DAMAGES (INCLUDING, BUT NOT LIMITED TO,
// PROCUREMENT OF SUBSTITUTE GOODS OR SERVICES; LOSS OF USE, DATA, OR PROFITS; OR BUSINESS
// INTERRUPTION) HOWEVER CAUSED AND ON ANY THEORY OF LIABILITY, WHETHER IN CONTRACT,
// STRICT LIABILITY, OR TORT (INCLUDING NEGLIGENCE OR OTHERWISE) ARISING IN ANY WAY OUT OF
// THE USE OF THIS SOFTWARE, EVEN IF ADVISED OF THE POSSIBILITY OF SUCH DAMAGE.
//
// Parts of this file are originally copyright (c) 2012-2013 The Cryptonote developers

#include <sstream>
#include <numeric>
#include <boost/utility/value_init.hpp>
#include <boost/interprocess/detail/atomic.hpp>
#include <boost/algorithm/string.hpp>
#include "misc_language.h"
#include "syncobj.h"
#include "cryptonote_basic_impl.h"
#include "cryptonote_format_utils.h"
#include "file_io_utils.h"
#include "common/command_line.h"
#include "string_coding.h"
#include "string_tools.h"
#include "storages/portable_storage_template_helper.h"
#include "boost/logic/tribool.hpp"

#ifdef __APPLE__
  #include <sys/times.h>
  #include <IOKit/IOKitLib.h>
  #include <IOKit/ps/IOPSKeys.h>
  #include <IOKit/ps/IOPowerSources.h>
  #include <mach/mach_host.h>
  #include <AvailabilityMacros.h>
  #include <TargetConditionals.h>
#elif defined(__linux__)
  #include <unistd.h>
  #include <sys/resource.h>
  #include <sys/times.h>
  #include <time.h>
#elif defined(__FreeBSD__)
  #include <devstat.h>
  #include <errno.h>
  #include <fcntl.h>
  #include <machine/apm_bios.h>
  #include <stdio.h>
  #include <sys/resource.h>
  #include <sys/sysctl.h>
  #include <sys/times.h>
  #include <sys/types.h>
  #include <unistd.h>
#endif

#undef MONERO_DEFAULT_LOG_CATEGORY
#define MONERO_DEFAULT_LOG_CATEGORY "miner"

#define AUTODETECT_WINDOW 10 // seconds
#define AUTODETECT_GAIN_THRESHOLD 1.02f  // 2%

using namespace epee;

#include "miner.h"


extern "C" void slow_hash_allocate_state();
extern "C" void slow_hash_free_state();
namespace cryptonote
{

  namespace
  {
    const command_line::arg_descriptor<std::string> arg_extra_messages =  {"extra-messages-file", "Specify file for extra messages to include into coinbase transactions", "", true};
    const command_line::arg_descriptor<std::string> arg_start_mining =    {"start-mining", "Specify wallet address to mining for", "", true};
    const command_line::arg_descriptor<uint32_t>      arg_mining_threads =  {"mining-threads", "Specify mining threads count", 0, true};
    const command_line::arg_descriptor<bool>        arg_bg_mining_enable =  {"bg-mining-enable", "enable/disable background mining", true, true};
    const command_line::arg_descriptor<bool>        arg_bg_mining_ignore_battery =  {"bg-mining-ignore-battery", "if true, assumes plugged in when unable to query system power status", false, true};    
    const command_line::arg_descriptor<uint64_t>    arg_bg_mining_min_idle_interval_seconds =  {"bg-mining-min-idle-interval", "Specify min lookback interval in seconds for determining idle state", miner::BACKGROUND_MINING_DEFAULT_MIN_IDLE_INTERVAL_IN_SECONDS, true};
    const command_line::arg_descriptor<uint16_t>     arg_bg_mining_idle_threshold_percentage =  {"bg-mining-idle-threshold", "Specify minimum avg idle percentage over lookback interval", miner::BACKGROUND_MINING_DEFAULT_IDLE_THRESHOLD_PERCENTAGE, true};
    const command_line::arg_descriptor<uint16_t>     arg_bg_mining_miner_target_percentage =  {"bg-mining-miner-target", "Specify maximum percentage cpu use by miner(s)", miner::BACKGROUND_MINING_DEFAULT_MINING_TARGET_PERCENTAGE, true};
  }


  miner::miner(i_miner_handler* phandler):m_stop(1),
    m_template(boost::value_initialized<block>()),
    m_template_no(0),
    m_diffic(0),
    m_thread_index(0),
    m_phandler(phandler),
    m_height(0),
    m_threads_active(0),
    m_pausers_count(0),
    m_threads_total(0),
    m_starter_nonce(0),
    m_last_hr_merge_time(0),
    m_hashes(0),
    m_total_hashes(0),
    m_do_print_hashrate(false),
    m_do_mining(false),
    m_current_hash_rate(0),
    m_is_background_mining_enabled(false),
    m_min_idle_seconds(BACKGROUND_MINING_DEFAULT_MIN_IDLE_INTERVAL_IN_SECONDS),
    m_idle_threshold(BACKGROUND_MINING_DEFAULT_IDLE_THRESHOLD_PERCENTAGE),
    m_mining_target(BACKGROUND_MINING_DEFAULT_MINING_TARGET_PERCENTAGE),
    m_miner_extra_sleep(BACKGROUND_MINING_DEFAULT_MINER_EXTRA_SLEEP_MILLIS),
    m_block_reward(0)
  {
    m_attrs.set_stack_size(THREAD_STACK_SIZE);
  }
  //-----------------------------------------------------------------------------------------------------
  miner::~miner()
  {
    try { stop(); }
    catch (...) { /* ignore */ }
  }
  //-----------------------------------------------------------------------------------------------------
  bool miner::set_block_template(const block& bl, const difficulty_type& di, uint64_t height, uint64_t block_reward)
  {
    CRITICAL_REGION_LOCAL(m_template_lock);
    m_template = bl;
    m_diffic = di;
    m_height = height;
    m_block_reward = block_reward;
    ++m_template_no;
    m_starter_nonce = crypto::rand<uint32_t>();
    return true;
  }
  //-----------------------------------------------------------------------------------------------------
  bool miner::on_block_chain_update()
  {
    if(!is_mining())
      return true;

    return request_block_template();
  }
  //-----------------------------------------------------------------------------------------------------
  bool miner::request_block_template()
  {
    block bl;
    difficulty_type di = AUTO_VAL_INIT(di);
    uint64_t height = AUTO_VAL_INIT(height);
    uint64_t expected_reward; //only used for RPC calls - could possibly be useful here too?

    cryptonote::blobdata extra_nonce;
    if(m_extra_messages.size() && m_config.current_extra_message_index < m_extra_messages.size())
    {
      extra_nonce = m_extra_messages[m_config.current_extra_message_index];
    }

    if(!m_phandler->get_block_template(bl, m_mine_address, di, height, expected_reward, extra_nonce))
    {
      LOG_ERROR("Failed to get_block_template(), stopping mining");
      return false;
    }
    set_block_template(bl, di, height, expected_reward);
    return true;
  }
  //-----------------------------------------------------------------------------------------------------
  bool miner::on_idle()
  {
    m_update_block_template_interval.do_call([&](){
      if(is_mining())request_block_template();
      return true;
    });

    m_update_merge_hr_interval.do_call([&](){
      merge_hr();
      return true;
    });

    m_autodetect_interval.do_call([&](){
      update_autodetection();
      return true;
    });

    return true;
  }
  //-----------------------------------------------------------------------------------------------------
  void miner::do_print_hashrate(bool do_hr)
  {
    m_do_print_hashrate = do_hr;
  }
  //-----------------------------------------------------------------------------------------------------
  void miner::merge_hr()
  {
    if(m_last_hr_merge_time && is_mining())
    {
      m_current_hash_rate = m_hashes * 1000 / ((misc_utils::get_tick_count() - m_last_hr_merge_time + 1));
      CRITICAL_REGION_LOCAL(m_last_hash_rates_lock);
      m_last_hash_rates.push_back(m_current_hash_rate);
      if(m_last_hash_rates.size() > 19)
        m_last_hash_rates.pop_front();
      if(m_do_print_hashrate)
      {
        uint64_t total_hr = std::accumulate(m_last_hash_rates.begin(), m_last_hash_rates.end(), 0);
        float hr = static_cast<float>(total_hr)/static_cast<float>(m_last_hash_rates.size());
        const auto flags = std::cout.flags();
        const auto precision = std::cout.precision();
<<<<<<< HEAD
        std::cout << "hashrate: " << std::setprecision(4) << std::fixed << hr << flags << precision << ENDL;
=======
        std::cout << "hashrate: " << std::setprecision(4) << std::fixed << hr << std::setiosflags(flags) << std::setprecision(precision) << ENDL;
>>>>>>> adc2e3f1
      }
    }
    m_last_hr_merge_time = misc_utils::get_tick_count();
    m_hashes = 0;
  }
  //-----------------------------------------------------------------------------------------------------
  void miner::update_autodetection()
  {
    if (m_threads_autodetect.empty())
      return;

    uint64_t now = epee::misc_utils::get_ns_count();
    uint64_t dt = now - m_threads_autodetect.back().first;
    if (dt < AUTODETECT_WINDOW * 1000000000ull)
      return;

    // work out how many more hashes we got
    m_threads_autodetect.back().first = dt;
    uint64_t dh = m_total_hashes - m_threads_autodetect.back().second;
    m_threads_autodetect.back().second = dh;
    float hs = dh / (dt / (float)1000000000);
    MGINFO("Mining autodetection: " << m_threads_autodetect.size() << " threads: " << hs << " H/s");

    // when we don't increase by at least 2%, stop, otherwise check next
    // if N and N+1 have mostly the same hash rate, we want to "lighter" one
    bool found = false;
    if (m_threads_autodetect.size() > 1)
    {
      int previdx = m_threads_autodetect.size() - 2;
      float previous_hs = m_threads_autodetect[previdx].second / (m_threads_autodetect[previdx].first / (float)1000000000);
      if (previous_hs > 0 && hs / previous_hs < AUTODETECT_GAIN_THRESHOLD)
      {
        m_threads_total = m_threads_autodetect.size() - 1;
        m_threads_autodetect.clear();
        MGINFO("Optimal number of threads seems to be " << m_threads_total);
        found = true;
      }
    }

    if (!found)
    {
      // setup one more thread
      m_threads_autodetect.push_back({now, m_total_hashes});
      m_threads_total = m_threads_autodetect.size();
    }

    // restart all threads
    {
      CRITICAL_REGION_LOCAL(m_threads_lock);
      boost::interprocess::ipcdetail::atomic_write32(&m_stop, 1);
      while (m_threads_active > 0)
        misc_utils::sleep_no_w(100);
      m_threads.clear();
    }
    boost::interprocess::ipcdetail::atomic_write32(&m_stop, 0);
    boost::interprocess::ipcdetail::atomic_write32(&m_thread_index, 0);
    for(size_t i = 0; i != m_threads_total; i++)
      m_threads.push_back(boost::thread(m_attrs, boost::bind(&miner::worker_thread, this)));
  }
  //-----------------------------------------------------------------------------------------------------
  void miner::init_options(boost::program_options::options_description& desc)
  {
    command_line::add_arg(desc, arg_extra_messages);
    command_line::add_arg(desc, arg_start_mining);
    command_line::add_arg(desc, arg_mining_threads);
    command_line::add_arg(desc, arg_bg_mining_enable);
    command_line::add_arg(desc, arg_bg_mining_ignore_battery);    
    command_line::add_arg(desc, arg_bg_mining_min_idle_interval_seconds);
    command_line::add_arg(desc, arg_bg_mining_idle_threshold_percentage);
    command_line::add_arg(desc, arg_bg_mining_miner_target_percentage);
  }
  //-----------------------------------------------------------------------------------------------------
  bool miner::init(const boost::program_options::variables_map& vm, network_type nettype)
  {
    if(command_line::has_arg(vm, arg_extra_messages))
    {
      std::string buff;
      bool r = file_io_utils::load_file_to_string(command_line::get_arg(vm, arg_extra_messages), buff);
      CHECK_AND_ASSERT_MES(r, false, "Failed to load file with extra messages: " << command_line::get_arg(vm, arg_extra_messages));
      std::vector<std::string> extra_vec;
      boost::split(extra_vec, buff, boost::is_any_of("\n"), boost::token_compress_on );
      m_extra_messages.resize(extra_vec.size());
      for(size_t i = 0; i != extra_vec.size(); i++)
      {
        string_tools::trim(extra_vec[i]);
        if(!extra_vec[i].size())
          continue;
        std::string buff = string_encoding::base64_decode(extra_vec[i]);
        if(buff != "0")
          m_extra_messages[i] = buff;
      }
      m_config_folder_path = boost::filesystem::path(command_line::get_arg(vm, arg_extra_messages)).parent_path().string();
      m_config = AUTO_VAL_INIT(m_config);
      const std::string filename = m_config_folder_path + "/" + MINER_CONFIG_FILE_NAME;
      CHECK_AND_ASSERT_MES(epee::serialization::load_t_from_json_file(m_config, filename), false, "Failed to load data from " << filename);
      MINFO("Loaded " << m_extra_messages.size() << " extra messages, current index " << m_config.current_extra_message_index);
    }

    if(command_line::has_arg(vm, arg_start_mining))
    {
      address_parse_info info;
      if(!cryptonote::get_account_address_from_str(info, nettype, command_line::get_arg(vm, arg_start_mining)) || info.is_subaddress)
      {
        LOG_ERROR("Target account address " << command_line::get_arg(vm, arg_start_mining) << " has wrong format, starting daemon canceled");
        return false;
      }
      m_mine_address = info.address;
      m_threads_total = 1;
      m_do_mining = true;
      if(command_line::has_arg(vm, arg_mining_threads))
      {
        m_threads_total = command_line::get_arg(vm, arg_mining_threads);
      }
    }

    // Background mining parameters
    // Let init set all parameters even if background mining is not enabled, they can start later with params set
    if(command_line::has_arg(vm, arg_bg_mining_enable))
      set_is_background_mining_enabled( command_line::get_arg(vm, arg_bg_mining_enable) );
    if(command_line::has_arg(vm, arg_bg_mining_ignore_battery))
      set_ignore_battery( command_line::get_arg(vm, arg_bg_mining_ignore_battery) );      
    if(command_line::has_arg(vm, arg_bg_mining_min_idle_interval_seconds))
      set_min_idle_seconds( command_line::get_arg(vm, arg_bg_mining_min_idle_interval_seconds) );
    if(command_line::has_arg(vm, arg_bg_mining_idle_threshold_percentage))
      set_idle_threshold( command_line::get_arg(vm, arg_bg_mining_idle_threshold_percentage) );
    if(command_line::has_arg(vm, arg_bg_mining_miner_target_percentage))
      set_mining_target( command_line::get_arg(vm, arg_bg_mining_miner_target_percentage) );

    return true;
  }
  //-----------------------------------------------------------------------------------------------------
  bool miner::is_mining() const
  {
    return !m_stop;
  }
  //-----------------------------------------------------------------------------------------------------
  const account_public_address& miner::get_mining_address() const
  {
    return m_mine_address;
  }
  //-----------------------------------------------------------------------------------------------------
  uint32_t miner::get_threads_count() const {
    return m_threads_total;
  }
  //-----------------------------------------------------------------------------------------------------
  bool miner::start(const account_public_address& adr, size_t threads_count, bool do_background, bool ignore_battery)
  {
    m_block_reward = 0;
    m_mine_address = adr;
    m_threads_total = static_cast<uint32_t>(threads_count);
    if (threads_count == 0)
    {
      m_threads_autodetect.clear();
      m_threads_autodetect.push_back({epee::misc_utils::get_ns_count(), m_total_hashes});
      m_threads_total = 1;
    }
    m_starter_nonce = crypto::rand<uint32_t>();
    CRITICAL_REGION_LOCAL(m_threads_lock);
    if(is_mining())
    {
      LOG_ERROR("Starting miner but it's already started");
      return false;
    }

    if(!m_threads.empty())
    {
      LOG_ERROR("Unable to start miner because there are active mining threads");
      return false;
    }

    request_block_template();//lets update block template

    boost::interprocess::ipcdetail::atomic_write32(&m_stop, 0);
    boost::interprocess::ipcdetail::atomic_write32(&m_thread_index, 0);
    set_is_background_mining_enabled(do_background);
    set_ignore_battery(ignore_battery);
    
    for(size_t i = 0; i != m_threads_total; i++)
    {
      m_threads.push_back(boost::thread(m_attrs, boost::bind(&miner::worker_thread, this)));
    }

    if (threads_count == 0)
      MINFO("Mining has started, autodetecting optimal number of threads, good luck!" );
    else
      MINFO("Mining has started with " << threads_count << " threads, good luck!" );

    if( get_is_background_mining_enabled() )
    {
      m_background_mining_thread = boost::thread(m_attrs, boost::bind(&miner::background_worker_thread, this));
      LOG_PRINT_L0("Background mining controller thread started" );
    }

    if(get_ignore_battery())
    {
      MINFO("Ignoring battery");
    }

    return true;
  }
  //-----------------------------------------------------------------------------------------------------
  uint64_t miner::get_speed() const
  {
    if(is_mining()) {
      return m_current_hash_rate;
    }
    else {
      return 0;
    }
  }
  //-----------------------------------------------------------------------------------------------------
  void miner::send_stop_signal()
  {
    boost::interprocess::ipcdetail::atomic_write32(&m_stop, 1);
  }
  //-----------------------------------------------------------------------------------------------------
  bool miner::stop()
  {
    MTRACE("Miner has received stop signal");

    CRITICAL_REGION_LOCAL(m_threads_lock);
    bool mining = !m_threads.empty();
    if (!mining)
    {
      MTRACE("Not mining - nothing to stop" );
      return true;
    }

    send_stop_signal();

    // In case background mining was active and the miner threads are waiting
    // on the background miner to signal start. 
    while (m_threads_active > 0)
    {
      m_is_background_mining_started_cond.notify_all();
      misc_utils::sleep_no_w(100);
    }

    // The background mining thread could be sleeping for a long time, so we
    // interrupt it just in case
    m_background_mining_thread.interrupt();
    m_background_mining_thread.join();
    m_is_background_mining_enabled = false;

    MINFO("Mining has been stopped, " << m_threads.size() << " finished" );
    m_threads.clear();
    m_threads_autodetect.clear();
    return true;
  }
  //-----------------------------------------------------------------------------------------------------
  bool miner::find_nonce_for_given_block(block& bl, const difficulty_type& diffic, uint64_t height)
  {
    for(; bl.nonce != std::numeric_limits<uint32_t>::max(); bl.nonce++)
    {
      crypto::hash h;
      get_block_longhash(bl, h, height);

      if(check_hash(h, diffic))
      {
        bl.invalidate_hashes();
        return true;
      }
    }
    bl.invalidate_hashes();
    return false;
  }
  //-----------------------------------------------------------------------------------------------------
  void miner::on_synchronized()
  {
    if(m_do_mining)
    {
      start(m_mine_address, m_threads_total, get_is_background_mining_enabled(), get_ignore_battery());
    }
  }
  //-----------------------------------------------------------------------------------------------------
  void miner::pause()
  {
    CRITICAL_REGION_LOCAL(m_miners_count_lock);
    MDEBUG("miner::pause: " << m_pausers_count << " -> " << (m_pausers_count + 1));
    ++m_pausers_count;
    if(m_pausers_count == 1 && is_mining())
      MDEBUG("MINING PAUSED");
  }
  //-----------------------------------------------------------------------------------------------------
  void miner::resume()
  {
    CRITICAL_REGION_LOCAL(m_miners_count_lock);
    MDEBUG("miner::resume: " << m_pausers_count << " -> " << (m_pausers_count - 1));
    --m_pausers_count;
    if(m_pausers_count < 0)
    {
      m_pausers_count = 0;
      MERROR("Unexpected miner::resume() called");
    }
    if(!m_pausers_count && is_mining())
      MDEBUG("MINING RESUMED");
  }
  //-----------------------------------------------------------------------------------------------------
  bool miner::worker_thread()
  {
    uint32_t th_local_index = boost::interprocess::ipcdetail::atomic_inc32(&m_thread_index);
    MLOG_SET_THREAD_NAME(std::string("[miner ") + std::to_string(th_local_index) + "]");
    MGINFO("Miner thread was started ["<< th_local_index << "]");
    uint32_t nonce = m_starter_nonce + th_local_index;
    uint64_t height = 0;
    difficulty_type local_diff = 0;
    uint32_t local_template_ver = 0;
    block b;
    slow_hash_allocate_state();
    ++m_threads_active;
    while(!m_stop)
    {
      if(m_pausers_count)//anti split workaround
      {
        misc_utils::sleep_no_w(100);
        continue;
      }
      else if( m_is_background_mining_enabled )
      {
        misc_utils::sleep_no_w(m_miner_extra_sleep);
        while( !m_is_background_mining_started )
        {
          MGINFO("background mining is enabled, but not started, waiting until start triggers");
          boost::unique_lock<boost::mutex> started_lock( m_is_background_mining_started_mutex );        
          m_is_background_mining_started_cond.wait( started_lock );
          if( m_stop ) break;
        }
        
        if( m_stop ) continue;         
      }

      if(local_template_ver != m_template_no)
      {
        CRITICAL_REGION_BEGIN(m_template_lock);
        b = m_template;
        local_diff = m_diffic;
        height = m_height;
        CRITICAL_REGION_END();
        local_template_ver = m_template_no;
        nonce = m_starter_nonce + th_local_index;
      }

      if(!local_template_ver)//no any set_block_template call
      {
        LOG_PRINT_L2("Block template not set yet");
        epee::misc_utils::sleep_no_w(1000);
        continue;
      }

      b.nonce = nonce;
      crypto::hash h;
      get_block_longhash(b, h, height);

      if(check_hash(h, local_diff))
      {
        //we lucky!
        ++m_config.current_extra_message_index;
        MGINFO_GREEN("Found block " << get_block_hash(b) << " at height " << height << " for difficulty: " << local_diff);
        cryptonote::block_verification_context bvc;
        if(!m_phandler->handle_block_found(b, bvc) || !bvc.m_added_to_main_chain)
        {
          --m_config.current_extra_message_index;
        }else
        {
          //success update, lets update config
          if (!m_config_folder_path.empty())
            epee::serialization::store_t_to_json_file(m_config, m_config_folder_path + "/" + MINER_CONFIG_FILE_NAME);
        }
      }
      nonce+=m_threads_total;
      ++m_hashes;
      ++m_total_hashes;
    }
    slow_hash_free_state();
    MGINFO("Miner thread stopped ["<< th_local_index << "]");
    --m_threads_active;
    return true;
  }
  //-----------------------------------------------------------------------------------------------------
  bool miner::get_is_background_mining_enabled() const
  {
    return m_is_background_mining_enabled;
  }
  //-----------------------------------------------------------------------------------------------------
  bool miner::get_ignore_battery() const
  {
    return m_ignore_battery;
  }  
  //-----------------------------------------------------------------------------------------------------
  /**
  * This has differing behaviour depending on if mining has been started/etc.
  * Note: add documentation
  */
  bool miner::set_is_background_mining_enabled(bool is_background_mining_enabled)
  {
    m_is_background_mining_enabled = is_background_mining_enabled;
    // Extra logic will be required if we make this function public in the future
    // and allow toggling smart mining without start/stop
    //m_is_background_mining_enabled_cond.notify_one();
    return true;
  }
  //-----------------------------------------------------------------------------------------------------
  void miner::set_ignore_battery(bool ignore_battery)
  {
    m_ignore_battery = ignore_battery;
  }
  //-----------------------------------------------------------------------------------------------------
  uint64_t miner::get_min_idle_seconds() const
  {
    return m_min_idle_seconds;
  }
  //-----------------------------------------------------------------------------------------------------
  bool miner::set_min_idle_seconds(uint64_t min_idle_seconds)
  {
    if(min_idle_seconds > BACKGROUND_MINING_MAX_MIN_IDLE_INTERVAL_IN_SECONDS) return false;
    if(min_idle_seconds < BACKGROUND_MINING_MIN_MIN_IDLE_INTERVAL_IN_SECONDS) return false;
    m_min_idle_seconds = min_idle_seconds;
    return true;
  }
  //-----------------------------------------------------------------------------------------------------
  uint8_t miner::get_idle_threshold() const
  {
    return m_idle_threshold;
  }
  //-----------------------------------------------------------------------------------------------------
  bool miner::set_idle_threshold(uint8_t idle_threshold)
  {
    if(idle_threshold > BACKGROUND_MINING_MAX_IDLE_THRESHOLD_PERCENTAGE) return false;
    if(idle_threshold < BACKGROUND_MINING_MIN_IDLE_THRESHOLD_PERCENTAGE) return false;
    m_idle_threshold = idle_threshold;
    return true;
  }
  //-----------------------------------------------------------------------------------------------------
  uint8_t miner::get_mining_target() const
  {
    return m_mining_target;
  }
  //-----------------------------------------------------------------------------------------------------
  bool miner::set_mining_target(uint8_t mining_target)
  {
    if(mining_target > BACKGROUND_MINING_MAX_MINING_TARGET_PERCENTAGE) return false;
    if(mining_target < BACKGROUND_MINING_MIN_MINING_TARGET_PERCENTAGE) return false;
    m_mining_target = mining_target;
    return true;
  }
  //-----------------------------------------------------------------------------------------------------
  bool miner::background_worker_thread()
  {
    uint64_t prev_total_time, current_total_time;
    uint64_t prev_idle_time, current_idle_time;
    uint64_t previous_process_time = 0, current_process_time = 0;
    m_is_background_mining_started = false;

    if(!get_system_times(prev_total_time, prev_idle_time))
    {
      LOG_ERROR("get_system_times call failed, background mining will NOT work!");
      return false;
    }
    
    while(!m_stop)
    {
        
      try
      {
        // Commenting out the below since we're going with privatizing the bg mining enabled
        // function, but I'll leave the code/comments here for anyone that wants to modify the
        // patch in the future
        // -------------------------------------------------------------------------------------
        // All of this might be overkill if we just enforced some simple requirements
        // about changing this variable before/after the miner starts, but I envision
        // in the future a checkbox that you can tick on/off for background mining after
        // you've clicked "start mining". There's still an issue here where if background
        // mining is disabled when start is called, this thread is never created, and so
        // enabling after does nothing, something I have to fix in the future. However,
        // this should take care of the case where mining is started with bg-enabled, 
        // and then the user decides to un-check background mining, and just do
        // regular full-speed mining. I might just be over-doing it and thinking up 
        // non-existant use-cases, so if the consensus is to simplify, we can remove all this fluff.
        /*
        while( !m_is_background_mining_enabled )
        {
          MGINFO("background mining is disabled, waiting until enabled!");
          boost::unique_lock<boost::mutex> enabled_lock( m_is_background_mining_enabled_mutex );        
          m_is_background_mining_enabled_cond.wait( enabled_lock );
        } 
        */       
        
        // If we're already mining, then sleep for the miner monitor interval.
        // If we're NOT mining, then sleep for the idle monitor interval
        uint64_t sleep_for_seconds = BACKGROUND_MINING_MINER_MONITOR_INVERVAL_IN_SECONDS;
        if( !m_is_background_mining_started ) sleep_for_seconds = get_min_idle_seconds();
        boost::this_thread::sleep_for(boost::chrono::seconds(sleep_for_seconds));
      }
      catch(const boost::thread_interrupted&)
      {
        MDEBUG("background miner thread interrupted ");
        continue; // if interrupted because stop called, loop should end ..
      }

      bool on_ac_power = m_ignore_battery;
      if(!m_ignore_battery)
      {
        boost::tribool battery_powered(on_battery_power());
        if(!indeterminate( battery_powered ))
        {
          on_ac_power = !(bool)battery_powered;
        }
      }

      if( m_is_background_mining_started )
      {
        // figure out if we need to stop, and monitor mining usage
        
        // If we get here, then previous values are initialized.
        // Let's get some current data for comparison.

        if(!get_system_times(current_total_time, current_idle_time))
        {
          MERROR("get_system_times call failed");
          continue;
        }

        if(!get_process_time(current_process_time))
        {
          MERROR("get_process_time call failed!");
          continue;
        }

        uint64_t total_diff = (current_total_time - prev_total_time);
        uint64_t idle_diff = (current_idle_time - prev_idle_time);
        uint64_t process_diff = (current_process_time - previous_process_time);
        uint8_t idle_percentage = get_percent_of_total(idle_diff, total_diff);
        uint8_t process_percentage = get_percent_of_total(process_diff, total_diff);

        MDEBUG("idle percentage is " << unsigned(idle_percentage) << "\%, miner percentage is " << unsigned(process_percentage) << "\%, ac power : " << on_ac_power);
        if( idle_percentage + process_percentage < get_idle_threshold() || !on_ac_power )
        {
          MINFO("cpu is " << unsigned(idle_percentage) << "% idle, idle threshold is " << unsigned(get_idle_threshold()) << "\%, ac power : " << on_ac_power << ", background mining stopping, thanks for your contribution!");
          m_is_background_mining_started = false;

          // reset process times
          previous_process_time = 0;
          current_process_time = 0;
        }
        else
        {
          previous_process_time = current_process_time;

          // adjust the miner extra sleep variable
          int64_t miner_extra_sleep_change = (-1 * (get_mining_target() - process_percentage) );
          int64_t new_miner_extra_sleep = m_miner_extra_sleep + miner_extra_sleep_change;
          // if you start the miner with few threads on a multicore system, this could
          // fall below zero because all the time functions aggregate across all processors.
          // I'm just hard limiting to 5 millis min sleep here, other options?
          m_miner_extra_sleep = std::max( new_miner_extra_sleep , (int64_t)5 );
          MDEBUG("m_miner_extra_sleep " << m_miner_extra_sleep);
        }
        
        prev_total_time = current_total_time;
        prev_idle_time = current_idle_time;
      }
      else if( on_ac_power )
      {
        // figure out if we need to start

        if(!get_system_times(current_total_time, current_idle_time))
        {
          MERROR("get_system_times call failed");
          continue;
        }

        uint64_t total_diff = (current_total_time - prev_total_time);
        uint64_t idle_diff = (current_idle_time - prev_idle_time);
        uint8_t idle_percentage = get_percent_of_total(idle_diff, total_diff);

        MDEBUG("idle percentage is " << unsigned(idle_percentage));
        if( idle_percentage >= get_idle_threshold() && on_ac_power )
        {
          MINFO("cpu is " << unsigned(idle_percentage) << "% idle, idle threshold is " << unsigned(get_idle_threshold()) << "\%, ac power : " << on_ac_power << ", background mining started, good luck!");
          m_is_background_mining_started = true;
          m_is_background_mining_started_cond.notify_all();

          // Wait for a little mining to happen ..
          boost::this_thread::sleep_for(boost::chrono::seconds( 1 ));

          // Starting data ...
          if(!get_process_time(previous_process_time))
          {
            m_is_background_mining_started = false;
            MERROR("get_process_time call failed!");
          }
        }

        prev_total_time = current_total_time;
        prev_idle_time = current_idle_time;
      }
    }

    return true;
  }
  //-----------------------------------------------------------------------------------------------------
  bool miner::get_system_times(uint64_t& total_time, uint64_t& idle_time)
  {
    #ifdef _WIN32

    	FILETIME idleTime;
    	FILETIME kernelTime;
    	FILETIME userTime;
    	if ( GetSystemTimes( &idleTime, &kernelTime, &userTime ) != -1 )
    	{
        total_time =
          ( (((uint64_t)(kernelTime.dwHighDateTime)) << 32) | ((uint64_t)kernelTime.dwLowDateTime) )
          + ( (((uint64_t)(userTime.dwHighDateTime)) << 32) | ((uint64_t)userTime.dwLowDateTime) );

        idle_time = ( (((uint64_t)(idleTime.dwHighDateTime)) << 32) | ((uint64_t)idleTime.dwLowDateTime) );

        return true;
    	}

    #elif defined(__linux__)

      const std::string STAT_FILE_PATH = "/proc/stat";

      if( !epee::file_io_utils::is_file_exist(STAT_FILE_PATH) )
      {
        LOG_ERROR("'" << STAT_FILE_PATH << "' file does not exist");
        return false;
      }

      std::ifstream stat_file_stream(STAT_FILE_PATH);
      if( stat_file_stream.fail() )
      {
        LOG_ERROR("failed to open '" << STAT_FILE_PATH << "'");
        return false;
      }

      std::string line;
      std::getline(stat_file_stream, line);
      std::istringstream stat_file_iss(line);
      stat_file_iss.ignore(65536, ' '); // skip cpu label ...
      uint64_t utime, ntime, stime, itime;
      if( !(stat_file_iss >> utime && stat_file_iss >> ntime && stat_file_iss >> stime && stat_file_iss >> itime) )
      {
        LOG_ERROR("failed to read '" << STAT_FILE_PATH << "'");
        return false;
      }

      idle_time = itime;
      total_time = utime + ntime + stime + itime;

      return true;

    #elif defined(__APPLE__)

      mach_msg_type_number_t count;
      kern_return_t status;
      host_cpu_load_info_data_t stats;      
      count = HOST_CPU_LOAD_INFO_COUNT;
      status = host_statistics(mach_host_self(), HOST_CPU_LOAD_INFO, (host_info_t)&stats, &count);
      if(status != KERN_SUCCESS)
      {
        return false;
      }

      idle_time = stats.cpu_ticks[CPU_STATE_IDLE];
      total_time = idle_time + stats.cpu_ticks[CPU_STATE_USER] + stats.cpu_ticks[CPU_STATE_SYSTEM];
      
      return true;

    #elif defined(__FreeBSD__)

      struct statinfo s;
      size_t n = sizeof(s.cp_time);
      if( sysctlbyname("kern.cp_time", s.cp_time, &n, NULL, 0) == -1 )
      {
        LOG_ERROR("sysctlbyname(\"kern.cp_time\"): " << strerror(errno));
        return false;
      }
      if( n != sizeof(s.cp_time) )
      {
        LOG_ERROR("sysctlbyname(\"kern.cp_time\") output is unexpectedly "
          << n << " bytes instead of the expected " << sizeof(s.cp_time)
          << " bytes.");
        return false;
      }

      idle_time = s.cp_time[CP_IDLE];
      total_time =
        s.cp_time[CP_USER] +
        s.cp_time[CP_NICE] +
        s.cp_time[CP_SYS] +
        s.cp_time[CP_INTR] +
        s.cp_time[CP_IDLE];

      return true;

    #endif

    return false; // unsupported system
  }
  //-----------------------------------------------------------------------------------------------------
  bool miner::get_process_time(uint64_t& total_time)
  {
    #ifdef _WIN32

      FILETIME createTime;
      FILETIME exitTime;
      FILETIME kernelTime;
      FILETIME userTime;
      if ( GetProcessTimes( GetCurrentProcess(), &createTime, &exitTime, &kernelTime, &userTime ) != -1 )
      {
        total_time =
          ( (((uint64_t)(kernelTime.dwHighDateTime)) << 32) | ((uint64_t)kernelTime.dwLowDateTime) )
          + ( (((uint64_t)(userTime.dwHighDateTime)) << 32) | ((uint64_t)userTime.dwLowDateTime) );

        return true;
      }

    #elif (defined(__linux__) && defined(_SC_CLK_TCK)) || defined(__APPLE__) || defined(__FreeBSD__)

      struct tms tms;
      if ( times(&tms) != (clock_t)-1 )
      {
    		total_time = tms.tms_utime + tms.tms_stime;
        return true;
      }

    #endif

    return false; // unsupported system
  }
  //-----------------------------------------------------------------------------------------------------  
  uint8_t miner::get_percent_of_total(uint64_t other, uint64_t total)
  {
    return (uint8_t)( ceil( (other * 1.f / total * 1.f) * 100) );    
  }
  //-----------------------------------------------------------------------------------------------------    
  boost::logic::tribool miner::on_battery_power()
  {
    #ifdef _WIN32

      SYSTEM_POWER_STATUS power_status;
    	if ( GetSystemPowerStatus( &power_status ) != 0 )
    	{
        return boost::logic::tribool(power_status.ACLineStatus != 1);
    	}

    #elif defined(__APPLE__) 
      
      #if TARGET_OS_MAC && (!defined(MAC_OS_X_VERSION_MIN_REQUIRED) || MAC_OS_X_VERSION_MIN_REQUIRED >= MAC_OS_X_VERSION_10_7)
        return boost::logic::tribool(IOPSGetTimeRemainingEstimate() != kIOPSTimeRemainingUnlimited);
      #else
        // iOS or OSX <10.7
        return boost::logic::tribool(boost::logic::indeterminate);
      #endif

    #elif defined(__linux__)

      // Use the power_supply class http://lxr.linux.no/#linux+v4.10.1/Documentation/power/power_supply_class.txt
      std::string power_supply_class_path = "/sys/class/power_supply";

      boost::tribool on_battery = boost::logic::tribool(boost::logic::indeterminate);
      if (boost::filesystem::is_directory(power_supply_class_path))
      {
        const boost::filesystem::directory_iterator end_itr;
        for (boost::filesystem::directory_iterator iter(power_supply_class_path); iter != end_itr; ++iter)
        {
          const boost::filesystem::path& power_supply_path = iter->path();
          if (boost::filesystem::is_directory(power_supply_path))
          {
            boost::filesystem::path power_supply_type_path = power_supply_path / "type";
            if (boost::filesystem::is_regular_file(power_supply_type_path))
            {
              std::ifstream power_supply_type_stream(power_supply_type_path.string());
              if (power_supply_type_stream.fail())
              {
                LOG_PRINT_L0("Unable to read from " << power_supply_type_path << " to check power supply type");
                continue;
              }

              std::string power_supply_type;
              std::getline(power_supply_type_stream, power_supply_type);

              // If there is an AC adapter that's present and online we can break early
              if (boost::starts_with(power_supply_type, "Mains"))
              {
                boost::filesystem::path power_supply_online_path = power_supply_path / "online";
                if (boost::filesystem::is_regular_file(power_supply_online_path))
                {
                  std::ifstream power_supply_online_stream(power_supply_online_path.string());
                  if (power_supply_online_stream.fail())
                  {
                    LOG_PRINT_L0("Unable to read from " << power_supply_online_path << " to check ac power supply status");
                    continue;
                  }

                  if (power_supply_online_stream.get() == '1')
                  {
                    return boost::logic::tribool(false);
                  }
                }
              }
              else if (boost::starts_with(power_supply_type, "Battery") && boost::logic::indeterminate(on_battery))
              {
                boost::filesystem::path power_supply_status_path = power_supply_path / "status";
                if (boost::filesystem::is_regular_file(power_supply_status_path))
                {
                  std::ifstream power_supply_status_stream(power_supply_status_path.string());
                  if (power_supply_status_stream.fail())
                  {
                    LOG_PRINT_L0("Unable to read from " << power_supply_status_path << " to check battery power supply status");
                    continue;
                  }

                  // Possible status are Charging, Full, Discharging, Not Charging, and Unknown
                  // We are only need to handle negative states right now
                  std::string power_supply_status;
                  std::getline(power_supply_status_stream, power_supply_status);
                  if (boost::starts_with(power_supply_status, "Charging") || boost::starts_with(power_supply_status, "Full"))
                  {
                    on_battery = boost::logic::tribool(false);
                  }

                  if (boost::starts_with(power_supply_status, "Discharging"))
                  {
                    on_battery = boost::logic::tribool(true);
                  }
                }
              }
            }
          }
        }
      }

      if (boost::logic::indeterminate(on_battery))
      {
        static bool error_shown = false;
        if (!error_shown)
        {
          LOG_ERROR("couldn't query power status from " << power_supply_class_path);
          error_shown = true;
        }
      }
      return on_battery;

    #elif defined(__FreeBSD__)
      int ac;
      size_t n = sizeof(ac);
      if( sysctlbyname("hw.acpi.acline", &ac, &n, NULL, 0) == -1 )
      {
        if( errno != ENOENT )
        {
          LOG_ERROR("Cannot query battery status: "
            << "sysctlbyname(\"hw.acpi.acline\"): " << strerror(errno));
          return boost::logic::tribool(boost::logic::indeterminate);
        }

        // If sysctl fails with ENOENT, then try querying /dev/apm.

        static const char* dev_apm = "/dev/apm";
        const int fd = open(dev_apm, O_RDONLY);
        if( fd == -1 ) {
          LOG_ERROR("Cannot query battery status: "
            << "open(): " << dev_apm << ": " << strerror(errno));
          return boost::logic::tribool(boost::logic::indeterminate);
        }

        apm_info info;
        if( ioctl(fd, APMIO_GETINFO, &info) == -1 ) {
          close(fd);
          LOG_ERROR("Cannot query battery status: "
            << "ioctl(" << dev_apm << ", APMIO_GETINFO): " << strerror(errno));
          return boost::logic::tribool(boost::logic::indeterminate);
        }

        close(fd);

        // See apm(8).
        switch( info.ai_acline )
        {
        case 0: // off-line
        case 2: // backup power
          return boost::logic::tribool(true);
        case 1: // on-line
          return boost::logic::tribool(false);
        }
        switch( info.ai_batt_stat )
        {
        case 0: // high
        case 1: // low
        case 2: // critical
          return boost::logic::tribool(true);
        case 3: // charging
          return boost::logic::tribool(false);
        }

        LOG_ERROR("Cannot query battery status: "
          << "sysctl hw.acpi.acline is not available and /dev/apm returns "
          << "unexpected ac-line status (" << info.ai_acline << ") and "
          << "battery status (" << info.ai_batt_stat << ").");
        return boost::logic::tribool(boost::logic::indeterminate);
      }
      if( n != sizeof(ac) )
      {
        LOG_ERROR("sysctlbyname(\"hw.acpi.acline\") output is unexpectedly "
          << n << " bytes instead of the expected " << sizeof(ac) << " bytes.");
        return boost::logic::tribool(boost::logic::indeterminate);
      }
      return boost::logic::tribool(ac == 0);
    #endif
    
    LOG_ERROR("couldn't query power status");
    return boost::logic::tribool(boost::logic::indeterminate);
  }
}<|MERGE_RESOLUTION|>--- conflicted
+++ resolved
@@ -214,11 +214,7 @@
         float hr = static_cast<float>(total_hr)/static_cast<float>(m_last_hash_rates.size());
         const auto flags = std::cout.flags();
         const auto precision = std::cout.precision();
-<<<<<<< HEAD
-        std::cout << "hashrate: " << std::setprecision(4) << std::fixed << hr << flags << precision << ENDL;
-=======
         std::cout << "hashrate: " << std::setprecision(4) << std::fixed << hr << std::setiosflags(flags) << std::setprecision(precision) << ENDL;
->>>>>>> adc2e3f1
       }
     }
     m_last_hr_merge_time = misc_utils::get_tick_count();
