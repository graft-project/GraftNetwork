--- conflicted
+++ resolved
@@ -271,236 +271,7 @@
     typedef epee::misc_utils::struct_init<response_t> response;
   };
 
-<<<<<<< HEAD
-  LOKI_RPC_DOC_INTROSPECT
-  // TODO: Undocumented light wallet RPC call
-  struct COMMAND_RPC_GET_ADDRESS_TXS
-  {
-      struct request_t
-      {
-        std::string address;      // Address of wallet to receive tx information. 
-        std::string view_key;     // View key of Address.
-
-        BEGIN_KV_SERIALIZE_MAP()
-          KV_SERIALIZE(address)
-          KV_SERIALIZE(view_key)
-        END_KV_SERIALIZE_MAP()
-      };
-      typedef epee::misc_utils::struct_init<request_t> request;
-
-      struct spent_output
-      {
-        uint64_t amount;        // Amount transferred.
-        std::string key_image;  // Unique cryptographic key associated with output.
-        std::string tx_pub_key; // Pubkey associated with transaction.
-        uint64_t out_index;     // Index for transaction.
-        uint32_t mixin;         // The number of other signatures (aside from yours) in the ring signature that authorises the transaction.
-
-        BEGIN_KV_SERIALIZE_MAP()
-          KV_SERIALIZE(amount)
-          KV_SERIALIZE(key_image)
-          KV_SERIALIZE(tx_pub_key)
-          KV_SERIALIZE(out_index)
-          KV_SERIALIZE(mixin)
-        END_KV_SERIALIZE_MAP()
-      };
-
-      struct transaction
-      {
-        uint64_t id;                            // The transaction identifier.
-        std::string hash;                       // The hash of this transaction.
-        uint64_t timestamp;                     // The unix time at which the block was recorded into the blockchain.
-        uint64_t total_received;                // Total Loki received in atomic units.
-        uint64_t total_sent;                    // Total loki sent in atomic units.
-        uint64_t unlock_time;                   // Unlock time in blocks.
-        uint64_t height;                        // Block height transaction was made.
-        std::list<spent_output> spent_outputs;  // List of spent outputs.
-        std::string payment_id;                 // The payment ID of the transaction.
-        bool coinbase;                          // States if the transaction is a coinbase transaction. `true` if the transaction is coinbase, `false` if not.
-        bool mempool;                           // States if the transaction is sitting in the mempool. `true if the transaction is, `false` if not.
-        uint32_t mixin;                         // The number of other signatures (aside from yours) in the ring signature that authorises the transaction.
-
-        BEGIN_KV_SERIALIZE_MAP()
-          KV_SERIALIZE(id)
-          KV_SERIALIZE(hash)
-          KV_SERIALIZE(timestamp)
-          KV_SERIALIZE(total_received)
-          KV_SERIALIZE(total_sent)
-          KV_SERIALIZE(unlock_time)
-          KV_SERIALIZE(height)
-          KV_SERIALIZE(spent_outputs)
-          KV_SERIALIZE(payment_id)
-          KV_SERIALIZE(coinbase)
-          KV_SERIALIZE(mempool)
-          KV_SERIALIZE(mixin)
-        END_KV_SERIALIZE_MAP()
-      };
-      
-      
-      struct response_t
-      {
-        //std::list<std::string> txs_as_json;
-        uint64_t total_received;                 // Total Loki received in atomic units.
-        uint64_t total_received_unlocked = 0;    // OpenMonero only
-        uint64_t scanned_height;                 // 
-        std::vector<transaction> transactions;
-        uint64_t blockchain_height;
-        uint64_t scanned_block_height;
-        std::string status;
-
-        BEGIN_KV_SERIALIZE_MAP()
-          KV_SERIALIZE(total_received)
-          KV_SERIALIZE(total_received_unlocked)
-          KV_SERIALIZE(scanned_height)
-          KV_SERIALIZE(transactions)
-          KV_SERIALIZE(blockchain_height)
-          KV_SERIALIZE(scanned_block_height)
-          KV_SERIALIZE(status)
-        END_KV_SERIALIZE_MAP()
-      };
-      typedef epee::misc_utils::struct_init<response_t> response;
-  };
-
-
-  LOKI_RPC_DOC_INTROSPECT
-  // TODO: Undocumented light wallet RPC call
-  struct COMMAND_RPC_GET_ADDRESS_INFO
-  {
-      struct request_t
-      {
-        std::string address;
-        std::string view_key;
-
-        BEGIN_KV_SERIALIZE_MAP()
-          KV_SERIALIZE(address)
-          KV_SERIALIZE(view_key)
-        END_KV_SERIALIZE_MAP()
-      };
-      typedef epee::misc_utils::struct_init<request_t> request;
-      
-      struct spent_output 
-      {
-        uint64_t amount;
-        std::string key_image;
-        std::string tx_pub_key;
-        uint64_t  out_index;
-        uint32_t  mixin;
-
-        BEGIN_KV_SERIALIZE_MAP()
-          KV_SERIALIZE(amount)
-          KV_SERIALIZE(key_image)
-          KV_SERIALIZE(tx_pub_key)
-          KV_SERIALIZE(out_index)
-          KV_SERIALIZE(mixin)
-        END_KV_SERIALIZE_MAP()
-      };
- 
-      struct response_t
-      { 
-        uint64_t locked_funds;
-        uint64_t total_received;
-        uint64_t total_sent;
-        uint64_t scanned_height;
-        uint64_t scanned_block_height;
-        uint64_t start_height;
-        uint64_t transaction_height;
-        uint64_t blockchain_height;
-        std::list<spent_output> spent_outputs;
-
-        BEGIN_KV_SERIALIZE_MAP()
-          KV_SERIALIZE(locked_funds)
-          KV_SERIALIZE(total_received)
-          KV_SERIALIZE(total_sent)
-          KV_SERIALIZE(scanned_height)
-          KV_SERIALIZE(scanned_block_height)
-          KV_SERIALIZE(start_height)
-          KV_SERIALIZE(transaction_height)
-          KV_SERIALIZE(blockchain_height)
-          KV_SERIALIZE(spent_outputs)
-        END_KV_SERIALIZE_MAP()
-      };
-      typedef epee::misc_utils::struct_init<response_t> response;
-  };
-
-
-  LOKI_RPC_DOC_INTROSPECT
-  // TODO: Undocumented light wallet RPC call
-  struct COMMAND_RPC_GET_UNSPENT_OUTS
-  {
-      struct request_t
-      {
-        std::string amount;
-        std::string address;
-        std::string view_key;
-        // OpenMonero specific
-        uint64_t mixin;
-        bool use_dust;
-        std::string dust_threshold;
-
-        BEGIN_KV_SERIALIZE_MAP()
-          KV_SERIALIZE(amount)
-          KV_SERIALIZE(address)
-          KV_SERIALIZE(view_key)
-          KV_SERIALIZE(mixin)
-          KV_SERIALIZE(use_dust)
-          KV_SERIALIZE(dust_threshold)
-        END_KV_SERIALIZE_MAP()
-      };
-      typedef epee::misc_utils::struct_init<request_t> request;
-    
-      
-      struct output {
-        uint64_t amount;
-        std::string public_key;
-        uint64_t  index;
-        uint64_t global_index;
-        std::string rct;
-        std::string tx_hash;
-        std::string tx_pub_key;
-        std::string tx_prefix_hash;
-        std::vector<std::string> spend_key_images;
-        uint64_t timestamp;
-        uint64_t height;
-
-        BEGIN_KV_SERIALIZE_MAP()
-          KV_SERIALIZE(amount)
-          KV_SERIALIZE(public_key)
-          KV_SERIALIZE(index)
-          KV_SERIALIZE(global_index)
-          KV_SERIALIZE(rct)
-          KV_SERIALIZE(tx_hash)
-          KV_SERIALIZE(tx_pub_key)
-          KV_SERIALIZE(tx_prefix_hash)
-          KV_SERIALIZE(spend_key_images)
-          KV_SERIALIZE(timestamp)
-          KV_SERIALIZE(height)
-        END_KV_SERIALIZE_MAP()
-      };
-      
-      struct response_t
-      {
-        uint64_t amount;
-        std::list<output> outputs;
-        uint64_t per_kb_fee;
-        std::string status;
-        std::string reason;
-
-        BEGIN_KV_SERIALIZE_MAP()
-          KV_SERIALIZE(amount)
-          KV_SERIALIZE(outputs)
-          KV_SERIALIZE(per_kb_fee)
-          KV_SERIALIZE(status)
-          KV_SERIALIZE(reason)
-        END_KV_SERIALIZE_MAP()
-      };
-      typedef epee::misc_utils::struct_init<response_t> response;
-  };
-
-  LOKI_RPC_DOC_INTROSPECT
-  // TODO: Undocumented light wallet RPC call
-=======
-  //-----------------------------------------------
->>>>>>> 30a3a736
+  LOKI_RPC_DOC_INTROSPECT
   struct COMMAND_RPC_GET_RANDOM_OUTS
   {
       struct request_t
@@ -583,7 +354,6 @@
       };
       typedef epee::misc_utils::struct_init<response_t> response;
   };
-<<<<<<< HEAD
 
   LOKI_RPC_DOC_INTROSPECT
   // TODO: Undocumented light wallet RPC call
@@ -657,9 +427,6 @@
 
   LOKI_RPC_DOC_INTROSPECT
   // Look up one or more transactions by hash.
-=======
-  //-----------------------------------------------
->>>>>>> 30a3a736
   struct COMMAND_RPC_GET_TRANSACTIONS
   {
     struct request_t
