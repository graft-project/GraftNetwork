// Copyright (c) 2014-2019, The Monero Project
//
// All rights reserved.
//
// Redistribution and use in source and binary forms, with or without modification, are
// permitted provided that the following conditions are met:
//
// 1. Redistributions of source code must retain the above copyright notice, this list of
//    conditions and the following disclaimer.
//
// 2. Redistributions in binary form must reproduce the above copyright notice, this list
//    of conditions and the following disclaimer in the documentation and/or other
//    materials provided with the distribution.
//
// 3. Neither the name of the copyright holder nor the names of its contributors may be
//    used to endorse or promote products derived from this software without specific
//    prior written permission.
//
// THIS SOFTWARE IS PROVIDED BY THE COPYRIGHT HOLDERS AND CONTRIBUTORS "AS IS" AND ANY
// EXPRESS OR IMPLIED WARRANTIES, INCLUDING, BUT NOT LIMITED TO, THE IMPLIED WARRANTIES OF
// MERCHANTABILITY AND FITNESS FOR A PARTICULAR PURPOSE ARE DISCLAIMED. IN NO EVENT SHALL
// THE COPYRIGHT HOLDER OR CONTRIBUTORS BE LIABLE FOR ANY DIRECT, INDIRECT, INCIDENTAL,
// SPECIAL, EXEMPLARY, OR CONSEQUENTIAL DAMAGES (INCLUDING, BUT NOT LIMITED TO,
// PROCUREMENT OF SUBSTITUTE GOODS OR SERVICES; LOSS OF USE, DATA, OR PROFITS; OR BUSINESS
// INTERRUPTION) HOWEVER CAUSED AND ON ANY THEORY OF LIABILITY, WHETHER IN CONTRACT,
// STRICT LIABILITY, OR TORT (INCLUDING NEGLIGENCE OR OTHERWISE) ARISING IN ANY WAY OUT OF
// THE USE OF THIS SOFTWARE, EVEN IF ADVISED OF THE POSSIBILITY OF SUCH DAMAGE.
//
// Parts of this file are originally copyright (c) 2012-2013 The Cryptonote developers

#include <algorithm>
#include <cmath>
#include <cassert>
#include <cstddef>
#include <cstdint>
#include <vector>

#include "int-util.h"
#include "crypto/hash.h"
#include "cryptonote_config.h"
#include "difficulty.h"
#include "include_base_utils.h"

#undef MONERO_DEFAULT_LOG_CATEGORY
#define MONERO_DEFAULT_LOG_CATEGORY "difficulty"

namespace cryptonote {

  using std::size_t;
  using std::uint64_t;
  using std::vector;

#if defined(__x86_64__)
  static inline void mul(uint64_t a, uint64_t b, uint64_t &low, uint64_t &high) {
    low = mul128(a, b, &high);
  }

#else

  static inline void mul(uint64_t a, uint64_t b, uint64_t &low, uint64_t &high) {
    // __int128 isn't part of the standard, so the previous function wasn't portable. mul128() in Windows is fine,
    // but this portable function should be used elsewhere. Credit for this function goes to latexi95.

    uint64_t aLow = a & 0xFFFFFFFF;
    uint64_t aHigh = a >> 32;
    uint64_t bLow = b & 0xFFFFFFFF;
    uint64_t bHigh = b >> 32;

    uint64_t res = aLow * bLow;
    uint64_t lowRes1 = res & 0xFFFFFFFF;
    uint64_t carry = res >> 32;

    res = aHigh * bLow + carry;
    uint64_t highResHigh1 = res >> 32;
    uint64_t highResLow1 = res & 0xFFFFFFFF;

    res = aLow * bHigh;
    uint64_t lowRes2 = res & 0xFFFFFFFF;
    carry = res >> 32;

    res = aHigh * bHigh + carry;
    uint64_t highResHigh2 = res >> 32;
    uint64_t highResLow2 = res & 0xFFFFFFFF;

    //Addition

    uint64_t r = highResLow1 + lowRes2;
    carry = r >> 32;
    low = (r << 32) | lowRes1;
    r = highResHigh1 + highResLow2 + carry;
    uint64_t d3 = r & 0xFFFFFFFF;
    carry = r >> 32;
    r = highResHigh2 + carry;
    high = d3 | (r << 32);
  }

#endif

  static inline bool cadd(uint64_t a, uint64_t b) {
    return a + b < a;
  }

  static inline bool cadc(uint64_t a, uint64_t b, bool c) {
    return a + b < a || (c && a + b == (uint64_t) -1);
  }

  bool check_hash_64(const crypto::hash &hash, uint64_t difficulty) {
    uint64_t low, high, top, cur;
    // First check the highest word, this will most likely fail for a random hash.
    mul(swap64le(((const uint64_t *) &hash)[3]), difficulty, top, high);
    if (high != 0) {
      return false;
    }
    mul(swap64le(((const uint64_t *) &hash)[0]), difficulty, low, cur);
    mul(swap64le(((const uint64_t *) &hash)[1]), difficulty, low, high);
    bool carry = cadd(cur, low);
    cur = high;
    mul(swap64le(((const uint64_t *) &hash)[2]), difficulty, low, high);
    carry = cadc(cur, low, carry);
    carry = cadc(high, top, carry);
    return !carry;
  }

  uint64_t next_difficulty_64(std::vector<std::uint64_t> timestamps, std::vector<uint64_t> cumulative_difficulties, size_t target_seconds) {

    if(timestamps.size() > DIFFICULTY_WINDOW)
    {
      timestamps.resize(DIFFICULTY_WINDOW);
      cumulative_difficulties.resize(DIFFICULTY_WINDOW);
    }


    size_t length = timestamps.size();
    assert(length == cumulative_difficulties.size());
    if (length <= 1) {
      return 1;
    }
    static_assert(DIFFICULTY_WINDOW >= 2, "Window is too small");
    assert(length <= DIFFICULTY_WINDOW);
    sort(timestamps.begin(), timestamps.end());
    size_t cut_begin, cut_end;
    static_assert(2 * DIFFICULTY_CUT <= DIFFICULTY_WINDOW - 2, "Cut length is too large");
    if (length <= DIFFICULTY_WINDOW - 2 * DIFFICULTY_CUT) {
      cut_begin = 0;
      cut_end = length;
    } else {
      cut_begin = (length - (DIFFICULTY_WINDOW - 2 * DIFFICULTY_CUT) + 1) / 2;
      cut_end = cut_begin + (DIFFICULTY_WINDOW - 2 * DIFFICULTY_CUT);
    }
    assert(/*cut_begin >= 0 &&*/ cut_begin + 2 <= cut_end && cut_end <= length);
    uint64_t time_span = timestamps[cut_end - 1] - timestamps[cut_begin];
    if (time_span == 0) {
      time_span = 1;
    }
    uint64_t total_work = cumulative_difficulties[cut_end - 1] - cumulative_difficulties[cut_begin];
    assert(total_work > 0);
    uint64_t low, high;
    mul(total_work, target_seconds, low, high);
    // blockchain errors "difficulty overhead" if this function returns zero.
    // TODO: consider throwing an exception instead
    if (high != 0 || low + time_span - 1 < low) {
      return 0;
    }
    return (low + time_span - 1) / time_span;
  }

<<<<<<< HEAD
  // LWMA difficulty algorithm
  // Copyright (c) 2017-2018 Zawy
  // MIT license http://www.opensource.org/licenses/mit-license.php.
  // Tom Harding, Karbowanec, Masari, Bitcoin Gold, and Bitcoin Candy have contributed.
  // https://github.com/zawy12/difficulty-algorithms/issues/3
  // Implementation based on the Masari Project:
  // https://github.com/masari-project/masari/blob/master/src/cryptonote_basic/difficulty.cpp
  //
  // Graft Settings: adjust = 0.9909
  difficulty_type next_difficulty_v8(std::vector<std::uint64_t> timestamps, std::vector<difficulty_type> cumulative_difficulties, size_t target_seconds) {

    if (timestamps.size() > DIFFICULTY_BLOCKS_COUNT_V8) {
      timestamps.resize(DIFFICULTY_BLOCKS_COUNT_V8);
      cumulative_difficulties.resize(DIFFICULTY_BLOCKS_COUNT_V8);
    }

    size_t length = timestamps.size();
    assert(length == cumulative_difficulties.size());
    if (length <= 1) {
      return 1;
    }

    uint64_t weighted_timespans = 0;
    uint64_t target;

    uint64_t previous_max = timestamps[0];
    for (size_t i = 1; i < length; i++) {
      uint64_t timespan;
      uint64_t max_timestamp;

      if (timestamps[i] > previous_max) {
        max_timestamp = timestamps[i];
      } else {
        max_timestamp = previous_max;
      }

      timespan = max_timestamp - previous_max;
      if (timespan == 0) {
        timespan = 1;
      } else if (timespan > 10 * target_seconds) {
        timespan = 10 * target_seconds;
      }

      weighted_timespans += i * timespan;
      previous_max = max_timestamp;
    }
    // adjust = 0.99 for N=60, leaving the + 1 for now as it's not affecting N
    target = 0.9909 * (((length + 1) / 2) * target_seconds);

    uint64_t minimum_timespan = target_seconds * length / 2;
    if (weighted_timespans < minimum_timespan) {
      weighted_timespans = minimum_timespan;
    }

    difficulty_type total_work = cumulative_difficulties.back() - cumulative_difficulties.front();
    assert(total_work > 0);

    uint64_t low, high;
    mul(total_work, target, low, high);
    if (high != 0) {
      return 0;
    }
    uint64_t result =  low / weighted_timespans;
    return result > 0 ? result : 1;
  }

  difficulty_type next_difficulty_v9(std::vector<std::uint64_t> timestamps, std::vector<difficulty_type> cumulative_difficulties, size_t target_seconds) {

    if (timestamps.size() > DIFFICULTY_BLOCKS_COUNT_V8) {
      timestamps.resize(DIFFICULTY_BLOCKS_COUNT_V8);
      cumulative_difficulties.resize(DIFFICULTY_BLOCKS_COUNT_V8);
    }

=======
#if defined(_MSC_VER)
#ifdef max
#undef max
#endif
#endif

  const difficulty_type max64bit(std::numeric_limits<std::uint64_t>::max());
  const boost::multiprecision::uint256_t max128bit(std::numeric_limits<boost::multiprecision::uint128_t>::max());
  const boost::multiprecision::uint512_t max256bit(std::numeric_limits<boost::multiprecision::uint256_t>::max());

#define FORCE_FULL_128_BITS

  bool check_hash_128(const crypto::hash &hash, difficulty_type difficulty) {
#ifndef FORCE_FULL_128_BITS
    // fast check
    if (difficulty >= max64bit && ((const uint64_t *) &hash)[3] > 0)
      return false;
#endif
    // usual slow check
    boost::multiprecision::uint512_t hashVal = 0;
#ifdef FORCE_FULL_128_BITS
    for(int i = 0; i < 4; i++) { // highest word is zero
#else
    for(int i = 1; i < 4; i++) { // highest word is zero
#endif
      hashVal <<= 64;
      hashVal |= swap64le(((const uint64_t *) &hash)[3 - i]);
    }
    return hashVal * difficulty <= max256bit;
  }

  bool check_hash(const crypto::hash &hash, difficulty_type difficulty) {
    if (difficulty <= max64bit) // if can convert to small difficulty - do it
      return check_hash_64(hash, difficulty.convert_to<std::uint64_t>());
    else
      return check_hash_128(hash, difficulty);
  }

  difficulty_type next_difficulty(std::vector<uint64_t> timestamps, std::vector<difficulty_type> cumulative_difficulties, size_t target_seconds) {
    //cutoff DIFFICULTY_LAG
    if(timestamps.size() > DIFFICULTY_WINDOW)
    {
      timestamps.resize(DIFFICULTY_WINDOW);
      cumulative_difficulties.resize(DIFFICULTY_WINDOW);
    }


>>>>>>> adc2e3f1
    size_t length = timestamps.size();
    assert(length == cumulative_difficulties.size());
    if (length <= 1) {
      return 1;
    }
<<<<<<< HEAD

    uint64_t weighted_timespans = 0;
    uint64_t target;

    uint64_t previous_max = timestamps[0];
    for (size_t i = 1; i < length; i++) {
      uint64_t timespan;
      uint64_t max_timestamp;

      if (timestamps[i] > previous_max) {
        max_timestamp = timestamps[i];
      } else {
        max_timestamp = previous_max;
      }

      timespan = max_timestamp - previous_max;
      if (timespan == 0) {
        timespan = 1;
      } else if (timespan > 10 * target_seconds) {
        timespan = 10 * target_seconds;
      }

      weighted_timespans += i * timespan;
      previous_max = max_timestamp;
    }

    double derivative = 0;
    if (length >= 4 && timestamps[length - 1] - timestamps[length - 3] > 0) {
      double d_last = 1.0 * (cumulative_difficulties[length - 1] - cumulative_difficulties[length - 2]);
      double d_prev = 1.0 * (cumulative_difficulties[length - 3] - cumulative_difficulties[length - 4]);
      double h = 1.0 * (timestamps[length - 1] - timestamps[0]) / timestamps.size();
      if (h > 0) {
        derivative = (d_last - d_prev) / h;
      }
    }
    // adjust = 0.99 for N=60, leaving the + 1 for now as it's not affecting N
    double adjust = 0.9909;
    if (derivative < 0) {
      adjust *= 1 + std::atan(derivative) / (10 * M_PI);
    }
    target = adjust * (((length + 1) / 2) * target_seconds);

    uint64_t minimum_timespan = target_seconds * length / 2;
    if (weighted_timespans < minimum_timespan) {
      weighted_timespans = minimum_timespan;
    }

    difficulty_type total_work = cumulative_difficulties.back() - cumulative_difficulties.front();
    assert(total_work > 0);

    uint64_t low, high;
    mul(total_work, target, low, high);
    if (high != 0) {
      return 0;
    }
    uint64_t result =  low / weighted_timespans;
    return result > 0 ? result : 1;
  }
=======
    static_assert(DIFFICULTY_WINDOW >= 2, "Window is too small");
    assert(length <= DIFFICULTY_WINDOW);
    sort(timestamps.begin(), timestamps.end());
    size_t cut_begin, cut_end;
    static_assert(2 * DIFFICULTY_CUT <= DIFFICULTY_WINDOW - 2, "Cut length is too large");
    if (length <= DIFFICULTY_WINDOW - 2 * DIFFICULTY_CUT) {
      cut_begin = 0;
      cut_end = length;
    } else {
      cut_begin = (length - (DIFFICULTY_WINDOW - 2 * DIFFICULTY_CUT) + 1) / 2;
      cut_end = cut_begin + (DIFFICULTY_WINDOW - 2 * DIFFICULTY_CUT);
    }
    assert(/*cut_begin >= 0 &&*/ cut_begin + 2 <= cut_end && cut_end <= length);
    uint64_t time_span = timestamps[cut_end - 1] - timestamps[cut_begin];
    if (time_span == 0) {
      time_span = 1;
    }
    difficulty_type total_work = cumulative_difficulties[cut_end - 1] - cumulative_difficulties[cut_begin];
    assert(total_work > 0);
    boost::multiprecision::uint256_t res =  (boost::multiprecision::uint256_t(total_work) * target_seconds + time_span - 1) / time_span;
    if(res > max128bit)
      return 0; // to behave like previous implementation, may be better return max128bit?
    return res.convert_to<difficulty_type>();
  }

  std::string hex(difficulty_type v)
  {
    static const char chars[] = "0123456789abcdef";
    std::string s;
    while (v > 0)
    {
      s.push_back(chars[(v & 0xf).convert_to<unsigned>()]);
      v >>= 4;
    }
    if (s.empty())
      s += "0";
    std::reverse(s.begin(), s.end());
    return "0x" + s;
  }

>>>>>>> adc2e3f1
}<|MERGE_RESOLUTION|>--- conflicted
+++ resolved
@@ -164,7 +164,6 @@
     return (low + time_span - 1) / time_span;
   }
 
-<<<<<<< HEAD
   // LWMA difficulty algorithm
   // Copyright (c) 2017-2018 Zawy
   // MIT license http://www.opensource.org/licenses/mit-license.php.
@@ -238,61 +237,11 @@
       cumulative_difficulties.resize(DIFFICULTY_BLOCKS_COUNT_V8);
     }
 
-=======
-#if defined(_MSC_VER)
-#ifdef max
-#undef max
-#endif
-#endif
-
-  const difficulty_type max64bit(std::numeric_limits<std::uint64_t>::max());
-  const boost::multiprecision::uint256_t max128bit(std::numeric_limits<boost::multiprecision::uint128_t>::max());
-  const boost::multiprecision::uint512_t max256bit(std::numeric_limits<boost::multiprecision::uint256_t>::max());
-
-#define FORCE_FULL_128_BITS
-
-  bool check_hash_128(const crypto::hash &hash, difficulty_type difficulty) {
-#ifndef FORCE_FULL_128_BITS
-    // fast check
-    if (difficulty >= max64bit && ((const uint64_t *) &hash)[3] > 0)
-      return false;
-#endif
-    // usual slow check
-    boost::multiprecision::uint512_t hashVal = 0;
-#ifdef FORCE_FULL_128_BITS
-    for(int i = 0; i < 4; i++) { // highest word is zero
-#else
-    for(int i = 1; i < 4; i++) { // highest word is zero
-#endif
-      hashVal <<= 64;
-      hashVal |= swap64le(((const uint64_t *) &hash)[3 - i]);
-    }
-    return hashVal * difficulty <= max256bit;
-  }
-
-  bool check_hash(const crypto::hash &hash, difficulty_type difficulty) {
-    if (difficulty <= max64bit) // if can convert to small difficulty - do it
-      return check_hash_64(hash, difficulty.convert_to<std::uint64_t>());
-    else
-      return check_hash_128(hash, difficulty);
-  }
-
-  difficulty_type next_difficulty(std::vector<uint64_t> timestamps, std::vector<difficulty_type> cumulative_difficulties, size_t target_seconds) {
-    //cutoff DIFFICULTY_LAG
-    if(timestamps.size() > DIFFICULTY_WINDOW)
-    {
-      timestamps.resize(DIFFICULTY_WINDOW);
-      cumulative_difficulties.resize(DIFFICULTY_WINDOW);
-    }
-
-
->>>>>>> adc2e3f1
     size_t length = timestamps.size();
     assert(length == cumulative_difficulties.size());
     if (length <= 1) {
       return 1;
     }
-<<<<<<< HEAD
 
     uint64_t weighted_timespans = 0;
     uint64_t target;
@@ -351,7 +300,58 @@
     uint64_t result =  low / weighted_timespans;
     return result > 0 ? result : 1;
   }
-=======
+#if defined(_MSC_VER)
+#ifdef max
+#undef max
+#endif
+#endif
+
+  const difficulty_type max64bit(std::numeric_limits<std::uint64_t>::max());
+  const boost::multiprecision::uint256_t max128bit(std::numeric_limits<boost::multiprecision::uint128_t>::max());
+  const boost::multiprecision::uint512_t max256bit(std::numeric_limits<boost::multiprecision::uint256_t>::max());
+
+#define FORCE_FULL_128_BITS
+
+  bool check_hash_128(const crypto::hash &hash, difficulty_type difficulty) {
+#ifndef FORCE_FULL_128_BITS
+    // fast check
+    if (difficulty >= max64bit && ((const uint64_t *) &hash)[3] > 0)
+      return false;
+#endif
+    // usual slow check
+    boost::multiprecision::uint512_t hashVal = 0;
+#ifdef FORCE_FULL_128_BITS
+    for(int i = 0; i < 4; i++) { // highest word is zero
+#else
+    for(int i = 1; i < 4; i++) { // highest word is zero
+#endif
+      hashVal <<= 64;
+      hashVal |= swap64le(((const uint64_t *) &hash)[3 - i]);
+    }
+    return hashVal * difficulty <= max256bit;
+  }
+
+  bool check_hash(const crypto::hash &hash, difficulty_type difficulty) {
+    if (difficulty <= max64bit) // if can convert to small difficulty - do it
+      return check_hash_64(hash, difficulty.convert_to<std::uint64_t>());
+    else
+      return check_hash_128(hash, difficulty);
+  }
+
+  difficulty_type next_difficulty(std::vector<uint64_t> timestamps, std::vector<difficulty_type> cumulative_difficulties, size_t target_seconds) {
+    //cutoff DIFFICULTY_LAG
+    if(timestamps.size() > DIFFICULTY_WINDOW)
+    {
+      timestamps.resize(DIFFICULTY_WINDOW);
+      cumulative_difficulties.resize(DIFFICULTY_WINDOW);
+    }
+
+
+    size_t length = timestamps.size();
+    assert(length == cumulative_difficulties.size());
+    if (length <= 1) {
+      return 1;
+    }
     static_assert(DIFFICULTY_WINDOW >= 2, "Window is too small");
     assert(length <= DIFFICULTY_WINDOW);
     sort(timestamps.begin(), timestamps.end());
@@ -392,5 +392,4 @@
     return "0x" + s;
   }
 
->>>>>>> adc2e3f1
 }