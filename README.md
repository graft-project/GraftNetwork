# Graft Network

Copyright (c) 2018, The Graft Project

## Monero Fork (Monero version 0.11.1.0)

Copyright (c) 2014-2018, The Monero Project

Portions Copyright (c) 2012-2013, The Cryptonote developers

## Development Resources

- Web: [graft.network](https://www.graft.network)
- GitHub: [https://github.com/graft-project/GraftNetwork](https://github.com/graft-project/GraftNetwork)
- Monero GitHub: [https://github.com/monero-project/monero](https://github.com/monero-project/monero)

## Build

| Operating System      | Processor | Status |
| --------------------- | -------- |--------|

## Coverage

| Type      | Status |
|-----------|--------|
| License   | [![License](https://img.shields.io/badge/license-BSD3-blue.svg)](https://opensource.org/licenses/BSD-3-Clause)

## Introduction

Graft Network is a private, secure, untraceable, decentralised digital currency. You are your bank, you control your funds, and nobody can trace your transfers unless you allow them to do so.

**Privacy:** Graft Network uses a cryptographically sound system to allow you to send and receive funds without your transactions being easily revealed on the blockchain (the ledger of transactions that everyone has). This ensures that your purchases, receipts, and all transfers remain absolutely private by default.

**Security:** Using the power of a distributed peer-to-peer consensus network, every transaction on the network is cryptographically secured. Individual wallets have a 25 word mnemonic seed that is only displayed once, and can be written down to backup the wallet. Wallet files are encrypted with a passphrase to ensure they are useless if stolen.

**Untraceability:** By taking advantage of ring signatures, a special property of a certain type of cryptography, Graft Network is able to ensure that transactions are not only untraceable, but have an optional measure of ambiguity that ensures that transactions cannot easily be tied back to an individual user or computer.

## About this Project

This is the core implementation of Graft Network. It is open source and completely free to use without restrictions, except for those specified in the license agreement below. There are no restrictions on anyone creating an alternative implementation of Graft Network that uses the protocol and network in a compatible manner.

As with many development projects, the repository on Github is considered to be the "staging" area for the latest changes. Before changes are merged into that branch on the main repository, they are tested by individual developers in their own branches, submitted as a pull request, and then subsequently tested by contributors who focus on testing and code reviews. That having been said, the repository should be carefully considered before using it in a production environment, unless there is a patch in the repository for a particular show-stopping issue you are experiencing. It is generally a better idea to use a tagged release for stability.

**Anyone is welcome to contribute to Graft Network's codebase!** If you have a fix or code change, feel free to submit it as a pull request directly to the "master" branch. In cases where the change is relatively small or does not affect other parts of the codebase it may be merged in immediately by any one of the collaborators. On the other hand, if the change is particularly large or complex, it is expected that it will be discussed at length either well in advance of the pull request being submitted, or even directly on the pull request.

## Supporting the Project

Graft Network development can be supported directly through donations.

## License

See [LICENSE](LICENSE).

# Contributing

If you want to help out, see [CONTRIBUTING](CONTRIBUTING.md) for a set of guidelines.

## Vulnerability Response Process

See [Vulnerability Response Process](VULNERABILITY_RESPONSE_PROCESS.md).

## Graft Network software updates and consensus protocol changes (hard fork schedule)

Graft Network uses a fixed-schedule hard fork mechanism to implement new features. This means that users of Graft Network (end users and service providers) need to run current versions and update their software on a regular schedule. Here is the current schedule, versions, and compatibility.
Dates are provided in the format YYYY-MM-DD. 


| Fork Date              | Consensus version | Minimum Graft Network Version | Recommended Graft Network Version | Details            |  
| ----------------- | ----------------- | ---------------------- | -------------------------- | ------------------ |
| 2018-01-18        | v7                | 1.0.0                | 1.0.1                    | First release      |
| 2018-04-10        | v8                | 1.1.0                | 1.1.2                    | Anti-ASIC change from Monero (Cryptonight variant 1), Improved Difficulty Adjustment Algorithm (new algorithm based on the LWMA difficulty algorithm)      |
| 2018-04-23        | v9                | 1.2.0                | 1.2.3                    | Fix for Difficulty Adjustment Algorithm      |
<<<<<<< HEAD
| 2018-08-14        | v10               | 1.3.1                | 1.3.1                    | RTA Alpha1        |
| 2018-10-29        | v11               | 1.3.2                | 1.3.2                    | RTA Alpha2  |
=======
| 2018-09-17        | v10               | 1.4.4                | 1.4.5                    | Block reward halved       |
| 2018-10-31        | v11               | 1.5.0                | 1.5.1                    | PoW algorithm from Monero v8 (CN v2), enabled checkpoints for mainnet  |
>>>>>>> fda3f135

## Installing Graft Network from a Package

Not available yet!

## Compiling Graft Network from Source

### Dependencies

The following table summarizes the tools and libraries required to build.  A
few of the libraries are also included in this repository (marked as
"Vendored"). By default, the build uses the library installed on the system,
and ignores the vendored sources. However, if no library is found installed on
the system, then the vendored source will be built and used. The vendored
sources are also used for statically-linked builds because distribution
packages often include only shared library binaries (`.so`) but not static
library archives (`.a`).

| Dep            | Min. Version  | Vendored | Debian/Ubuntu Pkg  | Arch Pkg       | Optional | Purpose        |
| -------------- | ------------- | ---------| ------------------ | -------------- | -------- | -------------- |
| GCC            | 4.7.3         | NO       | `build-essential`  | `base-devel`   | NO       |                |
| CMake          | 3.0.0         | NO       | `cmake`            | `cmake`        | NO       |                |
| pkg-config     | any           | NO       | `pkg-config`       | `base-devel`   | NO       |                |
| Boost          | 1.58          | NO       | `libboost-all-dev` | `boost`        | NO       | C++ libraries  |
| OpenSSL        | 1.0.2^^       | NO       | `libssl-dev`       | `openssl`      | NO       | sha256 sum     |
| libunbound     | 1.4.16        | YES      | `libunbound-dev`   | `unbound`      | NO       | DNS resolver   |
| libminiupnpc   | 2.0           | YES      | `libminiupnpc-dev` | `miniupnpc`    | YES      | NAT punching   |
| libunwind      | any           | NO       | `libunwind8-dev`   | `libunwind`    | YES      | Stack traces   |
| liblzma        | any           | NO       | `liblzma-dev`      | `xz`           | YES      | For libunwind  |
| ldns           | 1.6.17        | NO       | `libldns-dev`      | `ldns`         | YES      | SSL toolkit    |
| expat          | 1.1           | NO       | `libexpat1-dev`    | `expat`        | YES      | XML parsing    |
| GTest          | 1.5           | YES      | `libgtest-dev`^    | `gtest`        | YES      | Test suite     |
| Doxygen        | any           | NO       | `doxygen`          | `doxygen`      | YES      | Documentation  |
| Graphviz       | any           | NO       | `graphviz`         | `graphviz`     | YES      | Documentation  |

[^] On Debian/Ubuntu `libgtest-dev` only includes sources and headers. You must
build the library binary manually. This can be done with the following command ```sudo apt-get install libgtest-dev && cd /usr/src/gtest && sudo cmake . && sudo make && sudo mv libg* /usr/lib/ ```


### Cloning the repository
Clone recursively to pull-in needed submodule(s):

         git clone --recursive https://github.com/graft-project/GraftNetwork

If you already have a repo cloned, initialize and update:

         cd GraftNetwork && git submodule init && git submodule update


### Cloning the repository
Clone recursively to pull-in needed submodule(s):

$ git clone --recursive https://github.com/graft-project/GraftNetwork

If you already have a repo cloned, initialize and update:

$ cd GraftNetwork && git submodule init && git submodule update

### Build instructions

Graft Network uses the CMake build system and a top-level [Makefile](Makefile) that
invokes cmake commands as needed.

#### On Linux and OS X

* Install the dependencies
* Change to the root of the source code directory and build:

         cd GraftNetwork
         make

    *Optional*: If your machine has several cores and enough memory, enable
    parallel build by running `make -j<number of threads>` instead of `make`. For
    this to be worthwhile, the machine should have one core and about 2GB of RAM
    available per thread.

* The resulting executables can be found in `build/release/bin`

* Add `PATH="$PATH:$HOME/GraftNetwork/build/release/bin"` to `.profile`

* Run Graft Network with `graftnoded --detach`

* **Optional**: build and run the test suite to verify the binaries:

        make release-test

    *NOTE*: `coretests` test may take a few hours to complete.

* **Optional**: to build binaries suitable for debugging:

         make debug

* **Optional**: to build statically-linked binaries:

         make release-static

* **Optional**: build documentation in `doc/html` (omit `HAVE_DOT=YES` if `graphviz` is not installed):

        HAVE_DOT=YES doxygen Doxyfile

#### On the Raspberry Pi 2

Tested on a Raspberry Pi 2 with a clean install of minimal Debian Jessie from https://www.raspberrypi.org/downloads/raspbian/

* `apt-get update && apt-get upgrade` to install all of the latest software

* Install the dependencies for Graft Network except libunwind and libboost-all-dev

* Increase the system swap size:
```	
	sudo /etc/init.d/dphys-swapfile stop  
	sudo nano /etc/dphys-swapfile  
	CONF_SWAPSIZE=1024  
	sudo /etc/init.d/dphys-swapfile start  
```
* Install the latest version of boost (this may first require invoking `apt-get remove --purge libboost*` to remove a previous version if you're not using a clean install):
```
	cd  
	wget https://sourceforge.net/projects/boost/files/boost/1.64.0/boost_1_64_0.tar.bz2  
	tar xvfo boost_1_64_0.tar.bz2  
	cd boost_1_64_0  
	./bootstrap.sh  
	sudo ./b2  
```
* Wait ~8 hours
```
	sudo ./bjam install
```
* Wait ~4 hours

* Change to the root of the source code directory and build:
```
        cd GraftNetwork
        make release
```
* Wait ~4 hours

* The resulting executables can be found in `build/release/bin`

* Add `PATH="$PATH:$HOME/GraftNetwork/build/release/bin"` to `.profile`

* Run Graft Network with `graftnoded --detach`

* You may wish to reduce the size of the swap file after the build has finished, and delete the boost directory from your home directory

#### On Windows:

Binaries for Windows are built on Windows using the MinGW toolchain within
[MSYS2 environment](http://msys2.github.io). The MSYS2 environment emulates a
POSIX system. The toolchain runs within the environment and *cross-compiles*
binaries that can run outside of the environment as a regular Windows
application.

**Preparing the Build Environment**

* Download and install the [MSYS2 installer](http://msys2.github.io), either the 64-bit or the 32-bit package, depending on your system.
* Open the MSYS shell via the `MSYS2 Shell` shortcut
* Update packages using pacman:  

        pacman -Syuu  

* Exit the MSYS shell using Alt+F4  
* Edit the properties for the `MSYS2 Shell` shortcut changing "msys2_shell.bat" to "msys2_shell.cmd -mingw64" for 64-bit builds or "msys2_shell.cmd -mingw32" for 32-bit builds
* Restart MSYS shell via modified shortcut and update packages again using pacman:  

        pacman -Syuu  


* Install dependencies:

    To build for 64-bit Windows:

        pacman -S mingw-w64-x86_64-toolchain make mingw-w64-x86_64-cmake mingw-w64-x86_64-boost

    To build for 32-bit Windows:
 
        pacman -S mingw-w64-i686-toolchain make mingw-w64-i686-cmake mingw-w64-i686-boost

* Open the MingW shell via `MinGW-w64-Win64 Shell` shortcut on 64-bit Windows
  or `MinGW-w64-Win64 Shell` shortcut on 32-bit Windows. Note that if you are
  running 64-bit Windows, you will have both 64-bit and 32-bit MinGW shells.

**Building**

* If you are on a 64-bit system, run:

        make release-static-win64

* If you are on a 32-bit system, run:

        make release-static-win32

* The resulting executables can be found in `build/release/bin`

### On FreeBSD:

The project can be built from scratch by following instructions for Linux above. If you are running Graft Network in a jail you need to add the flag: `allow.sysvipc=1` to your jail configuration, otherwise lmdb will throw the error message: `Failed to open lmdb environment: Function not implemented`.

We expect to add Graft Network into the ports tree in the near future, which will aid in managing installations using ports or packages.

### On OpenBSD:

This has been tested on OpenBSD 5.8.

You will need to add a few packages to your system. `pkg_add db cmake gcc gcc-libs g++ miniupnpc gtest`.

The doxygen and graphviz packages are optional and require the xbase set.

The Boost package has a bug that will prevent librpc.a from building correctly. In order to fix this, you will have to Build boost yourself from scratch. Follow the directions here (under "Building Boost"):
https://github.com/bitcoin/bitcoin/blob/master/doc/build-openbsd.md

You will have to add the serialization, date_time, and regex modules to Boost when building as they are needed by Graft Network.

To build: `env CC=egcc CXX=eg++ CPP=ecpp DEVELOPER_LOCAL_TOOLS=1 BOOST_ROOT=/path/to/the/boost/you/built make release-static-64`

### Building Portable Statically Linked Binaries

By default, in either dynamically or statically linked builds, binaries target the specific host processor on which the build happens and are not portable to other processors. Portable binaries can be built using the following targets:

* ```make release-static-64``` builds binaries on Linux on x86_64 portable across POSIX systems on x86_64 processors
* ```make release-static-32``` builds binaries on Linux on x86_64 or i686 portable across POSIX systems on i686 processors
* ```make release-static-armv8``` builds binaries on Linux portable across POSIX systems on armv8 processors
* ```make release-static-armv7``` builds binaries on Linux portable across POSIX systems on armv7 processors
* ```make release-static-armv6``` builds binaries on Linux portable across POSIX systems on armv6 processors
* ```make release-static-win64``` builds binaries on 64-bit Windows portable across 64-bit Windows systems
* ```make release-static-win32``` builds binaries on 64-bit or 32-bit Windows portable across 32-bit Windows systems

## Running graftnoded

The build places the binary in `bin/` sub-directory within the build directory
from which cmake was invoked (repository root by default). To run in
foreground:

    ./bin/graftnoded

To list all available options, run `./bin/graftnoded --help`.  Options can be
specified either on the command line or in a configuration file passed by the
`--config-file` argument.  To specify an option in the configuration file, add
a line with the syntax `argumentname=value`, where `argumentname` is the name
of the argument without the leading dashes, for example `log-level=1`.

To run in background:

    ./bin/graftnoded --log-file graftnoded.log --detach

To run as a systemd service, copy
[graftnoded.service](utils/systemd/graftnoded.service) to `/etc/systemd/system/` and
[graftnoded.conf](utils/conf/graftnoded.conf) to `/etc/`. The [example
service](utils/systemd/graftnoded.service) assumes that the user `graftnode` exists
and its home is the data directory specified in the [example
config](utils/conf/graftnoded.conf).

If you're on Mac, you may need to add the `--max-concurrency 1` option to
graft-wallet-cli, and possibly graftnoded, if you get crashes refreshing.

## Internationalization

See [README.i18n.md](README.i18n.md).

## Using Tor

While Graft Network isn't made to integrate with Tor, it can be used wrapped with torsocks, if you add --p2p-bind-ip 127.0.0.1 to the graftnoded command line. You also want to set DNS requests to go over TCP, so they'll be routed through Tor, by setting DNS_PUBLIC=tcp. You may also disable IGD (UPnP port forwarding negotiation), which is pointless with Tor. To allow local connections from the wallet, you might have to add TORSOCKS_ALLOW_INBOUND=1, some OSes need it and some don't. Example:

`DNS_PUBLIC=tcp torsocks graftnoded --p2p-bind-ip 127.0.0.1 --no-igd`

or:

`DNS_PUBLIC=tcp TORSOCKS_ALLOW_INBOUND=1 torsocks graftnoded --p2p-bind-ip 127.0.0.1 --no-igd`

TAILS ships with a very restrictive set of firewall rules. Therefore, you need to add a rule to allow this connection too, in addition to telling torsocks to allow inbound connections. Full example:

`sudo iptables -I OUTPUT 2 -p tcp -d 127.0.0.1 -m tcp --dport 18081 -j ACCEPT`

`DNS_PUBLIC=tcp torsocks ./graftnoded --p2p-bind-ip 127.0.0.1 --no-igd --rpc-bind-ip 127.0.0.1 --data-dir /home/amnesia/Persistent/your/directory/to/the/blockchain`

`./graft-wallet-cli`

## Using readline

While graftnoded and graft-wallet-cli do not use readline directly, most of the functionality can be obtained by running them via rlwrap. This allows command recall, edit capabilities, etc. It does not give autocompletion without an extra completion file, however. To use rlwrap, simply prepend `rlwrap` to the command line, eg:

`rlwrap bin/graft-wallet-cli --wallet-file /path/to/wallet`

Note: rlwrap will save things like your seed and private keys, if you supply them on prompt. You may want to not use rlwrap when you use simplewallet to restore from seed, etc.

# Debugging

This section contains general instructions for debugging failed installs or problems encountered with Graft Network. First ensure you are running the latest version built from the github repo.

## Obtaining Stack Traces and Core Dumps on Unix Systems

We generally use the tool `gdb` (GNU debugger) to provide stack trace functionality, and `ulimit` to provide core dumps in builds which crash or segfault.

* To use gdb in order to obtain a stack trace for a build that has stalled:

Run the build.

Once it stalls, enter the following command:

```
gdb /path/to/graftnoded `pidof graftnoded` 
```

Type `thread apply all bt` within gdb in order to obtain the stack trace

* If however the core dumps or segfaults:

Enter `ulimit -c unlimited` on the command line to enable unlimited filesizes for core dumps

Run the build.

When it terminates with an output along the lines of "Segmentation fault (core dumped)", there should be a core dump file in the same directory as graftnoded.

You can now analyse this core dump with `gdb` as follows:

`gdb /path/to/graftnoded /path/to/dumpfile`

Print the stack trace with `bt`

* To run Graft Network within gdb:

Type `gdb /path/to/graftnoded`

Pass command-line options with `--args` followed by the relevant arguments

Type `run` to run graftnoded

## Analysing Memory Corruption

We use the tool `valgrind` for this.

Run with `valgrind /path/to/graftnoded`. It will be slow.

## LMDB

Instructions for debugging suspected blockchain corruption as per @HYC

There is an `mdb_stat` command in the LMDB source that can print statistics about the database but it's not routinely built. This can be built with the following command:

`cd ~/GraftNetwork/external/db_drivers/liblmdb && make`

The output of `mdb_stat -ea <path to blockchain dir>` will indicate inconsistencies in the blocks, block_heights and block_info table.

The output of `mdb_dump -s blocks <path to blockchain dir>` and `mdb_dump -s block_info <path to blockchain dir>` is useful for indicating whether blocks and block_info contain the same keys.

These records are dumped as hex data, where the first line is the key and the second line is the data.<|MERGE_RESOLUTION|>--- conflicted
+++ resolved
@@ -70,13 +70,10 @@
 | 2018-01-18        | v7                | 1.0.0                | 1.0.1                    | First release      |
 | 2018-04-10        | v8                | 1.1.0                | 1.1.2                    | Anti-ASIC change from Monero (Cryptonight variant 1), Improved Difficulty Adjustment Algorithm (new algorithm based on the LWMA difficulty algorithm)      |
 | 2018-04-23        | v9                | 1.2.0                | 1.2.3                    | Fix for Difficulty Adjustment Algorithm      |
-<<<<<<< HEAD
 | 2018-08-14        | v10               | 1.3.1                | 1.3.1                    | RTA Alpha1        |
 | 2018-10-29        | v11               | 1.3.2                | 1.3.2                    | RTA Alpha2  |
-=======
-| 2018-09-17        | v10               | 1.4.4                | 1.4.5                    | Block reward halved       |
-| 2018-10-31        | v11               | 1.5.0                | 1.5.1                    | PoW algorithm from Monero v8 (CN v2), enabled checkpoints for mainnet  |
->>>>>>> fda3f135
+| 2018-11-12        | v12               | 1.3.3                |                          | Public RTA alpha |
+
 
 ## Installing Graft Network from a Package
 
@@ -126,14 +123,6 @@
          cd GraftNetwork && git submodule init && git submodule update
 
 
-### Cloning the repository
-Clone recursively to pull-in needed submodule(s):
-
-$ git clone --recursive https://github.com/graft-project/GraftNetwork
-
-If you already have a repo cloned, initialize and update:
-
-$ cd GraftNetwork && git submodule init && git submodule update
 
 ### Build instructions
 
