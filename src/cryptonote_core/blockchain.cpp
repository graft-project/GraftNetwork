// Copyright (c) 2017-2018, The Graft Project
// Copyright (c) 2014-2018, The Monero Project
//
// All rights reserved.
//
// Redistribution and use in source and binary forms, with or without modification, are
// permitted provided that the following conditions are met:
//
// 1. Redistributions of source code must retain the above copyright notice, this list of
//    conditions and the following disclaimer.
//
// 2. Redistributions in binary form must reproduce the above copyright notice, this list
//    of conditions and the following disclaimer in the documentation and/or other
//    materials provided with the distribution.
//
// 3. Neither the name of the copyright holder nor the names of its contributors may be
//    used to endorse or promote products derived from this software without specific
//    prior written permission.
//
// THIS SOFTWARE IS PROVIDED BY THE COPYRIGHT HOLDERS AND CONTRIBUTORS "AS IS" AND ANY
// EXPRESS OR IMPLIED WARRANTIES, INCLUDING, BUT NOT LIMITED TO, THE IMPLIED WARRANTIES OF
// MERCHANTABILITY AND FITNESS FOR A PARTICULAR PURPOSE ARE DISCLAIMED. IN NO EVENT SHALL
// THE COPYRIGHT HOLDER OR CONTRIBUTORS BE LIABLE FOR ANY DIRECT, INDIRECT, INCIDENTAL,
// SPECIAL, EXEMPLARY, OR CONSEQUENTIAL DAMAGES (INCLUDING, BUT NOT LIMITED TO,
// PROCUREMENT OF SUBSTITUTE GOODS OR SERVICES; LOSS OF USE, DATA, OR PROFITS; OR BUSINESS
// INTERRUPTION) HOWEVER CAUSED AND ON ANY THEORY OF LIABILITY, WHETHER IN CONTRACT,
// STRICT LIABILITY, OR TORT (INCLUDING NEGLIGENCE OR OTHERWISE) ARISING IN ANY WAY OUT OF
// THE USE OF THIS SOFTWARE, EVEN IF ADVISED OF THE POSSIBILITY OF SUCH DAMAGE.
//
// Parts of this file are originally copyright (c) 2012-2013 The Cryptonote developers

#include <algorithm>
#include <cstdio>
#include <boost/filesystem.hpp>
#include <boost/range/adaptor/reversed.hpp>

#include "include_base_utils.h"
#include "cryptonote_basic/cryptonote_basic_impl.h"
#include "tx_pool.h"
#include "blockchain.h"
#include "blockchain_db/blockchain_db.h"
#include "cryptonote_basic/cryptonote_boost_serialization.h"
#include "cryptonote_config.h"
#include "cryptonote_basic/miner.h"
#include "misc_language.h"
#include "profile_tools.h"
#include "file_io_utils.h"
#include "common/int-util.h"
#include "common/threadpool.h"
#include "common/boost_serialization_helper.h"
#include "warnings.h"
#include "crypto/hash.h"
#include "cryptonote_core.h"
#include "ringct/rctSigs.h"
#include "common/perf_timer.h"
#include "common/notify.h"
#if defined(PER_BLOCK_CHECKPOINT)
#include "blocks/blocks.h"
#endif

#undef MONERO_DEFAULT_LOG_CATEGORY
#define MONERO_DEFAULT_LOG_CATEGORY "blockchain"

#define FIND_BLOCKCHAIN_SUPPLEMENT_MAX_SIZE (100*1024*1024) // 100 MB

using namespace crypto;

//#include "serialization/json_archive.h"

/* TODO:
 *  Clean up code:
 *    Possibly change how outputs are referred to/indexed in blockchain and wallets
 *
 */

using namespace cryptonote;
using epee::string_tools::pod_to_hex;
extern "C" void slow_hash_allocate_state();
extern "C" void slow_hash_free_state();

DISABLE_VS_WARNINGS(4267)

#define MERROR_VER(x) MCERROR("verify", x)

// used to overestimate the block reward when estimating a per kB to use
#define BLOCK_REWARD_OVERESTIMATE (10 * 1000000000000)

static const struct {
  uint8_t version;
  uint64_t height;
  uint8_t threshold;
  time_t time;
} mainnet_hard_forks[] = {

  // version 1 from the start of the blockchain
  { 1, 0, 0, 1341378000 },
/*
  // version 2 starts from block 1009827, which is on or around the 20th of March, 2016. Fork time finalised on 2015-09-20. No fork voting occurs for the v2 fork.
  { 2, 1009827, 0, 1442763710 },

  // version 3 starts from block 1141317, which is on or around the 24th of September, 2016. Fork time finalised on 2016-03-21.
  { 3, 1141317, 0, 1458558528 },

  // version 4 starts from block 1220516, which is on or around the 5th of January, 2017. Fork time finalised on 2016-09-18.
  { 4, 1220516, 0, 1483574400 },

  // version 5 starts from block 1288616, which is on or around the 15th of April, 2017. Fork time finalised on 2017-03-14.
  { 5, 1288616, 0, 1489520158 },

 // version 6 starts from block 1400000, which is on or around the 16th of September, 2017. Fork time finalised on 2017-08-18.
  { 6, 1400000, 0, 1503046577 },
  */
  // GRAFT: start hardfork v7 from 1st block
  { 7, 1, 0, 1503046577 } ,
  // GRAFT: updated v8 hf block
  { 8, 64445, 0, 1523570400 },
  { 9, 68000, 0, 1524229900},
  // hf 10 - decrease block reward, 2018-09-17
  { 10, 176000, 0, 1537142400 },
  // hf 11 - Monero V8/CN variant 2 PoW, ~2018-10-31T17:00:00+00
  { 11, 207700, 0, 1541005200 },
  // hf 12 - Graft CryptoNight Reverse Waltz PoW, ~2019-03-07T05:00:00+00
  { 12, 299200, 0, 1551934800 },
  // hf 13 - RTA transactions, RTA mining, ~2019-03-20T14:00:00+00
  { 13, 308460, 0, 1553090400 },
  // hf 14 Bullet proof
  { 14, 500000, 0, 1560000000 },
};
// static const uint64_t mainnet_hard_fork_version_1_till = 1009826;
static const uint64_t mainnet_hard_fork_version_1_till = 1;

static const struct {
  uint8_t version;
  uint64_t height;
  uint8_t threshold;
  time_t time;
} testnet_hard_forks[] = {

  // version 1 from the start of the blockchain
  { 1, 0, 0, 1341378000 },
  /*
  // version 2 starts from block 624634, which is on or around the 23rd of November, 2015. Fork time finalised on 2015-11-20. No fork voting occurs for the v2 fork.
  { 2, 624634, 0, 1445355000 },

  // versions 3-5 were passed in rapid succession from September 18th, 2016
  { 3, 800500, 0, 1472415034 },
  { 4, 801219, 0, 1472415035 },
  { 5, 802660, 0, 1472415036 + 86400*180 }, // add 5 months on testnet to shut the update warning up since there's a large gap to v6

  { 6, 971400, 0, 1501709789 },
  */

  // GRAFT: start hardfork v7 from 1st block
  { 7, 1, 0, 1501709789 },
  // GRAFT: public testnet hardfork v8 from block 57640
  { 8, 57780, 0, 1522838800 },
  { 9, 67350, 0, 1524229900 },
  // hf 10 - decrease block reward, 2018-09-12
  { 10, 164550, 0, 1536760800 },
  // hf 11 - Monero V8/CN variant 2 PoW, 2018-10-24
  { 11, 194130, 0, 1540400400 },
  // hf 12 - Graft CryptoNight Reverse Waltz PoW, ~2019-03-05T05:00:00+00
  { 12, 286500, 0, 1551762000 },
  // hf 13 - RTA transactions, RTA mining, ~2019-03-15T05:00:00+00
  { 13, 287770, 0, 1552626000 },
  // hf 14 Bullet proof
  { 14, 312190, 0, 1556294400 },
};

// static const uint64_t testnet_hard_fork_version_1_till = 624633;
static const uint64_t testnet_hard_fork_version_1_till = 1;

static const struct {
  uint8_t version;
  uint64_t height;
  uint8_t threshold;
  time_t time;
} stagenet_hard_forks[] = {
  // version 1 from the start of the blockchain
  { 1, 0,  0, 1341378000 },
  { 7, 1,  0, 1501709789 },
  // TODO
};



//------------------------------------------------------------------
Blockchain::Blockchain(tx_memory_pool& tx_pool)
: m_db(), m_tx_pool(tx_pool)
, m_hardfork(NULL), m_timestamps_and_difficulties_height(0), m_current_block_cumul_weight_limit(0), m_current_block_cumul_weight_median(0),
  m_enforce_dns_checkpoints(false), m_max_prepare_blocks_threads(4), m_db_sync_on_blocks(true), m_db_sync_threshold(1), m_db_sync_mode(db_async), m_db_default_sync(false), m_fast_sync(true), m_show_time_stats(false), m_sync_counter(0), m_bytes_to_sync(0), m_cancel(false),
  m_difficulty_for_next_block_top_hash(crypto::null_hash),
  m_difficulty_for_next_block(1),
  m_btc_valid(false)
{
  LOG_PRINT_L3("Blockchain::" << __func__);
}
//------------------------------------------------------------------
bool Blockchain::have_tx(const crypto::hash &id) const
{
  LOG_PRINT_L3("Blockchain::" << __func__);
  // WARNING: this function does not take m_blockchain_lock, and thus should only call read only
  // m_db functions which do not depend on one another (ie, no getheight + gethash(height-1), as
  // well as not accessing class members, even read only (ie, m_invalid_blocks). The caller must
  // lock if it is otherwise needed.
  return m_db->tx_exists(id);
}
//------------------------------------------------------------------
bool Blockchain::have_tx_keyimg_as_spent(const crypto::key_image &key_im) const
{
  LOG_PRINT_L3("Blockchain::" << __func__);
  // WARNING: this function does not take m_blockchain_lock, and thus should only call read only
  // m_db functions which do not depend on one another (ie, no getheight + gethash(height-1), as
  // well as not accessing class members, even read only (ie, m_invalid_blocks). The caller must
  // lock if it is otherwise needed.
  return  m_db->has_key_image(key_im);
}
//------------------------------------------------------------------
// This function makes sure that each "input" in an input (mixins) exists
// and collects the public key for each from the transaction it was included in
// via the visitor passed to it.
template <class visitor_t>
bool Blockchain::scan_outputkeys_for_indexes(size_t tx_version, const txin_to_key& tx_in_to_key, visitor_t &vis, const crypto::hash &tx_prefix_hash, uint64_t* pmax_related_block_height) const
{
  LOG_PRINT_L3("Blockchain::" << __func__);

  // ND: Disable locking and make method private.
  //CRITICAL_REGION_LOCAL(m_blockchain_lock);

  // verify that the input has key offsets (that it exists properly, really)
  if(!tx_in_to_key.key_offsets.size())
    return false;

  // cryptonote_format_utils uses relative offsets for indexing to the global
  // outputs list.  that is to say that absolute offset #2 is absolute offset
  // #1 plus relative offset #2.
  // TODO: Investigate if this is necessary / why this is done.
  std::vector<uint64_t> absolute_offsets = relative_output_offsets_to_absolute(tx_in_to_key.key_offsets);
  std::vector<output_data_t> outputs;

  bool found = false;
  auto it = m_scan_table.find(tx_prefix_hash);
  if (it != m_scan_table.end())
  {
    auto its = it->second.find(tx_in_to_key.k_image);
    if (its != it->second.end())
    {
      outputs = its->second;
      found = true;
    }
  }

  if (!found)
  {
    try
    {
      m_db->get_output_key(tx_in_to_key.amount, absolute_offsets, outputs, true);
      if (absolute_offsets.size() != outputs.size())
      {
        MERROR_VER("Output does not exist! amount = " << tx_in_to_key.amount);
        return false;
      }
    }
    catch (...)
    {
      MERROR_VER("Output does not exist! amount = " << tx_in_to_key.amount);
      return false;
    }
  }
  else
  {
    // check for partial results and add the rest if needed;
    if (outputs.size() < absolute_offsets.size() && outputs.size() > 0)
    {
      MDEBUG("Additional outputs needed: " << absolute_offsets.size() - outputs.size());
      std::vector < uint64_t > add_offsets;
      std::vector<output_data_t> add_outputs;
      add_outputs.reserve(absolute_offsets.size() - outputs.size());
      for (size_t i = outputs.size(); i < absolute_offsets.size(); i++)
        add_offsets.push_back(absolute_offsets[i]);
      try
      {
        m_db->get_output_key(tx_in_to_key.amount, add_offsets, add_outputs, true);
        if (add_offsets.size() != add_outputs.size())
        {
          MERROR_VER("Output does not exist! amount = " << tx_in_to_key.amount);
          return false;
        }
      }
      catch (...)
      {
        MERROR_VER("Output does not exist! amount = " << tx_in_to_key.amount);
        return false;
      }
      outputs.insert(outputs.end(), add_outputs.begin(), add_outputs.end());
    }
  }

  size_t count = 0;
  for (const uint64_t& i : absolute_offsets)
  {
    try
    {
      output_data_t output_index;
      try
      {
        // get tx hash and output index for output
        if (count < outputs.size())
          output_index = outputs.at(count);
        else
          output_index = m_db->get_output_key(tx_in_to_key.amount, i);

        // call to the passed boost visitor to grab the public key for the output
        if (!vis.handle_output(output_index.unlock_time, output_index.pubkey, output_index.commitment))
        {
          MERROR_VER("Failed to handle_output for output no = " << count << ", with absolute offset " << i);
          return false;
        }
      }
      catch (...)
      {
        MERROR_VER("Output does not exist! amount = " << tx_in_to_key.amount << ", absolute_offset = " << i);
        return false;
      }

      // if on last output and pmax_related_block_height not null pointer
      if(++count == absolute_offsets.size() && pmax_related_block_height)
      {
        // set *pmax_related_block_height to tx block height for this output
        auto h = output_index.height;
        if(*pmax_related_block_height < h)
        {
          *pmax_related_block_height = h;
        }
      }

    }
    catch (const OUTPUT_DNE& e)
    {
      MERROR_VER("Output does not exist: " << e.what());
      return false;
    }
    catch (const TX_DNE& e)
    {
      MERROR_VER("Transaction does not exist: " << e.what());
      return false;
    }

  }

  return true;
}
//------------------------------------------------------------------
uint64_t Blockchain::get_current_blockchain_height() const
{
  LOG_PRINT_L3("Blockchain::" << __func__);
  // WARNING: this function does not take m_blockchain_lock, and thus should only call read only
  // m_db functions which do not depend on one another (ie, no getheight + gethash(height-1), as
  // well as not accessing class members, even read only (ie, m_invalid_blocks). The caller must
  // lock if it is otherwise needed.
  return m_db->height();
}
//------------------------------------------------------------------
//FIXME: possibly move this into the constructor, to avoid accidentally
//       dereferencing a null BlockchainDB pointer
bool Blockchain::init(BlockchainDB* db, const network_type nettype, bool offline, const cryptonote::test_options *test_options, difficulty_type fixed_difficulty)
{
  LOG_PRINT_L3("Blockchain::" << __func__);
  CRITICAL_REGION_LOCAL(m_tx_pool);
  CRITICAL_REGION_LOCAL1(m_blockchain_lock);

  if (db == nullptr)
  {
    LOG_ERROR("Attempted to init Blockchain with null DB");
    return false;
  }
  if (!db->is_open())
  {
    LOG_ERROR("Attempted to init Blockchain with unopened DB");
    delete db;
    return false;
  }

  m_db = db;

  m_nettype = test_options != NULL ? FAKECHAIN : nettype;
  m_offline = offline;
  m_fixed_difficulty = fixed_difficulty;
  if (m_hardfork == nullptr)
  {
    if (m_nettype ==  FAKECHAIN || m_nettype == STAGENET)
      m_hardfork = new HardFork(*db, 1, 0);
    else if (m_nettype == TESTNET)
      m_hardfork = new HardFork(*db, 1, testnet_hard_fork_version_1_till);
    else
      m_hardfork = new HardFork(*db, 1, mainnet_hard_fork_version_1_till);
  }
  if (m_nettype == FAKECHAIN)
  {
    for (size_t n = 0; test_options->hard_forks[n].first; ++n)
      m_hardfork->add_fork(test_options->hard_forks[n].first, test_options->hard_forks[n].second, 0, n + 1);
  }
  else if (m_nettype == TESTNET)
  {
    for (size_t n = 0; n < sizeof(testnet_hard_forks) / sizeof(testnet_hard_forks[0]); ++n)
      m_hardfork->add_fork(testnet_hard_forks[n].version, testnet_hard_forks[n].height, testnet_hard_forks[n].threshold, testnet_hard_forks[n].time);
  }
  else if (m_nettype == STAGENET)
  {
    for (size_t n = 0; n < sizeof(stagenet_hard_forks) / sizeof(stagenet_hard_forks[0]); ++n)
      m_hardfork->add_fork(stagenet_hard_forks[n].version, stagenet_hard_forks[n].height, stagenet_hard_forks[n].threshold, stagenet_hard_forks[n].time);
  }
  else
  {
    for (size_t n = 0; n < sizeof(mainnet_hard_forks) / sizeof(mainnet_hard_forks[0]); ++n)
      m_hardfork->add_fork(mainnet_hard_forks[n].version, mainnet_hard_forks[n].height, mainnet_hard_forks[n].threshold, mainnet_hard_forks[n].time);
  }
  m_hardfork->init();

  m_db->set_hard_fork(m_hardfork);

  // if the blockchain is new, add the genesis block
  // this feels kinda kludgy to do it this way, but can be looked at later.
  // TODO: add function to create and store genesis block,
  //       taking testnet into account
  if(!m_db->height())
  {
    MINFO("Blockchain not loaded, generating genesis block.");
    block bl = boost::value_initialized<block>();
    block_verification_context bvc = boost::value_initialized<block_verification_context>();

    generate_genesis_block(bl, get_config(m_nettype).GENESIS_TX, get_config(m_nettype).GENESIS_NONCE);
    add_new_block(bl, bvc);
    CHECK_AND_ASSERT_MES(!bvc.m_verifivation_failed, false, "Failed to add genesis block to blockchain");
  }
  // TODO: if blockchain load successful, verify blockchain against both
  //       hard-coded and runtime-loaded (and enforced) checkpoints.
  else
  {
  }

  if (m_nettype != FAKECHAIN)
  {
    // ensure we fixup anything we found and fix in the future
    m_db->fixup();
  }

  m_db->block_txn_start(true);
  // check how far behind we are
  uint64_t top_block_timestamp = m_db->get_top_block_timestamp();
  uint64_t timestamp_diff = time(NULL) - top_block_timestamp;

  // genesis block has no timestamp, could probably change it to have timestamp of 1341378000...
  if(!top_block_timestamp)
    timestamp_diff = time(NULL) - 1341378000;

  // create general purpose async service queue

  m_async_work_idle = std::unique_ptr < boost::asio::io_service::work > (new boost::asio::io_service::work(m_async_service));
  // we only need 1
  m_async_pool.create_thread(boost::bind(&boost::asio::io_service::run, &m_async_service));

#if defined(PER_BLOCK_CHECKPOINT)
  if (m_nettype != FAKECHAIN)
    load_compiled_in_block_hashes();
#endif

  MINFO("Blockchain initialized. last block: " << m_db->height() - 1 << ", " << epee::misc_utils::get_time_interval_string(timestamp_diff) << " time ago, current difficulty: " << get_difficulty_for_next_block());
  m_db->block_txn_stop();

  uint64_t num_popped_blocks = 0;
  while (!m_db->is_read_only())
  {
    const uint64_t top_height = m_db->height() - 1;
    const crypto::hash top_id = m_db->top_block_hash();
    const block top_block = m_db->get_top_block();
    const uint8_t ideal_hf_version = get_ideal_hard_fork_version(top_height);
    if (ideal_hf_version <= 1 || ideal_hf_version == top_block.major_version)
    {
      if (num_popped_blocks > 0)
        MGINFO("Initial popping done, top block: " << top_id << ", top height: " << top_height << ", block version: " << (uint64_t)top_block.major_version);
      break;
    }
    else
    {
      if (num_popped_blocks == 0)
        MGINFO("Current top block " << top_id << " at height " << top_height << " has version " << (uint64_t)top_block.major_version << " which disagrees with the ideal version " << (uint64_t)ideal_hf_version);
      if (num_popped_blocks % 100 == 0)
        MGINFO("Popping blocks... " << top_height);
      ++num_popped_blocks;
      block popped_block;
      std::vector<transaction> popped_txs;
      try
      {
        m_db->pop_block(popped_block, popped_txs);
      }
      // anything that could cause this to throw is likely catastrophic,
      // so we re-throw
      catch (const std::exception& e)
      {
        MERROR("Error popping block from blockchain: " << e.what());
        throw;
      }
      catch (...)
      {
        MERROR("Error popping block from blockchain, throwing!");
        throw;
      }
    }
  }
  if (num_popped_blocks > 0)
  {
    m_timestamps_and_difficulties_height = 0;
    m_hardfork->reorganize_from_chain_height(get_current_blockchain_height());
    m_tx_pool.on_blockchain_dec(m_db->height()-1, get_tail_id());
  }

  update_next_cumulative_weight_limit();
  return true;
}
//------------------------------------------------------------------
bool Blockchain::init(BlockchainDB* db, HardFork*& hf, const network_type nettype, bool offline)
{
  if (hf != nullptr)
    m_hardfork = hf;
  bool res = init(db, nettype, offline, NULL);
  if (hf == nullptr)
    hf = m_hardfork;
  return res;
}
//------------------------------------------------------------------
bool Blockchain::store_blockchain()
{
  LOG_PRINT_L3("Blockchain::" << __func__);
  // lock because the rpc_thread command handler also calls this
  CRITICAL_REGION_LOCAL(m_db->m_synchronization_lock);

  TIME_MEASURE_START(save);
  // TODO: make sure sync(if this throws that it is not simply ignored higher
  // up the call stack
  try
  {
    m_db->sync();
  }
  catch (const std::exception& e)
  {
    MERROR(std::string("Error syncing blockchain db: ") + e.what() + "-- shutting down now to prevent issues!");
    throw;
  }
  catch (...)
  {
    MERROR("There was an issue storing the blockchain, shutting down now to prevent issues!");
    throw;
  }

  TIME_MEASURE_FINISH(save);
  if(m_show_time_stats)
    MINFO("Blockchain stored OK, took: " << save << " ms");
  return true;
}
//------------------------------------------------------------------
bool Blockchain::deinit()
{
  LOG_PRINT_L3("Blockchain::" << __func__);

  MTRACE("Stopping blockchain read/write activity");

 // stop async service
  m_async_work_idle.reset();
  m_async_pool.join_all();
  m_async_service.stop();

  // as this should be called if handling a SIGSEGV, need to check
  // if m_db is a NULL pointer (and thus may have caused the illegal
  // memory operation), otherwise we may cause a loop.
  if (m_db == NULL)
  {
    throw DB_ERROR("The db pointer is null in Blockchain, the blockchain may be corrupt!");
  }

  try
  {
    m_db->close();
    MTRACE("Local blockchain read/write activity stopped successfully");
  }
  catch (const std::exception& e)
  {
    LOG_ERROR(std::string("Error closing blockchain db: ") + e.what());
  }
  catch (...)
  {
    LOG_ERROR("There was an issue closing/storing the blockchain, shutting down now to prevent issues!");
  }

  delete m_hardfork;
  m_hardfork = NULL;
  delete m_db;
  m_db = NULL;
  return true;
}
//------------------------------------------------------------------
// This function tells BlockchainDB to remove the top block from the
// blockchain and then returns all transactions (except the miner tx, of course)
// from it to the tx_pool
block Blockchain::pop_block_from_blockchain()
{
  LOG_PRINT_L3("Blockchain::" << __func__);
  CRITICAL_REGION_LOCAL(m_blockchain_lock);

  m_timestamps_and_difficulties_height = 0;

  block popped_block;
  std::vector<transaction> popped_txs;

  try
  {
    m_db->pop_block(popped_block, popped_txs);
  }
  // anything that could cause this to throw is likely catastrophic,
  // so we re-throw
  catch (const std::exception& e)
  {
    LOG_ERROR("Error popping block from blockchain: " << e.what());
    throw;
  }
  catch (...)
  {
    LOG_ERROR("Error popping block from blockchain, throwing!");
    throw;
  }

  // return transactions from popped block to the tx_pool
  for (transaction& tx : popped_txs)
  {
    if (!is_coinbase(tx))
    {
      cryptonote::tx_verification_context tvc = AUTO_VAL_INIT(tvc);

      // FIXME: HardFork
      // Besides the below, popping a block should also remove the last entry
      // in hf_versions.
      //
      // FIXME: HardFork
      // This is not quite correct, as we really want to add the txes
      // to the pool based on the version determined after all blocks
      // are popped.
      uint8_t version = get_current_hard_fork_version();

      // We assume that if they were in a block, the transactions are already
      // known to the network as a whole. However, if we had mined that block,
      // that might not be always true. Unlikely though, and always relaying
      // these again might cause a spike of traffic as many nodes re-relay
      // all the transactions in a popped block when a reorg happens.
      bool r = m_tx_pool.add_tx(tx, tvc, true, true, false, version);
      if (!r)
      {
        LOG_ERROR("Error returning transaction to tx_pool");
      }
    }
  }

  m_blocks_longhash_table.clear();
  m_scan_table.clear();
  m_blocks_txs_check.clear();
  m_check_txin_table.clear();

  update_next_cumulative_weight_limit();
  m_tx_pool.on_blockchain_dec(m_db->height()-1, get_tail_id());
  invalidate_block_template_cache();

  return popped_block;
}
//------------------------------------------------------------------
bool Blockchain::reset_and_set_genesis_block(const block& b)
{
  LOG_PRINT_L3("Blockchain::" << __func__);
  CRITICAL_REGION_LOCAL(m_blockchain_lock);
  m_timestamps_and_difficulties_height = 0;
  m_alternative_chains.clear();
  invalidate_block_template_cache();
  m_db->reset();
  m_hardfork->init();

  block_verification_context bvc = boost::value_initialized<block_verification_context>();
  add_new_block(b, bvc);
  update_next_cumulative_weight_limit();
  return bvc.m_added_to_main_chain && !bvc.m_verifivation_failed;
}
//------------------------------------------------------------------
crypto::hash Blockchain::get_tail_id(uint64_t& height) const
{
  LOG_PRINT_L3("Blockchain::" << __func__);
  CRITICAL_REGION_LOCAL(m_blockchain_lock);
  height = m_db->height() - 1;
  return get_tail_id();
}
//------------------------------------------------------------------
crypto::hash Blockchain::get_tail_id() const
{
  LOG_PRINT_L3("Blockchain::" << __func__);
  // WARNING: this function does not take m_blockchain_lock, and thus should only call read only
  // m_db functions which do not depend on one another (ie, no getheight + gethash(height-1), as
  // well as not accessing class members, even read only (ie, m_invalid_blocks). The caller must
  // lock if it is otherwise needed.
  return m_db->top_block_hash();
}
//------------------------------------------------------------------
/*TODO: this function was...poorly written.  As such, I'm not entirely
 *      certain on what it was supposed to be doing.  Need to look into this,
 *      but it doesn't seem terribly important just yet.
 *
 * puts into list <ids> a list of hashes representing certain blocks
 * from the blockchain in reverse chronological order
 *
 * the blocks chosen, at the time of this writing, are:
 *   the most recent 11
 *   powers of 2 less recent from there, so 13, 17, 25, etc...
 *
 */
bool Blockchain::get_short_chain_history(std::list<crypto::hash>& ids) const
{
  LOG_PRINT_L3("Blockchain::" << __func__);
  CRITICAL_REGION_LOCAL(m_blockchain_lock);
  uint64_t i = 0;
  uint64_t current_multiplier = 1;
  uint64_t sz = m_db->height();

  if(!sz)
    return true;

  m_db->block_txn_start(true);
  bool genesis_included = false;
  uint64_t current_back_offset = 1;
  while(current_back_offset < sz)
  {
    ids.push_back(m_db->get_block_hash_from_height(sz - current_back_offset));

    if(sz-current_back_offset == 0)
    {
      genesis_included = true;
    }
    if(i < 10)
    {
      ++current_back_offset;
    }
    else
    {
      current_multiplier *= 2;
      current_back_offset += current_multiplier;
    }
    ++i;
  }

  if (!genesis_included)
  {
    ids.push_back(m_db->get_block_hash_from_height(0));
  }
  m_db->block_txn_stop();

  return true;
}
//------------------------------------------------------------------
crypto::hash Blockchain::get_block_id_by_height(uint64_t height) const
{
  LOG_PRINT_L3("Blockchain::" << __func__);
  // WARNING: this function does not take m_blockchain_lock, and thus should only call read only
  // m_db functions which do not depend on one another (ie, no getheight + gethash(height-1), as
  // well as not accessing class members, even read only (ie, m_invalid_blocks). The caller must
  // lock if it is otherwise needed.
  try
  {
    return m_db->get_block_hash_from_height(height);
  }
  catch (const BLOCK_DNE& e)
  {
  }
  catch (const std::exception& e)
  {
    MERROR(std::string("Something went wrong fetching block hash by height: ") + e.what());
    throw;
  }
  catch (...)
  {
    MERROR(std::string("Something went wrong fetching block hash by height"));
    throw;
  }
  return null_hash;
}
//------------------------------------------------------------------
bool Blockchain::get_block_by_hash(const crypto::hash &h, block &blk, bool *orphan) const
{
  LOG_PRINT_L3("Blockchain::" << __func__);
  CRITICAL_REGION_LOCAL(m_blockchain_lock);

  // try to find block in main chain
  try
  {
    blk = m_db->get_block(h);
    if (orphan)
      *orphan = false;
    return true;
  }
  // try to find block in alternative chain
  catch (const BLOCK_DNE& e)
  {
    blocks_ext_by_hash::const_iterator it_alt = m_alternative_chains.find(h);
    if (m_alternative_chains.end() != it_alt)
    {
      blk = it_alt->second.bl;
      if (orphan)
        *orphan = true;
      return true;
    }
  }
  catch (const std::exception& e)
  {
    MERROR(std::string("Something went wrong fetching block by hash: ") + e.what());
    throw;
  }
  catch (...)
  {
    MERROR(std::string("Something went wrong fetching block hash by hash"));
    throw;
  }

  return false;
}
//------------------------------------------------------------------
// This function aggregates the cumulative difficulties and timestamps of the
// last DIFFICULTY_BLOCKS_COUNT blocks and passes them to next_difficulty,
// returning the result of that call.  Ignores the genesis block, and can use
// less blocks than desired if there aren't enough.
difficulty_type Blockchain::get_difficulty_for_next_block()
{
  if (m_fixed_difficulty)
  {
    return m_db->height() ? m_fixed_difficulty : 1;
  }

  LOG_PRINT_L3("Blockchain::" << __func__);

  crypto::hash top_hash = get_tail_id();
  {
    CRITICAL_REGION_LOCAL(m_difficulty_lock);
    // we can call this without the blockchain lock, it might just give us
    // something a bit out of date, but that's fine since anything which
    // requires the blockchain lock will have acquired it in the first place,
    // and it will be unlocked only when called from the getinfo RPC
    if (top_hash == m_difficulty_for_next_block_top_hash)
      return m_difficulty_for_next_block;
  }

  CRITICAL_REGION_LOCAL(m_blockchain_lock);
  std::vector<uint64_t> timestamps;
  std::vector<difficulty_type> difficulties;
  auto height = m_db->height();

  uint8_t version = get_current_hard_fork_version();
  size_t difficulty_blocks_count = (version < 8) ? DIFFICULTY_BLOCKS_COUNT : DIFFICULTY_BLOCKS_COUNT_V8;

  // ND: Speedup
  // 1. Keep a list of the last 735 (or less) blocks that is used to compute difficulty,
  //    then when the next block difficulty is queried, push the latest height data and
  //    pop the oldest one from the list. This only requires 1x read per height instead
  //    of doing 735 (DIFFICULTY_BLOCKS_COUNT).
  if (m_timestamps_and_difficulties_height != 0 && ((height - m_timestamps_and_difficulties_height) == 1) && m_timestamps.size() >= DIFFICULTY_BLOCKS_COUNT)
  {
    uint64_t index = height - 1;
    m_timestamps.push_back(m_db->get_block_timestamp(index));
    m_difficulties.push_back(m_db->get_block_cumulative_difficulty(index));

    while (m_timestamps.size() > difficulty_blocks_count)
      m_timestamps.erase(m_timestamps.begin());
    while (m_difficulties.size() > difficulty_blocks_count)
      m_difficulties.erase(m_difficulties.begin());

    m_timestamps_and_difficulties_height = height;
    timestamps = m_timestamps;
    difficulties = m_difficulties;
  }
  else
  {
    size_t offset = height - std::min < size_t > (height, static_cast<size_t>(difficulty_blocks_count));
    if (offset == 0)
      ++offset;

    timestamps.clear();
    difficulties.clear();
    if (height > offset)
    {
      timestamps.reserve(height - offset);
      difficulties.reserve(height - offset);
    }
    for (; offset < height; offset++)
    {
      timestamps.push_back(m_db->get_block_timestamp(offset));
      difficulties.push_back(m_db->get_block_cumulative_difficulty(offset));
    }

    m_timestamps_and_difficulties_height = height;
    m_timestamps = timestamps;
    m_difficulties = difficulties;
  }

  const size_t target = get_difficulty_target();
  if (version < 8)
  {
      return next_difficulty(timestamps, difficulties, target);
  }
<<<<<<< HEAD
  // XXX be careful when merging it back to master! in mainnet its version 10; LK: use version 12 instead of 10 during the merge
  else if (version == 8 || version >= 12)
=======
  else if (version == 8 || version >= 10)
>>>>>>> 60d95bee
  {
      return next_difficulty_v8(timestamps, difficulties, target);
  }
  else
  {
      return next_difficulty_v9(timestamps, difficulties, target);
  }
}
//------------------------------------------------------------------
// This function removes blocks from the blockchain until it gets to the
// position where the blockchain switch started and then re-adds the blocks
// that had been removed.
bool Blockchain::rollback_blockchain_switching(std::list<block>& original_chain, uint64_t rollback_height)
{
  LOG_PRINT_L3("Blockchain::" << __func__);
  CRITICAL_REGION_LOCAL(m_blockchain_lock);

  // fail if rollback_height passed is too high
  if (rollback_height > m_db->height())
  {
    return true;
  }

  m_timestamps_and_difficulties_height = 0;

  // remove blocks from blockchain until we get back to where we should be.
  while (m_db->height() != rollback_height)
  {
    pop_block_from_blockchain();
  }

  // make sure the hard fork object updates its current version
  m_hardfork->reorganize_from_chain_height(rollback_height);

  //return back original chain
  for (auto& bl : original_chain)
  {
    block_verification_context bvc = boost::value_initialized<block_verification_context>();
    bool r = handle_block_to_main_chain(bl, bvc);
    CHECK_AND_ASSERT_MES(r && bvc.m_added_to_main_chain, false, "PANIC! failed to add (again) block while chain switching during the rollback!");
  }

  m_hardfork->reorganize_from_chain_height(rollback_height);

  MINFO("Rollback to height " << rollback_height << " was successful.");
  if (original_chain.size())
  {
    MINFO("Restoration to previous blockchain successful as well.");
  }
  return true;
}
//------------------------------------------------------------------
// This function attempts to switch to an alternate chain, returning
// boolean based on success therein.
bool Blockchain::switch_to_alternative_blockchain(std::list<blocks_ext_by_hash::iterator>& alt_chain, bool discard_disconnected_chain)
{
  LOG_PRINT_L3("Blockchain::" << __func__);
  CRITICAL_REGION_LOCAL(m_blockchain_lock);

  m_timestamps_and_difficulties_height = 0;

  // if empty alt chain passed (not sure how that could happen), return false
  CHECK_AND_ASSERT_MES(alt_chain.size(), false, "switch_to_alternative_blockchain: empty chain passed");

  // verify that main chain has front of alt chain's parent block
  if (!m_db->block_exists(alt_chain.front()->second.bl.prev_id))
  {
    LOG_ERROR("Attempting to move to an alternate chain, but it doesn't appear to connect to the main chain!");
    return false;
  }

  // pop blocks from the blockchain until the top block is the parent
  // of the front block of the alt chain.
  std::list<block> disconnected_chain;
  while (m_db->top_block_hash() != alt_chain.front()->second.bl.prev_id)
  {
    block b = pop_block_from_blockchain();
    disconnected_chain.push_front(b);
  }

  auto split_height = m_db->height();

  //connecting new alternative chain
  for(auto alt_ch_iter = alt_chain.begin(); alt_ch_iter != alt_chain.end(); alt_ch_iter++)
  {
    auto ch_ent = *alt_ch_iter;
    block_verification_context bvc = boost::value_initialized<block_verification_context>();

    // add block to main chain
    bool r = handle_block_to_main_chain(ch_ent->second.bl, bvc);

    // if adding block to main chain failed, rollback to previous state and
    // return false
    if(!r || !bvc.m_added_to_main_chain)
    {
      MERROR("Failed to switch to alternative blockchain");

      // rollback_blockchain_switching should be moved to two different
      // functions: rollback and apply_chain, but for now we pretend it is
      // just the latter (because the rollback was done above).
      rollback_blockchain_switching(disconnected_chain, split_height);

      // FIXME: Why do we keep invalid blocks around?  Possibly in case we hear
      // about them again so we can immediately dismiss them, but needs some
      // looking into.
      add_block_as_invalid(ch_ent->second, get_block_hash(ch_ent->second.bl));
      MERROR("The block was inserted as invalid while connecting new alternative chain, block_id: " << get_block_hash(ch_ent->second.bl));
      m_alternative_chains.erase(*alt_ch_iter++);

      for(auto alt_ch_to_orph_iter = alt_ch_iter; alt_ch_to_orph_iter != alt_chain.end(); )
      {
        add_block_as_invalid((*alt_ch_to_orph_iter)->second, (*alt_ch_to_orph_iter)->first);
        m_alternative_chains.erase(*alt_ch_to_orph_iter++);
      }
      return false;
    }
  }

  // if we're to keep the disconnected blocks, add them as alternates
  if(!discard_disconnected_chain)
  {
    //pushing old chain as alternative chain
    for (auto& old_ch_ent : disconnected_chain)
    {
      block_verification_context bvc = boost::value_initialized<block_verification_context>();
      bool r = handle_alternative_block(old_ch_ent, get_block_hash(old_ch_ent), bvc);
      if(!r)
      {
        MERROR("Failed to push ex-main chain blocks to alternative chain ");
        // previously this would fail the blockchain switching, but I don't
        // think this is bad enough to warrant that.
      }
    }
  }

  //removing alt_chain entries from alternative chains container
  for (auto ch_ent: alt_chain)
  {
    m_alternative_chains.erase(ch_ent);
  }

  m_hardfork->reorganize_from_chain_height(split_height);

  MGINFO_GREEN("REORGANIZE SUCCESS! on height: " << split_height << ", new blockchain size: " << m_db->height());
  return true;
}
//------------------------------------------------------------------
// This function calculates the difficulty target for the block being added to
// an alternate chain.
difficulty_type Blockchain::get_next_difficulty_for_alternative_chain(const std::list<blocks_ext_by_hash::iterator>& alt_chain, block_extended_info& bei) const
{
  if (m_fixed_difficulty)
  {
    return m_db->height() ? m_fixed_difficulty : 1;
  }

  LOG_PRINT_L3("Blockchain::" << __func__);
  std::vector<uint64_t> timestamps;
  std::vector<difficulty_type> cumulative_difficulties;

  uint8_t ideal_hardfork_version = get_ideal_hard_fork_version(bei.height);
  size_t difficulty_blocks_count;
  if (ideal_hardfork_version < 8)
  {
      difficulty_blocks_count = DIFFICULTY_BLOCKS_COUNT;
  }
  else
  {
      difficulty_blocks_count = DIFFICULTY_BLOCKS_COUNT_V8;
  }

  // if the alt chain isn't long enough to calculate the difficulty target
  // based on its blocks alone, need to get more blocks from the main chain
  if(alt_chain.size()< difficulty_blocks_count)
  {
    CRITICAL_REGION_LOCAL(m_blockchain_lock);

    // Figure out start and stop offsets for main chain blocks
    size_t main_chain_stop_offset = alt_chain.size() ? alt_chain.front()->second.height : bei.height;
    size_t main_chain_count = difficulty_blocks_count - std::min(static_cast<size_t>(difficulty_blocks_count), alt_chain.size());
    main_chain_count = std::min(main_chain_count, main_chain_stop_offset);
    size_t main_chain_start_offset = main_chain_stop_offset - main_chain_count;

    if(!main_chain_start_offset)
      ++main_chain_start_offset; //skip genesis block

    // get difficulties and timestamps from relevant main chain blocks
    for(; main_chain_start_offset < main_chain_stop_offset; ++main_chain_start_offset)
    {
      timestamps.push_back(m_db->get_block_timestamp(main_chain_start_offset));
      cumulative_difficulties.push_back(m_db->get_block_cumulative_difficulty(main_chain_start_offset));
    }

    // make sure we haven't accidentally grabbed too many blocks...maybe don't need this check?
    CHECK_AND_ASSERT_MES((alt_chain.size() + timestamps.size()) <= difficulty_blocks_count, false, "Internal error, alt_chain.size()[" << alt_chain.size() << "] + vtimestampsec.size()[" << timestamps.size() << "] NOT <= DIFFICULTY_WINDOW[]" << difficulty_blocks_count);

    for (auto it : alt_chain)
    {
      timestamps.push_back(it->second.bl.timestamp);
      cumulative_difficulties.push_back(it->second.cumulative_difficulty);
    }
  }
  // if the alt chain is long enough for the difficulty calc, grab difficulties
  // and timestamps from it alone
  else
  {
    timestamps.resize(static_cast<size_t>(difficulty_blocks_count));
    cumulative_difficulties.resize(static_cast<size_t>(difficulty_blocks_count));
    size_t count = 0;
    size_t max_i = timestamps.size()-1;
    // get difficulties and timestamps from most recent blocks in alt chain
    for(auto it: boost::adaptors::reverse(alt_chain))
    {
      timestamps[max_i - count] = it->second.bl.timestamp;
      cumulative_difficulties[max_i - count] = it->second.cumulative_difficulty;
      count++;
      if(count >= difficulty_blocks_count)
        break;
    }
  }
  // FIXME: This will fail if fork activation heights are subject to voting
  size_t target = ideal_hardfork_version < 2 ? DIFFICULTY_TARGET_V1 : DIFFICULTY_TARGET_V2;
  difficulty_type result = 0;
  // calculate the difficulty target for the block and return it
  if (ideal_hardfork_version < 8) {
      LOG_PRINT_L2("old difficulty algo");
      result = next_difficulty(timestamps, cumulative_difficulties, target);
<<<<<<< HEAD
      // XXX be careful when merging it back to master! in mainnet its version 10; LK: using version 12 instead of 10 during the merge
  } else if (ideal_hardfork_version == 8 || ideal_hardfork_version >= 12) {
=======
  } else if (ideal_hardfork_version == 8 || ideal_hardfork_version >= 10) {
>>>>>>> 60d95bee
      LOG_PRINT_L2("new difficulty algo");
      result = next_difficulty_v8(timestamps, cumulative_difficulties, target);
  } else {
      LOG_PRINT_L2("new difficulty algo with faster decresing difficulty");
      return next_difficulty_v9(timestamps, cumulative_difficulties, target);
  }
  LOG_PRINT_L2("difficulty: " << result);
  return result;
}
//------------------------------------------------------------------
// This function does a sanity check on basic things that all miner
// transactions have in common, such as:
//   one input, of type txin_gen, with height set to the block's height
//   correct miner tx unlock time
//   a non-overflowing tx amount (dubious necessity on this check)
bool Blockchain::prevalidate_miner_transaction(const block& b, uint64_t height)
{
  LOG_PRINT_L3("Blockchain::" << __func__);
  CHECK_AND_ASSERT_MES(b.miner_tx.vin.size() == 1, false, "coinbase transaction in the block has no inputs");
  CHECK_AND_ASSERT_MES(b.miner_tx.vin[0].type() == typeid(txin_gen), false, "coinbase transaction in the block has the wrong type");
  if(boost::get<txin_gen>(b.miner_tx.vin[0]).height != height)
  {
    MWARNING("The miner transaction in block has invalid height: " << boost::get<txin_gen>(b.miner_tx.vin[0]).height << ", expected: " << height);
    return false;
  }
  MDEBUG("Miner tx hash: " << get_transaction_hash(b.miner_tx));
  CHECK_AND_ASSERT_MES(b.miner_tx.unlock_time == height + CRYPTONOTE_MINED_MONEY_UNLOCK_WINDOW, false, "coinbase transaction transaction has the wrong unlock time=" << b.miner_tx.unlock_time << ", expected " << height + CRYPTONOTE_MINED_MONEY_UNLOCK_WINDOW);

  //check outs overflow
  //NOTE: not entirely sure this is necessary, given that this function is
  //      designed simply to make sure the total amount for a transaction
  //      does not overflow a uint64_t, and this transaction *is* a uint64_t...
  if(!check_outs_overflow(b.miner_tx))
  {
    MERROR("miner transaction has money overflow in block " << get_block_hash(b));
    return false;
  }

  return true;
}
//------------------------------------------------------------------
// This function validates the miner transaction reward
bool Blockchain::validate_miner_transaction(const block& b, size_t cumulative_block_weight, uint64_t fee, uint64_t& base_reward, uint64_t already_generated_coins, bool &partial_block_reward, uint8_t version)
{
  LOG_PRINT_L3("Blockchain::" << __func__);
  //validate reward
  uint64_t money_in_use = 0;
  for (auto& o: b.miner_tx.vout)
    money_in_use += o.amount;
  partial_block_reward = false;

  if (version == 3) {
    for (auto &o: b.miner_tx.vout) {
      if (!is_valid_decomposed_amount(o.amount)) {
        MERROR_VER("miner tx output " << print_money(o.amount) << " is not a valid decomposed amount");
        return false;
      }
    }
  }

  std::vector<size_t> last_blocks_weights;
  get_last_n_blocks_weights(last_blocks_weights, CRYPTONOTE_REWARD_BLOCKS_WINDOW);
  if (!get_block_reward(epee::misc_utils::median(last_blocks_weights), cumulative_block_weight, already_generated_coins, base_reward, version))
  {
    MERROR_VER("block weight " << cumulative_block_weight << " is bigger than allowed for this blockchain");
    return false;
  }
  if(base_reward + fee < money_in_use && already_generated_coins > 0)
  {
    MERROR_VER("coinbase transaction spend too much money (" << print_money(money_in_use) << "). Block reward is " << print_money(base_reward + fee) << "(" << print_money(base_reward) << "+" << print_money(fee) << ")");
    return false;
  }
  // From hard fork 2, we allow a miner to claim less block reward than is allowed, in case a miner wants less dust
  if (m_hardfork->get_current_version() < 2)
  {
    if(base_reward + fee != money_in_use && already_generated_coins > 0)
    {
      MDEBUG("coinbase transaction doesn't use full amount of block reward:  spent: " << money_in_use << ",  block reward " << base_reward + fee << "(" << base_reward << "+" << fee << ")");
      return false;
    }
  }
  else
  {
    // from hard fork 2, since a miner can claim less than the full block reward, we update the base_reward
    // to show the amount of coins that were actually generated, the remainder will be pushed back for later
    // emission. This modifies the emission curve very slightly.
    CHECK_AND_ASSERT_MES(money_in_use - (fee / 2) <= base_reward * 2, false, "base reward calculation bug");
    if(base_reward + fee != money_in_use)
      partial_block_reward = true;
    base_reward = money_in_use - fee;
  }
  return true;
}
//------------------------------------------------------------------
// get the block weights of the last <count> blocks, and return by reference <sz>.
void Blockchain::get_last_n_blocks_weights(std::vector<size_t>& weights, size_t count) const
{
  LOG_PRINT_L3("Blockchain::" << __func__);
  CRITICAL_REGION_LOCAL(m_blockchain_lock);
  auto h = m_db->height();

  // this function is meaningless for an empty blockchain...granted it should never be empty
  if(h == 0)
    return;

  m_db->block_txn_start(true);
  // add weight of last <count> blocks to vector <weights> (or less, if blockchain size < count)
  size_t start_offset = h - std::min<size_t>(h, count);
  weights.reserve(weights.size() + h - start_offset);
  for(size_t i = start_offset; i < h; i++)
  {
    weights.push_back(m_db->get_block_weight(i));
  }
  m_db->block_txn_stop();
}
//------------------------------------------------------------------
uint64_t Blockchain::get_current_cumulative_block_weight_limit() const
{
  LOG_PRINT_L3("Blockchain::" << __func__);
  return m_current_block_cumul_weight_limit;
}
//------------------------------------------------------------------
uint64_t Blockchain::get_current_cumulative_block_weight_median() const
{
  LOG_PRINT_L3("Blockchain::" << __func__);
  return m_current_block_cumul_weight_median;
}
//------------------------------------------------------------------
//TODO: This function only needed minor modification to work with BlockchainDB,
//      and *works*.  As such, to reduce the number of things that might break
//      in moving to BlockchainDB, this function will remain otherwise
//      unchanged for the time being.
//
// This function makes a new block for a miner to mine the hash for
//
// FIXME: this codebase references #if defined(DEBUG_CREATE_BLOCK_TEMPLATE)
// in a lot of places.  That flag is not referenced in any of the code
// nor any of the makefiles, howeve.  Need to look into whether or not it's
// necessary at all.
bool Blockchain::create_block_template(block& b, const account_public_address& miner_address, difficulty_type& diffic, uint64_t& height, uint64_t& expected_reward, const blobdata& ex_nonce)
{
  LOG_PRINT_L3("Blockchain::" << __func__);
  size_t median_weight;
  uint64_t already_generated_coins;
  uint64_t pool_cookie;

  CRITICAL_REGION_BEGIN(m_blockchain_lock);
  height = m_db->height();
  if (m_btc_valid) {
    // The pool cookie is atomic. The lack of locking is OK, as if it changes
    // just as we compare it, we'll just use a slightly old template, but
    // this would be the case anyway if we'd lock, and the change happened
    // just after the block template was created
    if (!memcmp(&miner_address, &m_btc_address, sizeof(cryptonote::account_public_address)) && m_btc_nonce == ex_nonce && m_btc_pool_cookie == m_tx_pool.cookie()) {
      MDEBUG("Using cached template");
      m_btc.timestamp = time(NULL); // update timestamp unconditionally
      b = m_btc;
      diffic = m_btc_difficulty;
      expected_reward = m_btc_expected_reward;
      return true;
    }
    MDEBUG("Not using cached template: address " << (!memcmp(&miner_address, &m_btc_address, sizeof(cryptonote::account_public_address))) << ", nonce " << (m_btc_nonce == ex_nonce) << ", cookie " << (m_btc_pool_cookie == m_tx_pool.cookie()));
    invalidate_block_template_cache();
  }

  b.major_version = m_hardfork->get_current_version();
  b.minor_version = m_hardfork->get_ideal_version();
  b.prev_id = get_tail_id();

  b.timestamp = time(NULL);

  uint8_t version = get_current_hard_fork_version();
  uint64_t blockchain_timestamp_check_window = version < 9 ? BLOCKCHAIN_TIMESTAMP_CHECK_WINDOW : BLOCKCHAIN_TIMESTAMP_CHECK_WINDOW_V9;

  if(m_db->height() >= blockchain_timestamp_check_window) {
    std::vector<uint64_t> timestamps;
    auto h = m_db->height();

    for(size_t offset = h - blockchain_timestamp_check_window; offset < h; ++offset)
    {
      timestamps.push_back(m_db->get_block_timestamp(offset));
    }
    uint64_t median_ts = epee::misc_utils::median(timestamps);
    if (b.timestamp < median_ts) {
      b.timestamp = median_ts;
    }
  }

  diffic = get_difficulty_for_next_block();
  CHECK_AND_ASSERT_MES(diffic, false, "difficulty overhead.");

  median_weight = m_current_block_cumul_weight_limit / 2;
  already_generated_coins = m_db->get_block_already_generated_coins(height - 1);

  CRITICAL_REGION_END();

  size_t txs_weight;
  uint64_t fee;
  if (!m_tx_pool.fill_block_template(b, median_weight, already_generated_coins, txs_weight, fee, expected_reward, m_hardfork->get_current_version()))
  {
    return false;
  }
  pool_cookie = m_tx_pool.cookie();
#if defined(DEBUG_CREATE_BLOCK_TEMPLATE)
  size_t real_txs_weight = 0;
  uint64_t real_fee = 0;
  CRITICAL_REGION_BEGIN(m_tx_pool.m_transactions_lock);
  for(crypto::hash &cur_hash: b.tx_hashes)
  {
    auto cur_res = m_tx_pool.m_transactions.find(cur_hash);
    if (cur_res == m_tx_pool.m_transactions.end())
    {
      LOG_ERROR("Creating block template: error: transaction not found");
      continue;
    }
    tx_memory_pool::tx_details &cur_tx = cur_res->second;
    real_txs_weight += cur_tx.weight;
    real_fee += cur_tx.fee;
    if (cur_tx.weight != get_transaction_weight(cur_tx.tx))
    {
      LOG_ERROR("Creating block template: error: invalid transaction weight");
    }
    if (cur_tx.tx.version == 1)
    {
      uint64_t inputs_amount;
      if (!get_inputs_money_amount(cur_tx.tx, inputs_amount))
      {
        LOG_ERROR("Creating block template: error: cannot get inputs amount");
      }
      else if (cur_tx.fee != inputs_amount - get_outs_money_amount(cur_tx.tx))
      {
        LOG_ERROR("Creating block template: error: invalid fee");
      }
    }
    else
    {
      if (cur_tx.fee != cur_tx.tx.rct_signatures.txnFee)
      {
        LOG_ERROR("Creating block template: error: invalid fee");
      }
    }
  }
  if (txs_weight != real_txs_weight)
  {
    LOG_ERROR("Creating block template: error: wrongly calculated transaction weight");
  }
  if (fee != real_fee)
  {
    LOG_ERROR("Creating block template: error: wrongly calculated fee");
  }
  CRITICAL_REGION_END();
  MDEBUG("Creating block template: height " << height <<
      ", median weight " << median_weight <<
      ", already generated coins " << already_generated_coins <<
      ", transaction weight " << txs_weight <<
      ", fee " << fee);
#endif

  /*
   two-phase miner transaction generation: we don't know exact block weight until we prepare block, but we don't know reward until we know
   block weight, so first miner transaction generated with fake amount of money, and with phase we know think we know expected block weight
   */
  //make blocks coin-base tx looks close to real coinbase tx to get truthful blob weight
  uint8_t hf_version = m_hardfork->get_current_version();
  size_t max_outs = hf_version >= 4 ? 1 : 11;
  bool r = construct_miner_tx(height, median_weight, already_generated_coins, txs_weight, fee, miner_address, b.miner_tx, ex_nonce, max_outs, hf_version);
  CHECK_AND_ASSERT_MES(r, false, "Failed to construct miner tx, first chance");
  size_t cumulative_weight = txs_weight + get_transaction_weight(b.miner_tx);
#if defined(DEBUG_CREATE_BLOCK_TEMPLATE)
  MDEBUG("Creating block template: miner tx weight " << get_transaction_weight(b.miner_tx) <<
      ", cumulative weight " << cumulative_weight);
#endif
  for (size_t try_count = 0; try_count != 10; ++try_count)
  {
    r = construct_miner_tx(height, median_weight, already_generated_coins, cumulative_weight, fee, miner_address, b.miner_tx, ex_nonce, max_outs, hf_version);

    CHECK_AND_ASSERT_MES(r, false, "Failed to construct miner tx, second chance");
    size_t coinbase_weight = get_transaction_weight(b.miner_tx);
    if (coinbase_weight > cumulative_weight - txs_weight)
    {
      cumulative_weight = txs_weight + coinbase_weight;
#if defined(DEBUG_CREATE_BLOCK_TEMPLATE)
      MDEBUG("Creating block template: miner tx weight " << coinbase_weight <<
          ", cumulative weight " << cumulative_weight << " is greater than before");
#endif
      continue;
    }

    if (coinbase_weight < cumulative_weight - txs_weight)
    {
      size_t delta = cumulative_weight - txs_weight - coinbase_weight;
#if defined(DEBUG_CREATE_BLOCK_TEMPLATE)
      MDEBUG("Creating block template: miner tx weight " << coinbase_weight <<
          ", cumulative weight " << txs_weight + coinbase_weight <<
          " is less than before, adding " << delta << " zero bytes");
#endif
      b.miner_tx.extra.insert(b.miner_tx.extra.end(), delta, 0);
      //here  could be 1 byte difference, because of extra field counter is varint, and it can become from 1-byte len to 2-bytes len.
      if (cumulative_weight != txs_weight + get_transaction_weight(b.miner_tx))
      {
        CHECK_AND_ASSERT_MES(cumulative_weight + 1 == txs_weight + get_transaction_weight(b.miner_tx), false, "unexpected case: cumulative_weight=" << cumulative_weight << " + 1 is not equal txs_cumulative_weight=" << txs_weight << " + get_transaction_weight(b.miner_tx)=" << get_transaction_weight(b.miner_tx));
        b.miner_tx.extra.resize(b.miner_tx.extra.size() - 1);
        if (cumulative_weight != txs_weight + get_transaction_weight(b.miner_tx))
        {
          //fuck, not lucky, -1 makes varint-counter size smaller, in that case we continue to grow with cumulative_weight
          MDEBUG("Miner tx creation has no luck with delta_extra size = " << delta << " and " << delta - 1);
          cumulative_weight += delta - 1;
          continue;
        }
        MDEBUG("Setting extra for block: " << b.miner_tx.extra.size() << ", try_count=" << try_count);
      }
    }
    CHECK_AND_ASSERT_MES(cumulative_weight == txs_weight + get_transaction_weight(b.miner_tx), false, "unexpected case: cumulative_weight=" << cumulative_weight << " is not equal txs_cumulative_weight=" << txs_weight << " + get_transaction_weight(b.miner_tx)=" << get_transaction_weight(b.miner_tx));
#if defined(DEBUG_CREATE_BLOCK_TEMPLATE)
    MDEBUG("Creating block template: miner tx weight " << coinbase_weight <<
        ", cumulative weight " << cumulative_weight << " is now good");
#endif

    cache_block_template(b, miner_address, ex_nonce, diffic, expected_reward, pool_cookie);
    return true;
  }
  LOG_ERROR("Failed to create_block_template with " << 10 << " tries");
  return false;
}
//------------------------------------------------------------------
// for an alternate chain, get the timestamps from the main chain to complete
// the needed number of timestamps for the BLOCKCHAIN_TIMESTAMP_CHECK_WINDOW.
bool Blockchain::complete_timestamps_vector(uint64_t start_top_height, std::vector<uint64_t>& timestamps)
{
  LOG_PRINT_L3("Blockchain::" << __func__);

  uint8_t version = get_current_hard_fork_version();
  uint64_t blockchain_timestamp_check_window = version < 9 ? BLOCKCHAIN_TIMESTAMP_CHECK_WINDOW : BLOCKCHAIN_TIMESTAMP_CHECK_WINDOW_V9;

  if(timestamps.size() >= blockchain_timestamp_check_window)
    return true;

  CRITICAL_REGION_LOCAL(m_blockchain_lock);
  size_t need_elements = blockchain_timestamp_check_window - timestamps.size();
  CHECK_AND_ASSERT_MES(start_top_height < m_db->height(), false, "internal error: passed start_height not < " << " m_db->height() -- " << start_top_height << " >= " << m_db->height());
  size_t stop_offset = start_top_height > need_elements ? start_top_height - need_elements : 0;
  timestamps.reserve(timestamps.size() + start_top_height - stop_offset);
  while (start_top_height != stop_offset)
  {
    timestamps.push_back(m_db->get_block_timestamp(start_top_height));
    --start_top_height;
  }
  return true;
}
//------------------------------------------------------------------
// If a block is to be added and its parent block is not the current
// main chain top block, then we need to see if we know about its parent block.
// If its parent block is part of a known forked chain, then we need to see
// if that chain is long enough to become the main chain and re-org accordingly
// if so.  If not, we need to hang on to the block in case it becomes part of
// a long forked chain eventually.
bool Blockchain::handle_alternative_block(const block& b, const crypto::hash& id, block_verification_context& bvc)
{
  LOG_PRINT_L3("Blockchain::" << __func__);
  CRITICAL_REGION_LOCAL(m_blockchain_lock);
  m_timestamps_and_difficulties_height = 0;
  uint64_t block_height = get_block_height(b);
  if(0 == block_height)
  {
    MERROR_VER("Block with id: " << epee::string_tools::pod_to_hex(id) << " (as alternative), but miner tx says height is 0.");
    bvc.m_verifivation_failed = true;
    return false;
  }
  // this basically says if the blockchain is smaller than the first
  // checkpoint then alternate blocks are allowed.  Alternatively, if the
  // last checkpoint *before* the end of the current chain is also before
  // the block to be added, then this is fine.
  if (!m_checkpoints.is_alternative_block_allowed(get_current_blockchain_height(), block_height))
  {
    MERROR_VER("Block with id: " << id << std::endl << " can't be accepted for alternative chain, block height: " << block_height << std::endl << " blockchain height: " << get_current_blockchain_height());
    bvc.m_verifivation_failed = true;
    return false;
  }

  // this is a cheap test
  if (!m_hardfork->check_for_height(b, block_height))
  {
    LOG_PRINT_L1("Block with id: " << id << std::endl << "has old version for height " << block_height);
    bvc.m_verifivation_failed = true;
    return false;
  }

  //block is not related with head of main chain
  //first of all - look in alternative chains container
  auto it_prev = m_alternative_chains.find(b.prev_id);
  bool parent_in_main = m_db->block_exists(b.prev_id);
  if(it_prev != m_alternative_chains.end() || parent_in_main)
  {
    //we have new block in alternative chain

    //build alternative subchain, front -> mainchain, back -> alternative head
    blocks_ext_by_hash::iterator alt_it = it_prev; //m_alternative_chains.find()
    std::list<blocks_ext_by_hash::iterator> alt_chain;
    std::vector<uint64_t> timestamps;
    while(alt_it != m_alternative_chains.end())
    {
      alt_chain.push_front(alt_it);
      timestamps.push_back(alt_it->second.bl.timestamp);
      alt_it = m_alternative_chains.find(alt_it->second.bl.prev_id);
    }

    // if block to be added connects to known blocks that aren't part of the
    // main chain -- that is, if we're adding on to an alternate chain
    if(alt_chain.size())
    {
      // make sure alt chain doesn't somehow start past the end of the main chain
      CHECK_AND_ASSERT_MES(m_db->height() > alt_chain.front()->second.height, false, "main blockchain wrong height");

      // make sure that the blockchain contains the block that should connect
      // this alternate chain with it.
      if (!m_db->block_exists(alt_chain.front()->second.bl.prev_id))
      {
        MERROR("alternate chain does not appear to connect to main chain...");
        return false;
      }

      // make sure block connects correctly to the main chain
      auto h = m_db->get_block_hash_from_height(alt_chain.front()->second.height - 1);
      CHECK_AND_ASSERT_MES(h == alt_chain.front()->second.bl.prev_id, false, "alternative chain has wrong connection to main chain");
      complete_timestamps_vector(m_db->get_block_height(alt_chain.front()->second.bl.prev_id), timestamps);
    }
    // if block not associated with known alternate chain
    else
    {
      // if block parent is not part of main chain or an alternate chain,
      // we ignore it
      CHECK_AND_ASSERT_MES(parent_in_main, false, "internal error: broken imperative condition: parent_in_main");

      complete_timestamps_vector(m_db->get_block_height(b.prev_id), timestamps);
    }

    // verify that the block's timestamp is within the acceptable range
    // (not earlier than the median of the last X blocks)
    if(!check_block_timestamp(timestamps, b))
    {
      MERROR_VER("Block with id: " << id << std::endl << " for alternative chain, has invalid timestamp: " << b.timestamp);
      bvc.m_verifivation_failed = true;
      return false;
    }

    // FIXME: consider moving away from block_extended_info at some point
    block_extended_info bei = boost::value_initialized<block_extended_info>();
    bei.bl = b;
    bei.height = alt_chain.size() ? it_prev->second.height + 1 : m_db->get_block_height(b.prev_id) + 1;

    bool is_a_checkpoint;
    if(!m_checkpoints.check_block(bei.height, id, is_a_checkpoint))
    {
      LOG_ERROR("CHECKPOINT VALIDATION FAILED");
      bvc.m_verifivation_failed = true;
      return false;
    }

    // Check the block's hash against the difficulty target for its alt chain
    difficulty_type current_diff = get_next_difficulty_for_alternative_chain(alt_chain, bei);
    CHECK_AND_ASSERT_MES(current_diff, false, "!!!!!!! DIFFICULTY OVERHEAD !!!!!!!");
    crypto::hash proof_of_work = null_hash;
    get_block_longhash(bei.bl, proof_of_work, bei.height);
    if(!check_hash(proof_of_work, current_diff))
    {
      MERROR_VER("Block with id: " << id << std::endl << " for alternative chain, does not have enough proof of work: " << proof_of_work << std::endl << " expected difficulty: " << current_diff);
      bvc.m_verifivation_failed = true;
      return false;
    }

    if(!prevalidate_miner_transaction(b, bei.height))
    {
      MERROR_VER("Block with id: " << epee::string_tools::pod_to_hex(id) << " (as alternative) has incorrect miner transaction.");
      bvc.m_verifivation_failed = true;
      return false;
    }

    // FIXME:
    // this brings up an interesting point: consider allowing to get block
    // difficulty both by height OR by hash, not just height.
    difficulty_type main_chain_cumulative_difficulty = m_db->get_block_cumulative_difficulty(m_db->height() - 1);
    if (alt_chain.size())
    {
      bei.cumulative_difficulty = it_prev->second.cumulative_difficulty;
    }
    else
    {
      // passed-in block's previous block's cumulative difficulty, found on the main chain
      bei.cumulative_difficulty = m_db->get_block_cumulative_difficulty(m_db->get_block_height(b.prev_id));
    }
    bei.cumulative_difficulty += current_diff;

    // add block to alternate blocks storage,
    // as well as the current "alt chain" container
    auto i_res = m_alternative_chains.insert(blocks_ext_by_hash::value_type(id, bei));
    CHECK_AND_ASSERT_MES(i_res.second, false, "insertion of new alternative block returned as it already exist");
    alt_chain.push_back(i_res.first);

    // FIXME: is it even possible for a checkpoint to show up not on the main chain?
    if(is_a_checkpoint)
    {
      //do reorganize!
      MGINFO_GREEN("###### REORGANIZE on height: " << alt_chain.front()->second.height << " of " << m_db->height() - 1 << ", checkpoint is found in alternative chain on height " << bei.height);

      bool r = switch_to_alternative_blockchain(alt_chain, true);

      if(r) bvc.m_added_to_main_chain = true;
      else bvc.m_verifivation_failed = true;

      return r;
    }
    else if(main_chain_cumulative_difficulty < bei.cumulative_difficulty) //check if difficulty bigger then in main chain
    {
      //do reorganize!
      MGINFO_GREEN("###### REORGANIZE on height: " << alt_chain.front()->second.height << " of " << m_db->height() - 1 << " with cum_difficulty " << m_db->get_block_cumulative_difficulty(m_db->height() - 1) << std::endl << " alternative blockchain size: " << alt_chain.size() << " with cum_difficulty " << bei.cumulative_difficulty);

      bool r = switch_to_alternative_blockchain(alt_chain, false);
      if (r)
        bvc.m_added_to_main_chain = true;
      else
        bvc.m_verifivation_failed = true;
      return r;
    }
    else
    {
      MGINFO_BLUE("----- BLOCK ADDED AS ALTERNATIVE ON HEIGHT " << bei.height << std::endl << "id:\t" << id << std::endl << "PoW:\t" << proof_of_work << std::endl << "difficulty:\t" << current_diff);
      return true;
    }
  }
  else
  {
    //block orphaned
    bvc.m_marked_as_orphaned = true;
    MERROR_VER("Block recognized as orphaned and rejected, id = " << id << ", height " << block_height
        << ", parent in alt " << (it_prev != m_alternative_chains.end()) << ", parent in main " << parent_in_main
        << " (parent " << b.prev_id << ", current top " << get_tail_id() << ", chain height " << get_current_blockchain_height() << ")");
  }

  return true;
}
//------------------------------------------------------------------
bool Blockchain::get_blocks(uint64_t start_offset, size_t count, std::vector<std::pair<cryptonote::blobdata,block>>& blocks, std::vector<cryptonote::blobdata>& txs) const
{
  LOG_PRINT_L3("Blockchain::" << __func__);
  CRITICAL_REGION_LOCAL(m_blockchain_lock);
  if(start_offset >= m_db->height())
    return false;

  if (!get_blocks(start_offset, count, blocks))
  {
    return false;
  }

  for(const auto& blk : blocks)
  {
    std::vector<crypto::hash> missed_ids;
    get_transactions_blobs(blk.second.tx_hashes, txs, missed_ids);
    CHECK_AND_ASSERT_MES(!missed_ids.size(), false, "has missed transactions in own block in main blockchain");
  }

  return true;
}
//------------------------------------------------------------------
bool Blockchain::get_blocks(uint64_t start_offset, size_t count, std::vector<std::pair<cryptonote::blobdata,block>>& blocks) const
{
  LOG_PRINT_L3("Blockchain::" << __func__);
  CRITICAL_REGION_LOCAL(m_blockchain_lock);
  const uint64_t height = m_db->height();
  if(start_offset >= height)
    return false;

  blocks.reserve(blocks.size() + height - start_offset);
  for(size_t i = start_offset; i < start_offset + count && i < height;i++)
  {
    blocks.push_back(std::make_pair(m_db->get_block_blob_from_height(i), block()));
    if (!parse_and_validate_block_from_blob(blocks.back().first, blocks.back().second))
    {
      LOG_ERROR("Invalid block");
      return false;
    }
  }
  return true;
}
//------------------------------------------------------------------
//TODO: This function *looks* like it won't need to be rewritten
//      to use BlockchainDB, as it calls other functions that were,
//      but it warrants some looking into later.
//
//FIXME: This function appears to want to return false if any transactions
//       that belong with blocks are missing, but not if blocks themselves
//       are missing.
bool Blockchain::handle_get_objects(NOTIFY_REQUEST_GET_OBJECTS::request& arg, NOTIFY_RESPONSE_GET_OBJECTS::request& rsp)
{
  LOG_PRINT_L3("Blockchain::" << __func__);
  CRITICAL_REGION_LOCAL(m_blockchain_lock);
  m_db->block_txn_start(true);
  rsp.current_blockchain_height = get_current_blockchain_height();
  std::vector<std::pair<cryptonote::blobdata,block>> blocks;
  get_blocks(arg.blocks, blocks, rsp.missed_ids);

  for (auto& bl: blocks)
  {
    std::vector<crypto::hash> missed_tx_ids;
    std::vector<cryptonote::blobdata> txs;

    rsp.blocks.push_back(block_complete_entry());
    block_complete_entry& e = rsp.blocks.back();

    // FIXME: s/rsp.missed_ids/missed_tx_id/ ?  Seems like rsp.missed_ids
    //        is for missed blocks, not missed transactions as well.
    get_transactions_blobs(bl.second.tx_hashes, e.txs, missed_tx_ids);

    if (missed_tx_ids.size() != 0)
    {
      LOG_ERROR("Error retrieving blocks, missed " << missed_tx_ids.size()
          << " transactions for block with hash: " << get_block_hash(bl.second)
          << std::endl
      );

      // append missed transaction hashes to response missed_ids field,
      // as done below if any standalone transactions were requested
      // and missed.
      rsp.missed_ids.insert(rsp.missed_ids.end(), missed_tx_ids.begin(), missed_tx_ids.end());
      m_db->block_txn_stop();
      return false;
    }

    //pack block
    e.block = std::move(bl.first);
  }
  //get and pack other transactions, if needed
  std::vector<cryptonote::blobdata> txs;
  get_transactions_blobs(arg.txs, rsp.txs, rsp.missed_ids);

  m_db->block_txn_stop();
  return true;
}
//------------------------------------------------------------------
bool Blockchain::get_alternative_blocks(std::vector<block>& blocks) const
{
  LOG_PRINT_L3("Blockchain::" << __func__);
  CRITICAL_REGION_LOCAL(m_blockchain_lock);

  blocks.reserve(m_alternative_chains.size());
  for (const auto& alt_bl: m_alternative_chains)
  {
    blocks.push_back(alt_bl.second.bl);
  }
  return true;
}
//------------------------------------------------------------------
size_t Blockchain::get_alternative_blocks_count() const
{
  LOG_PRINT_L3("Blockchain::" << __func__);
  CRITICAL_REGION_LOCAL(m_blockchain_lock);
  return m_alternative_chains.size();
}
//------------------------------------------------------------------
// This function adds the output specified by <amount, i> to the result_outs container
// unlocked and other such checks should be done by here.
uint64_t Blockchain::get_num_mature_outputs(uint64_t amount) const
{
  uint64_t num_outs = m_db->get_num_outputs(amount);
  // ensure we don't include outputs that aren't yet eligible to be used
  // outpouts are sorted by height
  while (num_outs > 0)
  {
    const tx_out_index toi = m_db->get_output_tx_and_index(amount, num_outs - 1);
    const uint64_t height = m_db->get_tx_block_height(toi.first);
    if (height + CRYPTONOTE_DEFAULT_TX_SPENDABLE_AGE <= m_db->height())
      break;
    --num_outs;
  }

  return num_outs;
}

crypto::public_key Blockchain::get_output_key(uint64_t amount, uint64_t global_index) const
{
  output_data_t data = m_db->get_output_key(amount, global_index);
  return data.pubkey;
}

//------------------------------------------------------------------
bool Blockchain::get_outs(const COMMAND_RPC_GET_OUTPUTS_BIN::request& req, COMMAND_RPC_GET_OUTPUTS_BIN::response& res) const
{
  LOG_PRINT_L3("Blockchain::" << __func__);
  CRITICAL_REGION_LOCAL(m_blockchain_lock);

  res.outs.clear();
  res.outs.reserve(req.outputs.size());
  try
  {
    for (const auto &i: req.outputs)
    {
      // get tx_hash, tx_out_index from DB
      const output_data_t od = m_db->get_output_key(i.amount, i.index);
      tx_out_index toi = m_db->get_output_tx_and_index(i.amount, i.index);
      bool unlocked = is_tx_spendtime_unlocked(m_db->get_tx_unlock_time(toi.first));

      res.outs.push_back({od.pubkey, od.commitment, unlocked, od.height, toi.first});
    }
  }
  catch (const std::exception &e)
  {
    return false;
  }
  return true;
}
//------------------------------------------------------------------
void Blockchain::get_output_key_mask_unlocked(const uint64_t& amount, const uint64_t& index, crypto::public_key& key, rct::key& mask, bool& unlocked) const
{
  const auto o_data = m_db->get_output_key(amount, index);
  key = o_data.pubkey;
  mask = o_data.commitment;
  tx_out_index toi = m_db->get_output_tx_and_index(amount, index);
  unlocked = is_tx_spendtime_unlocked(m_db->get_tx_unlock_time(toi.first));
}
//------------------------------------------------------------------
bool Blockchain::get_output_distribution(uint64_t amount, uint64_t from_height, uint64_t to_height, uint64_t &start_height, std::vector<uint64_t> &distribution, uint64_t &base) const
{
  // rct outputs don't exist before v4
  if (amount == 0)
  {
    switch (m_nettype)
    {
      case STAGENET: start_height = stagenet_hard_forks[3].height; break;
      case TESTNET: start_height = testnet_hard_forks[3].height; break;
      case MAINNET: start_height = mainnet_hard_forks[3].height; break;
      default: return false;
    }
  }
  else
    start_height = 0;
  base = 0;

  if (to_height > 0 && to_height < from_height)
    return false;

  const uint64_t real_start_height = start_height;
  if (from_height > start_height)
    start_height = from_height;

  distribution.clear();
  uint64_t db_height = m_db->height();
  if (db_height == 0)
    return false;
  if (to_height == 0)
    to_height = db_height - 1;
  if (start_height >= db_height || to_height >= db_height)
    return false;
  if (amount == 0)
  {
    std::vector<uint64_t> heights;
    heights.reserve(to_height + 1 - start_height);
    for (uint64_t h = start_height; h <= to_height; ++h)
      heights.push_back(h);
    distribution = m_db->get_block_cumulative_rct_outputs(heights);
    base = 0;
    return true;
  }
  else
  {
    return m_db->get_output_distribution(amount, start_height, to_height, distribution, base);
  }
}
//------------------------------------------------------------------
// This function takes a list of block hashes from another node
// on the network to find where the split point is between us and them.
// This is used to see what to send another node that needs to sync.
bool Blockchain::find_blockchain_supplement(const std::list<crypto::hash>& qblock_ids, uint64_t& starter_offset) const
{
  LOG_PRINT_L3("Blockchain::" << __func__);
  CRITICAL_REGION_LOCAL(m_blockchain_lock);

  // make sure the request includes at least the genesis block, otherwise
  // how can we expect to sync from the client that the block list came from?
  if(!qblock_ids.size())
  {
    MCERROR("net.p2p", "Client sent wrong NOTIFY_REQUEST_CHAIN: m_block_ids.size()=" << qblock_ids.size() << ", dropping connection");
    return false;
  }

  m_db->block_txn_start(true);
  // make sure that the last block in the request's block list matches
  // the genesis block
  auto gen_hash = m_db->get_block_hash_from_height(0);
  if(qblock_ids.back() != gen_hash)
  {
    MCERROR("net.p2p", "Client sent wrong NOTIFY_REQUEST_CHAIN: genesis block mismatch: " << std::endl << "id: " << qblock_ids.back() << ", " << std::endl << "expected: " << gen_hash << "," << std::endl << " dropping connection");
	m_db->block_txn_abort();
    return false;
  }

  // Find the first block the foreign chain has that we also have.
  // Assume qblock_ids is in reverse-chronological order.
  auto bl_it = qblock_ids.begin();
  uint64_t split_height = 0;
  for(; bl_it != qblock_ids.end(); bl_it++)
  {
    try
    {
      if (m_db->block_exists(*bl_it, &split_height))
        break;
    }
    catch (const std::exception& e)
    {
      MWARNING("Non-critical error trying to find block by hash in BlockchainDB, hash: " << *bl_it);
	  m_db->block_txn_abort();
      return false;
    }
  }
  m_db->block_txn_stop();

  // this should be impossible, as we checked that we share the genesis block,
  // but just in case...
  if(bl_it == qblock_ids.end())
  {
    MERROR("Internal error handling connection, can't find split point");
    return false;
  }

  //we start to put block ids INCLUDING last known id, just to make other side be sure
  starter_offset = split_height;
  return true;
}
//------------------------------------------------------------------
uint64_t Blockchain::block_difficulty(uint64_t i) const
{
  LOG_PRINT_L3("Blockchain::" << __func__);
  // WARNING: this function does not take m_blockchain_lock, and thus should only call read only
  // m_db functions which do not depend on one another (ie, no getheight + gethash(height-1), as
  // well as not accessing class members, even read only (ie, m_invalid_blocks). The caller must
  // lock if it is otherwise needed.
  try
  {
    return m_db->get_block_difficulty(i);
  }
  catch (const BLOCK_DNE& e)
  {
    MERROR("Attempted to get block difficulty for height above blockchain height");
  }
  return 0;
}
//------------------------------------------------------------------
template<typename T> void reserve_container(std::vector<T> &v, size_t N) { v.reserve(N); }
template<typename T> void reserve_container(std::list<T> &v, size_t N) { }
//------------------------------------------------------------------
//TODO: return type should be void, throw on exception
//       alternatively, return true only if no blocks missed
template<class t_ids_container, class t_blocks_container, class t_missed_container>
bool Blockchain::get_blocks(const t_ids_container& block_ids, t_blocks_container& blocks, t_missed_container& missed_bs) const
{
  LOG_PRINT_L3("Blockchain::" << __func__);
  CRITICAL_REGION_LOCAL(m_blockchain_lock);

  reserve_container(blocks, block_ids.size());
  for (const auto& block_hash : block_ids)
  {
    try
    {
      uint64_t height = 0;
      if (m_db->block_exists(block_hash, &height))
      {
        blocks.push_back(std::make_pair(m_db->get_block_blob_from_height(height), block()));
        if (!parse_and_validate_block_from_blob(blocks.back().first, blocks.back().second))
        {
          LOG_ERROR("Invalid block: " << block_hash);
          blocks.pop_back();
          missed_bs.push_back(block_hash);
        }
      }
      else
        missed_bs.push_back(block_hash);
    }
    catch (const std::exception& e)
    {
      return false;
    }
  }
  return true;
}
//------------------------------------------------------------------
//TODO: return type should be void, throw on exception
//       alternatively, return true only if no transactions missed
template<class t_ids_container, class t_tx_container, class t_missed_container>
bool Blockchain::get_transactions_blobs(const t_ids_container& txs_ids, t_tx_container& txs, t_missed_container& missed_txs, bool pruned) const
{
  LOG_PRINT_L3("Blockchain::" << __func__);
  CRITICAL_REGION_LOCAL(m_blockchain_lock);

  reserve_container(txs, txs_ids.size());
  for (const auto& tx_hash : txs_ids)
  {
    try
    {
      cryptonote::blobdata tx;
      if (pruned && m_db->get_pruned_tx_blob(tx_hash, tx))
        txs.push_back(std::move(tx));
      else if (!pruned && m_db->get_tx_blob(tx_hash, tx))
        txs.push_back(std::move(tx));
      else
        missed_txs.push_back(tx_hash);
    }
    catch (const std::exception& e)
    {
      return false;
    }
  }
  return true;
}
//------------------------------------------------------------------
template<class t_ids_container, class t_tx_container, class t_missed_container>
bool Blockchain::get_transactions(const t_ids_container& txs_ids, t_tx_container& txs, t_missed_container& missed_txs) const
{
  LOG_PRINT_L3("Blockchain::" << __func__);
  CRITICAL_REGION_LOCAL(m_blockchain_lock);

  reserve_container(txs, txs_ids.size());
  for (const auto& tx_hash : txs_ids)
  {
    try
    {
      cryptonote::blobdata tx;
      if (m_db->get_tx_blob(tx_hash, tx))
      {
        txs.push_back(transaction());
        if (!parse_and_validate_tx_from_blob(tx, txs.back()))
        {
          LOG_ERROR("Invalid transaction");
          return false;
        }
      }
      else
        missed_txs.push_back(tx_hash);
    }
    catch (const std::exception& e)
    {
      return false;
    }
  }
  return true;
}
//------------------------------------------------------------------
// Find the split point between us and foreign blockchain and return
// (by reference) the most recent common block hash along with up to
// BLOCKS_IDS_SYNCHRONIZING_DEFAULT_COUNT additional (more recent) hashes.
bool Blockchain::find_blockchain_supplement(const std::list<crypto::hash>& qblock_ids, std::vector<crypto::hash>& hashes, uint64_t& start_height, uint64_t& current_height) const
{
  LOG_PRINT_L3("Blockchain::" << __func__);
  CRITICAL_REGION_LOCAL(m_blockchain_lock);

  // if we can't find the split point, return false
  if(!find_blockchain_supplement(qblock_ids, start_height))
  {
    return false;
  }

  m_db->block_txn_start(true);
  current_height = get_current_blockchain_height();
  size_t count = 0;
  hashes.reserve(std::max((size_t)(current_height - start_height), (size_t)BLOCKS_IDS_SYNCHRONIZING_DEFAULT_COUNT));
  for(size_t i = start_height; i < current_height && count < BLOCKS_IDS_SYNCHRONIZING_DEFAULT_COUNT; i++, count++)
  {
    hashes.push_back(m_db->get_block_hash_from_height(i));
  }

  m_db->block_txn_stop();
  return true;
}

bool Blockchain::find_blockchain_supplement(const std::list<crypto::hash>& qblock_ids, NOTIFY_RESPONSE_CHAIN_ENTRY::request& resp) const
{
  LOG_PRINT_L3("Blockchain::" << __func__);
  CRITICAL_REGION_LOCAL(m_blockchain_lock);

  bool result = find_blockchain_supplement(qblock_ids, resp.m_block_ids, resp.start_height, resp.total_height);
  if (result)
    resp.cumulative_difficulty = m_db->get_block_cumulative_difficulty(resp.total_height - 1);

  return result;
}
//------------------------------------------------------------------
//FIXME: change argument to std::vector, low priority
// find split point between ours and foreign blockchain (or start at
// blockchain height <req_start_block>), and return up to max_count FULL
// blocks by reference.
bool Blockchain::find_blockchain_supplement(const uint64_t req_start_block, const std::list<crypto::hash>& qblock_ids, std::vector<std::pair<std::pair<cryptonote::blobdata, crypto::hash>, std::vector<std::pair<crypto::hash, cryptonote::blobdata> > > >& blocks, uint64_t& total_height, uint64_t& start_height, bool pruned, bool get_miner_tx_hash, size_t max_count) const
{
  LOG_PRINT_L3("Blockchain::" << __func__);
  CRITICAL_REGION_LOCAL(m_blockchain_lock);

  // if a specific start height has been requested
  if(req_start_block > 0)
  {
    // if requested height is higher than our chain, return false -- we can't help
    if (req_start_block >= m_db->height())
    {
      return false;
    }
    start_height = req_start_block;
  }
  else
  {
    if(!find_blockchain_supplement(qblock_ids, start_height))
    {
      return false;
    }
  }

  m_db->block_txn_start(true);
  total_height = get_current_blockchain_height();
  size_t count = 0, size = 0;
  blocks.reserve(std::min(std::min(max_count, (size_t)10000), (size_t)(total_height - start_height)));
  for(uint64_t i = start_height; i < total_height && count < max_count && (size < FIND_BLOCKCHAIN_SUPPLEMENT_MAX_SIZE || count < 3); i++, count++)
  {
    blocks.resize(blocks.size()+1);
    blocks.back().first.first = m_db->get_block_blob_from_height(i);
    block b;
    CHECK_AND_ASSERT_MES(parse_and_validate_block_from_blob(blocks.back().first.first, b), false, "internal error, invalid block");
    blocks.back().first.second = get_miner_tx_hash ? cryptonote::get_transaction_hash(b.miner_tx) : crypto::null_hash;
    std::vector<crypto::hash> mis;
    std::vector<cryptonote::blobdata> txs;
    get_transactions_blobs(b.tx_hashes, txs, mis, pruned);
    CHECK_AND_ASSERT_MES(!mis.size(), false, "internal error, transaction from block not found");
    size += blocks.back().first.first.size();
    for (const auto &t: txs)
      size += t.size();

    CHECK_AND_ASSERT_MES(txs.size() == b.tx_hashes.size(), false, "mismatched sizes of b.tx_hashes and txs");
    blocks.back().second.reserve(txs.size());
    for (size_t i = 0; i < txs.size(); ++i)
    {
      blocks.back().second.push_back(std::make_pair(b.tx_hashes[i], std::move(txs[i])));
    }
  }
  m_db->block_txn_stop();
  return true;
}
//------------------------------------------------------------------
bool Blockchain::add_block_as_invalid(const block& bl, const crypto::hash& h)
{
  LOG_PRINT_L3("Blockchain::" << __func__);
  block_extended_info bei = AUTO_VAL_INIT(bei);
  bei.bl = bl;
  return add_block_as_invalid(bei, h);
}
//------------------------------------------------------------------
bool Blockchain::add_block_as_invalid(const block_extended_info& bei, const crypto::hash& h)
{
  LOG_PRINT_L3("Blockchain::" << __func__);
  CRITICAL_REGION_LOCAL(m_blockchain_lock);
  auto i_res = m_invalid_blocks.insert(std::map<crypto::hash, block_extended_info>::value_type(h, bei));
  CHECK_AND_ASSERT_MES(i_res.second, false, "at insertion invalid by tx returned status existed");
  MINFO("BLOCK ADDED AS INVALID: " << h << std::endl << ", prev_id=" << bei.bl.prev_id << ", m_invalid_blocks count=" << m_invalid_blocks.size());
  return true;
}
//------------------------------------------------------------------
bool Blockchain::have_block(const crypto::hash& id) const
{
  LOG_PRINT_L3("Blockchain::" << __func__);
  CRITICAL_REGION_LOCAL(m_blockchain_lock);

  if(m_db->block_exists(id))
  {
    LOG_PRINT_L2("block " << id << " found in main chain");
    return true;
  }

  if(m_alternative_chains.count(id))
  {
    LOG_PRINT_L2("block " << id << " found in m_alternative_chains");
    return true;
  }

  if(m_invalid_blocks.count(id))
  {
    LOG_PRINT_L2("block " << id << " found in m_invalid_blocks");
    return true;
  }

  return false;
}
//------------------------------------------------------------------
bool Blockchain::handle_block_to_main_chain(const block& bl, block_verification_context& bvc)
{
    LOG_PRINT_L3("Blockchain::" << __func__);
    crypto::hash id = get_block_hash(bl);
    return handle_block_to_main_chain(bl, id, bvc);
}
//------------------------------------------------------------------
size_t Blockchain::get_total_transactions() const
{
  LOG_PRINT_L3("Blockchain::" << __func__);
  // WARNING: this function does not take m_blockchain_lock, and thus should only call read only
  // m_db functions which do not depend on one another (ie, no getheight + gethash(height-1), as
  // well as not accessing class members, even read only (ie, m_invalid_blocks). The caller must
  // lock if it is otherwise needed.
  return m_db->get_tx_count();
}
//------------------------------------------------------------------
// This function checks each input in the transaction <tx> to make sure it
// has not been used already, and adds its key to the container <keys_this_block>.
//
// This container should be managed by the code that validates blocks so we don't
// have to store the used keys in a given block in the permanent storage only to
// remove them later if the block fails validation.
bool Blockchain::check_for_double_spend(const transaction& tx, key_images_container& keys_this_block) const
{
  LOG_PRINT_L3("Blockchain::" << __func__);
  CRITICAL_REGION_LOCAL(m_blockchain_lock);
  struct add_transaction_input_visitor: public boost::static_visitor<bool>
  {
    key_images_container& m_spent_keys;
    BlockchainDB* m_db;
    add_transaction_input_visitor(key_images_container& spent_keys, BlockchainDB* db) :
      m_spent_keys(spent_keys), m_db(db)
    {
    }
    bool operator()(const txin_to_key& in) const
    {
      const crypto::key_image& ki = in.k_image;

      // attempt to insert the newly-spent key into the container of
      // keys spent this block.  If this fails, the key was spent already
      // in this block, return false to flag that a double spend was detected.
      //
      // if the insert into the block-wide spent keys container succeeds,
      // check the blockchain-wide spent keys container and make sure the
      // key wasn't used in another block already.
      auto r = m_spent_keys.insert(ki);
      if(!r.second || m_db->has_key_image(ki))
      {
        //double spend detected
        return false;
      }

      // if no double-spend detected, return true
      return true;
    }

    bool operator()(const txin_gen& tx) const
    {
      return true;
    }
    bool operator()(const txin_to_script& tx) const
    {
      return false;
    }
    bool operator()(const txin_to_scripthash& tx) const
    {
      return false;
    }
  };

  for (const txin_v& in : tx.vin)
  {
    if(!boost::apply_visitor(add_transaction_input_visitor(keys_this_block, m_db), in))
    {
      LOG_ERROR("Double spend detected!");
      return false;
    }
  }

  return true;
}
//------------------------------------------------------------------
bool Blockchain::get_tx_outputs_gindexs(const crypto::hash& tx_id, std::vector<uint64_t>& indexs) const
{
  LOG_PRINT_L3("Blockchain::" << __func__);
  CRITICAL_REGION_LOCAL(m_blockchain_lock);
  uint64_t tx_index;
  if (!m_db->tx_exists(tx_id, tx_index))
  {
    MERROR_VER("get_tx_outputs_gindexs failed to find transaction with id = " << tx_id);
    return false;
  }

  // get amount output indexes, currently referred to in parts as "output global indices", but they are actually specific to amounts
  indexs = m_db->get_tx_amount_output_indices(tx_index);
  if (indexs.empty())
  {
    // empty indexs is only valid if the vout is empty, which is legal but rare
    cryptonote::transaction tx = m_db->get_tx(tx_id);
    CHECK_AND_ASSERT_MES(tx.vout.empty(), false, "internal error: global indexes for transaction " << tx_id << " is empty, and tx vout is not");
  }

  return true;
}
//------------------------------------------------------------------
void Blockchain::on_new_tx_from_block(const cryptonote::transaction &tx)
{
#if defined(PER_BLOCK_CHECKPOINT)
  // check if we're doing per-block checkpointing
  if (m_db->height() < m_blocks_hash_check.size())
  {
    TIME_MEASURE_START(a);
    m_blocks_txs_check.push_back(get_transaction_hash(tx));
    TIME_MEASURE_FINISH(a);
    if(m_show_time_stats)
    {
      size_t ring_size = tx.vin[0].type() == typeid(txin_to_key) ? boost::get<txin_to_key>(tx.vin[0]).key_offsets.size() : 0;
      MINFO("HASH: " << "-" << " I/M/O: " << tx.vin.size() << "/" << ring_size << "/" << tx.vout.size() << " H: " << 0 << " chcktx: " << a);
    }
  }
#endif
}
//------------------------------------------------------------------
//FIXME: it seems this function is meant to be merely a wrapper around
//       another function of the same name, this one adding one bit of
//       functionality.  Should probably move anything more than that
//       (getting the hash of the block at height max_used_block_id)
//       to the other function to keep everything in one place.
// This function overloads its sister function with
// an extra value (hash of highest block that holds an output used as input)
// as a return-by-reference.
bool Blockchain::check_tx_inputs(transaction& tx, uint64_t& max_used_block_height, crypto::hash& max_used_block_id, tx_verification_context &tvc, bool kept_by_block)
{
  LOG_PRINT_L3("Blockchain::" << __func__);
  CRITICAL_REGION_LOCAL(m_blockchain_lock);

#if defined(PER_BLOCK_CHECKPOINT)
  // check if we're doing per-block checkpointing
  if (m_db->height() < m_blocks_hash_check.size() && kept_by_block)
  {
    max_used_block_id = null_hash;
    max_used_block_height = 0;
    return true;
  }
#endif

  TIME_MEASURE_START(a);
  bool res = check_tx_inputs(tx, tvc, &max_used_block_height);
  TIME_MEASURE_FINISH(a);
  if(m_show_time_stats)
  {
    size_t ring_size = !tx.vin.empty() && tx.vin[0].type() == typeid(txin_to_key) ? boost::get<txin_to_key>(tx.vin[0]).key_offsets.size() : 0;
    MINFO("HASH: " <<  get_transaction_hash(tx) << " I/M/O: " << tx.vin.size() << "/" << ring_size << "/" << tx.vout.size() << " H: " << max_used_block_height << " ms: " << a + m_fake_scan_time << " B: " << get_object_blobsize(tx) << " W: " << get_transaction_weight(tx));
  }
  if (!res)
    return false;

  CHECK_AND_ASSERT_MES(max_used_block_height < m_db->height(), false,  "internal error: max used block index=" << max_used_block_height << " is not less then blockchain size = " << m_db->height());
  max_used_block_id = m_db->get_block_hash_from_height(max_used_block_height);
  return true;
}
//------------------------------------------------------------------
bool Blockchain::check_tx_outputs(const transaction& tx, tx_verification_context &tvc)
{
  LOG_PRINT_L3("Blockchain::" << __func__);
  CRITICAL_REGION_LOCAL(m_blockchain_lock);

  const uint8_t hf_version = m_hardfork->get_current_version();

  // from hard fork 2, we forbid dust and compound outputs
  if (hf_version >= 2) {
    for (auto &o: tx.vout) {
      if (tx.version == 1)
      {
        if (!is_valid_decomposed_amount(o.amount)) {
          tvc.m_invalid_output = true;
          return false;
        }
      }
    }
  }

  // in a v2 tx, all outputs must have 0 amount
  if (hf_version >= 3) {
    if (tx.version >= 2) {
      for (auto &o: tx.vout) {
        if (o.amount != 0) {
          tvc.m_invalid_output = true;
          return false;
        }
      }
    }
  }

  // from v4, forbid invalid pubkeys
  if (hf_version >= 4) {
    for (const auto &o: tx.vout) {
      if (o.target.type() == typeid(txout_to_key)) {
        const txout_to_key& out_to_key = boost::get<txout_to_key>(o.target);
        if (!crypto::check_key(out_to_key.key)) {
          tvc.m_invalid_output = true;
          return false;
        }
      }
    }
  }

  // from v14, allow bulletproofs
  if (hf_version < HF_VERSION_MONERO_13) {
    if (tx.version >= 2) {
      const bool bulletproof = rct::is_rct_bulletproof(tx.rct_signatures.type);
      if (bulletproof || !tx.rct_signatures.p.bulletproofs.empty())
      {
        MERROR_VER("Bulletproofs are not allowed before v14");
        tvc.m_invalid_output = true;
        return false;
      }
    }
  }

  // from v14, forbid borromean range proofs
  if (hf_version >= HF_VERSION_MONERO_13) {
    if (tx.version >= 2) {
      const bool borromean = rct::is_rct_borromean(tx.rct_signatures.type);
      if (borromean)
      {
        MERROR_VER("Borromean range proofs are not allowed starting from v14");
        tvc.m_invalid_output = true;
        return false;
      }
    }
  }

  return true;
}
//------------------------------------------------------------------
bool Blockchain::have_tx_keyimges_as_spent(const transaction &tx) const
{
  LOG_PRINT_L3("Blockchain::" << __func__);
  for (const txin_v& in: tx.vin)
  {
    CHECKED_GET_SPECIFIC_VARIANT(in, const txin_to_key, in_to_key, true);
    if(have_tx_keyimg_as_spent(in_to_key.k_image))
      return true;
  }
  return false;
}
bool Blockchain::expand_transaction_2(transaction &tx, const crypto::hash &tx_prefix_hash, const std::vector<std::vector<rct::ctkey>> &pubkeys)
{
  PERF_TIMER(expand_transaction_2);
  CHECK_AND_ASSERT_MES(tx.version == CURRENT_TRANSACTION_VERSION || tx.version == 2, false, "Transaction version is not 2 or 3");

  rct::rctSig &rv = tx.rct_signatures;

  // message - hash of the transaction prefix
  rv.message = rct::hash2rct(tx_prefix_hash);

  // mixRing - full and simple store it in opposite ways
  if (rv.type == rct::RCTTypeFull)
  {
    CHECK_AND_ASSERT_MES(!pubkeys.empty() && !pubkeys[0].empty(), false, "empty pubkeys");
    rv.mixRing.resize(pubkeys[0].size());
    for (size_t m = 0; m < pubkeys[0].size(); ++m)
      rv.mixRing[m].clear();
    for (size_t n = 0; n < pubkeys.size(); ++n)
    {
      CHECK_AND_ASSERT_MES(pubkeys[n].size() <= pubkeys[0].size(), false, "More inputs that first ring");
      for (size_t m = 0; m < pubkeys[n].size(); ++m)
      {
        rv.mixRing[m].push_back(pubkeys[n][m]);
      }
    }
  }
  else if (rv.type == rct::RCTTypeSimple || rv.type == rct::RCTTypeBulletproof)
  {
    CHECK_AND_ASSERT_MES(!pubkeys.empty() && !pubkeys[0].empty(), false, "empty pubkeys");
    rv.mixRing.resize(pubkeys.size());
    for (size_t n = 0; n < pubkeys.size(); ++n)
    {
      rv.mixRing[n].clear();
      for (size_t m = 0; m < pubkeys[n].size(); ++m)
      {
        rv.mixRing[n].push_back(pubkeys[n][m]);
      }
    }
  }
  else
  {
    CHECK_AND_ASSERT_MES(false, false, "Unsupported rct tx type: " + boost::lexical_cast<std::string>(rv.type));
  }

  // II
  if (rv.type == rct::RCTTypeFull)
  {
    rv.p.MGs.resize(1);
    rv.p.MGs[0].II.resize(tx.vin.size());
    for (size_t n = 0; n < tx.vin.size(); ++n)
      rv.p.MGs[0].II[n] = rct::ki2rct(boost::get<txin_to_key>(tx.vin[n]).k_image);
  }
  else if (rv.type == rct::RCTTypeSimple || rv.type == rct::RCTTypeBulletproof)
  {
    CHECK_AND_ASSERT_MES(rv.p.MGs.size() == tx.vin.size(), false, "Bad MGs size");
    for (size_t n = 0; n < tx.vin.size(); ++n)
    {
      rv.p.MGs[n].II.resize(1);
      rv.p.MGs[n].II[0] = rct::ki2rct(boost::get<txin_to_key>(tx.vin[n]).k_image);
    }
  }
  else
  {
    CHECK_AND_ASSERT_MES(false, false, "Unsupported rct tx type: " + boost::lexical_cast<std::string>(rv.type));
  }

  // outPk was already done by handle_incoming_tx

  return true;
}
//------------------------------------------------------------------
// This function validates transaction inputs and their keys.
// FIXME: consider moving functionality specific to one input into
//        check_tx_input() rather than here, and use this function simply
//        to iterate the inputs as necessary (splitting the task
//        using threads, etc.)
bool Blockchain::check_tx_inputs(transaction& tx, tx_verification_context &tvc, uint64_t* pmax_used_block_height)
{
  PERF_TIMER(check_tx_inputs);
  LOG_PRINT_L3("Blockchain::" << __func__);
  size_t sig_index = 0;
  if(pmax_used_block_height)
    *pmax_used_block_height = 0;

  crypto::hash tx_prefix_hash = get_transaction_prefix_hash(tx);

  const uint8_t hf_version = m_hardfork->get_current_version();

  // from hard fork 2, we require mixin at least 2 unless one output cannot mix with 2 others
  // if one output cannot mix with 2 others, we accept at most 1 output that can mix
  if (hf_version >= 2)
  {
    size_t n_unmixable = 0, n_mixable = 0;
    size_t mixin = std::numeric_limits<size_t>::max();

    const size_t min_mixin = hf_version >= HF_VERSION_MIN_MIXIN_4 ? 4 : 2;

    for(const auto& txin : tx.vin)
    {
      // non txin_to_key inputs will be rejected below
      if (txin.type() == typeid(txin_to_key))
      {
        const txin_to_key& in_to_key = boost::get<txin_to_key>(txin);
        if (in_to_key.amount == 0)
        {
          // always consider rct inputs mixable. Even if there's not enough rct
          // inputs on the chain to mix with, this is going to be the case for
          // just a few blocks right after the fork at most
          ++n_mixable;
        }
        else
        {
          uint64_t n_outputs = m_db->get_num_outputs(in_to_key.amount);
          MDEBUG("output size " << print_money(in_to_key.amount) << ": " << n_outputs << " available");
          // n_outputs includes the output we're considering
          if (n_outputs <= min_mixin)
            ++n_unmixable;
          else
            ++n_mixable;
        }
        if (in_to_key.key_offsets.size() - 1 < mixin)
          mixin = in_to_key.key_offsets.size() - 1;
      }
    }

    if (hf_version >= HF_VERSION_MIN_MIXIN_10 && mixin != 10)
    {
      MERROR_VER("Tx " << get_transaction_hash(tx) << " has invalid ring size (" << (mixin + 1) << "), it should be 11");
      tvc.m_low_mixin = true;
      return false;
    }

    if (mixin < min_mixin)
    {
      if (n_unmixable == 0)
      {
        MERROR_VER("Tx " << get_transaction_hash(tx) << " has too low ring size (" << (mixin + 1) << "), and no unmixable inputs");
        tvc.m_low_mixin = true;
        return false;
      }
      if (n_mixable > 1)
      {
        MERROR_VER("Tx " << get_transaction_hash(tx) << " has too low ring size (" << (mixin + 1) << "), and more than one mixable input with unmixable inputs");
        tvc.m_low_mixin = true;
        return false;
      }
    }

    // min/max tx version based on HF, and we accept v1 txes if having a non mixable
    // TODO: do proper hardfork
    const size_t max_tx_version = (hf_version <= 3) ? 1 : 3;
    if (tx.version > max_tx_version)
    {
      MERROR_VER("transaction version " << (unsigned)tx.version << " is higher than max accepted version " << max_tx_version);
      tvc.m_verifivation_failed = true;
      return false;
    }
    const size_t min_tx_version = (n_unmixable > 0 ? 1 : (hf_version >= HF_VERSION_ENFORCE_RCT) ? 2 : 1);
    if (tx.version < min_tx_version)
    {
      MERROR_VER("transaction version " << (unsigned)tx.version << " is lower than min accepted version " << min_tx_version);
      tvc.m_verifivation_failed = true;
      return false;
    }
  }

  // from v14, sorted ins
  if (hf_version >= HF_VERSION_MONERO_13) {
    const crypto::key_image *last_key_image = NULL;
    for (size_t n = 0; n < tx.vin.size(); ++n)
    {
      const txin_v &txin = tx.vin[n];
      if (txin.type() == typeid(txin_to_key))
      {
        const txin_to_key& in_to_key = boost::get<txin_to_key>(txin);
        if (last_key_image && memcmp(&in_to_key.k_image, last_key_image, sizeof(*last_key_image)) >= 0)
        {
          MERROR_VER("transaction has unsorted inputs");
          tvc.m_verifivation_failed = true;
          return false;
        }
        last_key_image = &in_to_key.k_image;
      }
    }
  }
  auto it = m_check_txin_table.find(tx_prefix_hash);
  if(it == m_check_txin_table.end())
  {
    m_check_txin_table.emplace(tx_prefix_hash, std::unordered_map<crypto::key_image, bool>());
    it = m_check_txin_table.find(tx_prefix_hash);
    assert(it != m_check_txin_table.end());
  }

  std::vector<std::vector<rct::ctkey>> pubkeys(tx.vin.size());
  std::vector < uint64_t > results;
  results.resize(tx.vin.size(), 0);

  tools::threadpool& tpool = tools::threadpool::getInstance();
  tools::threadpool::waiter waiter;
  const auto waiter_guard = epee::misc_utils::create_scope_leave_handler([&]() { waiter.wait(&tpool); });
  int threads = tpool.get_max_concurrency();

  for (const auto& txin : tx.vin)
  {
    // make sure output being spent is of type txin_to_key, rather than
    // e.g. txin_gen, which is only used for miner transactions
    CHECK_AND_ASSERT_MES(txin.type() == typeid(txin_to_key), false, "wrong type id in tx input at Blockchain::check_tx_inputs");
    const txin_to_key& in_to_key = boost::get<txin_to_key>(txin);

    // make sure tx output has key offset(s) (is signed to be used)
    CHECK_AND_ASSERT_MES(in_to_key.key_offsets.size(), false, "empty in_to_key.key_offsets in transaction with id " << get_transaction_hash(tx));

    if(have_tx_keyimg_as_spent(in_to_key.k_image))
    {
      MERROR_VER("Key image already spent in blockchain: " << epee::string_tools::pod_to_hex(in_to_key.k_image));
      tvc.m_double_spend = true;
      return false;
    }

    if (tx.version == 1)
    {
      // basically, make sure number of inputs == number of signatures
      CHECK_AND_ASSERT_MES(sig_index < tx.signatures.size(), false, "wrong transaction: not signature entry for input with index= " << sig_index);

#if defined(CACHE_VIN_RESULTS)
      auto itk = it->second.find(in_to_key.k_image);
      if(itk != it->second.end())
      {
        if(!itk->second)
        {
          MERROR_VER("Failed ring signature for tx " << get_transaction_hash(tx) << "  vin key with k_image: " << in_to_key.k_image << "  sig_index: " << sig_index);
          return false;
        }

        // txin has been verified already, skip
        sig_index++;
        continue;
      }
#endif
    }

    // make sure that output being spent matches up correctly with the
    // signature spending it.
    if (!check_tx_input(tx.version, in_to_key, tx_prefix_hash, tx.version == 1 ? tx.signatures[sig_index] : std::vector<crypto::signature>(), tx.rct_signatures, pubkeys[sig_index], pmax_used_block_height))
    {
      it->second[in_to_key.k_image] = false;
      MERROR_VER("Failed to check ring signature for tx " << get_transaction_hash(tx) << "  vin key with k_image: " << in_to_key.k_image << "  sig_index: " << sig_index);
      if (pmax_used_block_height) // a default value of NULL is used when called from Blockchain::handle_block_to_main_chain()
      {
        MERROR_VER("  *pmax_used_block_height: " << *pmax_used_block_height);
      }

      return false;
    }

    if (tx.version == 1)
    {
      if (threads > 1)
      {
        // ND: Speedup
        // 1. Thread ring signature verification if possible.
        tpool.submit(&waiter, boost::bind(&Blockchain::check_ring_signature, this, std::cref(tx_prefix_hash), std::cref(in_to_key.k_image), std::cref(pubkeys[sig_index]), std::cref(tx.signatures[sig_index]), std::ref(results[sig_index])), true);
      }
      else
      {
        check_ring_signature(tx_prefix_hash, in_to_key.k_image, pubkeys[sig_index], tx.signatures[sig_index], results[sig_index]);
        if (!results[sig_index])
        {
          it->second[in_to_key.k_image] = false;
          MERROR_VER("Failed to check ring signature for tx " << get_transaction_hash(tx) << "  vin key with k_image: " << in_to_key.k_image << "  sig_index: " << sig_index);

          if (pmax_used_block_height)  // a default value of NULL is used when called from Blockchain::handle_block_to_main_chain()
          {
            MERROR_VER("*pmax_used_block_height: " << *pmax_used_block_height);
          }

          return false;
        }
        it->second[in_to_key.k_image] = true;
      }
    }

    sig_index++;
  }
  if (tx.version == 1 && threads > 1)
    waiter.wait(&tpool);

  if (tx.version == 1)
  {
    if (threads > 1)
    {
      // save results to table, passed or otherwise
      bool failed = false;
      for (size_t i = 0; i < tx.vin.size(); i++)
      {
        const txin_to_key& in_to_key = boost::get<txin_to_key>(tx.vin[i]);
        it->second[in_to_key.k_image] = results[i];
        if(!failed && !results[i])
          failed = true;
      }

      if (failed)
      {
        MERROR_VER("Failed to check ring signatures!");
        return false;
      }
    }
  }
  else
  {
    if (!expand_transaction_2(tx, tx_prefix_hash, pubkeys))
    {
      MERROR_VER("Failed to expand rct signatures!");
      return false;
    }

    // from version 2, check ringct signatures
    // obviously, the original and simple rct APIs use a mixRing that's indexes
    // in opposite orders, because it'd be too simple otherwise...
    const rct::rctSig &rv = tx.rct_signatures;
    switch (rv.type)
    {
    case rct::RCTTypeNull: {
      // we only accept no signatures for coinbase txes
      MERROR_VER("Null rct signature on non-coinbase tx");
      return false;
    }
    case rct::RCTTypeSimple:
    case rct::RCTTypeBulletproof:
    {
      // check all this, either reconstructed (so should really pass), or not
      {
        if (pubkeys.size() != rv.mixRing.size())
        {
          MERROR_VER("Failed to check ringct signatures: mismatched pubkeys/mixRing size");
          return false;
        }
        for (size_t i = 0; i < pubkeys.size(); ++i)
        {
          if (pubkeys[i].size() != rv.mixRing[i].size())
          {
            MERROR_VER("Failed to check ringct signatures: mismatched pubkeys/mixRing size");
            return false;
          }
        }

        for (size_t n = 0; n < pubkeys.size(); ++n)
        {
          for (size_t m = 0; m < pubkeys[n].size(); ++m)
          {
            if (pubkeys[n][m].dest != rct::rct2pk(rv.mixRing[n][m].dest))
            {
              MERROR_VER("Failed to check ringct signatures: mismatched pubkey at vin " << n << ", index " << m);
              return false;
            }
            if (pubkeys[n][m].mask != rct::rct2pk(rv.mixRing[n][m].mask))
            {
              MERROR_VER("Failed to check ringct signatures: mismatched commitment at vin " << n << ", index " << m);
              return false;
            }
          }
        }
      }

      if (rv.p.MGs.size() != tx.vin.size())
      {
        MERROR_VER("Failed to check ringct signatures: mismatched MGs/vin sizes");
        return false;
      }
      for (size_t n = 0; n < tx.vin.size(); ++n)
      {
        if (rv.p.MGs[n].II.empty() || memcmp(&boost::get<txin_to_key>(tx.vin[n]).k_image, &rv.p.MGs[n].II[0], 32))
        {
          MERROR_VER("Failed to check ringct signatures: mismatched key image");
          return false;
        }
      }

      if (!rct::verRctNonSemanticsSimple(rv))
      {
        MERROR_VER("Failed to check ringct signatures!");
        return false;
      }
      break;
    }
    case rct::RCTTypeFull:
    {
      // check all this, either reconstructed (so should really pass), or not
      {
        bool size_matches = true;
        for (size_t i = 0; i < pubkeys.size(); ++i)
          size_matches &= pubkeys[i].size() == rv.mixRing.size();
        for (size_t i = 0; i < rv.mixRing.size(); ++i)
          size_matches &= pubkeys.size() == rv.mixRing[i].size();
        if (!size_matches)
        {
          MERROR_VER("Failed to check ringct signatures: mismatched pubkeys/mixRing size");
          return false;
        }

        for (size_t n = 0; n < pubkeys.size(); ++n)
        {
          for (size_t m = 0; m < pubkeys[n].size(); ++m)
          {
            if (pubkeys[n][m].dest != rct::rct2pk(rv.mixRing[m][n].dest))
            {
              MERROR_VER("Failed to check ringct signatures: mismatched pubkey at vin " << n << ", index " << m);
              return false;
            }
            if (pubkeys[n][m].mask != rct::rct2pk(rv.mixRing[m][n].mask))
            {
              MERROR_VER("Failed to check ringct signatures: mismatched commitment at vin " << n << ", index " << m);
              return false;
            }
          }
        }
      }

      if (rv.p.MGs.size() != 1)
      {
        MERROR_VER("Failed to check ringct signatures: Bad MGs size");
        return false;
      }
      if (rv.p.MGs.empty() || rv.p.MGs[0].II.size() != tx.vin.size())
      {
        MERROR_VER("Failed to check ringct signatures: mismatched II/vin sizes");
        return false;
      }
      for (size_t n = 0; n < tx.vin.size(); ++n)
      {
        if (memcmp(&boost::get<txin_to_key>(tx.vin[n]).k_image, &rv.p.MGs[0].II[n], 32))
        {
          MERROR_VER("Failed to check ringct signatures: mismatched II/vin sizes");
          return false;
        }
      }

      if (!rct::verRct(rv, false))
      {
        MERROR_VER("Failed to check ringct signatures!");
        return false;
      }
      break;
    }
    default:
      MERROR_VER("Unsupported rct type: " << rv.type);
      return false;
    }

    // for bulletproofs, check they're only multi-output after v14
    if (rct::is_rct_bulletproof(rv.type))
    {
      if (hf_version < HF_VERSION_MONERO_13)
      {
        for (const rct::Bulletproof &proof: rv.p.bulletproofs)
        {
          if (proof.V.size() > 1)
          {
            MERROR_VER("Multi output bulletproofs are invalid before v14");
            return false;
          }
        }
      }
    }
  }
  return true;
}

//------------------------------------------------------------------
void Blockchain::check_ring_signature(const crypto::hash &tx_prefix_hash, const crypto::key_image &key_image, const std::vector<rct::ctkey> &pubkeys, const std::vector<crypto::signature>& sig, uint64_t &result)
{
  std::vector<const crypto::public_key *> p_output_keys;
  p_output_keys.reserve(pubkeys.size());
  for (auto &key : pubkeys)
  {
    // rct::key and crypto::public_key have the same structure, avoid object ctor/memcpy
    p_output_keys.push_back(&(const crypto::public_key&)key.dest);
  }

  result = crypto::check_ring_signature(tx_prefix_hash, key_image, p_output_keys, sig.data()) ? 1 : 0;
}

//------------------------------------------------------------------
uint64_t Blockchain::get_fee_quantization_mask()
{
  static uint64_t mask = 0;
  if (mask == 0)
  {
    mask = 1;
    for (size_t n = PER_KB_FEE_QUANTIZATION_DECIMALS; n < CRYPTONOTE_DISPLAY_DECIMAL_POINT; ++n)
      mask *= 10;
  }
  return mask;
}

//------------------------------------------------------------------
uint64_t Blockchain::get_dynamic_base_fee(uint64_t block_reward, size_t median_block_weight, uint8_t version)
{
  const uint64_t min_block_weight = get_min_block_weight(version);
  if (median_block_weight < min_block_weight)
    median_block_weight = min_block_weight;
  uint64_t hi, lo;

  if (version >= HF_VERSION_PER_BYTE_FEE)
  {
    lo = mul128(block_reward, DYNAMIC_FEE_REFERENCE_TRANSACTION_WEIGHT, &hi);
    div128_32(hi, lo, min_block_weight, &hi, &lo);
    div128_32(hi, lo, median_block_weight, &hi, &lo);
    assert(hi == 0);
    lo /= 5;
    return lo;
  }

  const uint64_t fee_base = version >= 5 ? DYNAMIC_FEE_PER_KB_BASE_FEE_V5 : DYNAMIC_FEE_PER_KB_BASE_FEE;

  uint64_t unscaled_fee_base = (fee_base * min_block_weight / median_block_weight);
  lo = mul128(unscaled_fee_base, block_reward, &hi);
  static_assert(DYNAMIC_FEE_PER_KB_BASE_BLOCK_REWARD % 1000000 == 0, "DYNAMIC_FEE_PER_KB_BASE_BLOCK_REWARD must be divisible by 1000000");
  static_assert(DYNAMIC_FEE_PER_KB_BASE_BLOCK_REWARD / 1000000 <= std::numeric_limits<uint32_t>::max(), "DYNAMIC_FEE_PER_KB_BASE_BLOCK_REWARD is too large");

  // divide in two steps, since the divisor must be 32 bits, but DYNAMIC_FEE_PER_KB_BASE_BLOCK_REWARD isn't
  div128_32(hi, lo, DYNAMIC_FEE_PER_KB_BASE_BLOCK_REWARD / 1000000, &hi, &lo);
  div128_32(hi, lo, 1000000, &hi, &lo);
  assert(hi == 0);

  // quantize fee up to 8 decimals
  uint64_t mask = get_fee_quantization_mask();
  uint64_t qlo = (lo + mask - 1) / mask * mask;
  MDEBUG("lo " << print_money(lo) << ", qlo " << print_money(qlo) << ", mask " << mask);

  return qlo / 10;
}

//------------------------------------------------------------------
bool Blockchain::check_fee(size_t tx_weight, uint64_t fee) const
{
  const uint8_t version = get_current_hard_fork_version();

  uint64_t median = 0;
  uint64_t already_generated_coins = 0;
  uint64_t base_reward = 0;
  if (version >= HF_VERSION_DYNAMIC_FEE)
  {
    median = m_current_block_cumul_weight_limit / 2;
    already_generated_coins = m_db->height() ? m_db->get_block_already_generated_coins(m_db->height() - 1) : 0;
    if (!get_block_reward(median, 1, already_generated_coins, base_reward, version))
      return false;
  }

  uint64_t needed_fee;
  if (version >= HF_VERSION_PER_BYTE_FEE)
  {
    uint64_t fee_per_byte = get_dynamic_base_fee(base_reward, median, version);
    MDEBUG("Using " << print_money(fee_per_byte) << "/byte fee");
    needed_fee = tx_weight * fee_per_byte;
    // quantize fee up to 8 decimals
    const uint64_t mask = get_fee_quantization_mask();
    needed_fee = (needed_fee + mask - 1) / mask * mask;
  }
  else
  {
    uint64_t fee_per_kb;
    if (version < HF_VERSION_DYNAMIC_FEE)
    {
      fee_per_kb = FEE_PER_KB;
    }
    else
    {
      fee_per_kb = get_dynamic_base_fee(base_reward, median, version);
    }
    MDEBUG("Using " << print_money(fee_per_kb) << "/kB fee");

    needed_fee = tx_weight / 1024;
    needed_fee += (tx_weight % 1024) ? 1 : 0;
    needed_fee *= fee_per_kb;
  }

  if (fee < needed_fee * 0.98) // keep a little 2% buffer on acceptance - no integer overflow
  {
#if 1
    const uint64_t first_reward = 8301030000000000000U;
    const bool first_block = (version >= 6 && median > 0 && already_generated_coins < first_reward);
    if(first_block)
    {
      //tools::log_stack_trace("FAIL at check-fee, but this is first-block");
      return true;
    }
#endif
    MERROR_VER("transaction fee is not enough: " << print_money(fee) << ", minimum fee: " << print_money(needed_fee));
    return false;
  }
  return true;
}

//------------------------------------------------------------------
uint64_t Blockchain::get_dynamic_base_fee_estimate(uint64_t grace_blocks) const
{
  const uint8_t version = get_current_hard_fork_version();

  if (version < HF_VERSION_DYNAMIC_FEE)
    return FEE_PER_KB;

  if (grace_blocks >= CRYPTONOTE_REWARD_BLOCKS_WINDOW)
    grace_blocks = CRYPTONOTE_REWARD_BLOCKS_WINDOW - 1;

  const uint64_t min_block_weight = get_min_block_weight(version);
  std::vector<size_t> weights;
  get_last_n_blocks_weights(weights, CRYPTONOTE_REWARD_BLOCKS_WINDOW - grace_blocks);
  weights.reserve(grace_blocks);
  for (size_t i = 0; i < grace_blocks; ++i)
    weights.push_back(min_block_weight);

  uint64_t median = epee::misc_utils::median(weights);
  if(median <= min_block_weight)
    median = min_block_weight;

  uint64_t already_generated_coins = m_db->height() ? m_db->get_block_already_generated_coins(m_db->height() - 1) : 0;
  uint64_t base_reward;
  if (!get_block_reward(median, 1, already_generated_coins, base_reward, version))
  {
    MERROR("Failed to determine block reward, using placeholder " << print_money(BLOCK_REWARD_OVERESTIMATE) << " as a high bound");
    base_reward = BLOCK_REWARD_OVERESTIMATE;
  }

  uint64_t fee = get_dynamic_base_fee(base_reward, median, version);
  const bool per_byte = version < HF_VERSION_PER_BYTE_FEE;
  MDEBUG("Estimating " << grace_blocks << "-block fee at " << print_money(fee) << "/" << (per_byte ? "byte" : "kB"));
  return fee;
}

//------------------------------------------------------------------
// This function checks to see if a tx is unlocked.  unlock_time is either
// a block index or a unix time.
bool Blockchain::is_tx_spendtime_unlocked(uint64_t unlock_time) const
{
  LOG_PRINT_L3("Blockchain::" << __func__);
  if(unlock_time < CRYPTONOTE_MAX_BLOCK_NUMBER)
  {
    // ND: Instead of calling get_current_blockchain_height(), call m_db->height()
    //    directly as get_current_blockchain_height() locks the recursive mutex.
    if(m_db->height()-1 + CRYPTONOTE_LOCKED_TX_ALLOWED_DELTA_BLOCKS >= unlock_time)
      return true;
    else
      return false;
  }
  else
  {
    //interpret as time
    uint64_t current_time = static_cast<uint64_t>(time(NULL));
    if(current_time + (get_current_hard_fork_version() < 2 ? CRYPTONOTE_LOCKED_TX_ALLOWED_DELTA_SECONDS_V1 : CRYPTONOTE_LOCKED_TX_ALLOWED_DELTA_SECONDS_V2) >= unlock_time)
      return true;
    else
      return false;
  }
  return false;
}
//------------------------------------------------------------------
// This function locates all outputs associated with a given input (mixins)
// and validates that they exist and are usable.  It also checks the ring
// signature for each input.
bool Blockchain::check_tx_input(size_t tx_version, const txin_to_key& txin, const crypto::hash& tx_prefix_hash, const std::vector<crypto::signature>& sig, const rct::rctSig &rct_signatures, std::vector<rct::ctkey> &output_keys, uint64_t* pmax_related_block_height)
{
  LOG_PRINT_L3("Blockchain::" << __func__);

  // ND:
  // 1. Disable locking and make method private.
  //CRITICAL_REGION_LOCAL(m_blockchain_lock);

  struct outputs_visitor
  {
    std::vector<rct::ctkey >& m_output_keys;
    const Blockchain& m_bch;
    outputs_visitor(std::vector<rct::ctkey>& output_keys, const Blockchain& bch) :
      m_output_keys(output_keys), m_bch(bch)
    {
    }
    bool handle_output(uint64_t unlock_time, const crypto::public_key &pubkey, const rct::key &commitment)
    {
      //check tx unlock time
      if (!m_bch.is_tx_spendtime_unlocked(unlock_time))
      {
        MERROR_VER("One of outputs for one of inputs has wrong tx.unlock_time = " << unlock_time);
        return false;
      }

      // The original code includes a check for the output corresponding to this input
      // to be a txout_to_key. This is removed, as the database does not store this info,
      // but only txout_to_key outputs are stored in the DB in the first place, done in
      // Blockchain*::add_output

      m_output_keys.push_back(rct::ctkey({rct::pk2rct(pubkey), commitment}));
      return true;
    }
  };

  output_keys.clear();

  // collect output keys
  outputs_visitor vi(output_keys, *this);
  if (!scan_outputkeys_for_indexes(tx_version, txin, vi, tx_prefix_hash, pmax_related_block_height))
  {
    MERROR_VER("Failed to get output keys for tx with amount = " << print_money(txin.amount) << " and count indexes " << txin.key_offsets.size());
    return false;
  }

  if(txin.key_offsets.size() != output_keys.size())
  {
    MERROR_VER("Output keys for tx with amount = " << txin.amount << " and count indexes " << txin.key_offsets.size() << " returned wrong keys count " << output_keys.size());
    return false;
  }
  if (tx_version == 1) {
    CHECK_AND_ASSERT_MES(sig.size() == output_keys.size(), false, "internal error: tx signatures count=" << sig.size() << " mismatch with outputs keys count for inputs=" << output_keys.size());
  }
  // rct_signatures will be expanded after this
  return true;
}
//------------------------------------------------------------------
//TODO: Is this intended to do something else?  Need to look into the todo there.
uint64_t Blockchain::get_adjusted_time() const
{
  LOG_PRINT_L3("Blockchain::" << __func__);
  //TODO: add collecting median time
  return time(NULL);
}
//------------------------------------------------------------------
//TODO: revisit, has changed a bit on upstream
bool Blockchain::check_block_timestamp(std::vector<uint64_t>& timestamps, const block& b, uint64_t& median_ts) const
{
  LOG_PRINT_L3("Blockchain::" << __func__);
  median_ts = epee::misc_utils::median(timestamps);
  const uint8_t version = get_current_hard_fork_version();
  const uint64_t blockchain_timestamp_check_window = version < HF_VERSION_MONERO_13 ? BLOCKCHAIN_TIMESTAMP_CHECK_WINDOW : BLOCKCHAIN_TIMESTAMP_CHECK_WINDOW_V9;

  if(b.timestamp < median_ts)
  {
    MERROR_VER("Timestamp of block with id: " << get_block_hash(b) << ", " << b.timestamp << ", less than median of last " << blockchain_timestamp_check_window << " blocks, " << median_ts);
    return false;
  }

  return true;
}
//------------------------------------------------------------------
// This function grabs the timestamps from the most recent <n> blocks,
// where n = BLOCKCHAIN_TIMESTAMP_CHECK_WINDOW.  If there are not those many
// blocks in the blockchain, the timestap is assumed to be valid.  If there
// are, this function returns:
//   true if the block's timestamp is not less than the timestamp of the
//       median of the selected blocks
//   false otherwise
bool Blockchain::check_block_timestamp(const block& b, uint64_t& median_ts) const
{
  LOG_PRINT_L3("Blockchain::" << __func__);
  uint8_t version = get_current_hard_fork_version();
  uint64_t cryptonote_block_future_time_limit = version < HF_VERSION_MONERO_13 ? CRYPTONOTE_BLOCK_FUTURE_TIME_LIMIT : CRYPTONOTE_BLOCK_FUTURE_TIME_LIMIT_V9;
  uint64_t blockchain_timestamp_check_window  = version < HF_VERSION_MONERO_13 ? BLOCKCHAIN_TIMESTAMP_CHECK_WINDOW : BLOCKCHAIN_TIMESTAMP_CHECK_WINDOW_V9;
  if(b.timestamp > get_adjusted_time() + cryptonote_block_future_time_limit)
  {
    MERROR_VER("Timestamp of block with id: " << get_block_hash(b) << ", " << b.timestamp << ", bigger than adjusted time + " << cryptonote_block_future_time_limit << " seconds");
    return false;
  }

  // if not enough blocks, no proper median yet, return true
  if(m_db->height() < blockchain_timestamp_check_window)
  {
    return true;
  }

  std::vector<uint64_t> timestamps;
  auto h = m_db->height();

  // need most recent 60 blocks, get index of first of those
  size_t offset = h - blockchain_timestamp_check_window;
  timestamps.reserve(h - offset);
  for(;offset < h; ++offset)
  {
    timestamps.push_back(m_db->get_block_timestamp(offset));
  }

  return check_block_timestamp(timestamps, b, median_ts);
}
//------------------------------------------------------------------
void Blockchain::return_tx_to_pool(std::vector<transaction> &txs)
{
  uint8_t version = get_current_hard_fork_version();
  for (auto& tx : txs)
  {
    cryptonote::tx_verification_context tvc = AUTO_VAL_INIT(tvc);
    // We assume that if they were in a block, the transactions are already
    // known to the network as a whole. However, if we had mined that block,
    // that might not be always true. Unlikely though, and always relaying
    // these again might cause a spike of traffic as many nodes re-relay
    // all the transactions in a popped block when a reorg happens.
    if (!m_tx_pool.add_tx(tx, tvc, true, true, false, version))
    {
      MERROR("Failed to return taken transaction with hash: " << get_transaction_hash(tx) << " to tx_pool");
    }
  }
}
//------------------------------------------------------------------
bool Blockchain::flush_txes_from_pool(const std::vector<crypto::hash> &txids)
{
  CRITICAL_REGION_LOCAL(m_tx_pool);

  bool res = true;
  for (const auto &txid: txids)
  {
    cryptonote::transaction tx;
    size_t tx_weight;
    uint64_t fee;
    bool relayed, do_not_relay, double_spend_seen;
    MINFO("Removing txid " << txid << " from the pool");
    if(m_tx_pool.have_tx(txid) && !m_tx_pool.take_tx(txid, tx, tx_weight, fee, relayed, do_not_relay, double_spend_seen))
    {
      MERROR("Failed to remove txid " << txid << " from the pool");
      res = false;
    }
  }
  return res;
}
//------------------------------------------------------------------
//      Needs to validate the block and acquire each transaction from the
//      transaction mem_pool, then pass the block and transactions to
//      m_db->add_block()
bool Blockchain::handle_block_to_main_chain(const block& bl, const crypto::hash& id, block_verification_context& bvc)
{
  LOG_PRINT_L3("Blockchain::" << __func__);

  TIME_MEASURE_START(block_processing_time);
  CRITICAL_REGION_LOCAL(m_blockchain_lock);
  TIME_MEASURE_START(t1);

  static bool seen_future_version = false;

  m_db->block_txn_start(true);
  if(bl.prev_id != get_tail_id())
  {
    MERROR_VER("Block with id: " << id << std::endl << "has wrong prev_id: " << bl.prev_id << std::endl << "expected: " << get_tail_id());
    bvc.m_verifivation_failed = true;
leave:
    m_db->block_txn_stop();
    return false;
  }

  // warn users if they're running an old version
  if (!seen_future_version && bl.major_version > m_hardfork->get_ideal_version())
  {
    seen_future_version = true;
    const el::Level level = el::Level::Warning;
    MCLOG_RED(level, "global", "**********************************************************************");
    MCLOG_RED(level, "global", "A block was seen on the network with a version higher than the last");
    MCLOG_RED(level, "global", "known one. This may be an old version of the daemon, and a software");
    MCLOG_RED(level, "global", "update may be required to sync further. Try running: update check");
    MCLOG_RED(level, "global", "**********************************************************************");
  }

  // this is a cheap test
  if (!m_hardfork->check(bl))
  {
    MERROR_VER("Block with id: " << id << std::endl << "has old version: " << (unsigned)bl.major_version << std::endl << "current: " << (unsigned)m_hardfork->get_current_version());
    bvc.m_verifivation_failed = true;
    goto leave;
  }

  TIME_MEASURE_FINISH(t1);
  TIME_MEASURE_START(t2);

  // make sure block timestamp is not less than the median timestamp
  // of a set number of the most recent blocks.
  if(!check_block_timestamp(bl))
  {
    MERROR_VER("Block with id: " << id << std::endl << "has invalid timestamp: " << bl.timestamp);
    bvc.m_verifivation_failed = true;
    goto leave;
  }

  TIME_MEASURE_FINISH(t2);
  //check proof of work
  TIME_MEASURE_START(target_calculating_time);

  // get the target difficulty for the block.
  // the calculation can overflow, among other failure cases,
  // so we need to check the return type.
  // FIXME: get_difficulty_for_next_block can also assert, look into
  // changing this to throwing exceptions instead so we can clean up.
  difficulty_type current_diffic = get_difficulty_for_next_block();
  CHECK_AND_ASSERT_MES(current_diffic, false, "!!!!!!!!! difficulty overhead !!!!!!!!!");

  TIME_MEASURE_FINISH(target_calculating_time);

  TIME_MEASURE_START(longhash_calculating_time);

  crypto::hash proof_of_work = null_hash;

  // Formerly the code below contained an if loop with the following condition
  // !m_checkpoints.is_in_checkpoint_zone(get_current_blockchain_height())
  // however, this caused the daemon to not bother checking PoW for blocks
  // before checkpoints, which is very dangerous behaviour. We moved the PoW
  // validation out of the next chunk of code to make sure that we correctly
  // check PoW now.
  // FIXME: height parameter is not used...should it be used or should it not
  // be a parameter?
  // validate proof_of_work versus difficulty target
  bool precomputed = false;
  bool fast_check = false;
#if defined(PER_BLOCK_CHECKPOINT)
  if (m_db->height() < m_blocks_hash_check.size())
  {
    auto hash = get_block_hash(bl);
    const auto &expected_hash = m_blocks_hash_check[m_db->height()];
    if (expected_hash != crypto::null_hash)
    {
      if (memcmp(&hash, &expected_hash, sizeof(hash)) != 0)
      {
        MERROR_VER("Block with id is INVALID: " << id);
        bvc.m_verifivation_failed = true;
        goto leave;
      }
      fast_check = true;
    }
    else
    {
      MCINFO("verify", "No pre-validated hash at height " << m_db->height() << ", verifying fully");
    }
  }
  else
#endif
  {
    auto it = m_blocks_longhash_table.find(id);
    if (it != m_blocks_longhash_table.end())
    {
      precomputed = true;
      proof_of_work = it->second;
    }
    else
      proof_of_work = get_block_longhash(bl, m_db->height());

    // validate proof_of_work versus difficulty target
    if(!check_hash(proof_of_work, current_diffic))
    {
      MERROR_VER("Block with id: " << id << std::endl << "does not have enough proof of work: " << proof_of_work << std::endl << "unexpected difficulty: " << current_diffic);
      bvc.m_verifivation_failed = true;
      goto leave;
    }
  }

  // If we're at a checkpoint, ensure that our hardcoded checkpoint hash
  // is correct.
  if(m_checkpoints.is_in_checkpoint_zone(get_current_blockchain_height()))
  {
    if(!m_checkpoints.check_block(get_current_blockchain_height(), id))
    {
      LOG_ERROR("CHECKPOINT VALIDATION FAILED");
      bvc.m_verifivation_failed = true;
      goto leave;
    }
  }

  TIME_MEASURE_FINISH(longhash_calculating_time);
  if (precomputed)
    longhash_calculating_time += m_fake_pow_calc_time;

  TIME_MEASURE_START(t3);

  // sanity check basic miner tx properties;
  if(!prevalidate_miner_transaction(bl, m_db->height()))
  {
    MERROR_VER("Block with id: " << id << " failed to pass prevalidation");
    bvc.m_verifivation_failed = true;
    goto leave;
  }

  size_t coinbase_weight = get_transaction_weight(bl.miner_tx);
  size_t cumulative_block_weight = coinbase_weight;

  std::vector<transaction> txs;
  key_images_container keys;

  uint64_t fee_summary = 0;
  uint64_t t_checktx = 0;
  uint64_t t_exists = 0;
  uint64_t t_pool = 0;
  uint64_t t_dblspnd = 0;
  TIME_MEASURE_FINISH(t3);

// XXX old code adds miner tx here

  size_t tx_index = 0;
  // Iterate over the block's transaction hashes, grabbing each
  // from the tx_pool and validating them.  Each is then added
  // to txs.  Keys spent in each are added to <keys> by the double spend check.
  txs.reserve(bl.tx_hashes.size());
  for (const crypto::hash& tx_id : bl.tx_hashes)
  {
    transaction tx;
    size_t tx_weight = 0;
    uint64_t fee = 0;
    bool relayed = false, do_not_relay = false, double_spend_seen = false;
    TIME_MEASURE_START(aa);

// XXX old code does not check whether tx exists
    if (m_db->tx_exists(tx_id))
    {
      MERROR("Block with id: " << id << " attempting to add transaction already in blockchain with id: " << tx_id);
      bvc.m_verifivation_failed = true;
      return_tx_to_pool(txs);
      goto leave;
    }

    TIME_MEASURE_FINISH(aa);
    t_exists += aa;
    TIME_MEASURE_START(bb);

    // get transaction with hash <tx_id> from tx_pool
    if(!m_tx_pool.take_tx(tx_id, tx, tx_weight, fee, relayed, do_not_relay, double_spend_seen))
    {
      MERROR_VER("Block with id: " << id  << " has at least one unknown transaction with id: " << tx_id);
      bvc.m_verifivation_failed = true;
      return_tx_to_pool(txs);
      goto leave;
    }

    TIME_MEASURE_FINISH(bb);
    t_pool += bb;
    // add the transaction to the temp list of transactions, so we can either
    // store the list of transactions all at once or return the ones we've
    // taken from the tx_pool back to it if the block fails verification.
    txs.push_back(tx);
    TIME_MEASURE_START(dd);

    // FIXME: the storage should not be responsible for validation.
    //        If it does any, it is merely a sanity check.
    //        Validation is the purview of the Blockchain class
    //        - TW
    //
    // ND: this is not needed, db->add_block() checks for duplicate k_images and fails accordingly.
    // if (!check_for_double_spend(tx, keys))
    // {
    //     LOG_PRINT_L0("Double spend detected in transaction (id: " << tx_id);
    //     bvc.m_verifivation_failed = true;
    //     break;
    // }

    TIME_MEASURE_FINISH(dd);
    t_dblspnd += dd;
    TIME_MEASURE_START(cc);

#if defined(PER_BLOCK_CHECKPOINT)
    if (!fast_check)
#endif
    {
      // validate that transaction inputs and the keys spending them are correct.
      tx_verification_context tvc;
      if(!check_tx_inputs(tx, tvc))
      {
        MERROR_VER("Block with id: " << id  << " has at least one transaction (id: " << tx_id << ") with wrong inputs.");

        //TODO: why is this done?  make sure that keeping invalid blocks makes sense.
        add_block_as_invalid(bl, id);
        MERROR_VER("Block with id " << id << " added as invalid because of wrong inputs in transactions");
        bvc.m_verifivation_failed = true;
        return_tx_to_pool(txs);
        goto leave;
      }
    }
#if defined(PER_BLOCK_CHECKPOINT)
    else
    {
      // ND: if fast_check is enabled for blocks, there is no need to check
      // the transaction inputs, but do some sanity checks anyway.
      if (tx_index >= m_blocks_txs_check.size() || memcmp(&m_blocks_txs_check[tx_index++], &tx_id, sizeof(tx_id)) != 0)
      {
        MERROR_VER("Block with id: " << id << " has at least one transaction (id: " << tx_id << ") with wrong inputs.");
        //TODO: why is this done?  make sure that keeping invalid blocks makes sense.
        add_block_as_invalid(bl, id);
        MERROR_VER("Block with id " << id << " added as invalid because of wrong inputs in transactions");
        bvc.m_verifivation_failed = true;
        return_tx_to_pool(txs);
        goto leave;
      }
    }
#endif
    TIME_MEASURE_FINISH(cc);
    t_checktx += cc;
    fee_summary += fee;
    cumulative_block_weight += tx_weight;
  }

  m_blocks_txs_check.clear();

  TIME_MEASURE_START(vmt);
  uint64_t base_reward = 0;
  uint64_t already_generated_coins = m_db->height() ? m_db->get_block_already_generated_coins(m_db->height() - 1) : 0;
  if(!validate_miner_transaction(bl, cumulative_block_weight, fee_summary, base_reward, already_generated_coins, bvc.m_partial_block_reward, m_hardfork->get_current_version()))
  {
    MERROR_VER("Block with id: " << id << " has incorrect miner transaction");
    bvc.m_verifivation_failed = true;
    return_tx_to_pool(txs);
    goto leave;
  }

  TIME_MEASURE_FINISH(vmt);
  size_t block_weight;
  difficulty_type cumulative_difficulty;

  // populate various metadata about the block to be stored alongside it.
  block_weight = cumulative_block_weight;
  cumulative_difficulty = current_diffic;
  // In the "tail" state when the minimum subsidy (implemented in get_block_reward) is in effect, the number of
  // coins will eventually exceed MONEY_SUPPLY and overflow a uint64. To prevent overflow, cap already_generated_coins
  // at MONEY_SUPPLY. already_generated_coins is only used to compute the block subsidy and MONEY_SUPPLY yields a
  // subsidy of 0 under the base formula and therefore the minimum subsidy >0 in the tail state.
  already_generated_coins = base_reward < (MONEY_SUPPLY-already_generated_coins) ? already_generated_coins + base_reward : MONEY_SUPPLY;
  if(m_db->height())
    cumulative_difficulty += m_db->get_block_cumulative_difficulty(m_db->height() - 1);

  TIME_MEASURE_FINISH(block_processing_time);
  if(precomputed)
    block_processing_time += m_fake_pow_calc_time;

  m_db->block_txn_stop();
  TIME_MEASURE_START(addblock);
  uint64_t new_height = 0;
  if (!bvc.m_verifivation_failed)
  {
    try
    {
      new_height = m_db->add_block(bl, block_weight, cumulative_difficulty, already_generated_coins, txs);
    }
    catch (const KEY_IMAGE_EXISTS& e)
    {
      LOG_ERROR("Error adding block with hash: " << id << " to blockchain, what = " << e.what());
      bvc.m_verifivation_failed = true;
      return_tx_to_pool(txs);
      return false;
    }
    catch (const std::exception& e)
    {
      //TODO: figure out the best way to deal with this failure
      LOG_ERROR("Error adding block with hash: " << id << " to blockchain, what = " << e.what());
      bvc.m_verifivation_failed = true;
      return_tx_to_pool(txs);
      return false;
    }
  }
  else
  {
    LOG_ERROR("Blocks that failed verification should not reach here");
  }

  TIME_MEASURE_FINISH(addblock);

  // do this after updating the hard fork state since the weight limit may change due to fork
  update_next_cumulative_weight_limit();

  MINFO("+++++ BLOCK SUCCESSFULLY ADDED" << std::endl << "id:\t" << id << std::endl << "PoW:\t" << proof_of_work << std::endl << "HEIGHT " << new_height-1 << ", difficulty:\t" << current_diffic << std::endl << "block reward: " << print_money(fee_summary + base_reward) << "(" << print_money(base_reward) << " + " << print_money(fee_summary) << "), coinbase_weight: " << coinbase_weight << ", cumulative weight: " << cumulative_block_weight << ", " << block_processing_time << "(" << target_calculating_time << "/" << longhash_calculating_time << ")ms");
  if(m_show_time_stats)
  {
    MINFO("Height: " << new_height << " coinbase weight: " << coinbase_weight << " cumm: "
        << cumulative_block_weight << " p/t: " << block_processing_time << " ("
        << target_calculating_time << "/" << longhash_calculating_time << "/"
        << t1 << "/" << t2 << "/" << t3 << "/" << t_exists << "/" << t_pool
        << "/" << t_checktx << "/" << t_dblspnd << "/" << vmt << "/" << addblock << ")ms");
  }

  bvc.m_added_to_main_chain = true;
  ++m_sync_counter;

  // appears to be a NOP *and* is called elsewhere.  wat?
  m_tx_pool.on_blockchain_inc(new_height, id);
  get_difficulty_for_next_block(); // just to cache it
  invalidate_block_template_cache();

  std::shared_ptr<tools::Notify> block_notify = m_block_notify;
  if (block_notify)
    block_notify->notify(epee::string_tools::pod_to_hex(id).c_str());

  return true;
}
//------------------------------------------------------------------
bool Blockchain::update_next_cumulative_weight_limit()
{
  uint64_t full_reward_zone = get_min_block_weight(get_current_hard_fork_version());

  LOG_PRINT_L3("Blockchain::" << __func__);
  std::vector<size_t> weights;
  get_last_n_blocks_weights(weights, CRYPTONOTE_REWARD_BLOCKS_WINDOW);

  uint64_t median = epee::misc_utils::median(weights);
  m_current_block_cumul_weight_median = median;
  if(median <= full_reward_zone)
    median = full_reward_zone;

  m_current_block_cumul_weight_limit = median*2;
  return true;
}
//------------------------------------------------------------------
bool Blockchain::add_new_block(const block& bl_, block_verification_context& bvc)
{
  LOG_PRINT_L3("Blockchain::" << __func__);
  //copy block here to let modify block.target
  block bl = bl_;
  crypto::hash id = get_block_hash(bl);
  CRITICAL_REGION_LOCAL(m_tx_pool);//to avoid deadlock lets lock tx_pool for whole add/reorganize process
  CRITICAL_REGION_LOCAL1(m_blockchain_lock);
  m_db->block_txn_start(true);
  if(have_block(id))
  {
    LOG_PRINT_L3("block with id = " << id << " already exists");
    bvc.m_already_exists = true;
    m_db->block_txn_stop();
    m_blocks_txs_check.clear();
    return false;
  }

  //check that block refers to chain tail
  if(!(bl.prev_id == get_tail_id()))
  {
    //chain switching or wrong block
    bvc.m_added_to_main_chain = false;
    m_db->block_txn_stop();
    bool r = handle_alternative_block(bl, id, bvc);
    m_blocks_txs_check.clear();
    return r;
    //never relay alternative blocks
  }

  m_db->block_txn_stop();
  return handle_block_to_main_chain(bl, id, bvc);
}
//------------------------------------------------------------------
//TODO: Refactor, consider returning a failure height and letting
//      caller decide course of action.
void Blockchain::check_against_checkpoints(const checkpoints& points, bool enforce)
{
  const auto& pts = points.get_points();
  bool stop_batch;

  CRITICAL_REGION_LOCAL(m_blockchain_lock);
  stop_batch = m_db->batch_start();
  for (const auto& pt : pts)
  {
    // if the checkpoint is for a block we don't have yet, move on
    if (pt.first >= m_db->height())
    {
      continue;
    }

    if (!points.check_block(pt.first, m_db->get_block_hash_from_height(pt.first)))
    {
      // if asked to enforce checkpoints, roll back to a couple of blocks before the checkpoint
      if (enforce)
      {
        LOG_ERROR("Local blockchain failed to pass a checkpoint, rolling back!");
        std::list<block> empty;
        rollback_blockchain_switching(empty, pt.first - 2);
      }
      else
      {
        LOG_ERROR("WARNING: local blockchain failed to pass a MoneroPulse checkpoint, and you could be on a fork. You should either sync up from scratch, OR download a fresh blockchain bootstrap, OR enable checkpoint enforcing with the --enforce-dns-checkpointing command-line option");
      }
    }
  }
  if (stop_batch)
    m_db->batch_stop();
}
//------------------------------------------------------------------
// returns false if any of the checkpoints loading returns false.
// That should happen only if a checkpoint is added that conflicts
// with an existing checkpoint.
bool Blockchain::update_checkpoints(const std::string& file_path, bool check_dns)
{
  if (!m_checkpoints.load_checkpoints_from_json(file_path))
  {
      return false;
  }

  // if we're checking both dns and json, load checkpoints from dns.
  // if we're not hard-enforcing dns checkpoints, handle accordingly
  if (m_enforce_dns_checkpoints && check_dns && !m_offline)
  {
    if (!m_checkpoints.load_checkpoints_from_dns())
    {
      return false;
    }
  }
  else if (check_dns && !m_offline)
  {
    checkpoints dns_points;
    dns_points.load_checkpoints_from_dns();
    if (m_checkpoints.check_for_conflicts(dns_points))
    {
      check_against_checkpoints(dns_points, false);
    }
    else
    {
      MERROR("One or more checkpoints fetched from DNS conflicted with existing checkpoints!");
    }
  }

  check_against_checkpoints(m_checkpoints, true);

  return true;
}
//------------------------------------------------------------------
void Blockchain::set_enforce_dns_checkpoints(bool enforce_checkpoints)
{
  m_enforce_dns_checkpoints = enforce_checkpoints;
}

//------------------------------------------------------------------
void Blockchain::block_longhash_worker(uint64_t height, const std::vector<block> &blocks, std::unordered_map<crypto::hash, crypto::hash> &map) const
{
  TIME_MEASURE_START(t);
  slow_hash_allocate_state();

  for (const auto & block : blocks)
  {
    if (m_cancel)
       break;
    crypto::hash id = get_block_hash(block);
    crypto::hash pow = get_block_longhash(block, height++);
    map.emplace(id, pow);
  }

  slow_hash_free_state();
  TIME_MEASURE_FINISH(t);
}

//------------------------------------------------------------------
bool Blockchain::cleanup_handle_incoming_blocks(bool force_sync)
{
  bool success = false;

  MTRACE("Blockchain::" << __func__);
  CRITICAL_REGION_BEGIN(m_blockchain_lock);
  TIME_MEASURE_START(t1);

  try
  {
    m_db->batch_stop();
    success = true;
  }
  catch (const std::exception &e)
  {
    MERROR("Exception in cleanup_handle_incoming_blocks: " << e.what());
  }

  if (success && m_sync_counter > 0)
  {
    if (force_sync)
    {
      if(m_db_sync_mode != db_nosync)
        store_blockchain();
      m_sync_counter = 0;
    }
    else if (m_db_sync_threshold && ((m_db_sync_on_blocks && m_sync_counter >= m_db_sync_threshold) || (!m_db_sync_on_blocks && m_bytes_to_sync >= m_db_sync_threshold)))
    {
      MDEBUG("Sync threshold met, syncing");
      if(m_db_sync_mode == db_async)
      {
        m_sync_counter = 0;
        m_bytes_to_sync = 0;
        m_async_service.dispatch(boost::bind(&Blockchain::store_blockchain, this));
      }
      else if(m_db_sync_mode == db_sync)
      {
        store_blockchain();
      }
      else // db_nosync
      {
        // DO NOTHING, not required to call sync.
      }
    }
  }

  TIME_MEASURE_FINISH(t1);
  m_blocks_longhash_table.clear();
  m_scan_table.clear();
  m_blocks_txs_check.clear();
  m_check_txin_table.clear();

  // when we're well clear of the precomputed hashes, free the memory
  if (!m_blocks_hash_check.empty() && m_db->height() > m_blocks_hash_check.size() + 4096)
  {
    MINFO("Dumping block hashes, we're now 4k past " << m_blocks_hash_check.size());
    m_blocks_hash_check.clear();
    m_blocks_hash_check.shrink_to_fit();
  }

  CRITICAL_REGION_END();
  m_tx_pool.unlock();

  return success;
}

//------------------------------------------------------------------
//FIXME: unused parameter txs
void Blockchain::output_scan_worker(const uint64_t amount, const std::vector<uint64_t> &offsets, std::vector<output_data_t> &outputs, std::unordered_map<crypto::hash, cryptonote::transaction> &txs) const
{
  try
  {
    m_db->get_output_key(amount, offsets, outputs, true);
  }
  catch (const std::exception& e)
  {
    MERROR_VER("EXCEPTION: " << e.what());
  }
  catch (...)
  {

  }
}

uint64_t Blockchain::prevalidate_block_hashes(uint64_t height, const std::vector<crypto::hash> &hashes)
{
  // new: . . . . . X X X X X . . . . . .
  // pre: A A A A B B B B C C C C D D D D

  // easy case: height >= hashes
  if (height >= m_blocks_hash_of_hashes.size() * HASH_OF_HASHES_STEP)
    return hashes.size();

  // if we're getting old blocks, we might have jettisoned the hashes already
  if (m_blocks_hash_check.empty())
    return hashes.size();

  // find hashes encompassing those block
  size_t first_index = height / HASH_OF_HASHES_STEP;
  size_t last_index = (height + hashes.size() - 1) / HASH_OF_HASHES_STEP;
  MDEBUG("Blocks " << height << " - " << (height + hashes.size() - 1) << " start at " << first_index << " and end at " << last_index);

  // case of not enough to calculate even a single hash
  if (first_index == last_index && hashes.size() < HASH_OF_HASHES_STEP && (height + hashes.size()) % HASH_OF_HASHES_STEP)
    return hashes.size();

  // build hashes vector to hash hashes together
  std::vector<crypto::hash> data;
  data.reserve(hashes.size() + HASH_OF_HASHES_STEP - 1); // may be a bit too much

  // we expect height to be either equal or a bit below db height
  bool disconnected = (height > m_db->height());
  size_t pop;
  if (disconnected && height % HASH_OF_HASHES_STEP)
  {
    ++first_index;
    pop = HASH_OF_HASHES_STEP - height % HASH_OF_HASHES_STEP;
  }
  else
  {
    // we might need some already in the chain for the first part of the first hash
    for (uint64_t h = first_index * HASH_OF_HASHES_STEP; h < height; ++h)
    {
      data.push_back(m_db->get_block_hash_from_height(h));
    }
    pop = 0;
  }

  // push the data to check
  for (const auto &h: hashes)
  {
    if (pop)
      --pop;
    else
      data.push_back(h);
  }

  // hash and check
  uint64_t usable = first_index * HASH_OF_HASHES_STEP - height; // may start negative, but unsigned under/overflow is not UB
  for (size_t n = first_index; n <= last_index; ++n)
  {
    if (n < m_blocks_hash_of_hashes.size())
    {
      // if the last index isn't fully filled, we can't tell if valid
      if (data.size() < (n - first_index) * HASH_OF_HASHES_STEP + HASH_OF_HASHES_STEP)
        break;

      crypto::hash hash;
      cn_fast_hash(data.data() + (n - first_index) * HASH_OF_HASHES_STEP, HASH_OF_HASHES_STEP * sizeof(crypto::hash), hash);
      bool valid = hash == m_blocks_hash_of_hashes[n];

      // add to the known hashes array
      if (!valid)
      {
        MDEBUG("invalid hash for blocks " << n * HASH_OF_HASHES_STEP << " - " << (n * HASH_OF_HASHES_STEP + HASH_OF_HASHES_STEP - 1));
        break;
      }

      size_t end = n * HASH_OF_HASHES_STEP + HASH_OF_HASHES_STEP;
      for (size_t i = n * HASH_OF_HASHES_STEP; i < end; ++i)
      {
        CHECK_AND_ASSERT_MES(m_blocks_hash_check[i] == crypto::null_hash || m_blocks_hash_check[i] == data[i - first_index * HASH_OF_HASHES_STEP],
            0, "Consistency failure in m_blocks_hash_check construction");
        m_blocks_hash_check[i] = data[i - first_index * HASH_OF_HASHES_STEP];
      }
      usable += HASH_OF_HASHES_STEP;
    }
    else
    {
      // if after the end of the precomputed blocks, accept anything
      usable += HASH_OF_HASHES_STEP;
      if (usable > hashes.size())
        usable = hashes.size();
    }
  }
  MDEBUG("usable: " << usable << " / " << hashes.size());
  CHECK_AND_ASSERT_MES(usable < std::numeric_limits<uint64_t>::max() / 2, 0, "usable is negative");
  return usable;
}

//------------------------------------------------------------------
// ND: Speedups:
// 1. Thread long_hash computations if possible (m_max_prepare_blocks_threads = nthreads, default = 4)
// 2. Group all amounts (from txs) and related absolute offsets and form a table of tx_prefix_hash
//    vs [k_image, output_keys] (m_scan_table). This is faster because it takes advantage of bulk queries
//    and is threaded if possible. The table (m_scan_table) will be used later when querying output
//    keys.
bool Blockchain::prepare_handle_incoming_blocks(const std::vector<block_complete_entry> &blocks_entry)
{
  MTRACE("Blockchain::" << __func__);
  TIME_MEASURE_START(prepare);
  bool stop_batch;
  uint64_t bytes = 0;
  size_t total_txs = 0;

  // Order of locking must be:
  //  m_incoming_tx_lock (optional)
  //  m_tx_pool lock
  //  blockchain lock
  //
  //  Something which takes the blockchain lock may never take the txpool lock
  //  if it has not provably taken the txpool lock earlier
  //
  //  The txpool lock is now taken in prepare_handle_incoming_blocks
  //  and released in cleanup_handle_incoming_blocks. This avoids issues
  //  when something uses the pool, which now uses the blockchain and
  //  needs a batch, since a batch could otherwise be active while the
  //  txpool and blockchain locks were not held

  m_tx_pool.lock();
  CRITICAL_REGION_LOCAL1(m_blockchain_lock);

  if(blocks_entry.size() == 0)
    return false;

  for (const auto &entry : blocks_entry)
  {
    bytes += entry.block.size();
    for (const auto &tx_blob : entry.txs)
    {
      bytes += tx_blob.size();
    }
    total_txs += entry.txs.size();
  }
  m_bytes_to_sync += bytes;
  while (!(stop_batch = m_db->batch_start(blocks_entry.size(), bytes))) {
    m_blockchain_lock.unlock();
    m_tx_pool.unlock();
    epee::misc_utils::sleep_no_w(1000);
    m_tx_pool.lock();
    m_blockchain_lock.lock();
  }

  if ((m_db->height() + blocks_entry.size()) < m_blocks_hash_check.size())
    return true;

  bool blocks_exist = false;
  tools::threadpool& tpool = tools::threadpool::getInstance();
  uint64_t threads = tpool.get_max_concurrency();

  if (blocks_entry.size() > 1 && threads > 1 && m_max_prepare_blocks_threads > 1)
  {
    // limit threads, default limit = 4
    if(threads > m_max_prepare_blocks_threads)
      threads = m_max_prepare_blocks_threads;

    uint64_t height = m_db->height();
    int batches = blocks_entry.size() / threads;
    int extra = blocks_entry.size() % threads;
    MDEBUG("block_batches: " << batches);
    std::vector<std::unordered_map<crypto::hash, crypto::hash>> maps(threads);
    std::vector < std::vector < block >> blocks(threads);
    auto it = blocks_entry.begin();

    for (uint64_t i = 0; i < threads; i++)
    {
      blocks[i].reserve(batches + 1);
      for (int j = 0; j < batches; j++)
      {
        block block;

        if (!parse_and_validate_block_from_blob(it->block, block))
        {
          std::advance(it, 1);
          continue;
        }

        // check first block and skip all blocks if its not chained properly
        if (i == 0 && j == 0)
        {
          crypto::hash tophash = m_db->top_block_hash();
          if (block.prev_id != tophash)
          {
            MDEBUG("Skipping prepare blocks. New blocks don't belong to chain.");
            return true;
          }
        }
        if (have_block(get_block_hash(block)))
        {
          blocks_exist = true;
          break;
        }

        blocks[i].push_back(std::move(block));
        std::advance(it, 1);
      }
    }

    for (int i = 0; i < extra && !blocks_exist; i++)
    {
      block block;

      if (!parse_and_validate_block_from_blob(it->block, block))
      {
        std::advance(it, 1);
        continue;
      }

      if (have_block(get_block_hash(block)))
      {
        blocks_exist = true;
        break;
      }

      blocks[i].push_back(std::move(block));
      std::advance(it, 1);
    }

    if (!blocks_exist)
    {
      m_blocks_longhash_table.clear();
      uint64_t thread_height = height;
      tools::threadpool::waiter waiter;
      for (uint64_t i = 0; i < threads; i++)
      {
        tpool.submit(&waiter, boost::bind(&Blockchain::block_longhash_worker, this, thread_height, std::cref(blocks[i]), std::ref(maps[i])), true);
        thread_height += blocks[i].size();
      }

      waiter.wait(&tpool);

      if (m_cancel)
         return false;

      for (const auto & map : maps)
      {
        m_blocks_longhash_table.insert(map.begin(), map.end());
      }
    }
  }

  if (m_cancel)
    return false;

  if (blocks_exist)
  {
    MDEBUG("Skipping prepare blocks. Blocks exist.");
    return true;
  }

  m_fake_scan_time = 0;
  m_fake_pow_calc_time = 0;

  m_scan_table.clear();
  m_check_txin_table.clear();

  TIME_MEASURE_FINISH(prepare);
  m_fake_pow_calc_time = prepare / blocks_entry.size();

  if (blocks_entry.size() > 1 && threads > 1 && m_show_time_stats)
    MDEBUG("Prepare blocks took: " << prepare << " ms");

  TIME_MEASURE_START(scantable);

  // [input] stores all unique amounts found
  std::vector < uint64_t > amounts;
  // [input] stores all absolute_offsets for each amount
  std::map<uint64_t, std::vector<uint64_t>> offset_map;
  // [output] stores all output_data_t for each absolute_offset
  std::map<uint64_t, std::vector<output_data_t>> tx_map;
  std::vector<std::pair<cryptonote::transaction, crypto::hash>> txes(total_txs);

#define SCAN_TABLE_QUIT(m) \
        do { \
            MERROR_VER(m) ;\
            m_scan_table.clear(); \
            return false; \
        } while(0); \

  // generate sorted tables for all amounts and absolute offsets
  size_t tx_index = 0;
  for (const auto &entry : blocks_entry)
  {
    if (m_cancel)
      return false;

    for (const auto &tx_blob : entry.txs)
    {
      if (tx_index >= txes.size())
        SCAN_TABLE_QUIT("tx_index is out of sync");
      transaction &tx = txes[tx_index].first;
      crypto::hash &tx_prefix_hash = txes[tx_index].second;
      ++tx_index;

      if (!parse_and_validate_tx_base_from_blob(tx_blob, tx))
        SCAN_TABLE_QUIT("Could not parse tx from incoming blocks.");
      cryptonote::get_transaction_prefix_hash(tx, tx_prefix_hash);

      auto its = m_scan_table.find(tx_prefix_hash);
      if (its != m_scan_table.end())
        SCAN_TABLE_QUIT("Duplicate tx found from incoming blocks.");

      m_scan_table.emplace(tx_prefix_hash, std::unordered_map<crypto::key_image, std::vector<output_data_t>>());
      its = m_scan_table.find(tx_prefix_hash);
      assert(its != m_scan_table.end());

      // get all amounts from tx.vin(s)
      for (const auto &txin : tx.vin)
      {
        const txin_to_key &in_to_key = boost::get < txin_to_key > (txin);

        // check for duplicate
        auto it = its->second.find(in_to_key.k_image);
        if (it != its->second.end())
          SCAN_TABLE_QUIT("Duplicate key_image found from incoming blocks.");

        amounts.push_back(in_to_key.amount);
      }

      // sort and remove duplicate amounts from amounts list
      std::sort(amounts.begin(), amounts.end());
      auto last = std::unique(amounts.begin(), amounts.end());
      amounts.erase(last, amounts.end());

      // add amount to the offset_map and tx_map
      for (const uint64_t &amount : amounts)
      {
        if (offset_map.find(amount) == offset_map.end())
          offset_map.emplace(amount, std::vector<uint64_t>());

        if (tx_map.find(amount) == tx_map.end())
          tx_map.emplace(amount, std::vector<output_data_t>());
      }

      // add new absolute_offsets to offset_map
      for (const auto &txin : tx.vin)
      {
        const txin_to_key &in_to_key = boost::get < txin_to_key > (txin);
        // no need to check for duplicate here.
        auto absolute_offsets = relative_output_offsets_to_absolute(in_to_key.key_offsets);
        for (const auto & offset : absolute_offsets)
          offset_map[in_to_key.amount].push_back(offset);

      }
    }
  }

  // sort and remove duplicate absolute_offsets in offset_map
  for (auto &offsets : offset_map)
  {
    std::sort(offsets.second.begin(), offsets.second.end());
    auto last = std::unique(offsets.second.begin(), offsets.second.end());
    offsets.second.erase(last, offsets.second.end());
  }

  // [output] stores all transactions for each tx_out_index::hash found
  std::vector<std::unordered_map<crypto::hash, cryptonote::transaction>> transactions(amounts.size());

  threads = tpool.get_max_concurrency();
  if (!m_db->can_thread_bulk_indices())
    threads = 1;

  if (threads > 1)
  {
    tools::threadpool::waiter waiter;

    for (size_t i = 0; i < amounts.size(); i++)
    {
      uint64_t amount = amounts[i];
      tpool.submit(&waiter, boost::bind(&Blockchain::output_scan_worker, this, amount, std::cref(offset_map[amount]), std::ref(tx_map[amount]), std::ref(transactions[i])), true);
    }
    waiter.wait(&tpool);
  }
  else
  {
    for (size_t i = 0; i < amounts.size(); i++)
    {
      uint64_t amount = amounts[i];
      output_scan_worker(amount, offset_map[amount], tx_map[amount], transactions[i]);
    }
  }

  // now generate a table for each tx_prefix and k_image hashes
  tx_index = 0;
  for (const auto &entry : blocks_entry)
  {
    if (m_cancel)
      return false;

    for (const auto &tx_blob : entry.txs)
    {
      if (tx_index >= txes.size())
        SCAN_TABLE_QUIT("tx_index is out of sync");
      const transaction &tx = txes[tx_index].first;
      const crypto::hash &tx_prefix_hash = txes[tx_index].second;
      ++tx_index;

      auto its = m_scan_table.find(tx_prefix_hash);
      if (its == m_scan_table.end())
        SCAN_TABLE_QUIT("Tx not found on scan table from incoming blocks.");

      for (const auto &txin : tx.vin)
      {
        const txin_to_key &in_to_key = boost::get < txin_to_key > (txin);
        auto needed_offsets = relative_output_offsets_to_absolute(in_to_key.key_offsets);

        std::vector<output_data_t> outputs;
        for (const uint64_t & offset_needed : needed_offsets)
        {
          size_t pos = 0;
          bool found = false;

          for (const uint64_t &offset_found : offset_map[in_to_key.amount])
          {
            if (offset_needed == offset_found)
            {
              found = true;
              break;
            }

            ++pos;
          }

          if (found && pos < tx_map[in_to_key.amount].size())
            outputs.push_back(tx_map[in_to_key.amount].at(pos));
          else
            break;
        }

        its->second.emplace(in_to_key.k_image, outputs);
      }
    }
  }

  TIME_MEASURE_FINISH(scantable);
  if (total_txs > 0)
  {
    m_fake_scan_time = scantable / total_txs;
    if(m_show_time_stats)
      MDEBUG("Prepare scantable took: " << scantable << " ms");
  }

  return true;
}

void Blockchain::add_txpool_tx(transaction &tx, const txpool_tx_meta_t &meta)
{
  m_db->add_txpool_tx(tx, meta);
}

void Blockchain::update_txpool_tx(const crypto::hash &txid, const txpool_tx_meta_t &meta)
{
  m_db->update_txpool_tx(txid, meta);
}

void Blockchain::remove_txpool_tx(const crypto::hash &txid)
{
  m_db->remove_txpool_tx(txid);
}

uint64_t Blockchain::get_txpool_tx_count(bool include_unrelayed_txes) const
{
  return m_db->get_txpool_tx_count(include_unrelayed_txes);
}

bool Blockchain::get_txpool_tx_meta(const crypto::hash& txid, txpool_tx_meta_t &meta) const
{
  return m_db->get_txpool_tx_meta(txid, meta);
}

bool Blockchain::get_txpool_tx_blob(const crypto::hash& txid, cryptonote::blobdata &bd) const
{
  return m_db->get_txpool_tx_blob(txid, bd);
}

cryptonote::blobdata Blockchain::get_txpool_tx_blob(const crypto::hash& txid) const
{
  return m_db->get_txpool_tx_blob(txid);
}

bool Blockchain::for_all_txpool_txes(std::function<bool(const crypto::hash&, const txpool_tx_meta_t&, const cryptonote::blobdata*)> f, bool include_blob, bool include_unrelayed_txes) const
{
  return m_db->for_all_txpool_txes(f, include_blob, include_unrelayed_txes);
}

void Blockchain::set_user_options(uint64_t maxthreads, bool sync_on_blocks, uint64_t sync_threshold, blockchain_db_sync_mode sync_mode, bool fast_sync)
{
  if (sync_mode == db_defaultsync)
  {
    m_db_default_sync = true;
    sync_mode = db_async;
  }
  m_db_sync_mode = sync_mode;
  m_fast_sync = fast_sync;
  m_db_sync_on_blocks = sync_on_blocks;
  m_db_sync_threshold = sync_threshold;
  m_max_prepare_blocks_threads = maxthreads;
}

void Blockchain::safesyncmode(const bool onoff)
{
  /* all of this is no-op'd if the user set a specific
   * --db-sync-mode at startup.
   */
  if (m_db_default_sync)
  {
    m_db->safesyncmode(onoff);
    m_db_sync_mode = onoff ? db_nosync : db_async;
  }
}

HardFork::State Blockchain::get_hard_fork_state() const
{
  return m_hardfork->get_state();
}

const std::vector<HardFork::Params>& Blockchain::get_hard_fork_heights(network_type nettype)
{
  static const std::vector<HardFork::Params> mainnet_heights = []()
  {
    std::vector<HardFork::Params> heights;
    for (const auto& i : mainnet_hard_forks)
      heights.emplace_back(i.version, i.height, i.threshold, i.time);
    return heights;
  }();
  static const std::vector<HardFork::Params> testnet_heights = []()
  {
    std::vector<HardFork::Params> heights;
    for (const auto& i : testnet_hard_forks)
      heights.emplace_back(i.version, i.height, i.threshold, i.time);
    return heights;
  }();
  static const std::vector<HardFork::Params> stagenet_heights = []()
  {
    std::vector<HardFork::Params> heights;
    for (const auto& i : stagenet_hard_forks)
      heights.emplace_back(i.version, i.height, i.threshold, i.time);
    return heights;
  }();
  static const std::vector<HardFork::Params> dummy;
  switch (nettype)
  {
    case MAINNET: return mainnet_heights;
    case TESTNET: return testnet_heights;
    case STAGENET: return stagenet_heights;
    default: return dummy;
  }
}

bool Blockchain::get_hard_fork_voting_info(uint8_t version, uint32_t &window, uint32_t &votes, uint32_t &threshold, uint64_t &earliest_height, uint8_t &voting) const
{
  return m_hardfork->get_voting_info(version, window, votes, threshold, earliest_height, voting);
}

uint64_t Blockchain::get_difficulty_target() const
{
  return get_current_hard_fork_version() < 2 ? DIFFICULTY_TARGET_V1 : DIFFICULTY_TARGET_V2;
}

std::map<uint64_t, std::tuple<uint64_t, uint64_t, uint64_t>> Blockchain:: get_output_histogram(const std::vector<uint64_t> &amounts, bool unlocked, uint64_t recent_cutoff, uint64_t min_count) const
{
  return m_db->get_output_histogram(amounts, unlocked, recent_cutoff, min_count);
}

std::list<std::pair<Blockchain::block_extended_info,std::vector<crypto::hash>>> Blockchain::get_alternative_chains() const
{
  std::list<std::pair<Blockchain::block_extended_info,std::vector<crypto::hash>>> chains;

  for (const auto &i: m_alternative_chains)
  {
    const crypto::hash &top = i.first;
    bool found = false;
    for (const auto &j: m_alternative_chains)
    {
      if (j.second.bl.prev_id == top)
      {
        found = true;
        break;
      }
    }
    if (!found)
    {
      std::vector<crypto::hash> chain;
      auto h = i.second.bl.prev_id;
      chain.push_back(top);
      blocks_ext_by_hash::const_iterator prev;
      while ((prev = m_alternative_chains.find(h)) != m_alternative_chains.end())
      {
        chain.push_back(h);
        h = prev->second.bl.prev_id;
      }
      chains.push_back(std::make_pair(i.second, chain));
    }
  }
  return chains;
}

void Blockchain::cancel()
{
  m_cancel = true;
}
// TODO
#if defined(PER_BLOCK_CHECKPOINT)
static const char expected_block_hashes_hash[] = "1d3df1a177bd6f752d87c0d7b960e502605742721afb39953265f1e0f7f9b01f";
void Blockchain::load_compiled_in_block_hashes()
{
  const bool testnet = m_nettype == TESTNET;
  const bool stagenet = m_nettype == STAGENET;
  if (m_fast_sync && get_blocks_dat_start(testnet, stagenet) != nullptr && get_blocks_dat_size(testnet, stagenet) > 0)
  {
    MINFO("Loading precomputed blocks (" << get_blocks_dat_size(testnet, stagenet) << " bytes)");

    if (m_nettype == MAINNET)
    {
      // first check hash
      crypto::hash hash;
      if (!tools::sha256sum(get_blocks_dat_start(testnet, stagenet), get_blocks_dat_size(testnet, stagenet), hash))
      {
        MERROR("Failed to hash precomputed blocks data");
        return;
      }
      MINFO("precomputed blocks hash: " << hash << ", expected " << expected_block_hashes_hash);
      cryptonote::blobdata expected_hash_data;
      if (!epee::string_tools::parse_hexstr_to_binbuff(std::string(expected_block_hashes_hash), expected_hash_data) || expected_hash_data.size() != sizeof(crypto::hash))
      {
        MERROR("Failed to parse expected block hashes hash");
        return;
      }
      const crypto::hash expected_hash = *reinterpret_cast<const crypto::hash*>(expected_hash_data.data());
      if (hash != expected_hash)
      {
        MERROR("Block hash data does not match expected hash");
        return;
      }
    }

    if (get_blocks_dat_size(testnet, stagenet) > 4)
    {
      const unsigned char *p = get_blocks_dat_start(testnet, stagenet);
      const uint32_t nblocks = *p | ((*(p+1))<<8) | ((*(p+2))<<16) | ((*(p+3))<<24);
      if (nblocks > (std::numeric_limits<uint32_t>::max() - 4) / sizeof(hash))
      {
        MERROR("Block hash data is too large");
        return;
      }
      const size_t size_needed = 4 + nblocks * sizeof(crypto::hash);
      if(nblocks > 0 && nblocks > (m_db->height() + HASH_OF_HASHES_STEP - 1) / HASH_OF_HASHES_STEP && get_blocks_dat_size(testnet, stagenet) >= size_needed)
      {
        p += sizeof(uint32_t);
        m_blocks_hash_of_hashes.reserve(nblocks);
        for (uint32_t i = 0; i < nblocks; i++)
        {
          crypto::hash hash;
          memcpy(hash.data, p, sizeof(hash.data));
          p += sizeof(hash.data);
          m_blocks_hash_of_hashes.push_back(hash);
        }
        m_blocks_hash_check.resize(m_blocks_hash_of_hashes.size() * HASH_OF_HASHES_STEP, crypto::null_hash);
        MINFO(nblocks << " block hashes loaded");

        // FIXME: clear tx_pool because the process might have been
        // terminated and caused it to store txs kept by blocks.
        // The core will not call check_tx_inputs(..) for these
        // transactions in this case. Consequently, the sanity check
        // for tx hashes will fail in handle_block_to_main_chain(..)
        CRITICAL_REGION_LOCAL(m_tx_pool);

        std::vector<transaction> txs;
        m_tx_pool.get_transactions(txs);

        size_t tx_weight;
        uint64_t fee;
        bool relayed, do_not_relay, double_spend_seen;
        transaction pool_tx;
        for(const transaction &tx : txs)
        {
          crypto::hash tx_hash = get_transaction_hash(tx);
          m_tx_pool.take_tx(tx_hash, pool_tx, tx_weight, fee, relayed, do_not_relay, double_spend_seen);
        }
      }
    }
  }
}
#endif

bool Blockchain::is_within_compiled_block_hash_area(uint64_t height) const
{
#if defined(PER_BLOCK_CHECKPOINT)
  return height < m_blocks_hash_of_hashes.size() * HASH_OF_HASHES_STEP;
#else
  return false;
#endif
}

void Blockchain::lock()
{
  m_blockchain_lock.lock();
}

void Blockchain::unlock()
{
  m_blockchain_lock.unlock();
}

bool Blockchain::try_lock()
{
  return m_blockchain_lock.tryLock();
}

bool Blockchain::for_all_key_images(std::function<bool(const crypto::key_image&)> f) const
{
  return m_db->for_all_key_images(f);
}

bool Blockchain::for_blocks_range(const uint64_t& h1, const uint64_t& h2, std::function<bool(uint64_t, const crypto::hash&, const block&)> f) const
{
  return m_db->for_blocks_range(h1, h2, f);
}

bool Blockchain::for_all_transactions(std::function<bool(const crypto::hash&, const cryptonote::transaction&)> f, bool pruned) const
{
  return m_db->for_all_transactions(f, pruned);
}

bool Blockchain::for_all_outputs(std::function<bool(uint64_t amount, const crypto::hash &tx_hash, uint64_t height, size_t tx_idx)> f) const
{
  return m_db->for_all_outputs(f);;
}

bool Blockchain::for_all_outputs(uint64_t amount, std::function<bool(uint64_t height)> f) const
{
  return m_db->for_all_outputs(amount, f);;
}

void Blockchain::invalidate_block_template_cache()
{
  MDEBUG("Invalidating block template cache");
  m_btc_valid = false;
}

void Blockchain::cache_block_template(const block &b, const cryptonote::account_public_address &address, const blobdata &nonce, const difficulty_type &diff, uint64_t expected_reward, uint64_t pool_cookie)
{
  MDEBUG("Setting block template cache");
  m_btc = b;
  m_btc_address = address;
  m_btc_nonce = nonce;
  m_btc_difficulty = diff;
  m_btc_expected_reward = expected_reward;
  m_btc_pool_cookie = pool_cookie;
  m_btc_valid = true;
}

namespace cryptonote {
template bool Blockchain::get_transactions(const std::vector<crypto::hash>&, std::vector<transaction>&, std::vector<crypto::hash>&) const;
template bool Blockchain::get_transactions_blobs(const std::vector<crypto::hash>&, std::vector<cryptonote::blobdata>&, std::vector<crypto::hash>&, bool) const;
}<|MERGE_RESOLUTION|>--- conflicted
+++ resolved
@@ -907,12 +907,7 @@
   {
       return next_difficulty(timestamps, difficulties, target);
   }
-<<<<<<< HEAD
-  // XXX be careful when merging it back to master! in mainnet its version 10; LK: use version 12 instead of 10 during the merge
-  else if (version == 8 || version >= 12)
-=======
   else if (version == 8 || version >= 10)
->>>>>>> 60d95bee
   {
       return next_difficulty_v8(timestamps, difficulties, target);
   }
@@ -1140,12 +1135,7 @@
   if (ideal_hardfork_version < 8) {
       LOG_PRINT_L2("old difficulty algo");
       result = next_difficulty(timestamps, cumulative_difficulties, target);
-<<<<<<< HEAD
-      // XXX be careful when merging it back to master! in mainnet its version 10; LK: using version 12 instead of 10 during the merge
-  } else if (ideal_hardfork_version == 8 || ideal_hardfork_version >= 12) {
-=======
   } else if (ideal_hardfork_version == 8 || ideal_hardfork_version >= 10) {
->>>>>>> 60d95bee
       LOG_PRINT_L2("new difficulty algo");
       result = next_difficulty_v8(timestamps, cumulative_difficulties, target);
   } else {
