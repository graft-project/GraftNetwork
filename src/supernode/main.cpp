// Copyright (c) 2017, The Graft Project
//
// All rights reserved.
//
// Redistribution and use in source and binary forms, with or without modification, are
// permitted provided that the following conditions are met:
//
// 1. Redistributions of source code must retain the above copyright notice, this list of
//    conditions and the following disclaimer.
//
// 2. Redistributions in binary form must reproduce the above copyright notice, this list
//    of conditions and the following disclaimer in the documentation and/or other
//    materials provided with the distribution.
//
// 3. Neither the name of the copyright holder nor the names of its contributors may be
//    used to endorse or promote products derived from this software without specific
//    prior written permission.
//
// THIS SOFTWARE IS PROVIDED BY THE COPYRIGHT HOLDERS AND CONTRIBUTORS "AS IS" AND ANY
// EXPRESS OR IMPLIED WARRANTIES, INCLUDING, BUT NOT LIMITED TO, THE IMPLIED WARRANTIES OF
// MERCHANTABILITY AND FITNESS FOR A PARTICULAR PURPOSE ARE DISCLAIMED. IN NO EVENT SHALL
// THE COPYRIGHT HOLDER OR CONTRIBUTORS BE LIABLE FOR ANY DIRECT, INDIRECT, INCIDENTAL,
// SPECIAL, EXEMPLARY, OR CONSEQUENTIAL DAMAGES (INCLUDING, BUT NOT LIMITED TO,
// PROCUREMENT OF SUBSTITUTE GOODS OR SERVICES; LOSS OF USE, DATA, OR PROFITS; OR BUSINESS
// INTERRUPTION) HOWEVER CAUSED AND ON ANY THEORY OF LIABILITY, WHETHER IN CONTRACT,
// STRICT LIABILITY, OR TORT (INCLUDING NEGLIGENCE OR OTHERWISE) ARISING IN ANY WAY OUT OF
// THE USE OF THIS SOFTWARE, EVEN IF ADVISED OF THE POSSIBILITY OF SUCH DAMAGE.

#include <boost/bind.hpp>
#include <string>
#include <iostream>
#include <boost/property_tree/ini_parser.hpp>
#include <boost/tokenizer.hpp>
#include "misc_log_ex.h"
#include "DAPI_RPC_Server.h"
#include "DAPI_RPC_Client.h"
#include "FSN_Servant.h"
#include "PosProxy.h"
#include "WalletProxy.h"
#include "AuthSample.h"
#include "P2P_Broadcast.h"
using namespace std;

namespace supernode {
namespace helpers {
vector<string> StrTok(const string& str, const string& sep) {
	vector<string> ret;
	typedef boost::tokenizer<boost::char_separator<char> > tokenizer;
	boost::char_separator<char> sep1(sep.c_str());
	tokenizer tokens(str, sep1);
	for(auto i=tokens.begin();i!=tokens.end();i++) ret.push_back( *i );
	return ret;
}
};
};

/*
class TestDAPI_Server_And_Client {
	public:
	struct TEST_RPC_CALL {
		struct request {
			BEGIN_KV_SERIALIZE_MAP()
				KV_SERIALIZE(Data)
				KV_SERIALIZE(PaymentID)
			END_KV_SERIALIZE_MAP()

			int Data;
			string PaymentID;
		};
		struct response {
			BEGIN_KV_SERIALIZE_MAP()
				KV_SERIALIZE(Data)
				KV_SERIALIZE(PaymentID)
			END_KV_SERIALIZE_MAP()

			int Data;
			string PaymentID;
		};
	};

	bool MyTestCall(const TEST_RPC_CALL::request& req, TEST_RPC_CALL::response& out) {
		out.Data = req.Data*2;
		return true;
	}

	bool Pay1(const TEST_RPC_CALL::request& req, TEST_RPC_CALL::response& out) {
		if(req.PaymentID!="1") return false;
		out.Data = 1;
		return true;
	}

	bool Pay2(const TEST_RPC_CALL::request& req, TEST_RPC_CALL::response& out) {
		if(req.PaymentID!="2") return false;
		out.Data = 2;
		return true;
	}

	public:
	void Test() {
		string ip = "127.0.0.1";
		string port = "7555";


		supernode::DAPI_RPC_Server dapi_server;
		dapi_server.Set( ip, port, 5 );

		boost::thread workerThread(&supernode::DAPI_RPC_Server::Start, &dapi_server);
		dapi_server.ADD_DAPI_HANDLER(MyTestCall, TestDAPI_Server_And_Client::TEST_RPC_CALL, TestDAPI_Server_And_Client);

		dapi_server.Add_UUID_MethodHandler<TEST_RPC_CALL::request, TEST_RPC_CALL::response>( "1", "Payment", bind( &TestDAPI_Server_And_Client::Pay1, this, _1, _2) );
		dapi_server.Add_UUID_MethodHandler<TEST_RPC_CALL::request, TEST_RPC_CALL::response>( "2", "Payment", bind( &TestDAPI_Server_And_Client::Pay2, this, _1, _2) );



		sleep(1);

		supernode::DAPI_RPC_Client client;
		client.Set(ip, port);

		TEST_RPC_CALL::request in;
		TEST_RPC_CALL::response out;
		in.Data = 10;
		out.Data = 0;
		bool ret = client.Invoke("MyTestCall", in, out);

		//ret && out.Data==20;

		LOG_PRINT_L5("ret: "<<ret<<"  out.D: "<<out.Data);

		in.PaymentID = "1";
		out.Data = 0;
		ret = client.Invoke("Payment", in, out);

		// ret && out.D==1
		LOG_PRINT_L5("ret: "<<ret<<"  out.D: "<<out.Data);

		in.PaymentID = "2";
		ret = client.Invoke("Payment", in, out);

		// ret && out.D==2
		LOG_PRINT_L5("ret: "<<ret<<"  out.D: "<<out.Data);


		dapi_server.Stop();

		workerThread.join();


	}



};
*/

namespace supernode {

struct Test_FSN_Servant : public supernode::FSN_ServantBase {
	public:
    vector<pair<uint64_t, boost::shared_ptr<supernode::FSN_Data>>> m_LastBlocksResolvedByFSN;
    vector<boost::shared_ptr<supernode::FSN_Data>> m_GetAuthSample;
    uint64_t m_GetCurrentBlockHeight = 0;
    string m_SignByWalletPrivateKey;
    supernode::FSN_WalletData m_GetMyStakeWallet;
    supernode::FSN_WalletData m_GetMyMinerWallet;
    unsigned m_AuthSampleSize;



	public:
    vector<pair<uint64_t, boost::shared_ptr<supernode::FSN_Data>>>
    LastBlocksResolvedByFSN(uint64_t startFromBlock, uint64_t blockNums) const override { return vector<pair<uint64_t, boost::shared_ptr<supernode::FSN_Data>>>(); }

    vector<boost::shared_ptr<supernode::FSN_Data>> GetAuthSample(uint64_t forBlockNum) const { return m_GetAuthSample; }

    uint64_t GetCurrentBlockHeight() const { return m_GetCurrentBlockHeight; }

    string SignByWalletPrivateKey(const string& str, const string& wallet_addr) const { return m_SignByWalletPrivateKey; }

    bool IsSignValid(const string& message, const string &address, const string &signature) const { return true; }

    uint64_t GetWalletBalance(uint64_t block_num, const supernode::FSN_WalletData& wallet) const { return 0; }


    supernode::FSN_WalletData GetMyStakeWallet() const { return m_GetMyStakeWallet; }
    supernode::FSN_WalletData GetMyMinerWallet() const { return m_GetMyMinerWallet; }
    unsigned AuthSampleSize() const { return m_AuthSampleSize; }

};

struct Test_RTA_Flow {
	public:
	struct Supernode {
		Test_FSN_Servant Servant;
		boost::thread* WorkerThread = nullptr;
		supernode::DAPI_RPC_Server dapi_server;

		string Port;
		string IP;

		void Run() {
			dapi_server.Set( IP, Port, 500 );


			vector<supernode::BaseRTAProcessor*> objs;
			objs.push_back( new supernode::WalletProxy() );
			objs.push_back( new supernode::PosProxy() );
			objs.push_back( new supernode::AuthSample() );

			for(unsigned i=0;i<objs.size();i++) {
				objs[i]->Set(&Servant, &dapi_server);
				objs[i]->Start();
			}

			dapi_server.Start();// block execution


			// -----------------------------------------------------------------

			for(unsigned i=0;i<objs.size();i++) {
				objs[i]->Stop();
				delete objs[i];
			}

		}


		void Start(string p1, string p2, string mp) {
			IP = "127.0.0.1";
			Port = mp;

			Servant.m_AuthSampleSize = 2;
			Servant.m_GetCurrentBlockHeight = 13;

			boost::shared_ptr<FSN_Data> d1 = boost::shared_ptr<FSN_Data>(new FSN_Data());
			boost::shared_ptr<FSN_Data> d2 = boost::shared_ptr<FSN_Data>(new FSN_Data());
			d1->IP = IP;
			d1->Port = p1;
			d1->Stake.Addr = "1_fsn";
			d2->IP = IP;
			d2->Port = p2;
			d2->Stake.Addr = "2_fsn";

			Servant.m_GetAuthSample.push_back(d1);
			Servant.m_GetAuthSample.push_back(d2);


			WorkerThread = new boost::thread(&Supernode::Run, this);
		}

		void Stop() {
			dapi_server.Stop();
			WorkerThread->join();
		}



	};


<<<<<<< HEAD
	NTRansactionStatus GetPayStatus(const string& payID) {
=======
    NTransactionStatus GetPayStatus(const string& port, const string& payID) {
>>>>>>> a665f778
		DAPI_RPC_Client call;
		call.Set(IP, WalletProxyPort);

		rpc_command::WALLET_GET_TRANSACTION_STATUS::request in;
		rpc_command::WALLET_GET_TRANSACTION_STATUS::response out;
		in.PaymentID = payID;
		bool ret = call.Invoke(dapi_call::GetPayStatus, in, out, chrono::seconds(10));

        if(!ret) return NTransactionStatus::Fail;
        return NTransactionStatus(out.Status);
	}

<<<<<<< HEAD
	NTRansactionStatus GetSaleStatus(const string& payID) {
=======
    NTransactionStatus GetSaleStatus(const string& port, const string& payID) {
>>>>>>> a665f778
		DAPI_RPC_Client call;
		call.Set(IP, PosProxyPort);

		rpc_command::POS_GET_SALE_STATUS::request in;
		rpc_command::POS_GET_SALE_STATUS::response out;
		in.PaymentID = payID;
		bool ret = call.Invoke(dapi_call::GetSaleStatus, in, out, chrono::seconds(10));

        if(!ret) return NTransactionStatus::Fail;
        return NTransactionStatus(out.Status);
	}

	string IP = "127.0.0.1";;
	string WalletProxyPort = "7500";;
	string PosProxyPort = "8500";;
	bool Verbose = true;

	bool Assert(bool bb, const string& str) {
		if(!Verbose) return bb;
		LOG_PRINT_L5(str<<" - "<<(bb?"OK":"Fail"));
		return bb;
	}

	bool DoTest() {
		bool bb;

		rpc_command::POS_SALE::request sale_in;
		rpc_command::POS_SALE::response sale_out;
		sale_in.Sum = 11;
		sale_in.DataForClientWallet = "Some data";
		sale_in.POS_Wallet = "0xFF";

		unsigned repeatCount = 10;


		for(unsigned i=0;i<repeatCount;i++) {// transaction must started from Sale call
			DAPI_RPC_Client pos_sale;
			pos_sale.Set(IP, PosProxyPort);
			bb = pos_sale.Invoke("Sale", sale_in, sale_out, chrono::seconds(10));
			if( Assert(bb, "Sale") ) break;

<<<<<<< HEAD
			//boost::this_thread::sleep_for(boost::chrono::milliseconds(100));
=======
		{// after sale call you get PaymentID and BlockNum and can start poll status by GetSaleStatus call
            NTransactionStatus trs =  GetSaleStatus(p2, sale_out.PaymentID);
            LOG_PRINT_L5("GetSaleStatus: "<<(trs==NTransactionStatus::InProgress)<<"  int: "<<int(trs));
>>>>>>> a665f778

			//LOG_PRINT_L5("Sale ret: "<<ret<<"  BlockNum: "<<sale_out.BlockNum<<"  uuid: "<<sale_out.PaymentID);
		}
		if(!bb) return false;

		for(unsigned i=0;i<repeatCount;i++) {// after sale call you get PaymentID and BlockNum and can start poll status by GetSaleStatus call
			NTRansactionStatus trs =  GetSaleStatus(sale_out.PaymentID);
			bb = trs==NTRansactionStatus::InProgress;
			if( Assert(bb, "GetSaleStatus") ) break;
			//boost::this_thread::sleep_for(boost::chrono::milliseconds(100));
			//LOG_PRINT_L5("GetSaleStatus: "<<()<<"  int: "<<int(trs));
		}
		if(!bb) return false;

		for(unsigned i=0;i<repeatCount;i++) {// in any time after Sale call you can get PoS data by WalletGetPosData call
			rpc_command::WALLET_GET_POS_DATA::request in;
			rpc_command::WALLET_GET_POS_DATA::response out;
			in.BlockNum = sale_out.BlockNum;
			in.PaymentID = sale_out.PaymentID;
			DAPI_RPC_Client call;
			call.Set(IP, WalletProxyPort);
			bb = call.Invoke("WalletGetPosData", in, out, chrono::seconds(10));
			bb = bb && out.DataForClientWallet==sale_in.DataForClientWallet;
			if( Assert(bb, "WalletGetPosData") ) break;
			//boost::this_thread::sleep_for(boost::chrono::milliseconds(100));

			//LOG_PRINT_L5("WalletGetPosData ret: "<<ret<<"  data: "<<out.DataForClientWallet);
		}
		if(!bb) return false;


		// after use push Pay button, send Pay call
		rpc_command::WALLET_PAY::request pay_in;
		rpc_command::WALLET_PAY::response pay_out;
		pay_in.Sum = sale_in.Sum;
		pay_in.POS_Wallet = sale_in.POS_Wallet;
		pay_in.BlockNum = sale_out.BlockNum;
		pay_in.PaymentID = sale_out.PaymentID;
		for(unsigned i=0;i<repeatCount;i++) {
			DAPI_RPC_Client wallet_pay;
			wallet_pay.Set(IP, WalletProxyPort);
			bb = wallet_pay.Invoke("Pay", pay_in, pay_out, chrono::seconds(10));
			if( Assert(bb, "Pay") ) break;
			//boost::this_thread::sleep_for(boost::chrono::milliseconds(100));
			//LOG_PRINT_L5("Pay ret: "<<ret);
		}
		if(!bb) return false;

		for(unsigned i=0;i<repeatCount;i++) {// after Pay call you can can start poll status by GetPayStatus call
			NTRansactionStatus trs =  GetPayStatus(sale_out.PaymentID);
			bb = trs==NTRansactionStatus::Success;
			if( Assert(bb, "GetPayStatus") ) break;
			//boost::this_thread::sleep_for(boost::chrono::milliseconds(100));
			//LOG_PRINT_L5("GetPayStatus: "<<(trs==NTRansactionStatus::Success)<<"  int: "<<int(trs));

		}
		if(!bb) return false;

<<<<<<< HEAD
		for(unsigned i=0;i<repeatCount;i++) {
			NTRansactionStatus trs =  GetSaleStatus(sale_out.PaymentID);
			bb = trs==NTRansactionStatus::Success;
			if( Assert(bb, "GetSaleStatus") ) break;
			//boost::this_thread::sleep_for(boost::chrono::milliseconds(100));
			//LOG_PRINT_L5("GetSaleStatus2: "<<(trs==NTRansactionStatus::Success)<<"  int: "<<int(trs));
=======
		{// after Pay call you can can start poll status by GetPayStatus call
            NTransactionStatus trs =  GetPayStatus(p1, sale_out.PaymentID);
            LOG_PRINT_L5("GetPayStatus: "<<(trs==NTransactionStatus::Success)<<"  int: "<<int(trs));
>>>>>>> a665f778

		}
		if(!bb) return false;

<<<<<<< HEAD
		return true;
=======
		{
            NTransactionStatus trs =  GetSaleStatus(p2, sale_out.PaymentID);
            LOG_PRINT_L5("GetSaleStatus2: "<<(trs==NTransactionStatus::Success)<<"  int: "<<int(trs));
>>>>>>> a665f778

	}


	unsigned m_RunInTread = 10;
	atomic_uint m_Fail = {0};
	void TestThread() {
		for(unsigned i=0;i<100;i++) {
			LOG_PRINT_L5("\n");
			if( !DoTest() ) { m_Fail++; }
			//boost::this_thread::sleep_for(boost::chrono::milliseconds(1000));
		}
	}

	void Test() {
		/*
		string ip = "127.0.0.1";
		string p1 = "7500";
		string p2 = "8500";
		*/

		Supernode wallet_proxy;
		wallet_proxy.Start(WalletProxyPort, PosProxyPort, WalletProxyPort);

		Supernode pos_proxy;
		pos_proxy.Start(WalletProxyPort, PosProxyPort, PosProxyPort);

		sleep(1);

		boost::thread_group workers;
		for(int i=0;i<10;i++) {
			workers.create_thread( boost::bind(&Test_RTA_Flow::TestThread, this) );
		}
		workers.join_all();
		LOG_PRINT_L5("\n\nFAILED count: "<<m_Fail);

		/*
		int fail = 0;
		for(unsigned i=0;i<100;i++) {
			LOG_PRINT_L5("\n");
			if( !DoTest() ) { fail++; }
			//boost::this_thread::sleep_for(boost::chrono::milliseconds(1000));
		}
		LOG_PRINT_L5("\n\nFAILED count: "<<fail);
		// std::string threadId = boost::lexical_cast<std::string>(boost::this_thread::get_id());
		 */

		wallet_proxy.Stop();
		pos_proxy.Stop();
	}

};

};

int main(int argc, char** argv) {
	mlog_configure("", true);
    mlog_set_log_level(5);

//	supernode::Test_RTA_Flow test_flow;
//	test_flow.Test();
//	return 0;


/*
	TestDAPI_Server_And_Client tt1;
	tt1.Test();
	return 0;
*/

	string conf_file("conf.ini");
	if(argc>1) conf_file = argv[1];
	LOG_PRINT_L5("conf: "<<conf_file);

	// load config
	boost::property_tree::ptree config;
	boost::property_tree::ini_parser::read_ini(conf_file, config);


	// TODO: Init all monero staff here

	// init p2p
	const boost::property_tree::ptree& p2p_conf = config.get_child("p2p");
	vector< pair<string, string> > p2p_seeds;

    {// for test only
    	vector<string> ipps = supernode::helpers::StrTok( p2p_conf.get<string>("seeds"), "," );
    	for(auto ipp : ipps ) {
    		vector<string> vv = supernode::helpers::StrTok( ipp, ":" );
    		p2p_seeds.push_back( make_pair(vv[0], vv[1]) );
    	}
    }


	supernode::P2P_Broadcast broadcast;
	broadcast.Set( p2p_conf.get<string>("ip"), p2p_conf.get<string>("port"), p2p_conf.get<int>("threads"), p2p_seeds );
	broadcast.Start();


	// Init super node objects
	const boost::property_tree::ptree& dapi_conf = config.get_child("dapi");
	supernode::DAPI_RPC_Server dapi_server;
	dapi_server.Set( dapi_conf.get<string>("ip"), dapi_conf.get<string>("port"), dapi_conf.get<int>("threads") );

    const boost::property_tree::ptree& wc = config.get_child("wallets");
//    supernode::FSN_Servant servant;
//    servant.Set( wc.get<string>("stake_file"), wc.get<string>("stake_passwd"), wc.get<string>("miner_file"), wc.get<string>("miner_passwd") );
    //TODO: Remove next code, it only for testing
    supernode::Test_FSN_Servant servant;
    servant.m_AuthSampleSize = 1;
    boost::shared_ptr<supernode::FSN_Data> d1 = boost::shared_ptr<supernode::FSN_Data>(new supernode::FSN_Data());
    d1->IP = dapi_conf.get<string>("ip");
    d1->Port = dapi_conf.get<string>("port");
    d1->Stake.Addr = "1_fsn";
    servant.m_GetAuthSample.push_back(d1);
    //TODO: end

	vector<supernode::BaseRTAProcessor*> objs;
	objs.push_back( new supernode::WalletProxy() );
	objs.push_back( new supernode::PosProxy() );
	objs.push_back( new supernode::AuthSample() );

	for(unsigned i=0;i<objs.size();i++) {
		objs[i]->Set(&servant, &dapi_server);
		objs[i]->Start();
	}

	dapi_server.Start();// block execution


	// -----------------------------------------------------------------



	broadcast.Stop();// because handlers not deleted, so stop first, then delete objects

	for(unsigned i=0;i<objs.size();i++) {
		objs[i]->Stop();
		delete objs[i];
	}

    return 0;
}<|MERGE_RESOLUTION|>--- conflicted
+++ resolved
@@ -258,11 +258,8 @@
 	};
 
 
-<<<<<<< HEAD
-	NTRansactionStatus GetPayStatus(const string& payID) {
-=======
-    NTransactionStatus GetPayStatus(const string& port, const string& payID) {
->>>>>>> a665f778
+
+	NTransactionStatus GetPayStatus(const string& payID) {
 		DAPI_RPC_Client call;
 		call.Set(IP, WalletProxyPort);
 
@@ -275,11 +272,7 @@
         return NTransactionStatus(out.Status);
 	}
 
-<<<<<<< HEAD
-	NTRansactionStatus GetSaleStatus(const string& payID) {
-=======
-    NTransactionStatus GetSaleStatus(const string& port, const string& payID) {
->>>>>>> a665f778
+	NTransactionStatus GetSaleStatus(const string& payID) {
 		DAPI_RPC_Client call;
 		call.Set(IP, PosProxyPort);
 
@@ -321,21 +314,13 @@
 			bb = pos_sale.Invoke("Sale", sale_in, sale_out, chrono::seconds(10));
 			if( Assert(bb, "Sale") ) break;
 
-<<<<<<< HEAD
-			//boost::this_thread::sleep_for(boost::chrono::milliseconds(100));
-=======
-		{// after sale call you get PaymentID and BlockNum and can start poll status by GetSaleStatus call
-            NTransactionStatus trs =  GetSaleStatus(p2, sale_out.PaymentID);
-            LOG_PRINT_L5("GetSaleStatus: "<<(trs==NTransactionStatus::InProgress)<<"  int: "<<int(trs));
->>>>>>> a665f778
-
 			//LOG_PRINT_L5("Sale ret: "<<ret<<"  BlockNum: "<<sale_out.BlockNum<<"  uuid: "<<sale_out.PaymentID);
 		}
 		if(!bb) return false;
 
 		for(unsigned i=0;i<repeatCount;i++) {// after sale call you get PaymentID and BlockNum and can start poll status by GetSaleStatus call
-			NTRansactionStatus trs =  GetSaleStatus(sale_out.PaymentID);
-			bb = trs==NTRansactionStatus::InProgress;
+			NTransactionStatus trs =  GetSaleStatus(sale_out.PaymentID);
+			bb = trs==NTransactionStatus::InProgress;
 			if( Assert(bb, "GetSaleStatus") ) break;
 			//boost::this_thread::sleep_for(boost::chrono::milliseconds(100));
 			//LOG_PRINT_L5("GetSaleStatus: "<<()<<"  int: "<<int(trs));
@@ -377,8 +362,8 @@
 		if(!bb) return false;
 
 		for(unsigned i=0;i<repeatCount;i++) {// after Pay call you can can start poll status by GetPayStatus call
-			NTRansactionStatus trs =  GetPayStatus(sale_out.PaymentID);
-			bb = trs==NTRansactionStatus::Success;
+			NTransactionStatus trs =  GetPayStatus(sale_out.PaymentID);
+			bb = trs==NTransactionStatus::Success;
 			if( Assert(bb, "GetPayStatus") ) break;
 			//boost::this_thread::sleep_for(boost::chrono::milliseconds(100));
 			//LOG_PRINT_L5("GetPayStatus: "<<(trs==NTRansactionStatus::Success)<<"  int: "<<int(trs));
@@ -386,30 +371,18 @@
 		}
 		if(!bb) return false;
 
-<<<<<<< HEAD
+
 		for(unsigned i=0;i<repeatCount;i++) {
-			NTRansactionStatus trs =  GetSaleStatus(sale_out.PaymentID);
-			bb = trs==NTRansactionStatus::Success;
+			NTransactionStatus trs =  GetSaleStatus(sale_out.PaymentID);
+			bb = trs==NTransactionStatus::Success;
 			if( Assert(bb, "GetSaleStatus") ) break;
 			//boost::this_thread::sleep_for(boost::chrono::milliseconds(100));
 			//LOG_PRINT_L5("GetSaleStatus2: "<<(trs==NTRansactionStatus::Success)<<"  int: "<<int(trs));
-=======
-		{// after Pay call you can can start poll status by GetPayStatus call
-            NTransactionStatus trs =  GetPayStatus(p1, sale_out.PaymentID);
-            LOG_PRINT_L5("GetPayStatus: "<<(trs==NTransactionStatus::Success)<<"  int: "<<int(trs));
->>>>>>> a665f778
-
 		}
 		if(!bb) return false;
 
-<<<<<<< HEAD
+
 		return true;
-=======
-		{
-            NTransactionStatus trs =  GetSaleStatus(p2, sale_out.PaymentID);
-            LOG_PRINT_L5("GetSaleStatus2: "<<(trs==NTransactionStatus::Success)<<"  int: "<<int(trs));
->>>>>>> a665f778
-
 	}
 
 
