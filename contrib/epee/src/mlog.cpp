--- conflicted
+++ resolved
@@ -41,11 +41,8 @@
 
 thread_local std::string mlog_current_log_category;
 
-<<<<<<< HEAD
-=======
 bool mlog_syslog = false;
 
->>>>>>> 6a5b10b4
 using namespace epee;
 
 static std::string generate_log_filename(const char *base)
@@ -211,24 +208,6 @@
   }
 }
 
-// %rfile custom specifier can be used in addition to the Logging Format Specifiers of the Easylogging++
-// %rfile similar to %file but the path is relative to topmost CMakeLists.txt
-//the default format is "%datetime{%Y-%M-%d %H:%m:%s.%g}	%thread	%level	%logger	%loc	%msg"
-void mlog_set_format(const char* format)
-{
-  auto rfile = [](const el::LogMessage* lm)-> std::string
-  {
-    assert(sizeof(CMAKE_ROOT_SOURCE_DIR) < lm->file().size());
-    return lm->file().substr(sizeof(CMAKE_ROOT_SOURCE_DIR));
-  };
-  el::Helpers::installCustomFormatSpecifier(el::CustomFormatSpecifier("%rfile", rfile));
-
-  el::Configurations defaultConf;
-  defaultConf.setToDefault();
-  defaultConf.setGlobally(el::ConfigurationType::Format, format);
-  el::Loggers::setDefaultConfigurations(defaultConf, true);
-}
-
 namespace epee
 {
 
