// Copyright (c) 2017-2018, The Graft Project
// Copyright (c) 2014-2018, The Monero Project
//
// All rights reserved.
//
// Redistribution and use in source and binary forms, with or without modification, are
// permitted provided that the following conditions are met:
//
// 1. Redistributions of source code must retain the above copyright notice, this list of
//    conditions and the following disclaimer.
//
// 2. Redistributions in binary form must reproduce the above copyright notice, this list
//    of conditions and the following disclaimer in the documentation and/or other
//    materials provided with the distribution.
//
// 3. Neither the name of the copyright holder nor the names of its contributors may be
//    used to endorse or promote products derived from this software without specific
//    prior written permission.
//
// THIS SOFTWARE IS PROVIDED BY THE COPYRIGHT HOLDERS AND CONTRIBUTORS "AS IS" AND ANY
// EXPRESS OR IMPLIED WARRANTIES, INCLUDING, BUT NOT LIMITED TO, THE IMPLIED WARRANTIES OF
// MERCHANTABILITY AND FITNESS FOR A PARTICULAR PURPOSE ARE DISCLAIMED. IN NO EVENT SHALL
// THE COPYRIGHT HOLDER OR CONTRIBUTORS BE LIABLE FOR ANY DIRECT, INDIRECT, INCIDENTAL,
// SPECIAL, EXEMPLARY, OR CONSEQUENTIAL DAMAGES (INCLUDING, BUT NOT LIMITED TO,
// PROCUREMENT OF SUBSTITUTE GOODS OR SERVICES; LOSS OF USE, DATA, OR PROFITS; OR BUSINESS
// INTERRUPTION) HOWEVER CAUSED AND ON ANY THEORY OF LIABILITY, WHETHER IN CONTRACT,
// STRICT LIABILITY, OR TORT (INCLUDING NEGLIGENCE OR OTHERWISE) ARISING IN ANY WAY OUT OF
// THE USE OF THIS SOFTWARE, EVEN IF ADVISED OF THE POSSIBILITY OF SUCH DAMAGE.
//
// Parts of this file are originally copyright (c) 2012-2013 The Cryptonote developers

#include <algorithm>
#include <cstdio>
#include <boost/filesystem.hpp>
#include <boost/range/adaptor/reversed.hpp>

#include "include_base_utils.h"
#include "cryptonote_basic/cryptonote_basic_impl.h"
#include "tx_pool.h"
#include "blockchain.h"
#include "blockchain_db/blockchain_db.h"
#include "cryptonote_basic/cryptonote_boost_serialization.h"
#include "cryptonote_config.h"
#include "cryptonote_basic/miner.h"
#include "misc_language.h"
#include "profile_tools.h"
#include "file_io_utils.h"
#include "common/int-util.h"
#include "common/threadpool.h"
#include "common/boost_serialization_helper.h"
#include "warnings.h"
#include "crypto/hash.h"
#include "cryptonote_core.h"
#include "ringct/rctSigs.h"
#include "common/perf_timer.h"
#include "common/notify.h"
#if defined(PER_BLOCK_CHECKPOINT)
#include "blocks/blocks.h"
#endif

#undef MONERO_DEFAULT_LOG_CATEGORY
#define MONERO_DEFAULT_LOG_CATEGORY "blockchain"

#define FIND_BLOCKCHAIN_SUPPLEMENT_MAX_SIZE (100*1024*1024) // 100 MB

using namespace crypto;

//#include "serialization/json_archive.h"

/* TODO:
 *  Clean up code:
 *    Possibly change how outputs are referred to/indexed in blockchain and wallets
 *
 */

using namespace cryptonote;
using epee::string_tools::pod_to_hex;
extern "C" void slow_hash_allocate_state();
extern "C" void slow_hash_free_state();

DISABLE_VS_WARNINGS(4267)

#define MERROR_VER(x) MCERROR("verify", x)

// used to overestimate the block reward when estimating a per kB to use
#define BLOCK_REWARD_OVERESTIMATE (10 * 1000000000000)

static const struct {
  uint8_t version;
  uint64_t height;
  uint8_t threshold;
  time_t time;
} mainnet_hard_forks[] = {

  // version 1 from the start of the blockchain
  { 1, 0, 0, 1341378000 },
/*
  // version 2 starts from block 1009827, which is on or around the 20th of March, 2016. Fork time finalised on 2015-09-20. No fork voting occurs for the v2 fork.
  { 2, 1009827, 0, 1442763710 },

  // version 3 starts from block 1141317, which is on or around the 24th of September, 2016. Fork time finalised on 2016-03-21.
  { 3, 1141317, 0, 1458558528 },

  // version 4 starts from block 1220516, which is on or around the 5th of January, 2017. Fork time finalised on 2016-09-18.
  { 4, 1220516, 0, 1483574400 },

  // version 5 starts from block 1288616, which is on or around the 15th of April, 2017. Fork time finalised on 2017-03-14.
  { 5, 1288616, 0, 1489520158 },

 // version 6 starts from block 1400000, which is on or around the 16th of September, 2017. Fork time finalised on 2017-08-18.
  { 6, 1400000, 0, 1503046577 },
  */
  // GRAFT: start hardfork v7 from 1st block
  { 7, 1, 0, 1503046577 } ,
  // GRAFT: updated v8 hf block
<<<<<<< HEAD
  { 8, 64445, 0, 1523570400 },
=======
  { 8, 64445, 0, 1523570400},
>>>>>>> a3985793
  { 9, 68000, 0, 1524229900},
  // hf 10 - decrease block reward, 2018-09-17
  { 10, 176000, 0, 1537142400 },
  // hf 11 - Monero V8/CN variant 2 PoW, ~2018-10-31T17:00:00+00
  { 11, 207700, 0, 1541005200 },
<<<<<<< HEAD
  // hf 12 - Graft CryptoNight Waltz PoW, 2019-01-24
  { 12, 357100, 0, 1555949074 },
  // hf 13 - merge of Monero v0.13.0.4 into Graft-master, 2019-03-xx
  { 13, 357500, 0, 1556009074 }
=======
  // hf 12 - Graft CryptoNight Reverse Waltz PoW, ~2019-03-07T05:00:00+00
  { 12, 299200, 0, 1551934800 },
  // hf 13 - RTA transactions, RTA mining, ~2019-03-20T14:00:00+00
  { 13, 308460, 0, 1553090400 }
>>>>>>> a3985793
};
// static const uint64_t mainnet_hard_fork_version_1_till = 1009826;
static const uint64_t mainnet_hard_fork_version_1_till = 1;

static const struct {
  uint8_t version;
  uint64_t height;
  uint8_t threshold;
  time_t time;
} testnet_hard_forks[] = {

  // version 1 from the start of the blockchain
  { 1, 0, 0, 1341378000 },
  /*
  // version 2 starts from block 624634, which is on or around the 23rd of November, 2015. Fork time finalised on 2015-11-20. No fork voting occurs for the v2 fork.
  { 2, 624634, 0, 1445355000 },

  // versions 3-5 were passed in rapid succession from September 18th, 2016
  { 3, 800500, 0, 1472415034 },
  { 4, 801219, 0, 1472415035 },
  { 5, 802660, 0, 1472415036 + 86400*180 }, // add 5 months on testnet to shut the update warning up since there's a large gap to v6

  { 6, 971400, 0, 1501709789 },
  */

  // GRAFT: start hardfork v7 from 1st block
  { 7, 1, 0, 1501709789 },
  // GRAFT: public testnet hardfork v8 from block 57640
  { 8, 57780, 0, 1522838800 },
  { 9, 67350, 0, 1524229900 },
  // hf 10 - decrease block reward, 2018-09-12
  { 10, 164550, 0, 1536760800 },
  // hf 11 - Monero V8/CN variant 2 PoW, 2018-10-24
<<<<<<< HEAD
  //{ 11, 194130, 0, 1540400400 },
  { 11, 194130, 0, 1540400400 },
  // hf 12 - Graft CryptoNight Waltz PoW, 2019-01-24
  //{ 12, 257600, 0, 1555949074 },
  { 12, 277140, 0, 1555949074 },
  // hf 13 - merge of Monero v0.13.0.4 into Graft-master, 2019-03-xx
  //{ 13, 257755, 0, 1556050074 }
  { 13, 277150, 0, 1556050074 }
=======
  { 11, 194130, 0, 1540400400 },
  // hf 12 - Graft CryptoNight Reverse Waltz PoW, ~2019-03-05T05:00:00+00
  { 12, 286500, 0, 1551762000 },
  // hf 13 - RTA transactions, RTA mining, ~2019-03-15T05:00:00+00
  { 13, 287770, 0, 1552626000 }
>>>>>>> a3985793
};

// static const uint64_t testnet_hard_fork_version_1_till = 624633;
static const uint64_t testnet_hard_fork_version_1_till = 1;

static const struct {
  uint8_t version;
  uint64_t height;
  uint8_t threshold;
  time_t time;
} stagenet_hard_forks[] = {
  // version 1 from the start of the blockchain
  { 1, 0,  0, 1341378000 },
  { 7, 1,  0, 1501709789 },
  // TODO
};



//------------------------------------------------------------------
Blockchain::Blockchain(tx_memory_pool& tx_pool)
: m_db(), m_tx_pool(tx_pool)
, m_hardfork(NULL), m_timestamps_and_difficulties_height(0), m_current_block_cumul_weight_limit(0), m_current_block_cumul_weight_median(0),
  m_enforce_dns_checkpoints(false), m_max_prepare_blocks_threads(4), m_db_sync_on_blocks(true), m_db_sync_threshold(1), m_db_sync_mode(db_async), m_db_default_sync(false), m_fast_sync(true), m_show_time_stats(false), m_sync_counter(0), m_bytes_to_sync(0), m_cancel(false),
  m_difficulty_for_next_block_top_hash(crypto::null_hash),
  m_difficulty_for_next_block(1),
  m_btc_valid(false)
{
  LOG_PRINT_L3("Blockchain::" << __func__);
}
//------------------------------------------------------------------
bool Blockchain::have_tx(const crypto::hash &id) const
{
  LOG_PRINT_L3("Blockchain::" << __func__);
  // WARNING: this function does not take m_blockchain_lock, and thus should only call read only
  // m_db functions which do not depend on one another (ie, no getheight + gethash(height-1), as
  // well as not accessing class members, even read only (ie, m_invalid_blocks). The caller must
  // lock if it is otherwise needed.
  return m_db->tx_exists(id);
}
//------------------------------------------------------------------
bool Blockchain::have_tx_keyimg_as_spent(const crypto::key_image &key_im) const
{
  LOG_PRINT_L3("Blockchain::" << __func__);
  // WARNING: this function does not take m_blockchain_lock, and thus should only call read only
  // m_db functions which do not depend on one another (ie, no getheight + gethash(height-1), as
  // well as not accessing class members, even read only (ie, m_invalid_blocks). The caller must
  // lock if it is otherwise needed.
  return  m_db->has_key_image(key_im);
}
//------------------------------------------------------------------
// This function makes sure that each "input" in an input (mixins) exists
// and collects the public key for each from the transaction it was included in
// via the visitor passed to it.
template <class visitor_t>
bool Blockchain::scan_outputkeys_for_indexes(size_t tx_version, const txin_to_key& tx_in_to_key, visitor_t &vis, const crypto::hash &tx_prefix_hash, uint64_t* pmax_related_block_height) const
{
  LOG_PRINT_L3("Blockchain::" << __func__);

  // ND: Disable locking and make method private.
  //CRITICAL_REGION_LOCAL(m_blockchain_lock);

  // verify that the input has key offsets (that it exists properly, really)
  if(!tx_in_to_key.key_offsets.size())
    return false;

  // cryptonote_format_utils uses relative offsets for indexing to the global
  // outputs list.  that is to say that absolute offset #2 is absolute offset
  // #1 plus relative offset #2.
  // TODO: Investigate if this is necessary / why this is done.
  std::vector<uint64_t> absolute_offsets = relative_output_offsets_to_absolute(tx_in_to_key.key_offsets);
  std::vector<output_data_t> outputs;

  bool found = false;
  auto it = m_scan_table.find(tx_prefix_hash);
  if (it != m_scan_table.end())
  {
    auto its = it->second.find(tx_in_to_key.k_image);
    if (its != it->second.end())
    {
      outputs = its->second;
      found = true;
    }
  }

  if (!found)
  {
    try
    {
      m_db->get_output_key(tx_in_to_key.amount, absolute_offsets, outputs, true);
      if (absolute_offsets.size() != outputs.size())
      {
        MERROR_VER("Output does not exist! amount = " << tx_in_to_key.amount);
        return false;
      }
    }
    catch (...)
    {
      MERROR_VER("Output does not exist! amount = " << tx_in_to_key.amount);
      return false;
    }
  }
  else
  {
    // check for partial results and add the rest if needed;
    if (outputs.size() < absolute_offsets.size() && outputs.size() > 0)
    {
      MDEBUG("Additional outputs needed: " << absolute_offsets.size() - outputs.size());
      std::vector < uint64_t > add_offsets;
      std::vector<output_data_t> add_outputs;
      add_outputs.reserve(absolute_offsets.size() - outputs.size());
      for (size_t i = outputs.size(); i < absolute_offsets.size(); i++)
        add_offsets.push_back(absolute_offsets[i]);
      try
      {
        m_db->get_output_key(tx_in_to_key.amount, add_offsets, add_outputs, true);
        if (add_offsets.size() != add_outputs.size())
        {
          MERROR_VER("Output does not exist! amount = " << tx_in_to_key.amount);
          return false;
        }
      }
      catch (...)
      {
        MERROR_VER("Output does not exist! amount = " << tx_in_to_key.amount);
        return false;
      }
      outputs.insert(outputs.end(), add_outputs.begin(), add_outputs.end());
    }
  }

  size_t count = 0;
  for (const uint64_t& i : absolute_offsets)
  {
    try
    {
      output_data_t output_index;
      try
      {
        // get tx hash and output index for output
        if (count < outputs.size())
          output_index = outputs.at(count);
        else
          output_index = m_db->get_output_key(tx_in_to_key.amount, i);

        // call to the passed boost visitor to grab the public key for the output
        if (!vis.handle_output(output_index.unlock_time, output_index.pubkey, output_index.commitment))
        {
          MERROR_VER("Failed to handle_output for output no = " << count << ", with absolute offset " << i);
          return false;
        }
      }
      catch (...)
      {
        MERROR_VER("Output does not exist! amount = " << tx_in_to_key.amount << ", absolute_offset = " << i);
        return false;
      }

      // if on last output and pmax_related_block_height not null pointer
      if(++count == absolute_offsets.size() && pmax_related_block_height)
      {
        // set *pmax_related_block_height to tx block height for this output
        auto h = output_index.height;
        if(*pmax_related_block_height < h)
        {
          *pmax_related_block_height = h;
        }
      }

    }
    catch (const OUTPUT_DNE& e)
    {
      MERROR_VER("Output does not exist: " << e.what());
      return false;
    }
    catch (const TX_DNE& e)
    {
      MERROR_VER("Transaction does not exist: " << e.what());
      return false;
    }

  }

  return true;
}
//------------------------------------------------------------------
uint64_t Blockchain::get_current_blockchain_height() const
{
  LOG_PRINT_L3("Blockchain::" << __func__);
  // WARNING: this function does not take m_blockchain_lock, and thus should only call read only
  // m_db functions which do not depend on one another (ie, no getheight + gethash(height-1), as
  // well as not accessing class members, even read only (ie, m_invalid_blocks). The caller must
  // lock if it is otherwise needed.
  return m_db->height();
}
//------------------------------------------------------------------
//FIXME: possibly move this into the constructor, to avoid accidentally
//       dereferencing a null BlockchainDB pointer
bool Blockchain::init(BlockchainDB* db, const network_type nettype, bool offline, const cryptonote::test_options *test_options, difficulty_type fixed_difficulty)
{
  LOG_PRINT_L3("Blockchain::" << __func__);
  CRITICAL_REGION_LOCAL(m_tx_pool);
  CRITICAL_REGION_LOCAL1(m_blockchain_lock);

  if (db == nullptr)
  {
    LOG_ERROR("Attempted to init Blockchain with null DB");
    return false;
  }
  if (!db->is_open())
  {
    LOG_ERROR("Attempted to init Blockchain with unopened DB");
    delete db;
    return false;
  }

  m_db = db;

  m_nettype = test_options != NULL ? FAKECHAIN : nettype;
  m_offline = offline;
  m_fixed_difficulty = fixed_difficulty;
  if (m_hardfork == nullptr)
  {
    if (m_nettype ==  FAKECHAIN || m_nettype == STAGENET)
      m_hardfork = new HardFork(*db, 1, 0);
    else if (m_nettype == TESTNET)
      m_hardfork = new HardFork(*db, 1, testnet_hard_fork_version_1_till);
    else
      m_hardfork = new HardFork(*db, 1, mainnet_hard_fork_version_1_till);
  }
  if (m_nettype == FAKECHAIN)
  {
    for (size_t n = 0; test_options->hard_forks[n].first; ++n)
      m_hardfork->add_fork(test_options->hard_forks[n].first, test_options->hard_forks[n].second, 0, n + 1);
  }
  else if (m_nettype == TESTNET)
  {
    for (size_t n = 0; n < sizeof(testnet_hard_forks) / sizeof(testnet_hard_forks[0]); ++n)
      m_hardfork->add_fork(testnet_hard_forks[n].version, testnet_hard_forks[n].height, testnet_hard_forks[n].threshold, testnet_hard_forks[n].time);
  }
  else if (m_nettype == STAGENET)
  {
    for (size_t n = 0; n < sizeof(stagenet_hard_forks) / sizeof(stagenet_hard_forks[0]); ++n)
      m_hardfork->add_fork(stagenet_hard_forks[n].version, stagenet_hard_forks[n].height, stagenet_hard_forks[n].threshold, stagenet_hard_forks[n].time);
  }
  else
  {
    for (size_t n = 0; n < sizeof(mainnet_hard_forks) / sizeof(mainnet_hard_forks[0]); ++n)
      m_hardfork->add_fork(mainnet_hard_forks[n].version, mainnet_hard_forks[n].height, mainnet_hard_forks[n].threshold, mainnet_hard_forks[n].time);
  }
  m_hardfork->init();

  m_db->set_hard_fork(m_hardfork);

  // if the blockchain is new, add the genesis block
  // this feels kinda kludgy to do it this way, but can be looked at later.
  // TODO: add function to create and store genesis block,
  //       taking testnet into account
  if(!m_db->height())
  {
    MINFO("Blockchain not loaded, generating genesis block.");
    block bl = boost::value_initialized<block>();
    block_verification_context bvc = boost::value_initialized<block_verification_context>();

    generate_genesis_block(bl, get_config(m_nettype).GENESIS_TX, get_config(m_nettype).GENESIS_NONCE);
    add_new_block(bl, bvc);
    CHECK_AND_ASSERT_MES(!bvc.m_verifivation_failed, false, "Failed to add genesis block to blockchain");
  }
  // TODO: if blockchain load successful, verify blockchain against both
  //       hard-coded and runtime-loaded (and enforced) checkpoints.
  else
  {
  }

  if (m_nettype != FAKECHAIN)
  {
    // ensure we fixup anything we found and fix in the future
    m_db->fixup();
  }

  m_db->block_txn_start(true);
  // check how far behind we are
  uint64_t top_block_timestamp = m_db->get_top_block_timestamp();
  uint64_t timestamp_diff = time(NULL) - top_block_timestamp;

  // genesis block has no timestamp, could probably change it to have timestamp of 1341378000...
  if(!top_block_timestamp)
    timestamp_diff = time(NULL) - 1341378000;

  // create general purpose async service queue

  m_async_work_idle = std::unique_ptr < boost::asio::io_service::work > (new boost::asio::io_service::work(m_async_service));
  // we only need 1
  m_async_pool.create_thread(boost::bind(&boost::asio::io_service::run, &m_async_service));

#if defined(PER_BLOCK_CHECKPOINT)
  if (m_nettype != FAKECHAIN)
    load_compiled_in_block_hashes();
#endif

  MINFO("Blockchain initialized. last block: " << m_db->height() - 1 << ", " << epee::misc_utils::get_time_interval_string(timestamp_diff) << " time ago, current difficulty: " << get_difficulty_for_next_block());
  m_db->block_txn_stop();

  uint64_t num_popped_blocks = 0;
  while (!m_db->is_read_only())
  {
    const uint64_t top_height = m_db->height() - 1;
    const crypto::hash top_id = m_db->top_block_hash();
    const block top_block = m_db->get_top_block();
    const uint8_t ideal_hf_version = get_ideal_hard_fork_version(top_height);
    if (ideal_hf_version <= 1 || ideal_hf_version == top_block.major_version)
    {
      if (num_popped_blocks > 0)
        MGINFO("Initial popping done, top block: " << top_id << ", top height: " << top_height << ", block version: " << (uint64_t)top_block.major_version);
      break;
    }
    else
    {
      if (num_popped_blocks == 0)
        MGINFO("Current top block " << top_id << " at height " << top_height << " has version " << (uint64_t)top_block.major_version << " which disagrees with the ideal version " << (uint64_t)ideal_hf_version);
      if (num_popped_blocks % 100 == 0)
        MGINFO("Popping blocks... " << top_height);
      ++num_popped_blocks;
      block popped_block;
      std::vector<transaction> popped_txs;
      try
      {
        m_db->pop_block(popped_block, popped_txs);
      }
      // anything that could cause this to throw is likely catastrophic,
      // so we re-throw
      catch (const std::exception& e)
      {
        MERROR("Error popping block from blockchain: " << e.what());
        throw;
      }
      catch (...)
      {
        MERROR("Error popping block from blockchain, throwing!");
        throw;
      }
    }
  }
  if (num_popped_blocks > 0)
  {
    m_timestamps_and_difficulties_height = 0;
    m_hardfork->reorganize_from_chain_height(get_current_blockchain_height());
    m_tx_pool.on_blockchain_dec(m_db->height()-1, get_tail_id());
  }

  update_next_cumulative_weight_limit();
  return true;
}
//------------------------------------------------------------------
bool Blockchain::init(BlockchainDB* db, HardFork*& hf, const network_type nettype, bool offline)
{
  if (hf != nullptr)
    m_hardfork = hf;
  bool res = init(db, nettype, offline, NULL);
  if (hf == nullptr)
    hf = m_hardfork;
  return res;
}
//------------------------------------------------------------------
bool Blockchain::store_blockchain()
{
  LOG_PRINT_L3("Blockchain::" << __func__);
  // lock because the rpc_thread command handler also calls this
  CRITICAL_REGION_LOCAL(m_db->m_synchronization_lock);

  TIME_MEASURE_START(save);
  // TODO: make sure sync(if this throws that it is not simply ignored higher
  // up the call stack
  try
  {
    m_db->sync();
  }
  catch (const std::exception& e)
  {
    MERROR(std::string("Error syncing blockchain db: ") + e.what() + "-- shutting down now to prevent issues!");
    throw;
  }
  catch (...)
  {
    MERROR("There was an issue storing the blockchain, shutting down now to prevent issues!");
    throw;
  }

  TIME_MEASURE_FINISH(save);
  if(m_show_time_stats)
    MINFO("Blockchain stored OK, took: " << save << " ms");
  return true;
}
//------------------------------------------------------------------
bool Blockchain::deinit()
{
  LOG_PRINT_L3("Blockchain::" << __func__);

  MTRACE("Stopping blockchain read/write activity");

 // stop async service
  m_async_work_idle.reset();
  m_async_pool.join_all();
  m_async_service.stop();

  // as this should be called if handling a SIGSEGV, need to check
  // if m_db is a NULL pointer (and thus may have caused the illegal
  // memory operation), otherwise we may cause a loop.
  if (m_db == NULL)
  {
    throw DB_ERROR("The db pointer is null in Blockchain, the blockchain may be corrupt!");
  }

  try
  {
    m_db->close();
    MTRACE("Local blockchain read/write activity stopped successfully");
  }
  catch (const std::exception& e)
  {
    LOG_ERROR(std::string("Error closing blockchain db: ") + e.what());
  }
  catch (...)
  {
    LOG_ERROR("There was an issue closing/storing the blockchain, shutting down now to prevent issues!");
  }

  delete m_hardfork;
  m_hardfork = NULL;
  delete m_db;
  m_db = NULL;
  return true;
}
//------------------------------------------------------------------
// This function tells BlockchainDB to remove the top block from the
// blockchain and then returns all transactions (except the miner tx, of course)
// from it to the tx_pool
block Blockchain::pop_block_from_blockchain()
{
  LOG_PRINT_L3("Blockchain::" << __func__);
  CRITICAL_REGION_LOCAL(m_blockchain_lock);

  m_timestamps_and_difficulties_height = 0;

  block popped_block;
  std::vector<transaction> popped_txs;

  try
  {
    m_db->pop_block(popped_block, popped_txs);
  }
  // anything that could cause this to throw is likely catastrophic,
  // so we re-throw
  catch (const std::exception& e)
  {
    LOG_ERROR("Error popping block from blockchain: " << e.what());
    throw;
  }
  catch (...)
  {
    LOG_ERROR("Error popping block from blockchain, throwing!");
    throw;
  }

  // return transactions from popped block to the tx_pool
  for (transaction& tx : popped_txs)
  {
    if (!is_coinbase(tx))
    {
      cryptonote::tx_verification_context tvc = AUTO_VAL_INIT(tvc);

      // FIXME: HardFork
      // Besides the below, popping a block should also remove the last entry
      // in hf_versions.
      //
      // FIXME: HardFork
      // This is not quite correct, as we really want to add the txes
      // to the pool based on the version determined after all blocks
      // are popped.
      uint8_t version = get_current_hard_fork_version();

      // We assume that if they were in a block, the transactions are already
      // known to the network as a whole. However, if we had mined that block,
      // that might not be always true. Unlikely though, and always relaying
      // these again might cause a spike of traffic as many nodes re-relay
      // all the transactions in a popped block when a reorg happens.
      bool r = m_tx_pool.add_tx(tx, tvc, true, true, false, version);
      if (!r)
      {
        LOG_ERROR("Error returning transaction to tx_pool");
      }
    }
  }

  m_blocks_longhash_table.clear();
  m_scan_table.clear();
  m_blocks_txs_check.clear();
  m_check_txin_table.clear();

  update_next_cumulative_weight_limit();
  m_tx_pool.on_blockchain_dec(m_db->height()-1, get_tail_id());
  invalidate_block_template_cache();

  return popped_block;
}
//------------------------------------------------------------------
bool Blockchain::reset_and_set_genesis_block(const block& b)
{
  LOG_PRINT_L3("Blockchain::" << __func__);
  CRITICAL_REGION_LOCAL(m_blockchain_lock);
  m_timestamps_and_difficulties_height = 0;
  m_alternative_chains.clear();
  invalidate_block_template_cache();
  m_db->reset();
  m_hardfork->init();

  block_verification_context bvc = boost::value_initialized<block_verification_context>();
  add_new_block(b, bvc);
  update_next_cumulative_weight_limit();
  return bvc.m_added_to_main_chain && !bvc.m_verifivation_failed;
}
//------------------------------------------------------------------
crypto::hash Blockchain::get_tail_id(uint64_t& height) const
{
  LOG_PRINT_L3("Blockchain::" << __func__);
  CRITICAL_REGION_LOCAL(m_blockchain_lock);
  height = m_db->height() - 1;
  return get_tail_id();
}
//------------------------------------------------------------------
crypto::hash Blockchain::get_tail_id() const
{
  LOG_PRINT_L3("Blockchain::" << __func__);
  // WARNING: this function does not take m_blockchain_lock, and thus should only call read only
  // m_db functions which do not depend on one another (ie, no getheight + gethash(height-1), as
  // well as not accessing class members, even read only (ie, m_invalid_blocks). The caller must
  // lock if it is otherwise needed.
  return m_db->top_block_hash();
}
//------------------------------------------------------------------
/*TODO: this function was...poorly written.  As such, I'm not entirely
 *      certain on what it was supposed to be doing.  Need to look into this,
 *      but it doesn't seem terribly important just yet.
 *
 * puts into list <ids> a list of hashes representing certain blocks
 * from the blockchain in reverse chronological order
 *
 * the blocks chosen, at the time of this writing, are:
 *   the most recent 11
 *   powers of 2 less recent from there, so 13, 17, 25, etc...
 *
 */
bool Blockchain::get_short_chain_history(std::list<crypto::hash>& ids) const
{
  LOG_PRINT_L3("Blockchain::" << __func__);
  CRITICAL_REGION_LOCAL(m_blockchain_lock);
  uint64_t i = 0;
  uint64_t current_multiplier = 1;
  uint64_t sz = m_db->height();

  if(!sz)
    return true;

  m_db->block_txn_start(true);
  bool genesis_included = false;
  uint64_t current_back_offset = 1;
  while(current_back_offset < sz)
  {
    ids.push_back(m_db->get_block_hash_from_height(sz - current_back_offset));

    if(sz-current_back_offset == 0)
    {
      genesis_included = true;
    }
    if(i < 10)
    {
      ++current_back_offset;
    }
    else
    {
      current_multiplier *= 2;
      current_back_offset += current_multiplier;
    }
    ++i;
  }

  if (!genesis_included)
  {
    ids.push_back(m_db->get_block_hash_from_height(0));
  }
  m_db->block_txn_stop();

  return true;
}
//------------------------------------------------------------------
crypto::hash Blockchain::get_block_id_by_height(uint64_t height) const
{
  LOG_PRINT_L3("Blockchain::" << __func__);
  // WARNING: this function does not take m_blockchain_lock, and thus should only call read only
  // m_db functions which do not depend on one another (ie, no getheight + gethash(height-1), as
  // well as not accessing class members, even read only (ie, m_invalid_blocks). The caller must
  // lock if it is otherwise needed.
  try
  {
    return m_db->get_block_hash_from_height(height);
  }
  catch (const BLOCK_DNE& e)
  {
  }
  catch (const std::exception& e)
  {
    MERROR(std::string("Something went wrong fetching block hash by height: ") + e.what());
    throw;
  }
  catch (...)
  {
    MERROR(std::string("Something went wrong fetching block hash by height"));
    throw;
  }
  return null_hash;
}
//------------------------------------------------------------------
bool Blockchain::get_block_by_hash(const crypto::hash &h, block &blk, bool *orphan) const
{
  LOG_PRINT_L3("Blockchain::" << __func__);
  CRITICAL_REGION_LOCAL(m_blockchain_lock);

  // try to find block in main chain
  try
  {
    blk = m_db->get_block(h);
    if (orphan)
      *orphan = false;
    return true;
  }
  // try to find block in alternative chain
  catch (const BLOCK_DNE& e)
  {
    blocks_ext_by_hash::const_iterator it_alt = m_alternative_chains.find(h);
    if (m_alternative_chains.end() != it_alt)
    {
      blk = it_alt->second.bl;
      if (orphan)
        *orphan = true;
      return true;
    }
  }
  catch (const std::exception& e)
  {
    MERROR(std::string("Something went wrong fetching block by hash: ") + e.what());
    throw;
  }
  catch (...)
  {
    MERROR(std::string("Something went wrong fetching block hash by hash"));
    throw;
  }

  return false;
}
//------------------------------------------------------------------
// This function aggregates the cumulative difficulties and timestamps of the
// last DIFFICULTY_BLOCKS_COUNT blocks and passes them to next_difficulty,
// returning the result of that call.  Ignores the genesis block, and can use
// less blocks than desired if there aren't enough.
difficulty_type Blockchain::get_difficulty_for_next_block()
{
  if (m_fixed_difficulty)
  {
    return m_db->height() ? m_fixed_difficulty : 1;
  }

  LOG_PRINT_L3("Blockchain::" << __func__);

  crypto::hash top_hash = get_tail_id();
  {
    CRITICAL_REGION_LOCAL(m_difficulty_lock);
    // we can call this without the blockchain lock, it might just give us
    // something a bit out of date, but that's fine since anything which
    // requires the blockchain lock will have acquired it in the first place,
    // and it will be unlocked only when called from the getinfo RPC
    if (top_hash == m_difficulty_for_next_block_top_hash)
      return m_difficulty_for_next_block;
  }

  CRITICAL_REGION_LOCAL(m_blockchain_lock);
  std::vector<uint64_t> timestamps;
  std::vector<difficulty_type> difficulties;
  auto height = m_db->height();

  uint8_t version = get_current_hard_fork_version();
  size_t difficulty_blocks_count = (version < 8) ? DIFFICULTY_BLOCKS_COUNT : DIFFICULTY_BLOCKS_COUNT_V8;

  // ND: Speedup
  // 1. Keep a list of the last 735 (or less) blocks that is used to compute difficulty,
  //    then when the next block difficulty is queried, push the latest height data and
  //    pop the oldest one from the list. This only requires 1x read per height instead
  //    of doing 735 (DIFFICULTY_BLOCKS_COUNT).
  if (m_timestamps_and_difficulties_height != 0 && ((height - m_timestamps_and_difficulties_height) == 1) && m_timestamps.size() >= DIFFICULTY_BLOCKS_COUNT)
  {
    uint64_t index = height - 1;
    m_timestamps.push_back(m_db->get_block_timestamp(index));
    m_difficulties.push_back(m_db->get_block_cumulative_difficulty(index));

    while (m_timestamps.size() > difficulty_blocks_count)
      m_timestamps.erase(m_timestamps.begin());
    while (m_difficulties.size() > difficulty_blocks_count)
      m_difficulties.erase(m_difficulties.begin());

    m_timestamps_and_difficulties_height = height;
    timestamps = m_timestamps;
    difficulties = m_difficulties;
  }
  else
  {
    size_t offset = height - std::min < size_t > (height, static_cast<size_t>(difficulty_blocks_count));
    if (offset == 0)
      ++offset;

    timestamps.clear();
    difficulties.clear();
    if (height > offset)
    {
      timestamps.reserve(height - offset);
      difficulties.reserve(height - offset);
    }
    for (; offset < height; offset++)
    {
      timestamps.push_back(m_db->get_block_timestamp(offset));
      difficulties.push_back(m_db->get_block_cumulative_difficulty(offset));
    }

    m_timestamps_and_difficulties_height = height;
    m_timestamps = timestamps;
    m_difficulties = difficulties;
  }

  const size_t target = get_difficulty_target();
  if (version < 8)
  {
      return next_difficulty(timestamps, difficulties, target);
  }
<<<<<<< HEAD
  else if (version == 8 || version >= 10)
=======
  // XXX be careful when merging it back to master! in mainnet its version 10
  else if (version == 8 || version >= 12)
>>>>>>> a3985793
  {
      return next_difficulty_v8(timestamps, difficulties, target);
  }
  else
  {
      return next_difficulty_v9(timestamps, difficulties, target);
  }
}
//------------------------------------------------------------------
// This function removes blocks from the blockchain until it gets to the
// position where the blockchain switch started and then re-adds the blocks
// that had been removed.
bool Blockchain::rollback_blockchain_switching(std::list<block>& original_chain, uint64_t rollback_height)
{
  LOG_PRINT_L3("Blockchain::" << __func__);
  CRITICAL_REGION_LOCAL(m_blockchain_lock);

  // fail if rollback_height passed is too high
  if (rollback_height > m_db->height())
  {
    return true;
  }

  m_timestamps_and_difficulties_height = 0;

  // remove blocks from blockchain until we get back to where we should be.
  while (m_db->height() != rollback_height)
  {
    pop_block_from_blockchain();
  }

  // make sure the hard fork object updates its current version
  m_hardfork->reorganize_from_chain_height(rollback_height);

  //return back original chain
  for (auto& bl : original_chain)
  {
    block_verification_context bvc = boost::value_initialized<block_verification_context>();
    bool r = handle_block_to_main_chain(bl, bvc);
    CHECK_AND_ASSERT_MES(r && bvc.m_added_to_main_chain, false, "PANIC! failed to add (again) block while chain switching during the rollback!");
  }

  m_hardfork->reorganize_from_chain_height(rollback_height);

  MINFO("Rollback to height " << rollback_height << " was successful.");
  if (original_chain.size())
  {
    MINFO("Restoration to previous blockchain successful as well.");
  }
  return true;
}
//------------------------------------------------------------------
// This function attempts to switch to an alternate chain, returning
// boolean based on success therein.
bool Blockchain::switch_to_alternative_blockchain(std::list<blocks_ext_by_hash::iterator>& alt_chain, bool discard_disconnected_chain)
{
  LOG_PRINT_L3("Blockchain::" << __func__);
  CRITICAL_REGION_LOCAL(m_blockchain_lock);

  m_timestamps_and_difficulties_height = 0;

  // if empty alt chain passed (not sure how that could happen), return false
  CHECK_AND_ASSERT_MES(alt_chain.size(), false, "switch_to_alternative_blockchain: empty chain passed");

  // verify that main chain has front of alt chain's parent block
  if (!m_db->block_exists(alt_chain.front()->second.bl.prev_id))
  {
    LOG_ERROR("Attempting to move to an alternate chain, but it doesn't appear to connect to the main chain!");
    return false;
  }

  // pop blocks from the blockchain until the top block is the parent
  // of the front block of the alt chain.
  std::list<block> disconnected_chain;
  while (m_db->top_block_hash() != alt_chain.front()->second.bl.prev_id)
  {
    block b = pop_block_from_blockchain();
    disconnected_chain.push_front(b);
  }

  auto split_height = m_db->height();

  //connecting new alternative chain
  for(auto alt_ch_iter = alt_chain.begin(); alt_ch_iter != alt_chain.end(); alt_ch_iter++)
  {
    auto ch_ent = *alt_ch_iter;
    block_verification_context bvc = boost::value_initialized<block_verification_context>();

    // add block to main chain
    bool r = handle_block_to_main_chain(ch_ent->second.bl, bvc);

    // if adding block to main chain failed, rollback to previous state and
    // return false
    if(!r || !bvc.m_added_to_main_chain)
    {
      MERROR("Failed to switch to alternative blockchain");

      // rollback_blockchain_switching should be moved to two different
      // functions: rollback and apply_chain, but for now we pretend it is
      // just the latter (because the rollback was done above).
      rollback_blockchain_switching(disconnected_chain, split_height);

      // FIXME: Why do we keep invalid blocks around?  Possibly in case we hear
      // about them again so we can immediately dismiss them, but needs some
      // looking into.
      add_block_as_invalid(ch_ent->second, get_block_hash(ch_ent->second.bl));
      MERROR("The block was inserted as invalid while connecting new alternative chain, block_id: " << get_block_hash(ch_ent->second.bl));
      m_alternative_chains.erase(*alt_ch_iter++);

      for(auto alt_ch_to_orph_iter = alt_ch_iter; alt_ch_to_orph_iter != alt_chain.end(); )
      {
        add_block_as_invalid((*alt_ch_to_orph_iter)->second, (*alt_ch_to_orph_iter)->first);
        m_alternative_chains.erase(*alt_ch_to_orph_iter++);
      }
      return false;
    }
  }

  // if we're to keep the disconnected blocks, add them as alternates
  if(!discard_disconnected_chain)
  {
    //pushing old chain as alternative chain
    for (auto& old_ch_ent : disconnected_chain)
    {
      block_verification_context bvc = boost::value_initialized<block_verification_context>();
      bool r = handle_alternative_block(old_ch_ent, get_block_hash(old_ch_ent), bvc);
      if(!r)
      {
        MERROR("Failed to push ex-main chain blocks to alternative chain ");
        // previously this would fail the blockchain switching, but I don't
        // think this is bad enough to warrant that.
      }
    }
  }

  //removing alt_chain entries from alternative chains container
  for (auto ch_ent: alt_chain)
  {
    m_alternative_chains.erase(ch_ent);
  }

  m_hardfork->reorganize_from_chain_height(split_height);

  MGINFO_GREEN("REORGANIZE SUCCESS! on height: " << split_height << ", new blockchain size: " << m_db->height());
  return true;
}
//------------------------------------------------------------------
// This function calculates the difficulty target for the block being added to
// an alternate chain.
difficulty_type Blockchain::get_next_difficulty_for_alternative_chain(const std::list<blocks_ext_by_hash::iterator>& alt_chain, block_extended_info& bei) const
{
  if (m_fixed_difficulty)
  {
    return m_db->height() ? m_fixed_difficulty : 1;
  }

  LOG_PRINT_L3("Blockchain::" << __func__);
  std::vector<uint64_t> timestamps;
  std::vector<difficulty_type> cumulative_difficulties;

  uint8_t ideal_hardfork_version = get_ideal_hard_fork_version(bei.height);
  size_t difficulty_blocks_count;
  if (ideal_hardfork_version < 8)
  {
      difficulty_blocks_count = DIFFICULTY_BLOCKS_COUNT;
  }
  else
  {
      difficulty_blocks_count = DIFFICULTY_BLOCKS_COUNT_V8;
  }

  // if the alt chain isn't long enough to calculate the difficulty target
  // based on its blocks alone, need to get more blocks from the main chain
  if(alt_chain.size()< difficulty_blocks_count)
  {
    CRITICAL_REGION_LOCAL(m_blockchain_lock);

    // Figure out start and stop offsets for main chain blocks
    size_t main_chain_stop_offset = alt_chain.size() ? alt_chain.front()->second.height : bei.height;
    size_t main_chain_count = difficulty_blocks_count - std::min(static_cast<size_t>(difficulty_blocks_count), alt_chain.size());
    main_chain_count = std::min(main_chain_count, main_chain_stop_offset);
    size_t main_chain_start_offset = main_chain_stop_offset - main_chain_count;

    if(!main_chain_start_offset)
      ++main_chain_start_offset; //skip genesis block

    // get difficulties and timestamps from relevant main chain blocks
    for(; main_chain_start_offset < main_chain_stop_offset; ++main_chain_start_offset)
    {
      timestamps.push_back(m_db->get_block_timestamp(main_chain_start_offset));
      cumulative_difficulties.push_back(m_db->get_block_cumulative_difficulty(main_chain_start_offset));
    }

    // make sure we haven't accidentally grabbed too many blocks...maybe don't need this check?
    CHECK_AND_ASSERT_MES((alt_chain.size() + timestamps.size()) <= difficulty_blocks_count, false, "Internal error, alt_chain.size()[" << alt_chain.size() << "] + vtimestampsec.size()[" << timestamps.size() << "] NOT <= DIFFICULTY_WINDOW[]" << difficulty_blocks_count);

    for (auto it : alt_chain)
    {
      timestamps.push_back(it->second.bl.timestamp);
      cumulative_difficulties.push_back(it->second.cumulative_difficulty);
    }
  }
  // if the alt chain is long enough for the difficulty calc, grab difficulties
  // and timestamps from it alone
  else
  {
    timestamps.resize(static_cast<size_t>(difficulty_blocks_count));
    cumulative_difficulties.resize(static_cast<size_t>(difficulty_blocks_count));
    size_t count = 0;
    size_t max_i = timestamps.size()-1;
    // get difficulties and timestamps from most recent blocks in alt chain
    for(auto it: boost::adaptors::reverse(alt_chain))
    {
      timestamps[max_i - count] = it->second.bl.timestamp;
      cumulative_difficulties[max_i - count] = it->second.cumulative_difficulty;
      count++;
      if(count >= difficulty_blocks_count)
        break;
    }
  }
  // FIXME: This will fail if fork activation heights are subject to voting
  size_t target = ideal_hardfork_version < 2 ? DIFFICULTY_TARGET_V1 : DIFFICULTY_TARGET_V2;
  difficulty_type result = 0;
  // calculate the difficulty target for the block and return it
  if (ideal_hardfork_version < 8) {
      LOG_PRINT_L2("old difficulty algo");
      result = next_difficulty(timestamps, cumulative_difficulties, target);
<<<<<<< HEAD
  } else if (ideal_hardfork_version == 8 || ideal_hardfork_version >= 10) {
=======
      // XXX be careful when merging it back to master! in mainnet its version 10
  } else if (ideal_hardfork_version == 8 || ideal_hardfork_version >= 12) {
>>>>>>> a3985793
      LOG_PRINT_L2("new difficulty algo");
      result = next_difficulty_v8(timestamps, cumulative_difficulties, target);
  } else {
      LOG_PRINT_L2("new difficulty algo with faster decresing difficulty");
      return next_difficulty_v9(timestamps, cumulative_difficulties, target);
  }
  LOG_PRINT_L2("difficulty: " << result);
  return result;
}
//------------------------------------------------------------------
// This function does a sanity check on basic things that all miner
// transactions have in common, such as:
//   one input, of type txin_gen, with height set to the block's height
//   correct miner tx unlock time
//   a non-overflowing tx amount (dubious necessity on this check)
bool Blockchain::prevalidate_miner_transaction(const block& b, uint64_t height)
{
  LOG_PRINT_L3("Blockchain::" << __func__);
  CHECK_AND_ASSERT_MES(b.miner_tx.vin.size() == 1, false, "coinbase transaction in the block has no inputs");
  CHECK_AND_ASSERT_MES(b.miner_tx.vin[0].type() == typeid(txin_gen), false, "coinbase transaction in the block has the wrong type");
  if(boost::get<txin_gen>(b.miner_tx.vin[0]).height != height)
  {
    MWARNING("The miner transaction in block has invalid height: " << boost::get<txin_gen>(b.miner_tx.vin[0]).height << ", expected: " << height);
    return false;
  }
  MDEBUG("Miner tx hash: " << get_transaction_hash(b.miner_tx));
  CHECK_AND_ASSERT_MES(b.miner_tx.unlock_time == height + CRYPTONOTE_MINED_MONEY_UNLOCK_WINDOW, false, "coinbase transaction transaction has the wrong unlock time=" << b.miner_tx.unlock_time << ", expected " << height + CRYPTONOTE_MINED_MONEY_UNLOCK_WINDOW);

  //check outs overflow
  //NOTE: not entirely sure this is necessary, given that this function is
  //      designed simply to make sure the total amount for a transaction
  //      does not overflow a uint64_t, and this transaction *is* a uint64_t...
  if(!check_outs_overflow(b.miner_tx))
  {
    MERROR("miner transaction has money overflow in block " << get_block_hash(b));
    return false;
  }

  return true;
}
//------------------------------------------------------------------
// This function validates the miner transaction reward
bool Blockchain::validate_miner_transaction(const block& b, size_t cumulative_block_weight, uint64_t fee, uint64_t& base_reward, uint64_t already_generated_coins, bool &partial_block_reward, uint8_t version)
{
  LOG_PRINT_L3("Blockchain::" << __func__);
  //validate reward
  uint64_t money_in_use = 0;
  for (auto& o: b.miner_tx.vout)
    money_in_use += o.amount;
  partial_block_reward = false;

  if (version == 3) {
    for (auto &o: b.miner_tx.vout) {
      if (!is_valid_decomposed_amount(o.amount)) {
        MERROR_VER("miner tx output " << print_money(o.amount) << " is not a valid decomposed amount");
        return false;
      }
    }
  }

  std::vector<size_t> last_blocks_weights;
  get_last_n_blocks_weights(last_blocks_weights, CRYPTONOTE_REWARD_BLOCKS_WINDOW);
  if (!get_block_reward(epee::misc_utils::median(last_blocks_weights), cumulative_block_weight, already_generated_coins, base_reward, version))
  {
    MERROR_VER("block weight " << cumulative_block_weight << " is bigger than allowed for this blockchain");
    return false;
  }
  if(base_reward + fee < money_in_use && already_generated_coins > 0)
  {
    MERROR_VER("coinbase transaction spend too much money (" << print_money(money_in_use) << "). Block reward is " << print_money(base_reward + fee) << "(" << print_money(base_reward) << "+" << print_money(fee) << ")");
    return false;
  }
  // From hard fork 2, we allow a miner to claim less block reward than is allowed, in case a miner wants less dust
  if (m_hardfork->get_current_version() < 2)
  {
    if(base_reward + fee != money_in_use && already_generated_coins > 0)
    {
      MDEBUG("coinbase transaction doesn't use full amount of block reward:  spent: " << money_in_use << ",  block reward " << base_reward + fee << "(" << base_reward << "+" << fee << ")");
      return false;
    }
  }
  else
  {
    // from hard fork 2, since a miner can claim less than the full block reward, we update the base_reward
    // to show the amount of coins that were actually generated, the remainder will be pushed back for later
    // emission. This modifies the emission curve very slightly.
    CHECK_AND_ASSERT_MES(money_in_use - (fee / 2) <= base_reward, false, "base reward calculation bug");
    if(base_reward + fee != money_in_use)
      partial_block_reward = true;
    base_reward = money_in_use - fee;
  }
  return true;
}
//------------------------------------------------------------------
// get the block weights of the last <count> blocks, and return by reference <sz>.
void Blockchain::get_last_n_blocks_weights(std::vector<size_t>& weights, size_t count) const
{
  LOG_PRINT_L3("Blockchain::" << __func__);
  CRITICAL_REGION_LOCAL(m_blockchain_lock);
  auto h = m_db->height();

  // this function is meaningless for an empty blockchain...granted it should never be empty
  if(h == 0)
    return;

  m_db->block_txn_start(true);
  // add weight of last <count> blocks to vector <weights> (or less, if blockchain size < count)
  size_t start_offset = h - std::min<size_t>(h, count);
  weights.reserve(weights.size() + h - start_offset);
  for(size_t i = start_offset; i < h; i++)
  {
    weights.push_back(m_db->get_block_weight(i));
  }
  m_db->block_txn_stop();
}
//------------------------------------------------------------------
uint64_t Blockchain::get_current_cumulative_block_weight_limit() const
{
  LOG_PRINT_L3("Blockchain::" << __func__);
  return m_current_block_cumul_weight_limit;
}
//------------------------------------------------------------------
uint64_t Blockchain::get_current_cumulative_block_weight_median() const
{
  LOG_PRINT_L3("Blockchain::" << __func__);
  return m_current_block_cumul_weight_median;
}
//------------------------------------------------------------------
//TODO: This function only needed minor modification to work with BlockchainDB,
//      and *works*.  As such, to reduce the number of things that might break
//      in moving to BlockchainDB, this function will remain otherwise
//      unchanged for the time being.
//
// This function makes a new block for a miner to mine the hash for
//
// FIXME: this codebase references #if defined(DEBUG_CREATE_BLOCK_TEMPLATE)
// in a lot of places.  That flag is not referenced in any of the code
// nor any of the makefiles, howeve.  Need to look into whether or not it's
// necessary at all.
bool Blockchain::create_block_template(block& b, const account_public_address& miner_address, difficulty_type& diffic, uint64_t& height, uint64_t& expected_reward, const blobdata& ex_nonce)
{
  LOG_PRINT_L3("Blockchain::" << __func__);
  size_t median_weight;
  uint64_t already_generated_coins;
  uint64_t pool_cookie;

  CRITICAL_REGION_BEGIN(m_blockchain_lock);
  height = m_db->height();
  if (m_btc_valid) {
    // The pool cookie is atomic. The lack of locking is OK, as if it changes
    // just as we compare it, we'll just use a slightly old template, but
    // this would be the case anyway if we'd lock, and the change happened
    // just after the block template was created
    if (!memcmp(&miner_address, &m_btc_address, sizeof(cryptonote::account_public_address)) && m_btc_nonce == ex_nonce && m_btc_pool_cookie == m_tx_pool.cookie()) {
      MDEBUG("Using cached template");
      m_btc.timestamp = time(NULL); // update timestamp unconditionally
      b = m_btc;
      diffic = m_btc_difficulty;
      expected_reward = m_btc_expected_reward;
      return true;
    }
    MDEBUG("Not using cached template: address " << (!memcmp(&miner_address, &m_btc_address, sizeof(cryptonote::account_public_address))) << ", nonce " << (m_btc_nonce == ex_nonce) << ", cookie " << (m_btc_pool_cookie == m_tx_pool.cookie()));
    invalidate_block_template_cache();
  }

  b.major_version = m_hardfork->get_current_version();
  b.minor_version = m_hardfork->get_ideal_version();
  b.prev_id = get_tail_id();

  b.timestamp = time(NULL);

<<<<<<< HEAD
  uint64_t median_ts;
  if (!check_block_timestamp(b, median_ts))
  {
    b.timestamp = median_ts;
=======
  uint8_t version = get_current_hard_fork_version();
  uint64_t blockchain_timestamp_check_window = version < 9 ? BLOCKCHAIN_TIMESTAMP_CHECK_WINDOW : BLOCKCHAIN_TIMESTAMP_CHECK_WINDOW_V9;

  if(m_db->height() >= blockchain_timestamp_check_window) {
    std::vector<uint64_t> timestamps;
    auto h = m_db->height();

    for(size_t offset = h - blockchain_timestamp_check_window; offset < h; ++offset)
    {
      timestamps.push_back(m_db->get_block_timestamp(offset));
    }
    uint64_t median_ts = epee::misc_utils::median(timestamps);
    if (b.timestamp < median_ts) {
      b.timestamp = median_ts;
    }
>>>>>>> a3985793
  }

  diffic = get_difficulty_for_next_block();
  CHECK_AND_ASSERT_MES(diffic, false, "difficulty overhead.");

  median_weight = m_current_block_cumul_weight_limit / 2;
  already_generated_coins = m_db->get_block_already_generated_coins(height - 1);

  CRITICAL_REGION_END();

  size_t txs_weight;
  uint64_t fee;
  if (!m_tx_pool.fill_block_template(b, median_weight, already_generated_coins, txs_weight, fee, expected_reward, m_hardfork->get_current_version()))
  {
    return false;
  }
  pool_cookie = m_tx_pool.cookie();
#if defined(DEBUG_CREATE_BLOCK_TEMPLATE)
  size_t real_txs_weight = 0;
  uint64_t real_fee = 0;
  CRITICAL_REGION_BEGIN(m_tx_pool.m_transactions_lock);
  for(crypto::hash &cur_hash: b.tx_hashes)
  {
    auto cur_res = m_tx_pool.m_transactions.find(cur_hash);
    if (cur_res == m_tx_pool.m_transactions.end())
    {
      LOG_ERROR("Creating block template: error: transaction not found");
      continue;
    }
    tx_memory_pool::tx_details &cur_tx = cur_res->second;
    real_txs_weight += cur_tx.weight;
    real_fee += cur_tx.fee;
    if (cur_tx.weight != get_transaction_weight(cur_tx.tx))
    {
      LOG_ERROR("Creating block template: error: invalid transaction weight");
    }
    if (cur_tx.tx.version == 1)
    {
      uint64_t inputs_amount;
      if (!get_inputs_money_amount(cur_tx.tx, inputs_amount))
      {
        LOG_ERROR("Creating block template: error: cannot get inputs amount");
      }
      else if (cur_tx.fee != inputs_amount - get_outs_money_amount(cur_tx.tx))
      {
        LOG_ERROR("Creating block template: error: invalid fee");
      }
    }
    else
    {
      if (cur_tx.fee != cur_tx.tx.rct_signatures.txnFee)
      {
        LOG_ERROR("Creating block template: error: invalid fee");
      }
    }
  }
  if (txs_weight != real_txs_weight)
  {
    LOG_ERROR("Creating block template: error: wrongly calculated transaction weight");
  }
  if (fee != real_fee)
  {
    LOG_ERROR("Creating block template: error: wrongly calculated fee");
  }
  CRITICAL_REGION_END();
  MDEBUG("Creating block template: height " << height <<
      ", median weight " << median_weight <<
      ", already generated coins " << already_generated_coins <<
      ", transaction weight " << txs_weight <<
      ", fee " << fee);
#endif

  /*
   two-phase miner transaction generation: we don't know exact block weight until we prepare block, but we don't know reward until we know
   block weight, so first miner transaction generated with fake amount of money, and with phase we know think we know expected block weight
   */
  //make blocks coin-base tx looks close to real coinbase tx to get truthful blob weight
  uint8_t hf_version = m_hardfork->get_current_version();
  size_t max_outs = hf_version >= 4 ? 1 : 11;
  bool r = construct_miner_tx(height, median_weight, already_generated_coins, txs_weight, fee, miner_address, b.miner_tx, ex_nonce, max_outs, hf_version);
  CHECK_AND_ASSERT_MES(r, false, "Failed to construct miner tx, first chance");
  size_t cumulative_weight = txs_weight + get_transaction_weight(b.miner_tx);
#if defined(DEBUG_CREATE_BLOCK_TEMPLATE)
  MDEBUG("Creating block template: miner tx weight " << get_transaction_weight(b.miner_tx) <<
      ", cumulative weight " << cumulative_weight);
#endif
  for (size_t try_count = 0; try_count != 10; ++try_count)
  {
    r = construct_miner_tx(height, median_weight, already_generated_coins, cumulative_weight, fee, miner_address, b.miner_tx, ex_nonce, max_outs, hf_version);

    CHECK_AND_ASSERT_MES(r, false, "Failed to construct miner tx, second chance");
    size_t coinbase_weight = get_transaction_weight(b.miner_tx);
    if (coinbase_weight > cumulative_weight - txs_weight)
    {
      cumulative_weight = txs_weight + coinbase_weight;
#if defined(DEBUG_CREATE_BLOCK_TEMPLATE)
      MDEBUG("Creating block template: miner tx weight " << coinbase_weight <<
          ", cumulative weight " << cumulative_weight << " is greater than before");
#endif
      continue;
    }

    if (coinbase_weight < cumulative_weight - txs_weight)
    {
      size_t delta = cumulative_weight - txs_weight - coinbase_weight;
#if defined(DEBUG_CREATE_BLOCK_TEMPLATE)
      MDEBUG("Creating block template: miner tx weight " << coinbase_weight <<
          ", cumulative weight " << txs_weight + coinbase_weight <<
          " is less than before, adding " << delta << " zero bytes");
#endif
      b.miner_tx.extra.insert(b.miner_tx.extra.end(), delta, 0);
      //here  could be 1 byte difference, because of extra field counter is varint, and it can become from 1-byte len to 2-bytes len.
      if (cumulative_weight != txs_weight + get_transaction_weight(b.miner_tx))
      {
        CHECK_AND_ASSERT_MES(cumulative_weight + 1 == txs_weight + get_transaction_weight(b.miner_tx), false, "unexpected case: cumulative_weight=" << cumulative_weight << " + 1 is not equal txs_cumulative_weight=" << txs_weight << " + get_transaction_weight(b.miner_tx)=" << get_transaction_weight(b.miner_tx));
        b.miner_tx.extra.resize(b.miner_tx.extra.size() - 1);
        if (cumulative_weight != txs_weight + get_transaction_weight(b.miner_tx))
        {
          //fuck, not lucky, -1 makes varint-counter size smaller, in that case we continue to grow with cumulative_weight
          MDEBUG("Miner tx creation has no luck with delta_extra size = " << delta << " and " << delta - 1);
          cumulative_weight += delta - 1;
          continue;
        }
        MDEBUG("Setting extra for block: " << b.miner_tx.extra.size() << ", try_count=" << try_count);
      }
    }
    CHECK_AND_ASSERT_MES(cumulative_weight == txs_weight + get_transaction_weight(b.miner_tx), false, "unexpected case: cumulative_weight=" << cumulative_weight << " is not equal txs_cumulative_weight=" << txs_weight << " + get_transaction_weight(b.miner_tx)=" << get_transaction_weight(b.miner_tx));
#if defined(DEBUG_CREATE_BLOCK_TEMPLATE)
    MDEBUG("Creating block template: miner tx weight " << coinbase_weight <<
        ", cumulative weight " << cumulative_weight << " is now good");
#endif

    cache_block_template(b, miner_address, ex_nonce, diffic, expected_reward, pool_cookie);
    return true;
  }
  LOG_ERROR("Failed to create_block_template with " << 10 << " tries");
  return false;
}
//------------------------------------------------------------------
// for an alternate chain, get the timestamps from the main chain to complete
// the needed number of timestamps for the BLOCKCHAIN_TIMESTAMP_CHECK_WINDOW.
bool Blockchain::complete_timestamps_vector(uint64_t start_top_height, std::vector<uint64_t>& timestamps)
{
  LOG_PRINT_L3("Blockchain::" << __func__);

  uint8_t version = get_current_hard_fork_version();
  uint64_t blockchain_timestamp_check_window = version < 9 ? BLOCKCHAIN_TIMESTAMP_CHECK_WINDOW : BLOCKCHAIN_TIMESTAMP_CHECK_WINDOW_V9;

  if(timestamps.size() >= blockchain_timestamp_check_window)
    return true;

  CRITICAL_REGION_LOCAL(m_blockchain_lock);
  size_t need_elements = blockchain_timestamp_check_window - timestamps.size();
  CHECK_AND_ASSERT_MES(start_top_height < m_db->height(), false, "internal error: passed start_height not < " << " m_db->height() -- " << start_top_height << " >= " << m_db->height());
  size_t stop_offset = start_top_height > need_elements ? start_top_height - need_elements : 0;
  timestamps.reserve(timestamps.size() + start_top_height - stop_offset);
  while (start_top_height != stop_offset)
  {
    timestamps.push_back(m_db->get_block_timestamp(start_top_height));
    --start_top_height;
  }
  return true;
}
//------------------------------------------------------------------
// If a block is to be added and its parent block is not the current
// main chain top block, then we need to see if we know about its parent block.
// If its parent block is part of a known forked chain, then we need to see
// if that chain is long enough to become the main chain and re-org accordingly
// if so.  If not, we need to hang on to the block in case it becomes part of
// a long forked chain eventually.
bool Blockchain::handle_alternative_block(const block& b, const crypto::hash& id, block_verification_context& bvc)
{
  LOG_PRINT_L3("Blockchain::" << __func__);
  CRITICAL_REGION_LOCAL(m_blockchain_lock);
  m_timestamps_and_difficulties_height = 0;
  uint64_t block_height = get_block_height(b);
  if(0 == block_height)
  {
    MERROR_VER("Block with id: " << epee::string_tools::pod_to_hex(id) << " (as alternative), but miner tx says height is 0.");
    bvc.m_verifivation_failed = true;
    return false;
  }
  // this basically says if the blockchain is smaller than the first
  // checkpoint then alternate blocks are allowed.  Alternatively, if the
  // last checkpoint *before* the end of the current chain is also before
  // the block to be added, then this is fine.
  if (!m_checkpoints.is_alternative_block_allowed(get_current_blockchain_height(), block_height))
  {
    MERROR_VER("Block with id: " << id << std::endl << " can't be accepted for alternative chain, block height: " << block_height << std::endl << " blockchain height: " << get_current_blockchain_height());
    bvc.m_verifivation_failed = true;
    return false;
  }

  // this is a cheap test
  if (!m_hardfork->check_for_height(b, block_height))
  {
    LOG_PRINT_L1("Block with id: " << id << std::endl << "has old version for height " << block_height);
    bvc.m_verifivation_failed = true;
    return false;
  }

  //block is not related with head of main chain
  //first of all - look in alternative chains container
  auto it_prev = m_alternative_chains.find(b.prev_id);
  bool parent_in_main = m_db->block_exists(b.prev_id);
  if(it_prev != m_alternative_chains.end() || parent_in_main)
  {
    //we have new block in alternative chain

    //build alternative subchain, front -> mainchain, back -> alternative head
    blocks_ext_by_hash::iterator alt_it = it_prev; //m_alternative_chains.find()
    std::list<blocks_ext_by_hash::iterator> alt_chain;
    std::vector<uint64_t> timestamps;
    while(alt_it != m_alternative_chains.end())
    {
      alt_chain.push_front(alt_it);
      timestamps.push_back(alt_it->second.bl.timestamp);
      alt_it = m_alternative_chains.find(alt_it->second.bl.prev_id);
    }

    // if block to be added connects to known blocks that aren't part of the
    // main chain -- that is, if we're adding on to an alternate chain
    if(alt_chain.size())
    {
      // make sure alt chain doesn't somehow start past the end of the main chain
      CHECK_AND_ASSERT_MES(m_db->height() > alt_chain.front()->second.height, false, "main blockchain wrong height");

      // make sure that the blockchain contains the block that should connect
      // this alternate chain with it.
      if (!m_db->block_exists(alt_chain.front()->second.bl.prev_id))
      {
        MERROR("alternate chain does not appear to connect to main chain...");
        return false;
      }

      // make sure block connects correctly to the main chain
      auto h = m_db->get_block_hash_from_height(alt_chain.front()->second.height - 1);
      CHECK_AND_ASSERT_MES(h == alt_chain.front()->second.bl.prev_id, false, "alternative chain has wrong connection to main chain");
      complete_timestamps_vector(m_db->get_block_height(alt_chain.front()->second.bl.prev_id), timestamps);
    }
    // if block not associated with known alternate chain
    else
    {
      // if block parent is not part of main chain or an alternate chain,
      // we ignore it
      CHECK_AND_ASSERT_MES(parent_in_main, false, "internal error: broken imperative condition: parent_in_main");

      complete_timestamps_vector(m_db->get_block_height(b.prev_id), timestamps);
    }

    // verify that the block's timestamp is within the acceptable range
    // (not earlier than the median of the last X blocks)
    if(!check_block_timestamp(timestamps, b))
    {
      MERROR_VER("Block with id: " << id << std::endl << " for alternative chain, has invalid timestamp: " << b.timestamp);
      bvc.m_verifivation_failed = true;
      return false;
    }

    // FIXME: consider moving away from block_extended_info at some point
    block_extended_info bei = boost::value_initialized<block_extended_info>();
    bei.bl = b;
    bei.height = alt_chain.size() ? it_prev->second.height + 1 : m_db->get_block_height(b.prev_id) + 1;

    bool is_a_checkpoint;
    if(!m_checkpoints.check_block(bei.height, id, is_a_checkpoint))
    {
      LOG_ERROR("CHECKPOINT VALIDATION FAILED");
      bvc.m_verifivation_failed = true;
      return false;
    }

    // Check the block's hash against the difficulty target for its alt chain
    difficulty_type current_diff = get_next_difficulty_for_alternative_chain(alt_chain, bei);
    CHECK_AND_ASSERT_MES(current_diff, false, "!!!!!!! DIFFICULTY OVERHEAD !!!!!!!");
    crypto::hash proof_of_work = null_hash;
    get_block_longhash(bei.bl, proof_of_work, bei.height);
    if(!check_hash(proof_of_work, current_diff))
    {
      MERROR_VER("Block with id: " << id << std::endl << " for alternative chain, does not have enough proof of work: " << proof_of_work << std::endl << " expected difficulty: " << current_diff);
      bvc.m_verifivation_failed = true;
      return false;
    }

    if(!prevalidate_miner_transaction(b, bei.height))
    {
      MERROR_VER("Block with id: " << epee::string_tools::pod_to_hex(id) << " (as alternative) has incorrect miner transaction.");
      bvc.m_verifivation_failed = true;
      return false;
    }

    // FIXME:
    // this brings up an interesting point: consider allowing to get block
    // difficulty both by height OR by hash, not just height.
    difficulty_type main_chain_cumulative_difficulty = m_db->get_block_cumulative_difficulty(m_db->height() - 1);
    if (alt_chain.size())
    {
      bei.cumulative_difficulty = it_prev->second.cumulative_difficulty;
    }
    else
    {
      // passed-in block's previous block's cumulative difficulty, found on the main chain
      bei.cumulative_difficulty = m_db->get_block_cumulative_difficulty(m_db->get_block_height(b.prev_id));
    }
    bei.cumulative_difficulty += current_diff;

    // add block to alternate blocks storage,
    // as well as the current "alt chain" container
    auto i_res = m_alternative_chains.insert(blocks_ext_by_hash::value_type(id, bei));
    CHECK_AND_ASSERT_MES(i_res.second, false, "insertion of new alternative block returned as it already exist");
    alt_chain.push_back(i_res.first);

    // FIXME: is it even possible for a checkpoint to show up not on the main chain?
    if(is_a_checkpoint)
    {
      //do reorganize!
      MGINFO_GREEN("###### REORGANIZE on height: " << alt_chain.front()->second.height << " of " << m_db->height() - 1 << ", checkpoint is found in alternative chain on height " << bei.height);

      bool r = switch_to_alternative_blockchain(alt_chain, true);

      if(r) bvc.m_added_to_main_chain = true;
      else bvc.m_verifivation_failed = true;

      return r;
    }
    else if(main_chain_cumulative_difficulty < bei.cumulative_difficulty) //check if difficulty bigger then in main chain
    {
      //do reorganize!
      MGINFO_GREEN("###### REORGANIZE on height: " << alt_chain.front()->second.height << " of " << m_db->height() - 1 << " with cum_difficulty " << m_db->get_block_cumulative_difficulty(m_db->height() - 1) << std::endl << " alternative blockchain size: " << alt_chain.size() << " with cum_difficulty " << bei.cumulative_difficulty);

      bool r = switch_to_alternative_blockchain(alt_chain, false);
      if (r)
        bvc.m_added_to_main_chain = true;
      else
        bvc.m_verifivation_failed = true;
      return r;
    }
    else
    {
      MGINFO_BLUE("----- BLOCK ADDED AS ALTERNATIVE ON HEIGHT " << bei.height << std::endl << "id:\t" << id << std::endl << "PoW:\t" << proof_of_work << std::endl << "difficulty:\t" << current_diff);
      return true;
    }
  }
  else
  {
    //block orphaned
    bvc.m_marked_as_orphaned = true;
    MERROR_VER("Block recognized as orphaned and rejected, id = " << id << ", height " << block_height
        << ", parent in alt " << (it_prev != m_alternative_chains.end()) << ", parent in main " << parent_in_main
        << " (parent " << b.prev_id << ", current top " << get_tail_id() << ", chain height " << get_current_blockchain_height() << ")");
  }

  return true;
}
//------------------------------------------------------------------
bool Blockchain::get_blocks(uint64_t start_offset, size_t count, std::vector<std::pair<cryptonote::blobdata,block>>& blocks, std::vector<cryptonote::blobdata>& txs) const
{
  LOG_PRINT_L3("Blockchain::" << __func__);
  CRITICAL_REGION_LOCAL(m_blockchain_lock);
  if(start_offset >= m_db->height())
    return false;

  if (!get_blocks(start_offset, count, blocks))
  {
    return false;
  }

  for(const auto& blk : blocks)
  {
    std::vector<crypto::hash> missed_ids;
    get_transactions_blobs(blk.second.tx_hashes, txs, missed_ids);
    CHECK_AND_ASSERT_MES(!missed_ids.size(), false, "has missed transactions in own block in main blockchain");
  }

  return true;
}
//------------------------------------------------------------------
bool Blockchain::get_blocks(uint64_t start_offset, size_t count, std::vector<std::pair<cryptonote::blobdata,block>>& blocks) const
{
  LOG_PRINT_L3("Blockchain::" << __func__);
  CRITICAL_REGION_LOCAL(m_blockchain_lock);
  const uint64_t height = m_db->height();
  if(start_offset >= height)
    return false;

  blocks.reserve(blocks.size() + height - start_offset);
  for(size_t i = start_offset; i < start_offset + count && i < height;i++)
  {
    blocks.push_back(std::make_pair(m_db->get_block_blob_from_height(i), block()));
    if (!parse_and_validate_block_from_blob(blocks.back().first, blocks.back().second))
    {
      LOG_ERROR("Invalid block");
      return false;
    }
  }
  return true;
}
//------------------------------------------------------------------
//TODO: This function *looks* like it won't need to be rewritten
//      to use BlockchainDB, as it calls other functions that were,
//      but it warrants some looking into later.
//
//FIXME: This function appears to want to return false if any transactions
//       that belong with blocks are missing, but not if blocks themselves
//       are missing.
bool Blockchain::handle_get_objects(NOTIFY_REQUEST_GET_OBJECTS::request& arg, NOTIFY_RESPONSE_GET_OBJECTS::request& rsp)
{
  LOG_PRINT_L3("Blockchain::" << __func__);
  CRITICAL_REGION_LOCAL(m_blockchain_lock);
  m_db->block_txn_start(true);
  rsp.current_blockchain_height = get_current_blockchain_height();
  std::vector<std::pair<cryptonote::blobdata,block>> blocks;
  get_blocks(arg.blocks, blocks, rsp.missed_ids);

  for (auto& bl: blocks)
  {
    std::vector<crypto::hash> missed_tx_ids;
    std::vector<cryptonote::blobdata> txs;

    rsp.blocks.push_back(block_complete_entry());
    block_complete_entry& e = rsp.blocks.back();

    // FIXME: s/rsp.missed_ids/missed_tx_id/ ?  Seems like rsp.missed_ids
    //        is for missed blocks, not missed transactions as well.
    get_transactions_blobs(bl.second.tx_hashes, e.txs, missed_tx_ids);

    if (missed_tx_ids.size() != 0)
    {
      LOG_ERROR("Error retrieving blocks, missed " << missed_tx_ids.size()
          << " transactions for block with hash: " << get_block_hash(bl.second)
          << std::endl
      );

      // append missed transaction hashes to response missed_ids field,
      // as done below if any standalone transactions were requested
      // and missed.
      rsp.missed_ids.insert(rsp.missed_ids.end(), missed_tx_ids.begin(), missed_tx_ids.end());
      m_db->block_txn_stop();
      return false;
    }

    //pack block
    e.block = std::move(bl.first);
  }
  //get and pack other transactions, if needed
  std::vector<cryptonote::blobdata> txs;
  get_transactions_blobs(arg.txs, rsp.txs, rsp.missed_ids);

  m_db->block_txn_stop();
  return true;
}
//------------------------------------------------------------------
bool Blockchain::get_alternative_blocks(std::vector<block>& blocks) const
{
  LOG_PRINT_L3("Blockchain::" << __func__);
  CRITICAL_REGION_LOCAL(m_blockchain_lock);

  blocks.reserve(m_alternative_chains.size());
  for (const auto& alt_bl: m_alternative_chains)
  {
    blocks.push_back(alt_bl.second.bl);
  }
  return true;
}
//------------------------------------------------------------------
size_t Blockchain::get_alternative_blocks_count() const
{
  LOG_PRINT_L3("Blockchain::" << __func__);
  CRITICAL_REGION_LOCAL(m_blockchain_lock);
  return m_alternative_chains.size();
}
//------------------------------------------------------------------
// This function adds the output specified by <amount, i> to the result_outs container
// unlocked and other such checks should be done by here.
uint64_t Blockchain::get_num_mature_outputs(uint64_t amount) const
{
  uint64_t num_outs = m_db->get_num_outputs(amount);
  // ensure we don't include outputs that aren't yet eligible to be used
  // outpouts are sorted by height
  while (num_outs > 0)
  {
    const tx_out_index toi = m_db->get_output_tx_and_index(amount, num_outs - 1);
    const uint64_t height = m_db->get_tx_block_height(toi.first);
    if (height + CRYPTONOTE_DEFAULT_TX_SPENDABLE_AGE <= m_db->height())
      break;
    --num_outs;
  }

  return num_outs;
}

crypto::public_key Blockchain::get_output_key(uint64_t amount, uint64_t global_index) const
{
  output_data_t data = m_db->get_output_key(amount, global_index);
  return data.pubkey;
}

//------------------------------------------------------------------
bool Blockchain::get_outs(const COMMAND_RPC_GET_OUTPUTS_BIN::request& req, COMMAND_RPC_GET_OUTPUTS_BIN::response& res) const
{
  LOG_PRINT_L3("Blockchain::" << __func__);
  CRITICAL_REGION_LOCAL(m_blockchain_lock);

  res.outs.clear();
  res.outs.reserve(req.outputs.size());
  try
  {
    for (const auto &i: req.outputs)
    {
      // get tx_hash, tx_out_index from DB
      const output_data_t od = m_db->get_output_key(i.amount, i.index);
      tx_out_index toi = m_db->get_output_tx_and_index(i.amount, i.index);
      bool unlocked = is_tx_spendtime_unlocked(m_db->get_tx_unlock_time(toi.first));

      res.outs.push_back({od.pubkey, od.commitment, unlocked, od.height, toi.first});
    }
  }
  catch (const std::exception &e)
  {
    return false;
  }
  return true;
}
//------------------------------------------------------------------
void Blockchain::get_output_key_mask_unlocked(const uint64_t& amount, const uint64_t& index, crypto::public_key& key, rct::key& mask, bool& unlocked) const
{
  const auto o_data = m_db->get_output_key(amount, index);
  key = o_data.pubkey;
  mask = o_data.commitment;
  tx_out_index toi = m_db->get_output_tx_and_index(amount, index);
  unlocked = is_tx_spendtime_unlocked(m_db->get_tx_unlock_time(toi.first));
}
//------------------------------------------------------------------
bool Blockchain::get_output_distribution(uint64_t amount, uint64_t from_height, uint64_t to_height, uint64_t &start_height, std::vector<uint64_t> &distribution, uint64_t &base) const
{
  // rct outputs don't exist before v4
  if (amount == 0)
  {
    switch (m_nettype)
    {
      case STAGENET: start_height = stagenet_hard_forks[3].height; break;
      case TESTNET: start_height = testnet_hard_forks[3].height; break;
      case MAINNET: start_height = mainnet_hard_forks[3].height; break;
      default: return false;
    }
  }
  else
    start_height = 0;
  base = 0;

  if (to_height > 0 && to_height < from_height)
    return false;

  const uint64_t real_start_height = start_height;
  if (from_height > start_height)
    start_height = from_height;

  distribution.clear();
  uint64_t db_height = m_db->height();
  if (db_height == 0)
    return false;
  if (to_height == 0)
    to_height = db_height - 1;
  if (start_height >= db_height || to_height >= db_height)
    return false;
  if (amount == 0)
  {
    std::vector<uint64_t> heights;
    heights.reserve(to_height + 1 - start_height);
    for (uint64_t h = start_height; h <= to_height; ++h)
      heights.push_back(h);
    distribution = m_db->get_block_cumulative_rct_outputs(heights);
    base = 0;
    return true;
  }
  else
  {
    return m_db->get_output_distribution(amount, start_height, to_height, distribution, base);
  }
}
//------------------------------------------------------------------
// This function takes a list of block hashes from another node
// on the network to find where the split point is between us and them.
// This is used to see what to send another node that needs to sync.
bool Blockchain::find_blockchain_supplement(const std::list<crypto::hash>& qblock_ids, uint64_t& starter_offset) const
{
  LOG_PRINT_L3("Blockchain::" << __func__);
  CRITICAL_REGION_LOCAL(m_blockchain_lock);

  // make sure the request includes at least the genesis block, otherwise
  // how can we expect to sync from the client that the block list came from?
  if(!qblock_ids.size())
  {
    MCERROR("net.p2p", "Client sent wrong NOTIFY_REQUEST_CHAIN: m_block_ids.size()=" << qblock_ids.size() << ", dropping connection");
    return false;
  }

  m_db->block_txn_start(true);
  // make sure that the last block in the request's block list matches
  // the genesis block
  auto gen_hash = m_db->get_block_hash_from_height(0);
  if(qblock_ids.back() != gen_hash)
  {
    MCERROR("net.p2p", "Client sent wrong NOTIFY_REQUEST_CHAIN: genesis block mismatch: " << std::endl << "id: " << qblock_ids.back() << ", " << std::endl << "expected: " << gen_hash << "," << std::endl << " dropping connection");
	m_db->block_txn_abort();
    return false;
  }

  // Find the first block the foreign chain has that we also have.
  // Assume qblock_ids is in reverse-chronological order.
  auto bl_it = qblock_ids.begin();
  uint64_t split_height = 0;
  for(; bl_it != qblock_ids.end(); bl_it++)
  {
    try
    {
      if (m_db->block_exists(*bl_it, &split_height))
        break;
    }
    catch (const std::exception& e)
    {
      MWARNING("Non-critical error trying to find block by hash in BlockchainDB, hash: " << *bl_it);
	  m_db->block_txn_abort();
      return false;
    }
  }
  m_db->block_txn_stop();

  // this should be impossible, as we checked that we share the genesis block,
  // but just in case...
  if(bl_it == qblock_ids.end())
  {
    MERROR("Internal error handling connection, can't find split point");
    return false;
  }

  //we start to put block ids INCLUDING last known id, just to make other side be sure
  starter_offset = split_height;
  return true;
}
//------------------------------------------------------------------
uint64_t Blockchain::block_difficulty(uint64_t i) const
{
  LOG_PRINT_L3("Blockchain::" << __func__);
  // WARNING: this function does not take m_blockchain_lock, and thus should only call read only
  // m_db functions which do not depend on one another (ie, no getheight + gethash(height-1), as
  // well as not accessing class members, even read only (ie, m_invalid_blocks). The caller must
  // lock if it is otherwise needed.
  try
  {
    return m_db->get_block_difficulty(i);
  }
  catch (const BLOCK_DNE& e)
  {
    MERROR("Attempted to get block difficulty for height above blockchain height");
  }
  return 0;
}
//------------------------------------------------------------------
template<typename T> void reserve_container(std::vector<T> &v, size_t N) { v.reserve(N); }
template<typename T> void reserve_container(std::list<T> &v, size_t N) { }
//------------------------------------------------------------------
//TODO: return type should be void, throw on exception
//       alternatively, return true only if no blocks missed
template<class t_ids_container, class t_blocks_container, class t_missed_container>
bool Blockchain::get_blocks(const t_ids_container& block_ids, t_blocks_container& blocks, t_missed_container& missed_bs) const
{
  LOG_PRINT_L3("Blockchain::" << __func__);
  CRITICAL_REGION_LOCAL(m_blockchain_lock);

  reserve_container(blocks, block_ids.size());
  for (const auto& block_hash : block_ids)
  {
    try
    {
      uint64_t height = 0;
      if (m_db->block_exists(block_hash, &height))
      {
        blocks.push_back(std::make_pair(m_db->get_block_blob_from_height(height), block()));
        if (!parse_and_validate_block_from_blob(blocks.back().first, blocks.back().second))
        {
          LOG_ERROR("Invalid block: " << block_hash);
          blocks.pop_back();
          missed_bs.push_back(block_hash);
        }
      }
      else
        missed_bs.push_back(block_hash);
    }
    catch (const std::exception& e)
    {
      return false;
    }
  }
  return true;
}
//------------------------------------------------------------------
//TODO: return type should be void, throw on exception
//       alternatively, return true only if no transactions missed
template<class t_ids_container, class t_tx_container, class t_missed_container>
bool Blockchain::get_transactions_blobs(const t_ids_container& txs_ids, t_tx_container& txs, t_missed_container& missed_txs, bool pruned) const
{
  LOG_PRINT_L3("Blockchain::" << __func__);
  CRITICAL_REGION_LOCAL(m_blockchain_lock);

  reserve_container(txs, txs_ids.size());
  for (const auto& tx_hash : txs_ids)
  {
    try
    {
      cryptonote::blobdata tx;
      if (pruned && m_db->get_pruned_tx_blob(tx_hash, tx))
        txs.push_back(std::move(tx));
      else if (!pruned && m_db->get_tx_blob(tx_hash, tx))
        txs.push_back(std::move(tx));
      else
        missed_txs.push_back(tx_hash);
    }
    catch (const std::exception& e)
    {
      return false;
    }
  }
  return true;
}
//------------------------------------------------------------------
template<class t_ids_container, class t_tx_container, class t_missed_container>
bool Blockchain::get_transactions(const t_ids_container& txs_ids, t_tx_container& txs, t_missed_container& missed_txs) const
{
  LOG_PRINT_L3("Blockchain::" << __func__);
  CRITICAL_REGION_LOCAL(m_blockchain_lock);

  reserve_container(txs, txs_ids.size());
  for (const auto& tx_hash : txs_ids)
  {
    try
    {
      cryptonote::blobdata tx;
      if (m_db->get_tx_blob(tx_hash, tx))
      {
        txs.push_back(transaction());
        if (!parse_and_validate_tx_from_blob(tx, txs.back()))
        {
          LOG_ERROR("Invalid transaction");
          return false;
        }
      }
      else
        missed_txs.push_back(tx_hash);
    }
    catch (const std::exception& e)
    {
      return false;
    }
  }
  return true;
}
//------------------------------------------------------------------
// Find the split point between us and foreign blockchain and return
// (by reference) the most recent common block hash along with up to
// BLOCKS_IDS_SYNCHRONIZING_DEFAULT_COUNT additional (more recent) hashes.
bool Blockchain::find_blockchain_supplement(const std::list<crypto::hash>& qblock_ids, std::vector<crypto::hash>& hashes, uint64_t& start_height, uint64_t& current_height) const
{
  LOG_PRINT_L3("Blockchain::" << __func__);
  CRITICAL_REGION_LOCAL(m_blockchain_lock);

  // if we can't find the split point, return false
  if(!find_blockchain_supplement(qblock_ids, start_height))
  {
    return false;
  }

  m_db->block_txn_start(true);
  current_height = get_current_blockchain_height();
  size_t count = 0;
  hashes.reserve(std::max((size_t)(current_height - start_height), (size_t)BLOCKS_IDS_SYNCHRONIZING_DEFAULT_COUNT));
  for(size_t i = start_height; i < current_height && count < BLOCKS_IDS_SYNCHRONIZING_DEFAULT_COUNT; i++, count++)
  {
    hashes.push_back(m_db->get_block_hash_from_height(i));
  }

  m_db->block_txn_stop();
  return true;
}

bool Blockchain::find_blockchain_supplement(const std::list<crypto::hash>& qblock_ids, NOTIFY_RESPONSE_CHAIN_ENTRY::request& resp) const
{
  LOG_PRINT_L3("Blockchain::" << __func__);
  CRITICAL_REGION_LOCAL(m_blockchain_lock);

  bool result = find_blockchain_supplement(qblock_ids, resp.m_block_ids, resp.start_height, resp.total_height);
  if (result)
    resp.cumulative_difficulty = m_db->get_block_cumulative_difficulty(resp.total_height - 1);

  return result;
}
//------------------------------------------------------------------
//FIXME: change argument to std::vector, low priority
// find split point between ours and foreign blockchain (or start at
// blockchain height <req_start_block>), and return up to max_count FULL
// blocks by reference.
bool Blockchain::find_blockchain_supplement(const uint64_t req_start_block, const std::list<crypto::hash>& qblock_ids, std::vector<std::pair<std::pair<cryptonote::blobdata, crypto::hash>, std::vector<std::pair<crypto::hash, cryptonote::blobdata> > > >& blocks, uint64_t& total_height, uint64_t& start_height, bool pruned, bool get_miner_tx_hash, size_t max_count) const
{
  LOG_PRINT_L3("Blockchain::" << __func__);
  CRITICAL_REGION_LOCAL(m_blockchain_lock);

  // if a specific start height has been requested
  if(req_start_block > 0)
  {
    // if requested height is higher than our chain, return false -- we can't help
    if (req_start_block >= m_db->height())
    {
      return false;
    }
    start_height = req_start_block;
  }
  else
  {
    if(!find_blockchain_supplement(qblock_ids, start_height))
    {
      return false;
    }
  }

  m_db->block_txn_start(true);
  total_height = get_current_blockchain_height();
  size_t count = 0, size = 0;
  blocks.reserve(std::min(std::min(max_count, (size_t)10000), (size_t)(total_height - start_height)));
  for(uint64_t i = start_height; i < total_height && count < max_count && (size < FIND_BLOCKCHAIN_SUPPLEMENT_MAX_SIZE || count < 3); i++, count++)
  {
    blocks.resize(blocks.size()+1);
    blocks.back().first.first = m_db->get_block_blob_from_height(i);
    block b;
    CHECK_AND_ASSERT_MES(parse_and_validate_block_from_blob(blocks.back().first.first, b), false, "internal error, invalid block");
    blocks.back().first.second = get_miner_tx_hash ? cryptonote::get_transaction_hash(b.miner_tx) : crypto::null_hash;
    std::vector<crypto::hash> mis;
    std::vector<cryptonote::blobdata> txs;
    get_transactions_blobs(b.tx_hashes, txs, mis, pruned);
    CHECK_AND_ASSERT_MES(!mis.size(), false, "internal error, transaction from block not found");
    size += blocks.back().first.first.size();
    for (const auto &t: txs)
      size += t.size();

    CHECK_AND_ASSERT_MES(txs.size() == b.tx_hashes.size(), false, "mismatched sizes of b.tx_hashes and txs");
    blocks.back().second.reserve(txs.size());
    for (size_t i = 0; i < txs.size(); ++i)
    {
      blocks.back().second.push_back(std::make_pair(b.tx_hashes[i], std::move(txs[i])));
    }
  }
  m_db->block_txn_stop();
  return true;
}
//------------------------------------------------------------------
bool Blockchain::add_block_as_invalid(const block& bl, const crypto::hash& h)
{
  LOG_PRINT_L3("Blockchain::" << __func__);
  block_extended_info bei = AUTO_VAL_INIT(bei);
  bei.bl = bl;
  return add_block_as_invalid(bei, h);
}
//------------------------------------------------------------------
bool Blockchain::add_block_as_invalid(const block_extended_info& bei, const crypto::hash& h)
{
  LOG_PRINT_L3("Blockchain::" << __func__);
  CRITICAL_REGION_LOCAL(m_blockchain_lock);
  auto i_res = m_invalid_blocks.insert(std::map<crypto::hash, block_extended_info>::value_type(h, bei));
  CHECK_AND_ASSERT_MES(i_res.second, false, "at insertion invalid by tx returned status existed");
  MINFO("BLOCK ADDED AS INVALID: " << h << std::endl << ", prev_id=" << bei.bl.prev_id << ", m_invalid_blocks count=" << m_invalid_blocks.size());
  return true;
}
//------------------------------------------------------------------
bool Blockchain::have_block(const crypto::hash& id) const
{
  LOG_PRINT_L3("Blockchain::" << __func__);
  CRITICAL_REGION_LOCAL(m_blockchain_lock);

  if(m_db->block_exists(id))
  {
    LOG_PRINT_L2("block " << id << " found in main chain");
    return true;
  }

  if(m_alternative_chains.count(id))
  {
    LOG_PRINT_L2("block " << id << " found in m_alternative_chains");
    return true;
  }

  if(m_invalid_blocks.count(id))
  {
    LOG_PRINT_L2("block " << id << " found in m_invalid_blocks");
    return true;
  }

  return false;
}
//------------------------------------------------------------------
bool Blockchain::handle_block_to_main_chain(const block& bl, block_verification_context& bvc)
{
    LOG_PRINT_L3("Blockchain::" << __func__);
    crypto::hash id = get_block_hash(bl);
    return handle_block_to_main_chain(bl, id, bvc);
}
//------------------------------------------------------------------
size_t Blockchain::get_total_transactions() const
{
  LOG_PRINT_L3("Blockchain::" << __func__);
  // WARNING: this function does not take m_blockchain_lock, and thus should only call read only
  // m_db functions which do not depend on one another (ie, no getheight + gethash(height-1), as
  // well as not accessing class members, even read only (ie, m_invalid_blocks). The caller must
  // lock if it is otherwise needed.
  return m_db->get_tx_count();
}
//------------------------------------------------------------------
// This function checks each input in the transaction <tx> to make sure it
// has not been used already, and adds its key to the container <keys_this_block>.
//
// This container should be managed by the code that validates blocks so we don't
// have to store the used keys in a given block in the permanent storage only to
// remove them later if the block fails validation.
bool Blockchain::check_for_double_spend(const transaction& tx, key_images_container& keys_this_block) const
{
  LOG_PRINT_L3("Blockchain::" << __func__);
  CRITICAL_REGION_LOCAL(m_blockchain_lock);
  struct add_transaction_input_visitor: public boost::static_visitor<bool>
  {
    key_images_container& m_spent_keys;
    BlockchainDB* m_db;
    add_transaction_input_visitor(key_images_container& spent_keys, BlockchainDB* db) :
      m_spent_keys(spent_keys), m_db(db)
    {
    }
    bool operator()(const txin_to_key& in) const
    {
      const crypto::key_image& ki = in.k_image;

      // attempt to insert the newly-spent key into the container of
      // keys spent this block.  If this fails, the key was spent already
      // in this block, return false to flag that a double spend was detected.
      //
      // if the insert into the block-wide spent keys container succeeds,
      // check the blockchain-wide spent keys container and make sure the
      // key wasn't used in another block already.
      auto r = m_spent_keys.insert(ki);
      if(!r.second || m_db->has_key_image(ki))
      {
        //double spend detected
        return false;
      }

      // if no double-spend detected, return true
      return true;
    }

    bool operator()(const txin_gen& tx) const
    {
      return true;
    }
    bool operator()(const txin_to_script& tx) const
    {
      return false;
    }
    bool operator()(const txin_to_scripthash& tx) const
    {
      return false;
    }
  };

  for (const txin_v& in : tx.vin)
  {
    if(!boost::apply_visitor(add_transaction_input_visitor(keys_this_block, m_db), in))
    {
      LOG_ERROR("Double spend detected!");
      return false;
    }
  }

  return true;
}
//------------------------------------------------------------------
bool Blockchain::get_tx_outputs_gindexs(const crypto::hash& tx_id, std::vector<uint64_t>& indexs) const
{
  LOG_PRINT_L3("Blockchain::" << __func__);
  CRITICAL_REGION_LOCAL(m_blockchain_lock);
  uint64_t tx_index;
  if (!m_db->tx_exists(tx_id, tx_index))
  {
    MERROR_VER("get_tx_outputs_gindexs failed to find transaction with id = " << tx_id);
    return false;
  }

  // get amount output indexes, currently referred to in parts as "output global indices", but they are actually specific to amounts
  indexs = m_db->get_tx_amount_output_indices(tx_index);
  if (indexs.empty())
  {
    // empty indexs is only valid if the vout is empty, which is legal but rare
    cryptonote::transaction tx = m_db->get_tx(tx_id);
    CHECK_AND_ASSERT_MES(tx.vout.empty(), false, "internal error: global indexes for transaction " << tx_id << " is empty, and tx vout is not");
  }

  return true;
}
//------------------------------------------------------------------
void Blockchain::on_new_tx_from_block(const cryptonote::transaction &tx)
{
#if defined(PER_BLOCK_CHECKPOINT)
  // check if we're doing per-block checkpointing
  if (m_db->height() < m_blocks_hash_check.size())
  {
    TIME_MEASURE_START(a);
    m_blocks_txs_check.push_back(get_transaction_hash(tx));
    TIME_MEASURE_FINISH(a);
    if(m_show_time_stats)
    {
      size_t ring_size = tx.vin[0].type() == typeid(txin_to_key) ? boost::get<txin_to_key>(tx.vin[0]).key_offsets.size() : 0;
      MINFO("HASH: " << "-" << " I/M/O: " << tx.vin.size() << "/" << ring_size << "/" << tx.vout.size() << " H: " << 0 << " chcktx: " << a);
    }
  }
#endif
}
//------------------------------------------------------------------
//FIXME: it seems this function is meant to be merely a wrapper around
//       another function of the same name, this one adding one bit of
//       functionality.  Should probably move anything more than that
//       (getting the hash of the block at height max_used_block_id)
//       to the other function to keep everything in one place.
// This function overloads its sister function with
// an extra value (hash of highest block that holds an output used as input)
// as a return-by-reference.
bool Blockchain::check_tx_inputs(transaction& tx, uint64_t& max_used_block_height, crypto::hash& max_used_block_id, tx_verification_context &tvc, bool kept_by_block)
{
  LOG_PRINT_L3("Blockchain::" << __func__);
  CRITICAL_REGION_LOCAL(m_blockchain_lock);

#if defined(PER_BLOCK_CHECKPOINT)
  // check if we're doing per-block checkpointing
  if (m_db->height() < m_blocks_hash_check.size() && kept_by_block)
  {
    max_used_block_id = null_hash;
    max_used_block_height = 0;
    return true;
  }
#endif

  TIME_MEASURE_START(a);
  bool res = check_tx_inputs(tx, tvc, &max_used_block_height);
  TIME_MEASURE_FINISH(a);
  if(m_show_time_stats)
  {
    size_t ring_size = !tx.vin.empty() && tx.vin[0].type() == typeid(txin_to_key) ? boost::get<txin_to_key>(tx.vin[0]).key_offsets.size() : 0;
    MINFO("HASH: " <<  get_transaction_hash(tx) << " I/M/O: " << tx.vin.size() << "/" << ring_size << "/" << tx.vout.size() << " H: " << max_used_block_height << " ms: " << a + m_fake_scan_time << " B: " << get_object_blobsize(tx) << " W: " << get_transaction_weight(tx));
  }
  if (!res)
    return false;

  CHECK_AND_ASSERT_MES(max_used_block_height < m_db->height(), false,  "internal error: max used block index=" << max_used_block_height << " is not less then blockchain size = " << m_db->height());
  max_used_block_id = m_db->get_block_hash_from_height(max_used_block_height);
  return true;
}
//------------------------------------------------------------------
bool Blockchain::check_tx_outputs(const transaction& tx, tx_verification_context &tvc)
{
  LOG_PRINT_L3("Blockchain::" << __func__);
  CRITICAL_REGION_LOCAL(m_blockchain_lock);

  const uint8_t hf_version = m_hardfork->get_current_version();

  // from hard fork 2, we forbid dust and compound outputs
  if (hf_version >= 2) {
    for (auto &o: tx.vout) {
      if (tx.version == 1)
      {
        if (!is_valid_decomposed_amount(o.amount)) {
          tvc.m_invalid_output = true;
          return false;
        }
      }
    }
  }

  // in a v2 tx, all outputs must have 0 amount
  if (hf_version >= 3) {
    if (tx.version >= 2) {
      for (auto &o: tx.vout) {
        if (o.amount != 0) {
          tvc.m_invalid_output = true;
          return false;
        }
      }
    }
  }

  // from v4, forbid invalid pubkeys
  if (hf_version >= 4) {
    for (const auto &o: tx.vout) {
      if (o.target.type() == typeid(txout_to_key)) {
        const txout_to_key& out_to_key = boost::get<txout_to_key>(o.target);
        if (!crypto::check_key(out_to_key.key)) {
          tvc.m_invalid_output = true;
          return false;
        }
      }
    }
  }

  // from v13, allow bulletproofs
  if (hf_version < 13) {
    if (tx.version >= 2) {
      const bool bulletproof = rct::is_rct_bulletproof(tx.rct_signatures.type);
      if (bulletproof || !tx.rct_signatures.p.bulletproofs.empty())
      {
        MERROR_VER("Bulletproofs are not allowed before v13");
        tvc.m_invalid_output = true;
        return false;
      }
    }
  }

  // from v13, forbid borromean range proofs
  if (hf_version >= 13) {
    if (tx.version >= 2) {
      const bool borromean = rct::is_rct_borromean(tx.rct_signatures.type);
      if (borromean)
      {
        MERROR_VER("Borromean range proofs are not allowed starting from v13");
        tvc.m_invalid_output = true;
        return false;
      }
    }
  }

  return true;
}
//------------------------------------------------------------------
bool Blockchain::have_tx_keyimges_as_spent(const transaction &tx) const
{
  LOG_PRINT_L3("Blockchain::" << __func__);
  for (const txin_v& in: tx.vin)
  {
    CHECKED_GET_SPECIFIC_VARIANT(in, const txin_to_key, in_to_key, true);
    if(have_tx_keyimg_as_spent(in_to_key.k_image))
      return true;
  }
  return false;
}
bool Blockchain::expand_transaction_2(transaction &tx, const crypto::hash &tx_prefix_hash, const std::vector<std::vector<rct::ctkey>> &pubkeys)
{
  PERF_TIMER(expand_transaction_2);
  CHECK_AND_ASSERT_MES(tx.version == CURRENT_TRANSACTION_VERSION || tx.version == 2, false, "Transaction version is not 2 or 3");

  rct::rctSig &rv = tx.rct_signatures;

  // message - hash of the transaction prefix
  rv.message = rct::hash2rct(tx_prefix_hash);

  // mixRing - full and simple store it in opposite ways
  if (rv.type == rct::RCTTypeFull)
  {
    CHECK_AND_ASSERT_MES(!pubkeys.empty() && !pubkeys[0].empty(), false, "empty pubkeys");
    rv.mixRing.resize(pubkeys[0].size());
    for (size_t m = 0; m < pubkeys[0].size(); ++m)
      rv.mixRing[m].clear();
    for (size_t n = 0; n < pubkeys.size(); ++n)
    {
      CHECK_AND_ASSERT_MES(pubkeys[n].size() <= pubkeys[0].size(), false, "More inputs that first ring");
      for (size_t m = 0; m < pubkeys[n].size(); ++m)
      {
        rv.mixRing[m].push_back(pubkeys[n][m]);
      }
    }
  }
  else if (rv.type == rct::RCTTypeSimple || rv.type == rct::RCTTypeBulletproof)
  {
    CHECK_AND_ASSERT_MES(!pubkeys.empty() && !pubkeys[0].empty(), false, "empty pubkeys");
    rv.mixRing.resize(pubkeys.size());
    for (size_t n = 0; n < pubkeys.size(); ++n)
    {
      rv.mixRing[n].clear();
      for (size_t m = 0; m < pubkeys[n].size(); ++m)
      {
        rv.mixRing[n].push_back(pubkeys[n][m]);
      }
    }
  }
  else
  {
    CHECK_AND_ASSERT_MES(false, false, "Unsupported rct tx type: " + boost::lexical_cast<std::string>(rv.type));
  }

  // II
  if (rv.type == rct::RCTTypeFull)
  {
    rv.p.MGs.resize(1);
    rv.p.MGs[0].II.resize(tx.vin.size());
    for (size_t n = 0; n < tx.vin.size(); ++n)
      rv.p.MGs[0].II[n] = rct::ki2rct(boost::get<txin_to_key>(tx.vin[n]).k_image);
  }
  else if (rv.type == rct::RCTTypeSimple || rv.type == rct::RCTTypeBulletproof)
  {
    CHECK_AND_ASSERT_MES(rv.p.MGs.size() == tx.vin.size(), false, "Bad MGs size");
    for (size_t n = 0; n < tx.vin.size(); ++n)
    {
      rv.p.MGs[n].II.resize(1);
      rv.p.MGs[n].II[0] = rct::ki2rct(boost::get<txin_to_key>(tx.vin[n]).k_image);
    }
  }
  else
  {
    CHECK_AND_ASSERT_MES(false, false, "Unsupported rct tx type: " + boost::lexical_cast<std::string>(rv.type));
  }

  // outPk was already done by handle_incoming_tx

  return true;
}
//------------------------------------------------------------------
// This function validates transaction inputs and their keys.
// FIXME: consider moving functionality specific to one input into
//        check_tx_input() rather than here, and use this function simply
//        to iterate the inputs as necessary (splitting the task
//        using threads, etc.)
bool Blockchain::check_tx_inputs(transaction& tx, tx_verification_context &tvc, uint64_t* pmax_used_block_height)
{
  PERF_TIMER(check_tx_inputs);
  LOG_PRINT_L3("Blockchain::" << __func__);
  size_t sig_index = 0;
  if(pmax_used_block_height)
    *pmax_used_block_height = 0;

  crypto::hash tx_prefix_hash = get_transaction_prefix_hash(tx);

  const uint8_t hf_version = m_hardfork->get_current_version();

  // from hard fork 2, we require mixin at least 2 unless one output cannot mix with 2 others
  // if one output cannot mix with 2 others, we accept at most 1 output that can mix
  if (hf_version >= 2)
  {
    size_t n_unmixable = 0, n_mixable = 0;
    size_t mixin = std::numeric_limits<size_t>::max();

    const size_t min_mixin =
      hf_version >= HF_VERSION_MIN_MIXIN_10 ? 10 :
        hf_version >= HF_VERSION_MIN_MIXIN_6 ? 6 :
          hf_version >= HF_VERSION_MIN_MIXIN_4 ? 4 : 2;

    for(const auto& txin : tx.vin)
    {
      // non txin_to_key inputs will be rejected below
      if (txin.type() == typeid(txin_to_key))
      {
        const txin_to_key& in_to_key = boost::get<txin_to_key>(txin);
        if (in_to_key.amount == 0)
        {
          // always consider rct inputs mixable. Even if there's not enough rct
          // inputs on the chain to mix with, this is going to be the case for
          // just a few blocks right after the fork at most
          ++n_mixable;
        }
        else
        {
          uint64_t n_outputs = m_db->get_num_outputs(in_to_key.amount);
          MDEBUG("output size " << print_money(in_to_key.amount) << ": " << n_outputs << " available");
          // n_outputs includes the output we're considering
          if (n_outputs <= min_mixin)
            ++n_unmixable;
          else
            ++n_mixable;
        }
        if (in_to_key.key_offsets.size() - 1 < mixin)
          mixin = in_to_key.key_offsets.size() - 1;
      }
    }

    if (hf_version >= HF_VERSION_MIN_MIXIN_10 && mixin != 10)
    {
      MERROR_VER("Tx " << get_transaction_hash(tx) << " has invalid ring size (" << (mixin + 1) << "), it should be 11");
      tvc.m_low_mixin = true;
      return false;
    }

    if (mixin < min_mixin)
    {
      if (n_unmixable == 0)
      {
        MERROR_VER("Tx " << get_transaction_hash(tx) << " has too low ring size (" << (mixin + 1) << "), and no unmixable inputs");
        tvc.m_low_mixin = true;
        return false;
      }
      if (n_mixable > 1)
      {
        MERROR_VER("Tx " << get_transaction_hash(tx) << " has too low ring size (" << (mixin + 1) << "), and more than one mixable input with unmixable inputs");
        tvc.m_low_mixin = true;
        return false;
      }
    }

    // min/max tx version based on HF, and we accept v1 txes if having a non mixable
    // TODO: do proper hardfork
    const size_t max_tx_version = (hf_version <= 3) ? 1 : 3;
    if (tx.version > max_tx_version)
    {
      MERROR_VER("transaction version " << (unsigned)tx.version << " is higher than max accepted version " << max_tx_version);
      tvc.m_verifivation_failed = true;
      return false;
    }
    const size_t min_tx_version = (n_unmixable > 0 ? 1 : (hf_version >= HF_VERSION_ENFORCE_RCT) ? 2 : 1);
    if (tx.version < min_tx_version)
    {
      MERROR_VER("transaction version " << (unsigned)tx.version << " is lower than min accepted version " << min_tx_version);
      tvc.m_verifivation_failed = true;
      return false;
    }
  }

  // from v13, sorted ins
  if (hf_version >= 13) {
    const crypto::key_image *last_key_image = NULL;
    for (size_t n = 0; n < tx.vin.size(); ++n)
    {
      const txin_v &txin = tx.vin[n];
      if (txin.type() == typeid(txin_to_key))
      {
        const txin_to_key& in_to_key = boost::get<txin_to_key>(txin);
        if (last_key_image && memcmp(&in_to_key.k_image, last_key_image, sizeof(*last_key_image)) >= 0)
        {
          MERROR_VER("transaction has unsorted inputs");
          tvc.m_verifivation_failed = true;
          return false;
        }
        last_key_image = &in_to_key.k_image;
      }
    }
  }
  auto it = m_check_txin_table.find(tx_prefix_hash);
  if(it == m_check_txin_table.end())
  {
    m_check_txin_table.emplace(tx_prefix_hash, std::unordered_map<crypto::key_image, bool>());
    it = m_check_txin_table.find(tx_prefix_hash);
    assert(it != m_check_txin_table.end());
  }

  std::vector<std::vector<rct::ctkey>> pubkeys(tx.vin.size());
  std::vector < uint64_t > results;
  results.resize(tx.vin.size(), 0);

  tools::threadpool& tpool = tools::threadpool::getInstance();
  tools::threadpool::waiter waiter;
  const auto waiter_guard = epee::misc_utils::create_scope_leave_handler([&]() { waiter.wait(&tpool); });
  int threads = tpool.get_max_concurrency();

  for (const auto& txin : tx.vin)
  {
    // make sure output being spent is of type txin_to_key, rather than
    // e.g. txin_gen, which is only used for miner transactions
    CHECK_AND_ASSERT_MES(txin.type() == typeid(txin_to_key), false, "wrong type id in tx input at Blockchain::check_tx_inputs");
    const txin_to_key& in_to_key = boost::get<txin_to_key>(txin);

    // make sure tx output has key offset(s) (is signed to be used)
    CHECK_AND_ASSERT_MES(in_to_key.key_offsets.size(), false, "empty in_to_key.key_offsets in transaction with id " << get_transaction_hash(tx));

    if(have_tx_keyimg_as_spent(in_to_key.k_image))
    {
      MERROR_VER("Key image already spent in blockchain: " << epee::string_tools::pod_to_hex(in_to_key.k_image));
      tvc.m_double_spend = true;
      return false;
    }

    if (tx.version == 1)
    {
      // basically, make sure number of inputs == number of signatures
      CHECK_AND_ASSERT_MES(sig_index < tx.signatures.size(), false, "wrong transaction: not signature entry for input with index= " << sig_index);

#if defined(CACHE_VIN_RESULTS)
      auto itk = it->second.find(in_to_key.k_image);
      if(itk != it->second.end())
      {
        if(!itk->second)
        {
          MERROR_VER("Failed ring signature for tx " << get_transaction_hash(tx) << "  vin key with k_image: " << in_to_key.k_image << "  sig_index: " << sig_index);
          return false;
        }

        // txin has been verified already, skip
        sig_index++;
        continue;
      }
#endif
    }

    // make sure that output being spent matches up correctly with the
    // signature spending it.
    if (!check_tx_input(tx.version, in_to_key, tx_prefix_hash, tx.version == 1 ? tx.signatures[sig_index] : std::vector<crypto::signature>(), tx.rct_signatures, pubkeys[sig_index], pmax_used_block_height))
    {
      it->second[in_to_key.k_image] = false;
      MERROR_VER("Failed to check ring signature for tx " << get_transaction_hash(tx) << "  vin key with k_image: " << in_to_key.k_image << "  sig_index: " << sig_index);
      if (pmax_used_block_height) // a default value of NULL is used when called from Blockchain::handle_block_to_main_chain()
      {
        MERROR_VER("  *pmax_used_block_height: " << *pmax_used_block_height);
      }

      return false;
    }

    if (tx.version == 1)
    {
      if (threads > 1)
      {
        // ND: Speedup
        // 1. Thread ring signature verification if possible.
        tpool.submit(&waiter, boost::bind(&Blockchain::check_ring_signature, this, std::cref(tx_prefix_hash), std::cref(in_to_key.k_image), std::cref(pubkeys[sig_index]), std::cref(tx.signatures[sig_index]), std::ref(results[sig_index])), true);
      }
      else
      {
        check_ring_signature(tx_prefix_hash, in_to_key.k_image, pubkeys[sig_index], tx.signatures[sig_index], results[sig_index]);
        if (!results[sig_index])
        {
          it->second[in_to_key.k_image] = false;
          MERROR_VER("Failed to check ring signature for tx " << get_transaction_hash(tx) << "  vin key with k_image: " << in_to_key.k_image << "  sig_index: " << sig_index);

          if (pmax_used_block_height)  // a default value of NULL is used when called from Blockchain::handle_block_to_main_chain()
          {
            MERROR_VER("*pmax_used_block_height: " << *pmax_used_block_height);
          }

          return false;
        }
        it->second[in_to_key.k_image] = true;
      }
    }

    sig_index++;
  }
  if (tx.version == 1 && threads > 1)
    waiter.wait(&tpool);

  if (tx.version == 1)
  {
    if (threads > 1)
    {
      // save results to table, passed or otherwise
      bool failed = false;
      for (size_t i = 0; i < tx.vin.size(); i++)
      {
        const txin_to_key& in_to_key = boost::get<txin_to_key>(tx.vin[i]);
        it->second[in_to_key.k_image] = results[i];
        if(!failed && !results[i])
          failed = true;
      }

      if (failed)
      {
        MERROR_VER("Failed to check ring signatures!");
        return false;
      }
    }
  }
  else
  {
    if (!expand_transaction_2(tx, tx_prefix_hash, pubkeys))
    {
      MERROR_VER("Failed to expand rct signatures!");
      return false;
    }

    // from version 2, check ringct signatures
    // obviously, the original and simple rct APIs use a mixRing that's indexes
    // in opposite orders, because it'd be too simple otherwise...
    const rct::rctSig &rv = tx.rct_signatures;
    switch (rv.type)
    {
    case rct::RCTTypeNull: {
      // we only accept no signatures for coinbase txes
      MERROR_VER("Null rct signature on non-coinbase tx");
      return false;
    }
    case rct::RCTTypeSimple:
    case rct::RCTTypeBulletproof:
    {
      // check all this, either reconstructed (so should really pass), or not
      {
        if (pubkeys.size() != rv.mixRing.size())
        {
          MERROR_VER("Failed to check ringct signatures: mismatched pubkeys/mixRing size");
          return false;
        }
        for (size_t i = 0; i < pubkeys.size(); ++i)
        {
          if (pubkeys[i].size() != rv.mixRing[i].size())
          {
            MERROR_VER("Failed to check ringct signatures: mismatched pubkeys/mixRing size");
            return false;
          }
        }

        for (size_t n = 0; n < pubkeys.size(); ++n)
        {
          for (size_t m = 0; m < pubkeys[n].size(); ++m)
          {
            if (pubkeys[n][m].dest != rct::rct2pk(rv.mixRing[n][m].dest))
            {
              MERROR_VER("Failed to check ringct signatures: mismatched pubkey at vin " << n << ", index " << m);
              return false;
            }
            if (pubkeys[n][m].mask != rct::rct2pk(rv.mixRing[n][m].mask))
            {
              MERROR_VER("Failed to check ringct signatures: mismatched commitment at vin " << n << ", index " << m);
              return false;
            }
          }
        }
      }

      if (rv.p.MGs.size() != tx.vin.size())
      {
        MERROR_VER("Failed to check ringct signatures: mismatched MGs/vin sizes");
        return false;
      }
      for (size_t n = 0; n < tx.vin.size(); ++n)
      {
        if (rv.p.MGs[n].II.empty() || memcmp(&boost::get<txin_to_key>(tx.vin[n]).k_image, &rv.p.MGs[n].II[0], 32))
        {
          MERROR_VER("Failed to check ringct signatures: mismatched key image");
          return false;
        }
      }

      if (!rct::verRctNonSemanticsSimple(rv))
      {
        MERROR_VER("Failed to check ringct signatures!");
        return false;
      }
      break;
    }
    case rct::RCTTypeFull:
    {
      // check all this, either reconstructed (so should really pass), or not
      {
        bool size_matches = true;
        for (size_t i = 0; i < pubkeys.size(); ++i)
          size_matches &= pubkeys[i].size() == rv.mixRing.size();
        for (size_t i = 0; i < rv.mixRing.size(); ++i)
          size_matches &= pubkeys.size() == rv.mixRing[i].size();
        if (!size_matches)
        {
          MERROR_VER("Failed to check ringct signatures: mismatched pubkeys/mixRing size");
          return false;
        }

        for (size_t n = 0; n < pubkeys.size(); ++n)
        {
          for (size_t m = 0; m < pubkeys[n].size(); ++m)
          {
            if (pubkeys[n][m].dest != rct::rct2pk(rv.mixRing[m][n].dest))
            {
              MERROR_VER("Failed to check ringct signatures: mismatched pubkey at vin " << n << ", index " << m);
              return false;
            }
            if (pubkeys[n][m].mask != rct::rct2pk(rv.mixRing[m][n].mask))
            {
              MERROR_VER("Failed to check ringct signatures: mismatched commitment at vin " << n << ", index " << m);
              return false;
            }
          }
        }
      }

      if (rv.p.MGs.size() != 1)
      {
        MERROR_VER("Failed to check ringct signatures: Bad MGs size");
        return false;
      }
      if (rv.p.MGs.empty() || rv.p.MGs[0].II.size() != tx.vin.size())
      {
        MERROR_VER("Failed to check ringct signatures: mismatched II/vin sizes");
        return false;
      }
      for (size_t n = 0; n < tx.vin.size(); ++n)
      {
        if (memcmp(&boost::get<txin_to_key>(tx.vin[n]).k_image, &rv.p.MGs[0].II[n], 32))
        {
          MERROR_VER("Failed to check ringct signatures: mismatched II/vin sizes");
          return false;
        }
      }

      if (!rct::verRct(rv, false))
      {
        MERROR_VER("Failed to check ringct signatures!");
        return false;
      }
      break;
    }
    default:
      MERROR_VER("Unsupported rct type: " << rv.type);
      return false;
    }

    // for bulletproofs, check they're only multi-output after v8
    if (rct::is_rct_bulletproof(rv.type))
    {
      if (hf_version < 8)
      {
        for (const rct::Bulletproof &proof: rv.p.bulletproofs)
        {
          if (proof.V.size() > 1)
          {
            MERROR_VER("Multi output bulletproofs are invalid before v8");
            return false;
          }
        }
      }
    }
  }
  return true;
}

//------------------------------------------------------------------
void Blockchain::check_ring_signature(const crypto::hash &tx_prefix_hash, const crypto::key_image &key_image, const std::vector<rct::ctkey> &pubkeys, const std::vector<crypto::signature>& sig, uint64_t &result)
{
  std::vector<const crypto::public_key *> p_output_keys;
  p_output_keys.reserve(pubkeys.size());
  for (auto &key : pubkeys)
  {
    // rct::key and crypto::public_key have the same structure, avoid object ctor/memcpy
    p_output_keys.push_back(&(const crypto::public_key&)key.dest);
  }

  result = crypto::check_ring_signature(tx_prefix_hash, key_image, p_output_keys, sig.data()) ? 1 : 0;
}

//------------------------------------------------------------------
uint64_t Blockchain::get_fee_quantization_mask()
{
  static uint64_t mask = 0;
  if (mask == 0)
  {
    mask = 1;
    for (size_t n = PER_KB_FEE_QUANTIZATION_DECIMALS; n < CRYPTONOTE_DISPLAY_DECIMAL_POINT; ++n)
      mask *= 10;
  }
  return mask;
}

//------------------------------------------------------------------
uint64_t Blockchain::get_dynamic_base_fee(uint64_t block_reward, size_t median_block_weight, uint8_t version)
{
  const uint64_t min_block_weight = get_min_block_weight(version);
  if (median_block_weight < min_block_weight)
    median_block_weight = min_block_weight;
  uint64_t hi, lo;

  if (version >= HF_VERSION_PER_BYTE_FEE)
  {
    lo = mul128(block_reward, DYNAMIC_FEE_REFERENCE_TRANSACTION_WEIGHT, &hi);
    div128_32(hi, lo, min_block_weight, &hi, &lo);
    div128_32(hi, lo, median_block_weight, &hi, &lo);
    assert(hi == 0);
    lo /= 5;
    return lo;
  }

  const uint64_t fee_base = version >= 5 ? DYNAMIC_FEE_PER_KB_BASE_FEE_V5 : DYNAMIC_FEE_PER_KB_BASE_FEE;

  uint64_t unscaled_fee_base = (fee_base * min_block_weight / median_block_weight);
  lo = mul128(unscaled_fee_base, block_reward, &hi);
  static_assert(DYNAMIC_FEE_PER_KB_BASE_BLOCK_REWARD % 1000000 == 0, "DYNAMIC_FEE_PER_KB_BASE_BLOCK_REWARD must be divisible by 1000000");
  static_assert(DYNAMIC_FEE_PER_KB_BASE_BLOCK_REWARD / 1000000 <= std::numeric_limits<uint32_t>::max(), "DYNAMIC_FEE_PER_KB_BASE_BLOCK_REWARD is too large");

  // divide in two steps, since the divisor must be 32 bits, but DYNAMIC_FEE_PER_KB_BASE_BLOCK_REWARD isn't
  div128_32(hi, lo, DYNAMIC_FEE_PER_KB_BASE_BLOCK_REWARD / 1000000, &hi, &lo);
  div128_32(hi, lo, 1000000, &hi, &lo);
  assert(hi == 0);

  // quantize fee up to 8 decimals
  uint64_t mask = get_fee_quantization_mask();
  uint64_t qlo = (lo + mask - 1) / mask * mask;
  MDEBUG("lo " << print_money(lo) << ", qlo " << print_money(qlo) << ", mask " << mask);

  return qlo / 10;
}

//------------------------------------------------------------------
bool Blockchain::check_fee(size_t tx_weight, uint64_t fee) const
{
  const uint8_t version = get_current_hard_fork_version();

  uint64_t median = 0;
  uint64_t already_generated_coins = 0;
  uint64_t base_reward = 0;
  if (version >= HF_VERSION_DYNAMIC_FEE)
  {
    median = m_current_block_cumul_weight_limit / 2;
    already_generated_coins = m_db->height() ? m_db->get_block_already_generated_coins(m_db->height() - 1) : 0;
    if (!get_block_reward(median, 1, already_generated_coins, base_reward, version))
      return false;
  }

  uint64_t needed_fee;
  if (version >= HF_VERSION_PER_BYTE_FEE)
  {
    uint64_t fee_per_byte = get_dynamic_base_fee(base_reward, median, version);
    MDEBUG("Using " << print_money(fee_per_byte) << "/byte fee");
    needed_fee = tx_weight * fee_per_byte;
    // quantize fee up to 8 decimals
    const uint64_t mask = get_fee_quantization_mask();
    needed_fee = (needed_fee + mask - 1) / mask * mask;
  }
  else
  {
    uint64_t fee_per_kb;
    if (version < HF_VERSION_DYNAMIC_FEE)
    {
      fee_per_kb = FEE_PER_KB;
    }
    else
    {
      fee_per_kb = get_dynamic_base_fee(base_reward, median, version);
    }
    MDEBUG("Using " << print_money(fee_per_kb) << "/kB fee");

    needed_fee = tx_weight / 1024;
    needed_fee += (tx_weight % 1024) ? 1 : 0;
    needed_fee *= fee_per_kb;
  }

  if (fee < needed_fee * 0.98) // keep a little 2% buffer on acceptance - no integer overflow
  {
#if 1
    const uint64_t first_reward = 8301030000000000000U;
    const bool first_block = (version >= 6 && median > 0 && already_generated_coins < first_reward);
    if(first_block)
    {
      //tools::log_stack_trace("FAIL at check-fee, but this is first-block");
      return true;
    }
#endif
    MERROR_VER("transaction fee is not enough: " << print_money(fee) << ", minimum fee: " << print_money(needed_fee));
    return false;
  }
  return true;
}

//------------------------------------------------------------------
uint64_t Blockchain::get_dynamic_base_fee_estimate(uint64_t grace_blocks) const
{
  const uint8_t version = get_current_hard_fork_version();

  if (version < HF_VERSION_DYNAMIC_FEE)
    return FEE_PER_KB;

  if (grace_blocks >= CRYPTONOTE_REWARD_BLOCKS_WINDOW)
    grace_blocks = CRYPTONOTE_REWARD_BLOCKS_WINDOW - 1;

  const uint64_t min_block_weight = get_min_block_weight(version);
  std::vector<size_t> weights;
  get_last_n_blocks_weights(weights, CRYPTONOTE_REWARD_BLOCKS_WINDOW - grace_blocks);
  weights.reserve(grace_blocks);
  for (size_t i = 0; i < grace_blocks; ++i)
    weights.push_back(min_block_weight);

  uint64_t median = epee::misc_utils::median(weights);
  if(median <= min_block_weight)
    median = min_block_weight;

  uint64_t already_generated_coins = m_db->height() ? m_db->get_block_already_generated_coins(m_db->height() - 1) : 0;
  uint64_t base_reward;
  if (!get_block_reward(median, 1, already_generated_coins, base_reward, version))
  {
    MERROR("Failed to determine block reward, using placeholder " << print_money(BLOCK_REWARD_OVERESTIMATE) << " as a high bound");
    base_reward = BLOCK_REWARD_OVERESTIMATE;
  }

  uint64_t fee = get_dynamic_base_fee(base_reward, median, version);
  const bool per_byte = version < HF_VERSION_PER_BYTE_FEE;
  MDEBUG("Estimating " << grace_blocks << "-block fee at " << print_money(fee) << "/" << (per_byte ? "byte" : "kB"));
  return fee;
}

//------------------------------------------------------------------
// This function checks to see if a tx is unlocked.  unlock_time is either
// a block index or a unix time.
bool Blockchain::is_tx_spendtime_unlocked(uint64_t unlock_time) const
{
  LOG_PRINT_L3("Blockchain::" << __func__);
  if(unlock_time < CRYPTONOTE_MAX_BLOCK_NUMBER)
  {
    // ND: Instead of calling get_current_blockchain_height(), call m_db->height()
    //    directly as get_current_blockchain_height() locks the recursive mutex.
    if(m_db->height()-1 + CRYPTONOTE_LOCKED_TX_ALLOWED_DELTA_BLOCKS >= unlock_time)
      return true;
    else
      return false;
  }
  else
  {
    //interpret as time
    uint64_t current_time = static_cast<uint64_t>(time(NULL));
    if(current_time + (get_current_hard_fork_version() < 2 ? CRYPTONOTE_LOCKED_TX_ALLOWED_DELTA_SECONDS_V1 : CRYPTONOTE_LOCKED_TX_ALLOWED_DELTA_SECONDS_V2) >= unlock_time)
      return true;
    else
      return false;
  }
  return false;
}
//------------------------------------------------------------------
// This function locates all outputs associated with a given input (mixins)
// and validates that they exist and are usable.  It also checks the ring
// signature for each input.
bool Blockchain::check_tx_input(size_t tx_version, const txin_to_key& txin, const crypto::hash& tx_prefix_hash, const std::vector<crypto::signature>& sig, const rct::rctSig &rct_signatures, std::vector<rct::ctkey> &output_keys, uint64_t* pmax_related_block_height)
{
  LOG_PRINT_L3("Blockchain::" << __func__);

  // ND:
  // 1. Disable locking and make method private.
  //CRITICAL_REGION_LOCAL(m_blockchain_lock);

  struct outputs_visitor
  {
    std::vector<rct::ctkey >& m_output_keys;
    const Blockchain& m_bch;
    outputs_visitor(std::vector<rct::ctkey>& output_keys, const Blockchain& bch) :
      m_output_keys(output_keys), m_bch(bch)
    {
    }
    bool handle_output(uint64_t unlock_time, const crypto::public_key &pubkey, const rct::key &commitment)
    {
      //check tx unlock time
      if (!m_bch.is_tx_spendtime_unlocked(unlock_time))
      {
        MERROR_VER("One of outputs for one of inputs has wrong tx.unlock_time = " << unlock_time);
        return false;
      }

      // The original code includes a check for the output corresponding to this input
      // to be a txout_to_key. This is removed, as the database does not store this info,
      // but only txout_to_key outputs are stored in the DB in the first place, done in
      // Blockchain*::add_output

      m_output_keys.push_back(rct::ctkey({rct::pk2rct(pubkey), commitment}));
      return true;
    }
  };

  output_keys.clear();

  // collect output keys
  outputs_visitor vi(output_keys, *this);
  if (!scan_outputkeys_for_indexes(tx_version, txin, vi, tx_prefix_hash, pmax_related_block_height))
  {
    MERROR_VER("Failed to get output keys for tx with amount = " << print_money(txin.amount) << " and count indexes " << txin.key_offsets.size());
    return false;
  }

  if(txin.key_offsets.size() != output_keys.size())
  {
    MERROR_VER("Output keys for tx with amount = " << txin.amount << " and count indexes " << txin.key_offsets.size() << " returned wrong keys count " << output_keys.size());
    return false;
  }
  if (tx_version == 1) {
    CHECK_AND_ASSERT_MES(sig.size() == output_keys.size(), false, "internal error: tx signatures count=" << sig.size() << " mismatch with outputs keys count for inputs=" << output_keys.size());
  }
  // rct_signatures will be expanded after this
  return true;
}
//------------------------------------------------------------------
//TODO: Is this intended to do something else?  Need to look into the todo there.
uint64_t Blockchain::get_adjusted_time() const
{
  LOG_PRINT_L3("Blockchain::" << __func__);
  //TODO: add collecting median time
  return time(NULL);
}
//------------------------------------------------------------------
//TODO: revisit, has changed a bit on upstream
bool Blockchain::check_block_timestamp(std::vector<uint64_t>& timestamps, const block& b, uint64_t& median_ts) const
{
  LOG_PRINT_L3("Blockchain::" << __func__);
<<<<<<< HEAD
  median_ts = epee::misc_utils::median(timestamps);
  const uint8_t version = get_current_hard_fork_version();
  const uint64_t blockchain_timestamp_check_window = version < 13 ? BLOCKCHAIN_TIMESTAMP_CHECK_WINDOW : BLOCKCHAIN_TIMESTAMP_CHECK_WINDOW_V9;
=======
  uint64_t median_ts = epee::misc_utils::median(timestamps);
  uint8_t version = get_current_hard_fork_version();
  uint64_t blockchain_timestamp_check_window = version < 9 ? BLOCKCHAIN_TIMESTAMP_CHECK_WINDOW : BLOCKCHAIN_TIMESTAMP_CHECK_WINDOW_V9;
>>>>>>> a3985793

  if(b.timestamp < median_ts)
  {
    MERROR_VER("Timestamp of block with id: " << get_block_hash(b) << ", " << b.timestamp << ", less than median of last " << blockchain_timestamp_check_window << " blocks, " << median_ts);
    return false;
  }

  return true;
}
//------------------------------------------------------------------
// This function grabs the timestamps from the most recent <n> blocks,
// where n = BLOCKCHAIN_TIMESTAMP_CHECK_WINDOW.  If there are not those many
// blocks in the blockchain, the timestap is assumed to be valid.  If there
// are, this function returns:
//   true if the block's timestamp is not less than the timestamp of the
//       median of the selected blocks
//   false otherwise
bool Blockchain::check_block_timestamp(const block& b, uint64_t& median_ts) const
{
  LOG_PRINT_L3("Blockchain::" << __func__);
  uint8_t version = get_current_hard_fork_version();
<<<<<<< HEAD
  uint64_t cryptonote_block_future_time_limit = version < 13 ? CRYPTONOTE_BLOCK_FUTURE_TIME_LIMIT : CRYPTONOTE_BLOCK_FUTURE_TIME_LIMIT_V9;
  uint64_t blockchain_timestamp_check_window  = version < 13 ? BLOCKCHAIN_TIMESTAMP_CHECK_WINDOW : BLOCKCHAIN_TIMESTAMP_CHECK_WINDOW_V9;
=======
  uint64_t cryptonote_block_future_time_limit = version < 9 ? CRYPTONOTE_BLOCK_FUTURE_TIME_LIMIT : CRYPTONOTE_BLOCK_FUTURE_TIME_LIMIT_V9;
  uint64_t blockchain_timestamp_check_window = version < 9 ? BLOCKCHAIN_TIMESTAMP_CHECK_WINDOW : BLOCKCHAIN_TIMESTAMP_CHECK_WINDOW_V9;
>>>>>>> a3985793
  if(b.timestamp > get_adjusted_time() + cryptonote_block_future_time_limit)
  {
    MERROR_VER("Timestamp of block with id: " << get_block_hash(b) << ", " << b.timestamp << ", bigger than adjusted time + " << cryptonote_block_future_time_limit << " seconds");
    return false;
  }

  // if not enough blocks, no proper median yet, return true
  if(m_db->height() < blockchain_timestamp_check_window)
  {
    return true;
  }

  std::vector<uint64_t> timestamps;
  auto h = m_db->height();

  // need most recent 60 blocks, get index of first of those
<<<<<<< HEAD
  size_t offset = h - BLOCKCHAIN_TIMESTAMP_CHECK_WINDOW;
  timestamps.reserve(h - offset);
=======
  size_t offset = h - blockchain_timestamp_check_window;
>>>>>>> a3985793
  for(;offset < h; ++offset)
  {
    timestamps.push_back(m_db->get_block_timestamp(offset));
  }

  return check_block_timestamp(timestamps, b, median_ts);
}
//------------------------------------------------------------------
void Blockchain::return_tx_to_pool(std::vector<transaction> &txs)
{
  uint8_t version = get_current_hard_fork_version();
  for (auto& tx : txs)
  {
    cryptonote::tx_verification_context tvc = AUTO_VAL_INIT(tvc);
    // We assume that if they were in a block, the transactions are already
    // known to the network as a whole. However, if we had mined that block,
    // that might not be always true. Unlikely though, and always relaying
    // these again might cause a spike of traffic as many nodes re-relay
    // all the transactions in a popped block when a reorg happens.
    if (!m_tx_pool.add_tx(tx, tvc, true, true, false, version))
    {
      MERROR("Failed to return taken transaction with hash: " << get_transaction_hash(tx) << " to tx_pool");
    }
  }
}
//------------------------------------------------------------------
bool Blockchain::flush_txes_from_pool(const std::vector<crypto::hash> &txids)
{
  CRITICAL_REGION_LOCAL(m_tx_pool);

  bool res = true;
  for (const auto &txid: txids)
  {
    cryptonote::transaction tx;
    size_t tx_weight;
    uint64_t fee;
    bool relayed, do_not_relay, double_spend_seen;
    MINFO("Removing txid " << txid << " from the pool");
    if(m_tx_pool.have_tx(txid) && !m_tx_pool.take_tx(txid, tx, tx_weight, fee, relayed, do_not_relay, double_spend_seen))
    {
      MERROR("Failed to remove txid " << txid << " from the pool");
      res = false;
    }
  }
  return res;
}
//------------------------------------------------------------------
//      Needs to validate the block and acquire each transaction from the
//      transaction mem_pool, then pass the block and transactions to
//      m_db->add_block()
bool Blockchain::handle_block_to_main_chain(const block& bl, const crypto::hash& id, block_verification_context& bvc)
{
  LOG_PRINT_L3("Blockchain::" << __func__);

  TIME_MEASURE_START(block_processing_time);
  CRITICAL_REGION_LOCAL(m_blockchain_lock);
  TIME_MEASURE_START(t1);

  static bool seen_future_version = false;

  m_db->block_txn_start(true);
  if(bl.prev_id != get_tail_id())
  {
    MERROR_VER("Block with id: " << id << std::endl << "has wrong prev_id: " << bl.prev_id << std::endl << "expected: " << get_tail_id());
    bvc.m_verifivation_failed = true;
leave:
    m_db->block_txn_stop();
    return false;
  }

  // warn users if they're running an old version
  if (!seen_future_version && bl.major_version > m_hardfork->get_ideal_version())
  {
    seen_future_version = true;
    const el::Level level = el::Level::Warning;
    MCLOG_RED(level, "global", "**********************************************************************");
    MCLOG_RED(level, "global", "A block was seen on the network with a version higher than the last");
    MCLOG_RED(level, "global", "known one. This may be an old version of the daemon, and a software");
    MCLOG_RED(level, "global", "update may be required to sync further. Try running: update check");
    MCLOG_RED(level, "global", "**********************************************************************");
  }

  // this is a cheap test
  if (!m_hardfork->check(bl))
  {
    MERROR_VER("Block with id: " << id << std::endl << "has old version: " << (unsigned)bl.major_version << std::endl << "current: " << (unsigned)m_hardfork->get_current_version());
    bvc.m_verifivation_failed = true;
    goto leave;
  }

  TIME_MEASURE_FINISH(t1);
  TIME_MEASURE_START(t2);

  // make sure block timestamp is not less than the median timestamp
  // of a set number of the most recent blocks.
  if(!check_block_timestamp(bl))
  {
    MERROR_VER("Block with id: " << id << std::endl << "has invalid timestamp: " << bl.timestamp);
    bvc.m_verifivation_failed = true;
    goto leave;
  }

  TIME_MEASURE_FINISH(t2);
  //check proof of work
  TIME_MEASURE_START(target_calculating_time);

  // get the target difficulty for the block.
  // the calculation can overflow, among other failure cases,
  // so we need to check the return type.
  // FIXME: get_difficulty_for_next_block can also assert, look into
  // changing this to throwing exceptions instead so we can clean up.
  difficulty_type current_diffic = get_difficulty_for_next_block();
  CHECK_AND_ASSERT_MES(current_diffic, false, "!!!!!!!!! difficulty overhead !!!!!!!!!");

  TIME_MEASURE_FINISH(target_calculating_time);

  TIME_MEASURE_START(longhash_calculating_time);

  crypto::hash proof_of_work = null_hash;

  // Formerly the code below contained an if loop with the following condition
  // !m_checkpoints.is_in_checkpoint_zone(get_current_blockchain_height())
  // however, this caused the daemon to not bother checking PoW for blocks
  // before checkpoints, which is very dangerous behaviour. We moved the PoW
  // validation out of the next chunk of code to make sure that we correctly
  // check PoW now.
  // FIXME: height parameter is not used...should it be used or should it not
  // be a parameter?
  // validate proof_of_work versus difficulty target
  bool precomputed = false;
  bool fast_check = false;
#if defined(PER_BLOCK_CHECKPOINT)
  if (m_db->height() < m_blocks_hash_check.size())
  {
    auto hash = get_block_hash(bl);
    const auto &expected_hash = m_blocks_hash_check[m_db->height()];
    if (expected_hash != crypto::null_hash)
    {
      if (memcmp(&hash, &expected_hash, sizeof(hash)) != 0)
      {
        MERROR_VER("Block with id is INVALID: " << id);
        bvc.m_verifivation_failed = true;
        goto leave;
      }
      fast_check = true;
    }
    else
    {
      MCINFO("verify", "No pre-validated hash at height " << m_db->height() << ", verifying fully");
    }
  }
  else
#endif
  {
    auto it = m_blocks_longhash_table.find(id);
    if (it != m_blocks_longhash_table.end())
    {
      precomputed = true;
      proof_of_work = it->second;
    }
    else
      proof_of_work = get_block_longhash(bl, m_db->height());

    // validate proof_of_work versus difficulty target
    if(!check_hash(proof_of_work, current_diffic))
    {
      MERROR_VER("Block with id: " << id << std::endl << "does not have enough proof of work: " << proof_of_work << std::endl << "unexpected difficulty: " << current_diffic);
      bvc.m_verifivation_failed = true;
      goto leave;
    }
  }

  // If we're at a checkpoint, ensure that our hardcoded checkpoint hash
  // is correct.
  if(m_checkpoints.is_in_checkpoint_zone(get_current_blockchain_height()))
  {
    if(!m_checkpoints.check_block(get_current_blockchain_height(), id))
    {
      LOG_ERROR("CHECKPOINT VALIDATION FAILED");
      bvc.m_verifivation_failed = true;
      goto leave;
    }
  }

  TIME_MEASURE_FINISH(longhash_calculating_time);
  if (precomputed)
    longhash_calculating_time += m_fake_pow_calc_time;

  TIME_MEASURE_START(t3);

  // sanity check basic miner tx properties;
  if(!prevalidate_miner_transaction(bl, m_db->height()))
  {
    MERROR_VER("Block with id: " << id << " failed to pass prevalidation");
    bvc.m_verifivation_failed = true;
    goto leave;
  }

  size_t coinbase_weight = get_transaction_weight(bl.miner_tx);
  size_t cumulative_block_weight = coinbase_weight;

  std::vector<transaction> txs;
  key_images_container keys;

  uint64_t fee_summary = 0;
  uint64_t t_checktx = 0;
  uint64_t t_exists = 0;
  uint64_t t_pool = 0;
  uint64_t t_dblspnd = 0;
  TIME_MEASURE_FINISH(t3);

// XXX old code adds miner tx here

  size_t tx_index = 0;
  // Iterate over the block's transaction hashes, grabbing each
  // from the tx_pool and validating them.  Each is then added
  // to txs.  Keys spent in each are added to <keys> by the double spend check.
  txs.reserve(bl.tx_hashes.size());
  for (const crypto::hash& tx_id : bl.tx_hashes)
  {
    transaction tx;
    size_t tx_weight = 0;
    uint64_t fee = 0;
    bool relayed = false, do_not_relay = false, double_spend_seen = false;
    TIME_MEASURE_START(aa);

// XXX old code does not check whether tx exists
    if (m_db->tx_exists(tx_id))
    {
      MERROR("Block with id: " << id << " attempting to add transaction already in blockchain with id: " << tx_id);
      bvc.m_verifivation_failed = true;
      return_tx_to_pool(txs);
      goto leave;
    }

    TIME_MEASURE_FINISH(aa);
    t_exists += aa;
    TIME_MEASURE_START(bb);

    // get transaction with hash <tx_id> from tx_pool
    if(!m_tx_pool.take_tx(tx_id, tx, tx_weight, fee, relayed, do_not_relay, double_spend_seen))
    {
      MERROR_VER("Block with id: " << id  << " has at least one unknown transaction with id: " << tx_id);
      bvc.m_verifivation_failed = true;
      return_tx_to_pool(txs);
      goto leave;
    }

    TIME_MEASURE_FINISH(bb);
    t_pool += bb;
    // add the transaction to the temp list of transactions, so we can either
    // store the list of transactions all at once or return the ones we've
    // taken from the tx_pool back to it if the block fails verification.
    txs.push_back(tx);
    TIME_MEASURE_START(dd);

    // FIXME: the storage should not be responsible for validation.
    //        If it does any, it is merely a sanity check.
    //        Validation is the purview of the Blockchain class
    //        - TW
    //
    // ND: this is not needed, db->add_block() checks for duplicate k_images and fails accordingly.
    // if (!check_for_double_spend(tx, keys))
    // {
    //     LOG_PRINT_L0("Double spend detected in transaction (id: " << tx_id);
    //     bvc.m_verifivation_failed = true;
    //     break;
    // }

    TIME_MEASURE_FINISH(dd);
    t_dblspnd += dd;
    TIME_MEASURE_START(cc);

#if defined(PER_BLOCK_CHECKPOINT)
    if (!fast_check)
#endif
    {
      // validate that transaction inputs and the keys spending them are correct.
      tx_verification_context tvc;
      if(!check_tx_inputs(tx, tvc))
      {
        MERROR_VER("Block with id: " << id  << " has at least one transaction (id: " << tx_id << ") with wrong inputs.");

        //TODO: why is this done?  make sure that keeping invalid blocks makes sense.
        add_block_as_invalid(bl, id);
        MERROR_VER("Block with id " << id << " added as invalid because of wrong inputs in transactions");
        bvc.m_verifivation_failed = true;
        return_tx_to_pool(txs);
        goto leave;
      }
    }
#if defined(PER_BLOCK_CHECKPOINT)
    else
    {
      // ND: if fast_check is enabled for blocks, there is no need to check
      // the transaction inputs, but do some sanity checks anyway.
      if (tx_index >= m_blocks_txs_check.size() || memcmp(&m_blocks_txs_check[tx_index++], &tx_id, sizeof(tx_id)) != 0)
      {
        MERROR_VER("Block with id: " << id << " has at least one transaction (id: " << tx_id << ") with wrong inputs.");
        //TODO: why is this done?  make sure that keeping invalid blocks makes sense.
        add_block_as_invalid(bl, id);
        MERROR_VER("Block with id " << id << " added as invalid because of wrong inputs in transactions");
        bvc.m_verifivation_failed = true;
        return_tx_to_pool(txs);
        goto leave;
      }
    }
#endif
    TIME_MEASURE_FINISH(cc);
    t_checktx += cc;
    fee_summary += fee;
    cumulative_block_weight += tx_weight;
  }

  m_blocks_txs_check.clear();

  TIME_MEASURE_START(vmt);
  uint64_t base_reward = 0;
  uint64_t already_generated_coins = m_db->height() ? m_db->get_block_already_generated_coins(m_db->height() - 1) : 0;
  if(!validate_miner_transaction(bl, cumulative_block_weight, fee_summary, base_reward, already_generated_coins, bvc.m_partial_block_reward, m_hardfork->get_current_version()))
  {
    MERROR_VER("Block with id: " << id << " has incorrect miner transaction");
    bvc.m_verifivation_failed = true;
    return_tx_to_pool(txs);
    goto leave;
  }

  TIME_MEASURE_FINISH(vmt);
  size_t block_weight;
  difficulty_type cumulative_difficulty;

  // populate various metadata about the block to be stored alongside it.
  block_weight = cumulative_block_weight;
  cumulative_difficulty = current_diffic;
  // In the "tail" state when the minimum subsidy (implemented in get_block_reward) is in effect, the number of
  // coins will eventually exceed MONEY_SUPPLY and overflow a uint64. To prevent overflow, cap already_generated_coins
  // at MONEY_SUPPLY. already_generated_coins is only used to compute the block subsidy and MONEY_SUPPLY yields a
  // subsidy of 0 under the base formula and therefore the minimum subsidy >0 in the tail state.
  already_generated_coins = base_reward < (MONEY_SUPPLY-already_generated_coins) ? already_generated_coins + base_reward : MONEY_SUPPLY;
  if(m_db->height())
    cumulative_difficulty += m_db->get_block_cumulative_difficulty(m_db->height() - 1);

  TIME_MEASURE_FINISH(block_processing_time);
  if(precomputed)
    block_processing_time += m_fake_pow_calc_time;

  m_db->block_txn_stop();
  TIME_MEASURE_START(addblock);
  uint64_t new_height = 0;
  if (!bvc.m_verifivation_failed)
  {
    try
    {
      new_height = m_db->add_block(bl, block_weight, cumulative_difficulty, already_generated_coins, txs);
    }
    catch (const KEY_IMAGE_EXISTS& e)
    {
      LOG_ERROR("Error adding block with hash: " << id << " to blockchain, what = " << e.what());
      bvc.m_verifivation_failed = true;
      return_tx_to_pool(txs);
      return false;
    }
    catch (const std::exception& e)
    {
      //TODO: figure out the best way to deal with this failure
      LOG_ERROR("Error adding block with hash: " << id << " to blockchain, what = " << e.what());
      bvc.m_verifivation_failed = true;
      return_tx_to_pool(txs);
      return false;
    }
  }
  else
  {
    LOG_ERROR("Blocks that failed verification should not reach here");
  }

  TIME_MEASURE_FINISH(addblock);

  // do this after updating the hard fork state since the weight limit may change due to fork
  update_next_cumulative_weight_limit();

  MINFO("+++++ BLOCK SUCCESSFULLY ADDED" << std::endl << "id:\t" << id << std::endl << "PoW:\t" << proof_of_work << std::endl << "HEIGHT " << new_height-1 << ", difficulty:\t" << current_diffic << std::endl << "block reward: " << print_money(fee_summary + base_reward) << "(" << print_money(base_reward) << " + " << print_money(fee_summary) << "), coinbase_weight: " << coinbase_weight << ", cumulative weight: " << cumulative_block_weight << ", " << block_processing_time << "(" << target_calculating_time << "/" << longhash_calculating_time << ")ms");
  if(m_show_time_stats)
  {
    MINFO("Height: " << new_height << " coinbase weight: " << coinbase_weight << " cumm: "
        << cumulative_block_weight << " p/t: " << block_processing_time << " ("
        << target_calculating_time << "/" << longhash_calculating_time << "/"
        << t1 << "/" << t2 << "/" << t3 << "/" << t_exists << "/" << t_pool
        << "/" << t_checktx << "/" << t_dblspnd << "/" << vmt << "/" << addblock << ")ms");
  }

  bvc.m_added_to_main_chain = true;
  ++m_sync_counter;

  // appears to be a NOP *and* is called elsewhere.  wat?
  m_tx_pool.on_blockchain_inc(new_height, id);
  get_difficulty_for_next_block(); // just to cache it
  invalidate_block_template_cache();

  std::shared_ptr<tools::Notify> block_notify = m_block_notify;
  if (block_notify)
    block_notify->notify(epee::string_tools::pod_to_hex(id).c_str());

  return true;
}
//------------------------------------------------------------------
bool Blockchain::update_next_cumulative_weight_limit()
{
  uint64_t full_reward_zone = get_min_block_weight(get_current_hard_fork_version());

  LOG_PRINT_L3("Blockchain::" << __func__);
  std::vector<size_t> weights;
  get_last_n_blocks_weights(weights, CRYPTONOTE_REWARD_BLOCKS_WINDOW);

  uint64_t median = epee::misc_utils::median(weights);
  m_current_block_cumul_weight_median = median;
  if(median <= full_reward_zone)
    median = full_reward_zone;

  m_current_block_cumul_weight_limit = median*2;
  return true;
}
//------------------------------------------------------------------
bool Blockchain::add_new_block(const block& bl_, block_verification_context& bvc)
{
  LOG_PRINT_L3("Blockchain::" << __func__);
  //copy block here to let modify block.target
  block bl = bl_;
  crypto::hash id = get_block_hash(bl);
  CRITICAL_REGION_LOCAL(m_tx_pool);//to avoid deadlock lets lock tx_pool for whole add/reorganize process
  CRITICAL_REGION_LOCAL1(m_blockchain_lock);
  m_db->block_txn_start(true);
  if(have_block(id))
  {
    LOG_PRINT_L3("block with id = " << id << " already exists");
    bvc.m_already_exists = true;
    m_db->block_txn_stop();
    m_blocks_txs_check.clear();
    return false;
  }

  //check that block refers to chain tail
  if(!(bl.prev_id == get_tail_id()))
  {
    //chain switching or wrong block
    bvc.m_added_to_main_chain = false;
    m_db->block_txn_stop();
    bool r = handle_alternative_block(bl, id, bvc);
    m_blocks_txs_check.clear();
    return r;
    //never relay alternative blocks
  }

  m_db->block_txn_stop();
  return handle_block_to_main_chain(bl, id, bvc);
}
//------------------------------------------------------------------
//TODO: Refactor, consider returning a failure height and letting
//      caller decide course of action.
void Blockchain::check_against_checkpoints(const checkpoints& points, bool enforce)
{
  const auto& pts = points.get_points();
  bool stop_batch;

  CRITICAL_REGION_LOCAL(m_blockchain_lock);
  stop_batch = m_db->batch_start();
  for (const auto& pt : pts)
  {
    // if the checkpoint is for a block we don't have yet, move on
    if (pt.first >= m_db->height())
    {
      continue;
    }

    if (!points.check_block(pt.first, m_db->get_block_hash_from_height(pt.first)))
    {
      // if asked to enforce checkpoints, roll back to a couple of blocks before the checkpoint
      if (enforce)
      {
        LOG_ERROR("Local blockchain failed to pass a checkpoint, rolling back!");
        std::list<block> empty;
        rollback_blockchain_switching(empty, pt.first - 2);
      }
      else
      {
        LOG_ERROR("WARNING: local blockchain failed to pass a MoneroPulse checkpoint, and you could be on a fork. You should either sync up from scratch, OR download a fresh blockchain bootstrap, OR enable checkpoint enforcing with the --enforce-dns-checkpointing command-line option");
      }
    }
  }
  if (stop_batch)
    m_db->batch_stop();
}
//------------------------------------------------------------------
// returns false if any of the checkpoints loading returns false.
// That should happen only if a checkpoint is added that conflicts
// with an existing checkpoint.
bool Blockchain::update_checkpoints(const std::string& file_path, bool check_dns)
{
  if (!m_checkpoints.load_checkpoints_from_json(file_path))
  {
      return false;
  }

  // if we're checking both dns and json, load checkpoints from dns.
  // if we're not hard-enforcing dns checkpoints, handle accordingly
  if (m_enforce_dns_checkpoints && check_dns && !m_offline)
  {
    if (!m_checkpoints.load_checkpoints_from_dns())
    {
      return false;
    }
  }
  else if (check_dns && !m_offline)
  {
    checkpoints dns_points;
    dns_points.load_checkpoints_from_dns();
    if (m_checkpoints.check_for_conflicts(dns_points))
    {
      check_against_checkpoints(dns_points, false);
    }
    else
    {
      MERROR("One or more checkpoints fetched from DNS conflicted with existing checkpoints!");
    }
  }

  check_against_checkpoints(m_checkpoints, true);

  return true;
}
//------------------------------------------------------------------
void Blockchain::set_enforce_dns_checkpoints(bool enforce_checkpoints)
{
  m_enforce_dns_checkpoints = enforce_checkpoints;
}

//------------------------------------------------------------------
void Blockchain::block_longhash_worker(uint64_t height, const std::vector<block> &blocks, std::unordered_map<crypto::hash, crypto::hash> &map) const
{
  TIME_MEASURE_START(t);
  slow_hash_allocate_state();

  for (const auto & block : blocks)
  {
    if (m_cancel)
       break;
    crypto::hash id = get_block_hash(block);
    crypto::hash pow = get_block_longhash(block, height++);
    map.emplace(id, pow);
  }

  slow_hash_free_state();
  TIME_MEASURE_FINISH(t);
}

//------------------------------------------------------------------
bool Blockchain::cleanup_handle_incoming_blocks(bool force_sync)
{
  bool success = false;

  MTRACE("Blockchain::" << __func__);
  CRITICAL_REGION_BEGIN(m_blockchain_lock);
  TIME_MEASURE_START(t1);

  try
  {
    m_db->batch_stop();
    success = true;
  }
  catch (const std::exception &e)
  {
    MERROR("Exception in cleanup_handle_incoming_blocks: " << e.what());
  }

  if (success && m_sync_counter > 0)
  {
    if (force_sync)
    {
      if(m_db_sync_mode != db_nosync)
        store_blockchain();
      m_sync_counter = 0;
    }
    else if (m_db_sync_threshold && ((m_db_sync_on_blocks && m_sync_counter >= m_db_sync_threshold) || (!m_db_sync_on_blocks && m_bytes_to_sync >= m_db_sync_threshold)))
    {
      MDEBUG("Sync threshold met, syncing");
      if(m_db_sync_mode == db_async)
      {
        m_sync_counter = 0;
        m_bytes_to_sync = 0;
        m_async_service.dispatch(boost::bind(&Blockchain::store_blockchain, this));
      }
      else if(m_db_sync_mode == db_sync)
      {
        store_blockchain();
      }
      else // db_nosync
      {
        // DO NOTHING, not required to call sync.
      }
    }
  }

  TIME_MEASURE_FINISH(t1);
  m_blocks_longhash_table.clear();
  m_scan_table.clear();
  m_blocks_txs_check.clear();
  m_check_txin_table.clear();

  // when we're well clear of the precomputed hashes, free the memory
  if (!m_blocks_hash_check.empty() && m_db->height() > m_blocks_hash_check.size() + 4096)
  {
    MINFO("Dumping block hashes, we're now 4k past " << m_blocks_hash_check.size());
    m_blocks_hash_check.clear();
    m_blocks_hash_check.shrink_to_fit();
  }

  CRITICAL_REGION_END();
  m_tx_pool.unlock();

  return success;
}

//------------------------------------------------------------------
//FIXME: unused parameter txs
void Blockchain::output_scan_worker(const uint64_t amount, const std::vector<uint64_t> &offsets, std::vector<output_data_t> &outputs, std::unordered_map<crypto::hash, cryptonote::transaction> &txs) const
{
  try
  {
    m_db->get_output_key(amount, offsets, outputs, true);
  }
  catch (const std::exception& e)
  {
    MERROR_VER("EXCEPTION: " << e.what());
  }
  catch (...)
  {

  }
}

uint64_t Blockchain::prevalidate_block_hashes(uint64_t height, const std::vector<crypto::hash> &hashes)
{
  // new: . . . . . X X X X X . . . . . .
  // pre: A A A A B B B B C C C C D D D D

  // easy case: height >= hashes
  if (height >= m_blocks_hash_of_hashes.size() * HASH_OF_HASHES_STEP)
    return hashes.size();

  // if we're getting old blocks, we might have jettisoned the hashes already
  if (m_blocks_hash_check.empty())
    return hashes.size();

  // find hashes encompassing those block
  size_t first_index = height / HASH_OF_HASHES_STEP;
  size_t last_index = (height + hashes.size() - 1) / HASH_OF_HASHES_STEP;
  MDEBUG("Blocks " << height << " - " << (height + hashes.size() - 1) << " start at " << first_index << " and end at " << last_index);

  // case of not enough to calculate even a single hash
  if (first_index == last_index && hashes.size() < HASH_OF_HASHES_STEP && (height + hashes.size()) % HASH_OF_HASHES_STEP)
    return hashes.size();

  // build hashes vector to hash hashes together
  std::vector<crypto::hash> data;
  data.reserve(hashes.size() + HASH_OF_HASHES_STEP - 1); // may be a bit too much

  // we expect height to be either equal or a bit below db height
  bool disconnected = (height > m_db->height());
  size_t pop;
  if (disconnected && height % HASH_OF_HASHES_STEP)
  {
    ++first_index;
    pop = HASH_OF_HASHES_STEP - height % HASH_OF_HASHES_STEP;
  }
  else
  {
    // we might need some already in the chain for the first part of the first hash
    for (uint64_t h = first_index * HASH_OF_HASHES_STEP; h < height; ++h)
    {
      data.push_back(m_db->get_block_hash_from_height(h));
    }
    pop = 0;
  }

  // push the data to check
  for (const auto &h: hashes)
  {
    if (pop)
      --pop;
    else
      data.push_back(h);
  }

  // hash and check
  uint64_t usable = first_index * HASH_OF_HASHES_STEP - height; // may start negative, but unsigned under/overflow is not UB
  for (size_t n = first_index; n <= last_index; ++n)
  {
    if (n < m_blocks_hash_of_hashes.size())
    {
      // if the last index isn't fully filled, we can't tell if valid
      if (data.size() < (n - first_index) * HASH_OF_HASHES_STEP + HASH_OF_HASHES_STEP)
        break;

      crypto::hash hash;
      cn_fast_hash(data.data() + (n - first_index) * HASH_OF_HASHES_STEP, HASH_OF_HASHES_STEP * sizeof(crypto::hash), hash);
      bool valid = hash == m_blocks_hash_of_hashes[n];

      // add to the known hashes array
      if (!valid)
      {
        MDEBUG("invalid hash for blocks " << n * HASH_OF_HASHES_STEP << " - " << (n * HASH_OF_HASHES_STEP + HASH_OF_HASHES_STEP - 1));
        break;
      }

      size_t end = n * HASH_OF_HASHES_STEP + HASH_OF_HASHES_STEP;
      for (size_t i = n * HASH_OF_HASHES_STEP; i < end; ++i)
      {
        CHECK_AND_ASSERT_MES(m_blocks_hash_check[i] == crypto::null_hash || m_blocks_hash_check[i] == data[i - first_index * HASH_OF_HASHES_STEP],
            0, "Consistency failure in m_blocks_hash_check construction");
        m_blocks_hash_check[i] = data[i - first_index * HASH_OF_HASHES_STEP];
      }
      usable += HASH_OF_HASHES_STEP;
    }
    else
    {
      // if after the end of the precomputed blocks, accept anything
      usable += HASH_OF_HASHES_STEP;
      if (usable > hashes.size())
        usable = hashes.size();
    }
  }
  MDEBUG("usable: " << usable << " / " << hashes.size());
  CHECK_AND_ASSERT_MES(usable < std::numeric_limits<uint64_t>::max() / 2, 0, "usable is negative");
  return usable;
}

//------------------------------------------------------------------
// ND: Speedups:
// 1. Thread long_hash computations if possible (m_max_prepare_blocks_threads = nthreads, default = 4)
// 2. Group all amounts (from txs) and related absolute offsets and form a table of tx_prefix_hash
//    vs [k_image, output_keys] (m_scan_table). This is faster because it takes advantage of bulk queries
//    and is threaded if possible. The table (m_scan_table) will be used later when querying output
//    keys.
bool Blockchain::prepare_handle_incoming_blocks(const std::vector<block_complete_entry> &blocks_entry)
{
  MTRACE("Blockchain::" << __func__);
  TIME_MEASURE_START(prepare);
  bool stop_batch;
  uint64_t bytes = 0;
  size_t total_txs = 0;

  // Order of locking must be:
  //  m_incoming_tx_lock (optional)
  //  m_tx_pool lock
  //  blockchain lock
  //
  //  Something which takes the blockchain lock may never take the txpool lock
  //  if it has not provably taken the txpool lock earlier
  //
  //  The txpool lock is now taken in prepare_handle_incoming_blocks
  //  and released in cleanup_handle_incoming_blocks. This avoids issues
  //  when something uses the pool, which now uses the blockchain and
  //  needs a batch, since a batch could otherwise be active while the
  //  txpool and blockchain locks were not held

  m_tx_pool.lock();
  CRITICAL_REGION_LOCAL1(m_blockchain_lock);

  if(blocks_entry.size() == 0)
    return false;

  for (const auto &entry : blocks_entry)
  {
    bytes += entry.block.size();
    for (const auto &tx_blob : entry.txs)
    {
      bytes += tx_blob.size();
    }
    total_txs += entry.txs.size();
  }
  m_bytes_to_sync += bytes;
  while (!(stop_batch = m_db->batch_start(blocks_entry.size(), bytes))) {
    m_blockchain_lock.unlock();
    m_tx_pool.unlock();
    epee::misc_utils::sleep_no_w(1000);
    m_tx_pool.lock();
    m_blockchain_lock.lock();
  }

  if ((m_db->height() + blocks_entry.size()) < m_blocks_hash_check.size())
    return true;

  bool blocks_exist = false;
  tools::threadpool& tpool = tools::threadpool::getInstance();
  uint64_t threads = tpool.get_max_concurrency();

  if (blocks_entry.size() > 1 && threads > 1 && m_max_prepare_blocks_threads > 1)
  {
    // limit threads, default limit = 4
    if(threads > m_max_prepare_blocks_threads)
      threads = m_max_prepare_blocks_threads;

    uint64_t height = m_db->height();
    int batches = blocks_entry.size() / threads;
    int extra = blocks_entry.size() % threads;
    MDEBUG("block_batches: " << batches);
    std::vector<std::unordered_map<crypto::hash, crypto::hash>> maps(threads);
    std::vector < std::vector < block >> blocks(threads);
    auto it = blocks_entry.begin();

    for (uint64_t i = 0; i < threads; i++)
    {
      blocks[i].reserve(batches + 1);
      for (int j = 0; j < batches; j++)
      {
        block block;

        if (!parse_and_validate_block_from_blob(it->block, block))
        {
          std::advance(it, 1);
          continue;
        }

        // check first block and skip all blocks if its not chained properly
        if (i == 0 && j == 0)
        {
          crypto::hash tophash = m_db->top_block_hash();
          if (block.prev_id != tophash)
          {
            MDEBUG("Skipping prepare blocks. New blocks don't belong to chain.");
            return true;
          }
        }
        if (have_block(get_block_hash(block)))
        {
          blocks_exist = true;
          break;
        }

        blocks[i].push_back(std::move(block));
        std::advance(it, 1);
      }
    }

    for (int i = 0; i < extra && !blocks_exist; i++)
    {
      block block;

      if (!parse_and_validate_block_from_blob(it->block, block))
      {
        std::advance(it, 1);
        continue;
      }

      if (have_block(get_block_hash(block)))
      {
        blocks_exist = true;
        break;
      }

      blocks[i].push_back(std::move(block));
      std::advance(it, 1);
    }

    if (!blocks_exist)
    {
      m_blocks_longhash_table.clear();
      uint64_t thread_height = height;
      tools::threadpool::waiter waiter;
      for (uint64_t i = 0; i < threads; i++)
      {
        tpool.submit(&waiter, boost::bind(&Blockchain::block_longhash_worker, this, thread_height, std::cref(blocks[i]), std::ref(maps[i])), true);
        thread_height += blocks[i].size();
      }

      waiter.wait(&tpool);

      if (m_cancel)
         return false;

      for (const auto & map : maps)
      {
        m_blocks_longhash_table.insert(map.begin(), map.end());
      }
    }
  }

  if (m_cancel)
    return false;

  if (blocks_exist)
  {
    MDEBUG("Skipping prepare blocks. Blocks exist.");
    return true;
  }

  m_fake_scan_time = 0;
  m_fake_pow_calc_time = 0;

  m_scan_table.clear();
  m_check_txin_table.clear();

  TIME_MEASURE_FINISH(prepare);
  m_fake_pow_calc_time = prepare / blocks_entry.size();

  if (blocks_entry.size() > 1 && threads > 1 && m_show_time_stats)
    MDEBUG("Prepare blocks took: " << prepare << " ms");

  TIME_MEASURE_START(scantable);

  // [input] stores all unique amounts found
  std::vector < uint64_t > amounts;
  // [input] stores all absolute_offsets for each amount
  std::map<uint64_t, std::vector<uint64_t>> offset_map;
  // [output] stores all output_data_t for each absolute_offset
  std::map<uint64_t, std::vector<output_data_t>> tx_map;
  std::vector<std::pair<cryptonote::transaction, crypto::hash>> txes(total_txs);

#define SCAN_TABLE_QUIT(m) \
        do { \
            MERROR_VER(m) ;\
            m_scan_table.clear(); \
            return false; \
        } while(0); \

  // generate sorted tables for all amounts and absolute offsets
  size_t tx_index = 0;
  for (const auto &entry : blocks_entry)
  {
    if (m_cancel)
      return false;

    for (const auto &tx_blob : entry.txs)
    {
      if (tx_index >= txes.size())
        SCAN_TABLE_QUIT("tx_index is out of sync");
      transaction &tx = txes[tx_index].first;
      crypto::hash &tx_prefix_hash = txes[tx_index].second;
      ++tx_index;

      if (!parse_and_validate_tx_base_from_blob(tx_blob, tx))
        SCAN_TABLE_QUIT("Could not parse tx from incoming blocks.");
      cryptonote::get_transaction_prefix_hash(tx, tx_prefix_hash);

      auto its = m_scan_table.find(tx_prefix_hash);
      if (its != m_scan_table.end())
        SCAN_TABLE_QUIT("Duplicate tx found from incoming blocks.");

      m_scan_table.emplace(tx_prefix_hash, std::unordered_map<crypto::key_image, std::vector<output_data_t>>());
      its = m_scan_table.find(tx_prefix_hash);
      assert(its != m_scan_table.end());

      // get all amounts from tx.vin(s)
      for (const auto &txin : tx.vin)
      {
        const txin_to_key &in_to_key = boost::get < txin_to_key > (txin);

        // check for duplicate
        auto it = its->second.find(in_to_key.k_image);
        if (it != its->second.end())
          SCAN_TABLE_QUIT("Duplicate key_image found from incoming blocks.");

        amounts.push_back(in_to_key.amount);
      }

      // sort and remove duplicate amounts from amounts list
      std::sort(amounts.begin(), amounts.end());
      auto last = std::unique(amounts.begin(), amounts.end());
      amounts.erase(last, amounts.end());

      // add amount to the offset_map and tx_map
      for (const uint64_t &amount : amounts)
      {
        if (offset_map.find(amount) == offset_map.end())
          offset_map.emplace(amount, std::vector<uint64_t>());

        if (tx_map.find(amount) == tx_map.end())
          tx_map.emplace(amount, std::vector<output_data_t>());
      }

      // add new absolute_offsets to offset_map
      for (const auto &txin : tx.vin)
      {
        const txin_to_key &in_to_key = boost::get < txin_to_key > (txin);
        // no need to check for duplicate here.
        auto absolute_offsets = relative_output_offsets_to_absolute(in_to_key.key_offsets);
        for (const auto & offset : absolute_offsets)
          offset_map[in_to_key.amount].push_back(offset);

      }
    }
  }

  // sort and remove duplicate absolute_offsets in offset_map
  for (auto &offsets : offset_map)
  {
    std::sort(offsets.second.begin(), offsets.second.end());
    auto last = std::unique(offsets.second.begin(), offsets.second.end());
    offsets.second.erase(last, offsets.second.end());
  }

  // [output] stores all transactions for each tx_out_index::hash found
  std::vector<std::unordered_map<crypto::hash, cryptonote::transaction>> transactions(amounts.size());

  threads = tpool.get_max_concurrency();
  if (!m_db->can_thread_bulk_indices())
    threads = 1;

  if (threads > 1)
  {
    tools::threadpool::waiter waiter;

    for (size_t i = 0; i < amounts.size(); i++)
    {
      uint64_t amount = amounts[i];
      tpool.submit(&waiter, boost::bind(&Blockchain::output_scan_worker, this, amount, std::cref(offset_map[amount]), std::ref(tx_map[amount]), std::ref(transactions[i])), true);
    }
    waiter.wait(&tpool);
  }
  else
  {
    for (size_t i = 0; i < amounts.size(); i++)
    {
      uint64_t amount = amounts[i];
      output_scan_worker(amount, offset_map[amount], tx_map[amount], transactions[i]);
    }
  }

  // now generate a table for each tx_prefix and k_image hashes
  tx_index = 0;
  for (const auto &entry : blocks_entry)
  {
    if (m_cancel)
      return false;

    for (const auto &tx_blob : entry.txs)
    {
      if (tx_index >= txes.size())
        SCAN_TABLE_QUIT("tx_index is out of sync");
      const transaction &tx = txes[tx_index].first;
      const crypto::hash &tx_prefix_hash = txes[tx_index].second;
      ++tx_index;

      auto its = m_scan_table.find(tx_prefix_hash);
      if (its == m_scan_table.end())
        SCAN_TABLE_QUIT("Tx not found on scan table from incoming blocks.");

      for (const auto &txin : tx.vin)
      {
        const txin_to_key &in_to_key = boost::get < txin_to_key > (txin);
        auto needed_offsets = relative_output_offsets_to_absolute(in_to_key.key_offsets);

        std::vector<output_data_t> outputs;
        for (const uint64_t & offset_needed : needed_offsets)
        {
          size_t pos = 0;
          bool found = false;

          for (const uint64_t &offset_found : offset_map[in_to_key.amount])
          {
            if (offset_needed == offset_found)
            {
              found = true;
              break;
            }

            ++pos;
          }

          if (found && pos < tx_map[in_to_key.amount].size())
            outputs.push_back(tx_map[in_to_key.amount].at(pos));
          else
            break;
        }

        its->second.emplace(in_to_key.k_image, outputs);
      }
    }
  }

  TIME_MEASURE_FINISH(scantable);
  if (total_txs > 0)
  {
    m_fake_scan_time = scantable / total_txs;
    if(m_show_time_stats)
      MDEBUG("Prepare scantable took: " << scantable << " ms");
  }

  return true;
}

void Blockchain::add_txpool_tx(transaction &tx, const txpool_tx_meta_t &meta)
{
  m_db->add_txpool_tx(tx, meta);
}

void Blockchain::update_txpool_tx(const crypto::hash &txid, const txpool_tx_meta_t &meta)
{
  m_db->update_txpool_tx(txid, meta);
}

void Blockchain::remove_txpool_tx(const crypto::hash &txid)
{
  m_db->remove_txpool_tx(txid);
}

uint64_t Blockchain::get_txpool_tx_count(bool include_unrelayed_txes) const
{
  return m_db->get_txpool_tx_count(include_unrelayed_txes);
}

bool Blockchain::get_txpool_tx_meta(const crypto::hash& txid, txpool_tx_meta_t &meta) const
{
  return m_db->get_txpool_tx_meta(txid, meta);
}

bool Blockchain::get_txpool_tx_blob(const crypto::hash& txid, cryptonote::blobdata &bd) const
{
  return m_db->get_txpool_tx_blob(txid, bd);
}

cryptonote::blobdata Blockchain::get_txpool_tx_blob(const crypto::hash& txid) const
{
  return m_db->get_txpool_tx_blob(txid);
}

bool Blockchain::for_all_txpool_txes(std::function<bool(const crypto::hash&, const txpool_tx_meta_t&, const cryptonote::blobdata*)> f, bool include_blob, bool include_unrelayed_txes) const
{
  return m_db->for_all_txpool_txes(f, include_blob, include_unrelayed_txes);
}

void Blockchain::set_user_options(uint64_t maxthreads, bool sync_on_blocks, uint64_t sync_threshold, blockchain_db_sync_mode sync_mode, bool fast_sync)
{
  if (sync_mode == db_defaultsync)
  {
    m_db_default_sync = true;
    sync_mode = db_async;
  }
  m_db_sync_mode = sync_mode;
  m_fast_sync = fast_sync;
  m_db_sync_on_blocks = sync_on_blocks;
  m_db_sync_threshold = sync_threshold;
  m_max_prepare_blocks_threads = maxthreads;
}

void Blockchain::safesyncmode(const bool onoff)
{
  /* all of this is no-op'd if the user set a specific
   * --db-sync-mode at startup.
   */
  if (m_db_default_sync)
  {
    m_db->safesyncmode(onoff);
    m_db_sync_mode = onoff ? db_nosync : db_async;
  }
}

HardFork::State Blockchain::get_hard_fork_state() const
{
  return m_hardfork->get_state();
}

const std::vector<HardFork::Params>& Blockchain::get_hard_fork_heights(network_type nettype)
{
  static const std::vector<HardFork::Params> mainnet_heights = []()
  {
    std::vector<HardFork::Params> heights;
    for (const auto& i : mainnet_hard_forks)
      heights.emplace_back(i.version, i.height, i.threshold, i.time);
    return heights;
  }();
  static const std::vector<HardFork::Params> testnet_heights = []()
  {
    std::vector<HardFork::Params> heights;
    for (const auto& i : testnet_hard_forks)
      heights.emplace_back(i.version, i.height, i.threshold, i.time);
    return heights;
  }();
  static const std::vector<HardFork::Params> stagenet_heights = []()
  {
    std::vector<HardFork::Params> heights;
    for (const auto& i : stagenet_hard_forks)
      heights.emplace_back(i.version, i.height, i.threshold, i.time);
    return heights;
  }();
  static const std::vector<HardFork::Params> dummy;
  switch (nettype)
  {
    case MAINNET: return mainnet_heights;
    case TESTNET: return testnet_heights;
    case STAGENET: return stagenet_heights;
    default: return dummy;
  }
}

bool Blockchain::get_hard_fork_voting_info(uint8_t version, uint32_t &window, uint32_t &votes, uint32_t &threshold, uint64_t &earliest_height, uint8_t &voting) const
{
  return m_hardfork->get_voting_info(version, window, votes, threshold, earliest_height, voting);
}

<<<<<<< HEAD
uint64_t Blockchain::get_difficulty_target() const
{
  return get_current_hard_fork_version() < 2 ? DIFFICULTY_TARGET_V1 : DIFFICULTY_TARGET_V2;
}

std::map<uint64_t, std::tuple<uint64_t, uint64_t, uint64_t>> Blockchain:: get_output_histogram(const std::vector<uint64_t> &amounts, bool unlocked, uint64_t recent_cutoff, uint64_t min_count) const
=======
uint64_t Blockchain::get_earliest_ideal_height_for_version(uint8_t version) const
{
  return m_hardfork->get_earliest_ideal_height_for_version(version);
}

std::map<uint64_t, std::tuple<uint64_t, uint64_t, uint64_t>> Blockchain:: get_output_histogram(const std::vector<uint64_t> &amounts, bool unlocked, uint64_t recent_cutoff) const
>>>>>>> a3985793
{
  return m_db->get_output_histogram(amounts, unlocked, recent_cutoff, min_count);
}

std::list<std::pair<Blockchain::block_extended_info,std::vector<crypto::hash>>> Blockchain::get_alternative_chains() const
{
  std::list<std::pair<Blockchain::block_extended_info,std::vector<crypto::hash>>> chains;

  for (const auto &i: m_alternative_chains)
  {
    const crypto::hash &top = i.first;
    bool found = false;
    for (const auto &j: m_alternative_chains)
    {
      if (j.second.bl.prev_id == top)
      {
        found = true;
        break;
      }
    }
    if (!found)
    {
      std::vector<crypto::hash> chain;
      auto h = i.second.bl.prev_id;
      chain.push_back(top);
      blocks_ext_by_hash::const_iterator prev;
      while ((prev = m_alternative_chains.find(h)) != m_alternative_chains.end())
      {
        chain.push_back(h);
        h = prev->second.bl.prev_id;
      }
      chains.push_back(std::make_pair(i.second, chain));
    }
  }
  return chains;
}

void Blockchain::cancel()
{
  m_cancel = true;
}
// TODO
#if defined(PER_BLOCK_CHECKPOINT)
static const char expected_block_hashes_hash[] = "1d3df1a177bd6f752d87c0d7b960e502605742721afb39953265f1e0f7f9b01f";
void Blockchain::load_compiled_in_block_hashes()
{
  const bool testnet = m_nettype == TESTNET;
  const bool stagenet = m_nettype == STAGENET;
  if (m_fast_sync && get_blocks_dat_start(testnet, stagenet) != nullptr && get_blocks_dat_size(testnet, stagenet) > 0)
  {
    MINFO("Loading precomputed blocks (" << get_blocks_dat_size(testnet, stagenet) << " bytes)");

    if (m_nettype == MAINNET)
    {
      // first check hash
      crypto::hash hash;
      if (!tools::sha256sum(get_blocks_dat_start(testnet, stagenet), get_blocks_dat_size(testnet, stagenet), hash))
      {
        MERROR("Failed to hash precomputed blocks data");
        return;
      }
      MINFO("precomputed blocks hash: " << hash << ", expected " << expected_block_hashes_hash);
      cryptonote::blobdata expected_hash_data;
      if (!epee::string_tools::parse_hexstr_to_binbuff(std::string(expected_block_hashes_hash), expected_hash_data) || expected_hash_data.size() != sizeof(crypto::hash))
      {
        MERROR("Failed to parse expected block hashes hash");
        return;
      }
      const crypto::hash expected_hash = *reinterpret_cast<const crypto::hash*>(expected_hash_data.data());
      if (hash != expected_hash)
      {
        MERROR("Block hash data does not match expected hash");
        return;
      }
    }

    if (get_blocks_dat_size(testnet, stagenet) > 4)
    {
      const unsigned char *p = get_blocks_dat_start(testnet, stagenet);
      const uint32_t nblocks = *p | ((*(p+1))<<8) | ((*(p+2))<<16) | ((*(p+3))<<24);
      if (nblocks > (std::numeric_limits<uint32_t>::max() - 4) / sizeof(hash))
      {
        MERROR("Block hash data is too large");
        return;
      }
      const size_t size_needed = 4 + nblocks * sizeof(crypto::hash);
      if(nblocks > 0 && nblocks > (m_db->height() + HASH_OF_HASHES_STEP - 1) / HASH_OF_HASHES_STEP && get_blocks_dat_size(testnet, stagenet) >= size_needed)
      {
        p += sizeof(uint32_t);
        m_blocks_hash_of_hashes.reserve(nblocks);
        for (uint32_t i = 0; i < nblocks; i++)
        {
          crypto::hash hash;
          memcpy(hash.data, p, sizeof(hash.data));
          p += sizeof(hash.data);
          m_blocks_hash_of_hashes.push_back(hash);
        }
        m_blocks_hash_check.resize(m_blocks_hash_of_hashes.size() * HASH_OF_HASHES_STEP, crypto::null_hash);
        MINFO(nblocks << " block hashes loaded");

        // FIXME: clear tx_pool because the process might have been
        // terminated and caused it to store txs kept by blocks.
        // The core will not call check_tx_inputs(..) for these
        // transactions in this case. Consequently, the sanity check
        // for tx hashes will fail in handle_block_to_main_chain(..)
        CRITICAL_REGION_LOCAL(m_tx_pool);

        std::vector<transaction> txs;
        m_tx_pool.get_transactions(txs);

        size_t tx_weight;
        uint64_t fee;
        bool relayed, do_not_relay, double_spend_seen;
        transaction pool_tx;
        for(const transaction &tx : txs)
        {
          crypto::hash tx_hash = get_transaction_hash(tx);
          m_tx_pool.take_tx(tx_hash, pool_tx, tx_weight, fee, relayed, do_not_relay, double_spend_seen);
        }
      }
    }
  }
}
#endif

bool Blockchain::is_within_compiled_block_hash_area(uint64_t height) const
{
#if defined(PER_BLOCK_CHECKPOINT)
  return height < m_blocks_hash_of_hashes.size() * HASH_OF_HASHES_STEP;
#else
  return false;
#endif
}

void Blockchain::lock()
{
  m_blockchain_lock.lock();
}

void Blockchain::unlock()
{
  m_blockchain_lock.unlock();
}

bool Blockchain::for_all_key_images(std::function<bool(const crypto::key_image&)> f) const
{
  return m_db->for_all_key_images(f);
}

bool Blockchain::for_blocks_range(const uint64_t& h1, const uint64_t& h2, std::function<bool(uint64_t, const crypto::hash&, const block&)> f) const
{
  return m_db->for_blocks_range(h1, h2, f);
}

bool Blockchain::for_all_transactions(std::function<bool(const crypto::hash&, const cryptonote::transaction&)> f, bool pruned) const
{
  return m_db->for_all_transactions(f, pruned);
}

bool Blockchain::for_all_outputs(std::function<bool(uint64_t amount, const crypto::hash &tx_hash, uint64_t height, size_t tx_idx)> f) const
{
  return m_db->for_all_outputs(f);;
}

bool Blockchain::for_all_outputs(uint64_t amount, std::function<bool(uint64_t height)> f) const
{
  return m_db->for_all_outputs(amount, f);;
}

void Blockchain::invalidate_block_template_cache()
{
  MDEBUG("Invalidating block template cache");
  m_btc_valid = false;
}

void Blockchain::cache_block_template(const block &b, const cryptonote::account_public_address &address, const blobdata &nonce, const difficulty_type &diff, uint64_t expected_reward, uint64_t pool_cookie)
{
  MDEBUG("Setting block template cache");
  m_btc = b;
  m_btc_address = address;
  m_btc_nonce = nonce;
  m_btc_difficulty = diff;
  m_btc_expected_reward = expected_reward;
  m_btc_pool_cookie = pool_cookie;
  m_btc_valid = true;
}

namespace cryptonote {
template bool Blockchain::get_transactions(const std::vector<crypto::hash>&, std::vector<transaction>&, std::vector<crypto::hash>&) const;
template bool Blockchain::get_transactions_blobs(const std::vector<crypto::hash>&, std::vector<cryptonote::blobdata>&, std::vector<crypto::hash>&, bool) const;
}<|MERGE_RESOLUTION|>--- conflicted
+++ resolved
@@ -113,27 +113,18 @@
   // GRAFT: start hardfork v7 from 1st block
   { 7, 1, 0, 1503046577 } ,
   // GRAFT: updated v8 hf block
-<<<<<<< HEAD
   { 8, 64445, 0, 1523570400 },
-=======
-  { 8, 64445, 0, 1523570400},
->>>>>>> a3985793
   { 9, 68000, 0, 1524229900},
   // hf 10 - decrease block reward, 2018-09-17
   { 10, 176000, 0, 1537142400 },
   // hf 11 - Monero V8/CN variant 2 PoW, ~2018-10-31T17:00:00+00
   { 11, 207700, 0, 1541005200 },
-<<<<<<< HEAD
-  // hf 12 - Graft CryptoNight Waltz PoW, 2019-01-24
-  { 12, 357100, 0, 1555949074 },
-  // hf 13 - merge of Monero v0.13.0.4 into Graft-master, 2019-03-xx
-  { 13, 357500, 0, 1556009074 }
-=======
   // hf 12 - Graft CryptoNight Reverse Waltz PoW, ~2019-03-07T05:00:00+00
   { 12, 299200, 0, 1551934800 },
   // hf 13 - RTA transactions, RTA mining, ~2019-03-20T14:00:00+00
-  { 13, 308460, 0, 1553090400 }
->>>>>>> a3985793
+  { 13, 308460, 0, 1553090400 },
+  // hf 14 Bullet proof
+  { 14, 500000, 0, 1560000000 },
 };
 // static const uint64_t mainnet_hard_fork_version_1_till = 1009826;
 static const uint64_t mainnet_hard_fork_version_1_till = 1;
@@ -167,22 +158,14 @@
   // hf 10 - decrease block reward, 2018-09-12
   { 10, 164550, 0, 1536760800 },
   // hf 11 - Monero V8/CN variant 2 PoW, 2018-10-24
-<<<<<<< HEAD
   //{ 11, 194130, 0, 1540400400 },
-  { 11, 194130, 0, 1540400400 },
-  // hf 12 - Graft CryptoNight Waltz PoW, 2019-01-24
-  //{ 12, 257600, 0, 1555949074 },
-  { 12, 277140, 0, 1555949074 },
-  // hf 13 - merge of Monero v0.13.0.4 into Graft-master, 2019-03-xx
-  //{ 13, 257755, 0, 1556050074 }
-  { 13, 277150, 0, 1556050074 }
-=======
   { 11, 194130, 0, 1540400400 },
   // hf 12 - Graft CryptoNight Reverse Waltz PoW, ~2019-03-05T05:00:00+00
   { 12, 286500, 0, 1551762000 },
   // hf 13 - RTA transactions, RTA mining, ~2019-03-15T05:00:00+00
-  { 13, 287770, 0, 1552626000 }
->>>>>>> a3985793
+  { 13, 287770, 0, 1552626000 },
+  // hf 14 Bullet proof
+  { 14, 312190, 0, 1556294400 },
 };
 
 // static const uint64_t testnet_hard_fork_version_1_till = 624633;
@@ -925,12 +908,8 @@
   {
       return next_difficulty(timestamps, difficulties, target);
   }
-<<<<<<< HEAD
-  else if (version == 8 || version >= 10)
-=======
-  // XXX be careful when merging it back to master! in mainnet its version 10
+  // XXX be careful when merging it back to master! in mainnet its version 10; LK: use version 12 instead of 10 during the merge
   else if (version == 8 || version >= 12)
->>>>>>> a3985793
   {
       return next_difficulty_v8(timestamps, difficulties, target);
   }
@@ -1158,12 +1137,8 @@
   if (ideal_hardfork_version < 8) {
       LOG_PRINT_L2("old difficulty algo");
       result = next_difficulty(timestamps, cumulative_difficulties, target);
-<<<<<<< HEAD
-  } else if (ideal_hardfork_version == 8 || ideal_hardfork_version >= 10) {
-=======
-      // XXX be careful when merging it back to master! in mainnet its version 10
+      // XXX be careful when merging it back to master! in mainnet its version 10; LK: using version 12 instead of 10 during the merge
   } else if (ideal_hardfork_version == 8 || ideal_hardfork_version >= 12) {
->>>>>>> a3985793
       LOG_PRINT_L2("new difficulty algo");
       result = next_difficulty_v8(timestamps, cumulative_difficulties, target);
   } else {
@@ -1250,7 +1225,7 @@
     // from hard fork 2, since a miner can claim less than the full block reward, we update the base_reward
     // to show the amount of coins that were actually generated, the remainder will be pushed back for later
     // emission. This modifies the emission curve very slightly.
-    CHECK_AND_ASSERT_MES(money_in_use - (fee / 2) <= base_reward, false, "base reward calculation bug");
+    CHECK_AND_ASSERT_MES(money_in_use - (fee / 2) <= base_reward * 2, false, "base reward calculation bug");
     if(base_reward + fee != money_in_use)
       partial_block_reward = true;
     base_reward = money_in_use - fee;
@@ -1335,12 +1310,6 @@
 
   b.timestamp = time(NULL);
 
-<<<<<<< HEAD
-  uint64_t median_ts;
-  if (!check_block_timestamp(b, median_ts))
-  {
-    b.timestamp = median_ts;
-=======
   uint8_t version = get_current_hard_fork_version();
   uint64_t blockchain_timestamp_check_window = version < 9 ? BLOCKCHAIN_TIMESTAMP_CHECK_WINDOW : BLOCKCHAIN_TIMESTAMP_CHECK_WINDOW_V9;
 
@@ -1356,7 +1325,6 @@
     if (b.timestamp < median_ts) {
       b.timestamp = median_ts;
     }
->>>>>>> a3985793
   }
 
   diffic = get_difficulty_for_next_block();
@@ -2463,26 +2431,26 @@
     }
   }
 
-  // from v13, allow bulletproofs
-  if (hf_version < 13) {
+  // from v14, allow bulletproofs
+  if (hf_version < HF_VERSION_MONERO_13) {
     if (tx.version >= 2) {
       const bool bulletproof = rct::is_rct_bulletproof(tx.rct_signatures.type);
       if (bulletproof || !tx.rct_signatures.p.bulletproofs.empty())
       {
-        MERROR_VER("Bulletproofs are not allowed before v13");
+        MERROR_VER("Bulletproofs are not allowed before v14");
         tvc.m_invalid_output = true;
         return false;
       }
     }
   }
 
-  // from v13, forbid borromean range proofs
-  if (hf_version >= 13) {
+  // from v14, forbid borromean range proofs
+  if (hf_version >= HF_VERSION_MONERO_13) {
     if (tx.version >= 2) {
       const bool borromean = rct::is_rct_borromean(tx.rct_signatures.type);
       if (borromean)
       {
-        MERROR_VER("Borromean range proofs are not allowed starting from v13");
+        MERROR_VER("Borromean range proofs are not allowed starting from v14");
         tvc.m_invalid_output = true;
         return false;
       }
@@ -2598,10 +2566,7 @@
     size_t n_unmixable = 0, n_mixable = 0;
     size_t mixin = std::numeric_limits<size_t>::max();
 
-    const size_t min_mixin =
-      hf_version >= HF_VERSION_MIN_MIXIN_10 ? 10 :
-        hf_version >= HF_VERSION_MIN_MIXIN_6 ? 6 :
-          hf_version >= HF_VERSION_MIN_MIXIN_4 ? 4 : 2;
+    const size_t min_mixin = hf_version >= HF_VERSION_MIN_MIXIN_4 ? 4 : 2;
 
     for(const auto& txin : tx.vin)
     {
@@ -2672,8 +2637,8 @@
     }
   }
 
-  // from v13, sorted ins
-  if (hf_version >= 13) {
+  // from v14, sorted ins
+  if (hf_version >= HF_VERSION_MONERO_13) {
     const crypto::key_image *last_key_image = NULL;
     for (size_t n = 0; n < tx.vin.size(); ++n)
     {
@@ -3235,15 +3200,9 @@
 bool Blockchain::check_block_timestamp(std::vector<uint64_t>& timestamps, const block& b, uint64_t& median_ts) const
 {
   LOG_PRINT_L3("Blockchain::" << __func__);
-<<<<<<< HEAD
   median_ts = epee::misc_utils::median(timestamps);
   const uint8_t version = get_current_hard_fork_version();
-  const uint64_t blockchain_timestamp_check_window = version < 13 ? BLOCKCHAIN_TIMESTAMP_CHECK_WINDOW : BLOCKCHAIN_TIMESTAMP_CHECK_WINDOW_V9;
-=======
-  uint64_t median_ts = epee::misc_utils::median(timestamps);
-  uint8_t version = get_current_hard_fork_version();
-  uint64_t blockchain_timestamp_check_window = version < 9 ? BLOCKCHAIN_TIMESTAMP_CHECK_WINDOW : BLOCKCHAIN_TIMESTAMP_CHECK_WINDOW_V9;
->>>>>>> a3985793
+  const uint64_t blockchain_timestamp_check_window = version < HF_VERSION_MONERO_13 ? BLOCKCHAIN_TIMESTAMP_CHECK_WINDOW : BLOCKCHAIN_TIMESTAMP_CHECK_WINDOW_V9;
 
   if(b.timestamp < median_ts)
   {
@@ -3265,13 +3224,8 @@
 {
   LOG_PRINT_L3("Blockchain::" << __func__);
   uint8_t version = get_current_hard_fork_version();
-<<<<<<< HEAD
-  uint64_t cryptonote_block_future_time_limit = version < 13 ? CRYPTONOTE_BLOCK_FUTURE_TIME_LIMIT : CRYPTONOTE_BLOCK_FUTURE_TIME_LIMIT_V9;
-  uint64_t blockchain_timestamp_check_window  = version < 13 ? BLOCKCHAIN_TIMESTAMP_CHECK_WINDOW : BLOCKCHAIN_TIMESTAMP_CHECK_WINDOW_V9;
-=======
-  uint64_t cryptonote_block_future_time_limit = version < 9 ? CRYPTONOTE_BLOCK_FUTURE_TIME_LIMIT : CRYPTONOTE_BLOCK_FUTURE_TIME_LIMIT_V9;
-  uint64_t blockchain_timestamp_check_window = version < 9 ? BLOCKCHAIN_TIMESTAMP_CHECK_WINDOW : BLOCKCHAIN_TIMESTAMP_CHECK_WINDOW_V9;
->>>>>>> a3985793
+  uint64_t cryptonote_block_future_time_limit = version < HF_VERSION_MONERO_13 ? CRYPTONOTE_BLOCK_FUTURE_TIME_LIMIT : CRYPTONOTE_BLOCK_FUTURE_TIME_LIMIT_V9;
+  uint64_t blockchain_timestamp_check_window  = version < HF_VERSION_MONERO_13 ? BLOCKCHAIN_TIMESTAMP_CHECK_WINDOW : BLOCKCHAIN_TIMESTAMP_CHECK_WINDOW_V9;
   if(b.timestamp > get_adjusted_time() + cryptonote_block_future_time_limit)
   {
     MERROR_VER("Timestamp of block with id: " << get_block_hash(b) << ", " << b.timestamp << ", bigger than adjusted time + " << cryptonote_block_future_time_limit << " seconds");
@@ -3288,12 +3242,8 @@
   auto h = m_db->height();
 
   // need most recent 60 blocks, get index of first of those
-<<<<<<< HEAD
-  size_t offset = h - BLOCKCHAIN_TIMESTAMP_CHECK_WINDOW;
+  size_t offset = h - blockchain_timestamp_check_window;
   timestamps.reserve(h - offset);
-=======
-  size_t offset = h - blockchain_timestamp_check_window;
->>>>>>> a3985793
   for(;offset < h; ++offset)
   {
     timestamps.push_back(m_db->get_block_timestamp(offset));
@@ -4494,21 +4444,12 @@
   return m_hardfork->get_voting_info(version, window, votes, threshold, earliest_height, voting);
 }
 
-<<<<<<< HEAD
 uint64_t Blockchain::get_difficulty_target() const
 {
   return get_current_hard_fork_version() < 2 ? DIFFICULTY_TARGET_V1 : DIFFICULTY_TARGET_V2;
 }
 
 std::map<uint64_t, std::tuple<uint64_t, uint64_t, uint64_t>> Blockchain:: get_output_histogram(const std::vector<uint64_t> &amounts, bool unlocked, uint64_t recent_cutoff, uint64_t min_count) const
-=======
-uint64_t Blockchain::get_earliest_ideal_height_for_version(uint8_t version) const
-{
-  return m_hardfork->get_earliest_ideal_height_for_version(version);
-}
-
-std::map<uint64_t, std::tuple<uint64_t, uint64_t, uint64_t>> Blockchain:: get_output_histogram(const std::vector<uint64_t> &amounts, bool unlocked, uint64_t recent_cutoff) const
->>>>>>> a3985793
 {
   return m_db->get_output_histogram(amounts, unlocked, recent_cutoff, min_count);
 }
