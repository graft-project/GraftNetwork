--- conflicted
+++ resolved
@@ -1052,10 +1052,6 @@
   {
     if (decimal_point == (unsigned int)-1)
       decimal_point = default_decimal_point;
-<<<<<<< HEAD
-
-=======
->>>>>>> 7e957c16
     switch (decimal_point)
     {
       case 9:
