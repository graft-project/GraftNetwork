--- conflicted
+++ resolved
@@ -225,13 +225,9 @@
 
   virtual size_t get_block_weight(const uint64_t& height) const override;
 
-<<<<<<< HEAD
+  virtual std::vector<uint64_t> get_block_weights(uint64_t start_height, size_t count) const override;
+
   virtual difficulty_type get_block_cumulative_difficulty(const uint64_t& height) const override;
-=======
-  virtual std::vector<uint64_t> get_block_weights(uint64_t start_height, size_t count) const;
-
-  virtual difficulty_type get_block_cumulative_difficulty(const uint64_t& height) const;
->>>>>>> cd776b19
 
   virtual difficulty_type get_block_difficulty(const uint64_t& height) const override;
 
@@ -239,13 +235,9 @@
 
   virtual uint64_t get_block_long_term_weight(const uint64_t& height) const override;
 
-<<<<<<< HEAD
+  virtual std::vector<uint64_t> get_long_term_block_weights(uint64_t start_height, size_t count) const override;
+
   virtual crypto::hash get_block_hash_from_height(const uint64_t& height) const override;
-=======
-  virtual std::vector<uint64_t> get_long_term_block_weights(uint64_t start_height, size_t count) const;
-
-  virtual crypto::hash get_block_hash_from_height(const uint64_t& height) const;
->>>>>>> cd776b19
 
   virtual std::vector<block> get_blocks_range(const uint64_t& h1, const uint64_t& h2) const override;
 
