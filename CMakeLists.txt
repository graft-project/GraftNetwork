# Copyright (c) 2014-2018, The Monero Project
#
# All rights reserved.
#
# Redistribution and use in source and binary forms, with or without modification, are
# permitted provided that the following conditions are met:
#
# 1. Redistributions of source code must retain the above copyright notice, this list of
#    conditions and the following disclaimer.
#
# 2. Redistributions in binary form must reproduce the above copyright notice, this list
#    of conditions and the following disclaimer in the documentation and/or other
#    materials provided with the distribution.
#
# 3. Neither the name of the copyright holder nor the names of its contributors may be
#    used to endorse or promote products derived from this software without specific
#    prior written permission.
#
# THIS SOFTWARE IS PROVIDED BY THE COPYRIGHT HOLDERS AND CONTRIBUTORS "AS IS" AND ANY
# EXPRESS OR IMPLIED WARRANTIES, INCLUDING, BUT NOT LIMITED TO, THE IMPLIED WARRANTIES OF
# MERCHANTABILITY AND FITNESS FOR A PARTICULAR PURPOSE ARE DISCLAIMED. IN NO EVENT SHALL
# THE COPYRIGHT HOLDER OR CONTRIBUTORS BE LIABLE FOR ANY DIRECT, INDIRECT, INCIDENTAL,
# SPECIAL, EXEMPLARY, OR CONSEQUENTIAL DAMAGES (INCLUDING, BUT NOT LIMITED TO,
# PROCUREMENT OF SUBSTITUTE GOODS OR SERVICES; LOSS OF USE, DATA, OR PROFITS; OR BUSINESS
# INTERRUPTION) HOWEVER CAUSED AND ON ANY THEORY OF LIABILITY, WHETHER IN CONTRACT,
# STRICT LIABILITY, OR TORT (INCLUDING NEGLIGENCE OR OTHERWISE) ARISING IN ANY WAY OUT OF
# THE USE OF THIS SOFTWARE, EVEN IF ADVISED OF THE POSSIBILITY OF SUCH DAMAGE.
#
# Parts of this file are originally copyright (c) 2012-2013 The Cryptonote developers
list(INSERT CMAKE_MODULE_PATH 0
  "${CMAKE_SOURCE_DIR}/cmake")
include(CheckCCompilerFlag)
include(CheckCXXCompilerFlag)
include(CheckLinkerFlag)
include(CheckLibraryExists)
include(CheckFunctionExists)

if (IOS)
    INCLUDE(CmakeLists_IOS.txt)
endif()

cmake_minimum_required(VERSION 2.8.7)
message(STATUS "CMake version ${CMAKE_VERSION}")

project(graftnetwork)

set(DISABLE_SUPERNODE ${APPLE})

function (die msg)
  if (NOT WIN32)
    string(ASCII 27 Esc)
    set(ColourReset "${Esc}[m")
    set(BoldRed     "${Esc}[1;31m")
  else ()
    set(ColourReset "")
    set(BoldRed     "")
  endif ()

  message(FATAL_ERROR "${BoldRed}${msg}${ColourReset}")
endfunction ()

function (add_c_flag_if_supported flag var)
  string(REPLACE "-" "_" supported ${flag}_c)
  check_c_compiler_flag(${flag} ${supported})
  if(${${supported}})
    set(${var} "${${var}} ${flag}" PARENT_SCOPE)
  endif()
endfunction()

function (add_cxx_flag_if_supported flag var)
  string(REPLACE "-" "_" supported ${flag}_cxx)
  check_cxx_compiler_flag(${flag} ${supported})
  if(${${supported}})
    set(${var} "${${var}} ${flag}" PARENT_SCOPE)
  endif()
endfunction()

function (add_linker_flag_if_supported flag var)
  string(REPLACE "-" "_" supported ${flag}_ld)
  string(REPLACE "," "_" supported ${flag}_ld)
  check_linker_flag(${flag} ${supported})
  if(${${supported}})
    set(${var} "${${var}} ${flag}" PARENT_SCOPE)
  endif()
endfunction()

function (add_definition_if_function_found function var)
  string(REPLACE "-" "_" supported ${function}_function)
  check_function_exists(${function} ${supported})
  if(${${supported}})
    add_definitions("-D${var}")
  endif()
endfunction()

function (add_definition_if_library_exists library function header var)
  string(REPLACE "-" "_" supported ${function}_library)
  check_library_exists(${library} ${function} ${header} ${supported})
  if(${${supported}})
    add_definitions("-D${var}")
  endif()
endfunction()

if(NOT CMAKE_BUILD_TYPE)
  set(CMAKE_BUILD_TYPE Release CACHE STRING "Build type" FORCE)
  message(STATUS "Setting default build type: ${CMAKE_BUILD_TYPE}")
endif()
string(TOLOWER ${CMAKE_BUILD_TYPE} CMAKE_BUILD_TYPE_LOWER)

# ARCH defines the target architecture, either by an explicit identifier or
# one of the following two keywords. By default, ARCH a value of 'native':
# target arch = host arch, binary is not portable. When ARCH is set to the
# string 'default', no -march arg is passed, which creates a binary that is
# portable across processors in the same family as host processor.  In cases
# when ARCH is not set to an explicit identifier, cmake's builtin is used
# to identify the target architecture, to direct logic in this cmake script.
# Since ARCH is a cached variable, it will not be set on first cmake invocation.
if (NOT ARCH OR ARCH STREQUAL "" OR ARCH STREQUAL "native" OR ARCH STREQUAL "default")
  set(ARCH_ID "${CMAKE_SYSTEM_PROCESSOR}")
else()
  set(ARCH_ID "${ARCH}")
endif()
string(TOLOWER "${ARCH_ID}" ARM_ID)
string(SUBSTRING "${ARM_ID}" 0 3 ARM_TEST)
if (ARM_TEST STREQUAL "arm")
  set(ARM 1)
  string(SUBSTRING "${ARM_ID}" 0 5 ARM_TEST)
  if (ARM_TEST STREQUAL "armv6")
    set(ARM6 1)
  endif()
  if (ARM_TEST STREQUAL "armv7")
    set(ARM7 1)
  endif()
endif()

if (ARM_ID STREQUAL "aarch64" OR ARM_ID STREQUAL "arm64" OR ARM_ID STREQUAL "armv8-a")
  set(ARM 1)
  set(ARM8 1)
  set(ARCH "armv8-a")
endif()

if(ARCH_ID STREQUAL "ppc64le")
  set(PPC64LE 1)
  set(PPC64   0)
  set(PPC     0)
endif()

if(ARCH_ID STREQUAL "powerpc64" OR ARCH_ID STREQUAL "ppc64")
  set(PPC64LE 0)
  set(PPC64   1)
  set(PPC     0)
endif()

if(ARCH_ID STREQUAL "powerpc")
  set(PPC64LE 0)
  set(PPC64   0)
  set(PPC     1)
endif()

if(ARCH_ID STREQUAL "s390x")
  set(S390X 1)
endif()

if(WIN32 OR ARM OR PPC64LE OR PPC64 OR PPC)
  set(OPT_FLAGS_RELEASE "-O2")
else()
  set(OPT_FLAGS_RELEASE "-Ofast")
endif()

# BUILD_TAG is used to select the build type to check for a new version
if(BUILD_TAG)
  message(STATUS "Building build tag ${BUILD_TAG}")
  add_definitions("-DBUILD_TAG=${BUILD_TAG}")
else()
  message(STATUS "Building without build tag")
endif()

if(NOT MANUAL_SUBMODULES)
  find_package(Git)
  if(GIT_FOUND)
    message(STATUS "Checking submodules")
    execute_process(COMMAND bash -c "cd ${CMAKE_CURRENT_SOURCE_DIR}/external/miniupnp && git rev-parse HEAD" OUTPUT_VARIABLE miniupnpLocalHead WORKING_DIRECTORY ${CMAKE_SOURCE_DIR})
    execute_process(COMMAND bash -c "cd ${CMAKE_CURRENT_SOURCE_DIR}/external/unbound && git rev-parse HEAD" OUTPUT_VARIABLE unboundLocalHead WORKING_DIRECTORY ${CMAKE_SOURCE_DIR})
    execute_process(COMMAND bash -c "cd ${CMAKE_CURRENT_SOURCE_DIR}/external/rapidjson && git rev-parse HEAD" OUTPUT_VARIABLE rapidjsonLocalHead WORKING_DIRECTORY ${CMAKE_SOURCE_DIR})
    execute_process(COMMAND bash -c "git ls-tree HEAD ${CMAKE_CURRENT_SOURCE_DIR}/external/miniupnp | awk '{print $3}'" OUTPUT_VARIABLE miniupnpCheckedHead WORKING_DIRECTORY ${CMAKE_SOURCE_DIR})
    execute_process(COMMAND bash -c "git ls-tree HEAD ${CMAKE_CURRENT_SOURCE_DIR}/external/unbound | awk '{print $3}'" OUTPUT_VARIABLE unboundCheckedHead WORKING_DIRECTORY ${CMAKE_SOURCE_DIR})
    execute_process(COMMAND bash -c "git ls-tree HEAD ${CMAKE_CURRENT_SOURCE_DIR}/external/rapidjson | awk '{print $3}'" OUTPUT_VARIABLE rapidjsonCheckedHead WORKING_DIRECTORY ${CMAKE_SOURCE_DIR})
    string(COMPARE EQUAL "${miniupnpLocalHead}" "${miniupnpCheckedHead}" miniupnpUpToDate)
    string(COMPARE EQUAL "${unboundLocalHead}" "${unboundCheckedHead}" unboundUpToDate)
    string(COMPARE EQUAL "${rapidjsonLocalHead}" "${rapidjsonCheckedHead}" rapidjsonUpToDate)
    if (NOT miniupnpUpToDate OR NOT unboundUpToDate OR NOT rapidjsonUpToDate)
      message(FATAL_ERROR "Submodules not up to date. Please update with git submodule init && git submodule update, or run cmake with -DMANUAL_SUBMODULES=1")
    endif()
  endif()
endif()

set(CMAKE_C_FLAGS_RELEASE "-DNDEBUG ${OPT_FLAGS_RELEASE}")
set(CMAKE_CXX_FLAGS_RELEASE "-DNDEBUG ${OPT_FLAGS_RELEASE}")

# set this to 0 if per-block checkpoint needs to be disabled
set(PER_BLOCK_CHECKPOINT 0)

if(PER_BLOCK_CHECKPOINT)
  add_definitions("-DPER_BLOCK_CHECKPOINT")
endif()

list(INSERT CMAKE_MODULE_PATH 0
  "${CMAKE_SOURCE_DIR}/cmake")

if (NOT DEFINED ENV{DEVELOPER_LOCAL_TOOLS})
  message(STATUS "Could not find DEVELOPER_LOCAL_TOOLS in env (not required)")
  set(BOOST_IGNORE_SYSTEM_PATHS_DEFAULT OFF)
elseif ("$ENV{DEVELOPER_LOCAL_TOOLS}" EQUAL 1)
  message(STATUS "Found: env DEVELOPER_LOCAL_TOOLS = 1")
  set(BOOST_IGNORE_SYSTEM_PATHS_DEFAULT ON)
else()
  message(STATUS "Found: env DEVELOPER_LOCAL_TOOLS = 0")
  set(BOOST_IGNORE_SYSTEM_PATHS_DEFAULT OFF)
endif()

message(STATUS "BOOST_IGNORE_SYSTEM_PATHS defaults to ${BOOST_IGNORE_SYSTEM_PATHS_DEFAULT}")
option(BOOST_IGNORE_SYSTEM_PATHS "Ignore boost system paths for local boost installation" ${BOOST_IGNORE_SYSTEM_PATHS_DEFAULT})


if (NOT DEFINED ENV{DEVELOPER_LIBUNBOUND_OLD})
  message(STATUS "Could not find DEVELOPER_LIBUNBOUND_OLD in env (not required)")
elseif ("$ENV{DEVELOPER_LIBUNBOUND_OLD}" EQUAL 1)
  message(STATUS "Found: env DEVELOPER_LIBUNBOUND_OLD = 1, will use the work around")
  add_definitions(-DDEVELOPER_LIBUNBOUND_OLD)
elseif ("$ENV{DEVELOPER_LIBUNBOUND_OLD}" EQUAL 0)
  message(STATUS "Found: env DEVELOPER_LIBUNBOUND_OLD = 0")
else()
  message(STATUS "Found: env DEVELOPER_LIBUNBOUND_OLD with bad value. Will NOT use the work around")
endif()

set_property(GLOBAL PROPERTY USE_FOLDERS ON)
enable_testing()

option(BUILD_DOCUMENTATION "Build the Doxygen documentation." ON)
option(BUILD_TESTS "Build tests." OFF)

# Check whether we're on a 32-bit or 64-bit system
if(CMAKE_SIZEOF_VOID_P EQUAL "8")
  set(DEFAULT_BUILD_64 ON)
else()
  set(DEFAULT_BUILD_64 OFF)
endif()
option(BUILD_64 "Build for 64-bit? 'OFF' builds for 32-bit." ${DEFAULT_BUILD_64})

if(BUILD_64)
  set(ARCH_WIDTH "64")
else()
  set(ARCH_WIDTH "32")
endif()
message(STATUS "Building for a ${ARCH_WIDTH}-bit system")

# Check if we're on FreeBSD so we can exclude the local miniupnpc (it should be installed from ports instead)
# CMAKE_SYSTEM_NAME checks are commonly known, but specifically taken from libsdl's CMakeLists
if(CMAKE_SYSTEM_NAME MATCHES "kFreeBSD.*|FreeBSD")
  set(FREEBSD TRUE)
endif()

# Check if we're on DragonFly BSD. See the README.md for build instructions.
if(CMAKE_SYSTEM_NAME MATCHES "DragonFly.*")
  set(DRAGONFLY TRUE)
endif()

# Check if we're on OpenBSD. See the README.md for build instructions.
if(CMAKE_SYSTEM_NAME MATCHES "kOpenBSD.*|OpenBSD.*")
  set(OPENBSD TRUE)
endif()

# TODO: check bsdi, NetBSD, to see if they need the same FreeBSD changes
#
# elseif(CMAKE_SYSTEM_NAME MATCHES "kNetBSD.*|NetBSD.*")
#   set(NETBSD TRUE)
# elseif(CMAKE_SYSTEM_NAME MATCHES ".*BSDI.*")
#   set(BSDI TRUE)

include_directories(external/rapidjson/include external/easylogging++ src contrib/epee/include external)

if(APPLE)
  include_directories(SYSTEM /usr/include/malloc)
  if(POLICY CMP0042)
    cmake_policy(SET CMP0042 NEW)
  endif()
endif()

if(MSVC OR MINGW)
  set(DEFAULT_STATIC true)
else()
  set(DEFAULT_STATIC false)
endif()
option(STATIC "Link libraries statically" ${DEFAULT_STATIC})

# This is a CMake built-in switch that concerns internal libraries
if (NOT DEFINED BUILD_SHARED_LIBS AND NOT STATIC AND CMAKE_BUILD_TYPE_LOWER STREQUAL "debug")
    set(BUILD_SHARED_LIBS ON)
endif()

if (BUILD_SHARED_LIBS)
  message(STATUS "Building internal libraries with position independent code")
  add_definitions("-DBUILD_SHARED_LIBS")
else()
  message(STATUS "Building internal libraries as static")
endif()
set(PIC_FLAG "-fPIC")

if(MINGW)
  string(REGEX MATCH "^[^/]:/[^/]*" msys2_install_path "${CMAKE_C_COMPILER}")
  message(STATUS "MSYS location: ${msys2_install_path}")
  set(CMAKE_INCLUDE_PATH "${msys2_install_path}/mingw${ARCH_WIDTH}/include")
  # This is necessary because otherwise CMake will make Boost libraries -lfoo
  # rather than a full path. Unfortunately, this makes the shared libraries get
  # linked due to a bug in CMake which misses putting -static flags around the
  # -lfoo arguments.
  set(DEFLIB ${msys2_install_path}/mingw${ARCH_WIDTH}/lib)
  list(REMOVE_ITEM CMAKE_C_IMPLICIT_LINK_DIRECTORIES ${DEFLIB})
  list(REMOVE_ITEM CMAKE_CXX_IMPLICIT_LINK_DIRECTORIES ${DEFLIB})
endif()

if(STATIC)
  if(MSVC)
    set(CMAKE_FIND_LIBRARY_SUFFIXES .lib .dll.a .a ${CMAKE_FIND_LIBRARY_SUFFIXES})
  else()
    set(CMAKE_FIND_LIBRARY_SUFFIXES .a ${CMAKE_FIND_LIBRARY_SUFFIXES})
  endif()
  set(CMAKE_CXX_FLAGS "${CMAKE_CXX_FLAGS} -DZMQ_STATIC")
endif()

if(SANITIZE)
  if (MSVC)
    message(FATAL_ERROR "Cannot sanitize with MSVC")
  else()
    message(STATUS "Using ASAN")
    set(CMAKE_C_FLAGS "${CMAKE_C_FLAGS} -fsanitize=address")
    set(CMAKE_CXX_FLAGS "${CMAKE_CXX_FLAGS} -fsanitize=address")
  endif()
endif()

# Set default blockchain storage location:
# memory was the default in Cryptonote before Monero implemented LMDB, it still works but is unnecessary.
# set(DATABASE memory)
set(DATABASE lmdb)

if (DEFINED ENV{DATABASE})
  set(DATABASE $ENV{DATABASE})
  message(STATUS "DATABASE set: ${DATABASE}")
else()
  message(STATUS "Could not find DATABASE in env (not required unless you want to change database type from default: ${DATABASE})")
endif()

set(BERKELEY_DB_OVERRIDE 0)
if (DEFINED ENV{BERKELEY_DB})
  set(BERKELEY_DB_OVERRIDE 1)
  set(BERKELEY_DB $ENV{BERKELEY_DB})
elseif()
  set(BERKELEY_DB 0)
endif()

if (DATABASE STREQUAL "lmdb")
  message(STATUS "Using LMDB as default DB type")
  set(BLOCKCHAIN_DB DB_LMDB)
  add_definitions("-DDEFAULT_DB_TYPE=\"lmdb\"")
elseif (DATABASE STREQUAL "berkeleydb")
  find_package(BerkeleyDB)
  if(NOT BERKELEY_DB)
      die("Found BerkeleyDB includes, but could not find BerkeleyDB library. Please make sure you have installed libdb and libdb-dev / libdb++-dev or the equivalent.")
  else()
    message(STATUS "Found BerkeleyDB include (db.h) in ${BERKELEY_DB_INCLUDE_DIR}")
    if(BERKELEY_DB_LIBRARIES)
      message(STATUS "Found BerkeleyDB shared library")
      set(BDB_STATIC false CACHE BOOL "BDB Static flag")
      set(BDB_INCLUDE ${BERKELEY_DB_INCLUDE_DIR} CACHE STRING "BDB include path")
      set(BDB_LIBRARY ${BERKELEY_DB_LIBRARIES} CACHE STRING "BDB library name")
      set(BDB_LIBRARY_DIRS "" CACHE STRING "BDB Library dirs")
      set(BERKELEY_DB 1)
    else()
      die("Found BerkeleyDB includes, but could not find BerkeleyDB library. Please make sure you have installed libdb and libdb-dev / libdb++-dev or the equivalent.")
    endif()
  endif()

  message(STATUS "Using Berkeley DB as default DB type")
  add_definitions("-DDEFAULT_DB_TYPE=\"berkeley\"")
else()
  die("Invalid database type: ${DATABASE}")
endif()

if(BERKELEY_DB)
  add_definitions("-DBERKELEY_DB")
endif()

add_definitions("-DBLOCKCHAIN_DB=${BLOCKCHAIN_DB}")

# Can't install hook in static build on OSX, because OSX linker does not support --wrap
# On ARM, having libunwind package (with .so's only) installed breaks static link.
# When possible, avoid stack tracing using libunwind in favor of using easylogging++.
if (APPLE)
  set(DEFAULT_STACK_TRACE OFF)
  set(LIBUNWIND_LIBRARIES "")
elseif (DEPENDS AND NOT LINUX)
  set(DEFAULT_STACK_TRACE OFF)
  set(LIBUNWIND_LIBRARIES "")
elseif(CMAKE_C_COMPILER_ID STREQUAL "GNU" AND NOT MINGW)
  set(DEFAULT_STACK_TRACE ON)
  set(STACK_TRACE_LIB "easylogging++") # for diag output only
  set(LIBUNWIND_LIBRARIES "")
elseif (ARM AND STATIC)
  set(DEFAULT_STACK_TRACE OFF)
  set(LIBUNWIND_LIBRARIES "")
else()
  find_package(Libunwind)
  if(LIBUNWIND_FOUND)
    set(DEFAULT_STACK_TRACE ON)
    set(STACK_TRACE_LIB "libunwind") # for diag output only
  else()
    set(DEFAULT_STACK_TRACE OFF)
    set(LIBUNWIND_LIBRARIES "")
  endif()
endif()

option(STACK_TRACE "Install a hook that dumps stack on exception" ${DEFAULT_STACK_TRACE})

if(STACK_TRACE)
  message(STATUS "Stack trace on exception enabled (using ${STACK_TRACE_LIB})")
else()
  message(STATUS "Stack trace on exception disabled")
endif()

if (UNIX AND NOT APPLE)
  # Note that at the time of this writing the -Wstrict-prototypes flag added below will make this fail
  set(THREADS_PREFER_PTHREAD_FLAG ON)
  find_package(Threads)
endif()

<<<<<<< HEAD
# Handle OpenSSL, used for sha256sum on binary updates and light wallet ssl http
if (CMAKE_SYSTEM_NAME MATCHES "(SunOS|Solaris)")
  set(CMAKE_CXX_FLAGS "${CMAKE_CXX_FLAGS} -pthreads")
endif ()

=======
# Handle OpenSSL, used for sha256sum on binary updates
>>>>>>> fda3f135
if (APPLE AND NOT IOS)
  set(CMAKE_CXX_FLAGS "${CMAKE_CXX_FLAGS} -march=x86-64 -fvisibility=default")
  if (NOT OpenSSL_DIR)
      EXECUTE_PROCESS(COMMAND brew --prefix openssl
        OUTPUT_VARIABLE OPENSSL_ROOT_DIR
        OUTPUT_STRIP_TRAILING_WHITESPACE)
    message(STATUS "Using OpenSSL found at ${OPENSSL_ROOT_DIR}")
  endif()
endif()

find_package(OpenSSL REQUIRED)
message(STATUS "Using OpenSSL include dir at ${OPENSSL_INCLUDE_DIR}")
include_directories(${OPENSSL_INCLUDE_DIR})
if(STATIC AND NOT IOS)
  if(UNIX)
    set(OPENSSL_LIBRARIES "${OPENSSL_LIBRARIES};${CMAKE_DL_LIBS};${CMAKE_THREAD_LIBS_INIT}")
  endif()
endif()

<<<<<<< HEAD
find_package(HIDAPI)

add_definition_if_library_exists(c memset_s "string.h" HAVE_MEMSET_S)
add_definition_if_library_exists(c explicit_bzero "strings.h" HAVE_EXPLICIT_BZERO)
add_definition_if_function_found(strptime HAVE_STRPTIME)

=======
>>>>>>> fda3f135
add_definitions(-DAUTO_INITIALIZE_EASYLOGGINGPP)

# Generate header for embedded translations
# Generate header for embedded translations, use target toolchain if depends, otherwise use the
# lrelease and lupdate binaries from the host
include(ExternalProject)
ExternalProject_Add(generate_translations_header
  SOURCE_DIR "${CMAKE_CURRENT_SOURCE_DIR}/translations"
  BINARY_DIR "${CMAKE_CURRENT_BINARY_DIR}/translations"
  STAMP_DIR ${LRELEASE_PATH}
  CMAKE_ARGS -DLRELEASE_PATH=${LRELEASE_PATH}
  INSTALL_COMMAND cmake -E echo "")
include_directories("${CMAKE_CURRENT_BINARY_DIR}/translations")
add_subdirectory(external)

# Final setup for libunbound
include_directories(${UNBOUND_INCLUDE})
link_directories(${UNBOUND_LIBRARY_DIRS})

# Final setup for easylogging++
include_directories(${EASYLOGGING_INCLUDE})
link_directories(${EASYLOGGING_LIBRARY_DIRS})

# Final setup for liblmdb
include_directories(${LMDB_INCLUDE})

# Final setup for Berkeley DB
if (BERKELEY_DB)
  include_directories(${BDB_INCLUDE})
endif()

# Final setup for libunwind
include_directories(${LIBUNWIND_INCLUDE})
link_directories(${LIBUNWIND_LIBRARY_DIRS})

# Final setup for hid
if (HIDAPI_FOUND) 
  message(STATUS "Using HIDAPI include dir at ${HIDAPI_INCLUDE_DIR}")
  add_definitions(-DHAVE_HIDAPI)
  include_directories(${HIDAPI_INCLUDE_DIR})
  link_directories(${LIBHIDAPI_LIBRARY_DIRS})
else (HIDAPI_FOUND)
  message(STATUS "Could not find HIDAPI")
endif()

if(MSVC)
  add_definitions("/bigobj /MP /W3 /GS- /D_CRT_SECURE_NO_WARNINGS /wd4996 /wd4345 /D_WIN32_WINNT=0x0600 /DWIN32_LEAN_AND_MEAN /DGTEST_HAS_TR1_TUPLE=0 /FIinline_c.h /D__SSE4_1__")
  # set(CMAKE_C_FLAGS "${CMAKE_C_FLAGS} /Dinline=__inline")
  set(CMAKE_EXE_LINKER_FLAGS "${CMAKE_EXE_LINKER_FLAGS} /STACK:10485760")
  if(STATIC)
    foreach(VAR CMAKE_C_FLAGS_DEBUG CMAKE_CXX_FLAGS_DEBUG CMAKE_C_FLAGS_RELEASE CMAKE_CXX_FLAGS_RELEASE)
      string(REPLACE "/MD" "/MT" ${VAR} "${${VAR}}")
    endforeach()
  endif()
  include_directories(SYSTEM src/platform/msc)
else()
  include(TestCXXAcceptsFlag)
  if (NOT ARCH)
    set(ARCH native CACHE STRING "CPU to build for: -march value or 'default' to not pass -march at all")
  endif()
  message(STATUS "Building on ${CMAKE_SYSTEM_PROCESSOR} for ${ARCH}")
  if(ARCH STREQUAL "default")
    set(ARCH_FLAG "")
  elseif(PPC64LE)
    set(ARCH_FLAG "-mcpu=power8")
  elseif(PPC64)
    set(ARCH_FLAG "-mcpu=970")
  elseif(PPC)
    set(ARCH_FLAG "-mcpu=7400")
  elseif(IOS AND ARCH STREQUAL "arm64")
    message(STATUS "IOS: Changing arch from arm64 to armv8")
    set(ARCH_FLAG "-march=armv8")
  else()
    set(ARCH_FLAG "-march=${ARCH}")
    if(ARCH STREQUAL "native")
      check_c_compiler_flag(-march=native CC_SUPPORTS_MARCH_NATIVE)
      if (NOT CC_SUPPORTS_MARCH_NATIVE)
        check_c_compiler_flag(-mtune=native CC_SUPPORTS_MTUNE_NATIVE)
        if (CC_SUPPORTS_MTUNE_NATIVE)
          set(ARCH_FLAG "-mtune=${ARCH}")
        else()
          set(ARCH_FLAG "")
        endif()
      endif()
    endif()
  endif()

  option(NO_AES "Explicitly disable AES support" ${NO_AES})

  if(NO_AES)
    message(STATUS "AES support explicitly disabled")
    set(CMAKE_C_FLAGS "${CMAKE_C_FLAGS} -DNO_AES")
    set(CMAKE_CXX_FLAGS "${CMAKE_CXX_FLAGS} -DNO_AES")
  elseif(NOT ARM AND NOT PPC64LE AND NOT PPC64 AND NOT PPC AND NOT S390X)
    message(STATUS "AES support enabled")
    set(CMAKE_C_FLAGS "${CMAKE_C_FLAGS} -maes")
    set(CMAKE_CXX_FLAGS "${CMAKE_CXX_FLAGS} -maes")
  elseif(PPC64LE OR PPC64 OR PPC)
    message(STATUS "AES support not available on POWER")
  elseif(S390X)
    message(STATUS "AES support not available on s390x")
  elseif(ARM6)
    message(STATUS "AES support not available on ARMv6")
  elseif(ARM7)
    message(STATUS "AES support not available on ARMv7")
  elseif(ARM8)
    CHECK_CXX_ACCEPTS_FLAG("-march=${ARCH}+crypto" ARCH_PLUS_CRYPTO)
    if(ARCH_PLUS_CRYPTO)
      message(STATUS "Crypto extensions enabled for ARMv8")
      set(ARCH_FLAG "-march=${ARCH}+crypto")
    else()
      message(STATUS "Crypto extensions unavailable on your ARMv8 device")
    endif()
  else()
    message(STATUS "AES support disabled")
  endif()

  set(CMAKE_C_FLAGS "${CMAKE_C_FLAGS} ${ARCH_FLAG}")
  set(CMAKE_CXX_FLAGS "${CMAKE_CXX_FLAGS} ${ARCH_FLAG}")

  set(WARNINGS "-Wall -Wextra -Wpointer-arith -Wundef -Wvla -Wwrite-strings -Wno-error=extra -Wno-error=deprecated-declarations -Wno-unused-parameter -Wno-unused-variable -Wno-error=unused-variable -Wno-error=undef -Wno-error=uninitialized")
  if(NOT MINGW)
    set(WARNINGS_AS_ERRORS_FLAG "-Werror")
  endif()
  if(CMAKE_C_COMPILER_ID STREQUAL "Clang")
    if(ARM)
      set(WARNINGS "${WARNINGS} -Wno-error=inline-asm")
    endif()
  else()
    set(WARNINGS "${WARNINGS} -Wlogical-op -Wno-error=maybe-uninitialized -Wno-error=cpp")
  endif()
  if(MINGW)
    set(WARNINGS "${WARNINGS} -Wno-error=unused-value -Wno-error=unused-but-set-variable")
    set(MINGW_FLAG "${MINGW_FLAG} -DWIN32_LEAN_AND_MEAN")
    set(Boost_THREADAPI win32)
    include_directories(SYSTEM src/platform/mingw)
    # mingw doesn't support LTO (multiple definition errors at link time)
    set(USE_LTO_DEFAULT false)
    set(CMAKE_EXE_LINKER_FLAGS "${CMAKE_EXE_LINKER_FLAGS} -Wl,--stack,10485760")
    if(NOT BUILD_64)
      add_definitions(-DWINVER=0x0501 -D_WIN32_WINNT=0x0501)
    endif()
  endif()
  set(C_WARNINGS "-Waggregate-return -Wnested-externs -Wold-style-definition -Wstrict-prototypes")
  set(CXX_WARNINGS "-Wno-reorder -Wno-missing-field-initializers")
  try_compile(STATIC_ASSERT_RES "${CMAKE_CURRENT_BINARY_DIR}/static-assert" "${CMAKE_CURRENT_SOURCE_DIR}/cmake/test-static-assert.c" COMPILE_DEFINITIONS "-std=c11")
  if(STATIC_ASSERT_RES)
    set(STATIC_ASSERT_FLAG "")
  else()
    set(STATIC_ASSERT_FLAG "-Dstatic_assert=_Static_assert")
  endif()

  try_compile(STATIC_ASSERT_CPP_RES "${CMAKE_CURRENT_BINARY_DIR}/static-assert" "${CMAKE_CURRENT_SOURCE_DIR}/cmake/test-static-assert.cpp" COMPILE_DEFINITIONS "-std=c++11")
  if(STATIC_ASSERT_CPP_RES)
    set(STATIC_ASSERT_CPP_FLAG "")
  else()
    set(STATIC_ASSERT_CPP_FLAG "-Dstatic_assert=_Static_assert")
  endif()

  option(COVERAGE "Enable profiling for test coverage report" 0)

  if(COVERAGE)
    message(STATUS "Building with profiling for test coverage report")
    set(COVERAGE_FLAGS "-fprofile-arcs -ftest-coverage --coverage")
  endif()

  # With GCC 6.1.1 the compiled binary malfunctions due to aliasing. Until that
  # is fixed in the code (Issue #847), force compiler to be conservative.
  set(CMAKE_C_FLAGS "${CMAKE_C_FLAGS} -fno-strict-aliasing")
  set(CMAKE_CXX_FLAGS "${CMAKE_CXX_FLAGS} -fno-strict-aliasing")

  # if those don't work for your compiler, single it out where appropriate
  if(CMAKE_BUILD_TYPE STREQUAL "Release")
    set(C_SECURITY_FLAGS "${C_SECURITY_FLAGS} -U_FORTIFY_SOURCE -D_FORTIFY_SOURCE=1")
    set(CXX_SECURITY_FLAGS "${CXX_SECURITY_FLAGS} -U_FORTIFY_SOURCE -D_FORTIFY_SOURCE=1")
  endif()

  # warnings
  add_c_flag_if_supported(-Wformat C_SECURITY_FLAGS)
  add_cxx_flag_if_supported(-Wformat CXX_SECURITY_FLAGS)
  add_c_flag_if_supported(-Wformat-security C_SECURITY_FLAGS)
  add_cxx_flag_if_supported(-Wformat-security CXX_SECURITY_FLAGS)

  # -fstack-protector
  if (NOT WIN32)
    add_c_flag_if_supported(-fstack-protector C_SECURITY_FLAGS)
    add_cxx_flag_if_supported(-fstack-protector CXX_SECURITY_FLAGS)
    add_c_flag_if_supported(-fstack-protector-strong C_SECURITY_FLAGS)
    add_cxx_flag_if_supported(-fstack-protector-strong CXX_SECURITY_FLAGS)
  endif()

  # New in GCC 8.2
  if (NOT WIN32)
    add_c_flag_if_supported(-fcf-protection=full C_SECURITY_FLAGS)
    add_cxx_flag_if_supported(-fcf-protection=full CXX_SECURITY_FLAGS)
    add_c_flag_if_supported(-fstack-clash-protection C_SECURITY_FLAGS)
    add_cxx_flag_if_supported(-fstack-clash-protection CXX_SECURITY_FLAGS)
  endif()

  add_c_flag_if_supported(-mmitigate-rop C_SECURITY_FLAGS)
  add_cxx_flag_if_supported(-mmitigate-rop CXX_SECURITY_FLAGS)

  # linker
  if (NOT WIN32)
    # Windows binaries die on startup with PIE
    add_linker_flag_if_supported(-pie LD_SECURITY_FLAGS)
  endif()
  add_linker_flag_if_supported(-Wl,-z,relro LD_SECURITY_FLAGS)
  add_linker_flag_if_supported(-Wl,-z,now LD_SECURITY_FLAGS)
  add_linker_flag_if_supported(-Wl,-z,noexecstack noexecstack_SUPPORTED)
  if (noexecstack_SUPPORTED)
    set(LD_SECURITY_FLAGS "${LD_SECURITY_FLAGS} -Wl,-z,noexecstack")
    set(LD_RAW_FLAGS ${LD_RAW_FLAGS} -z noexecstack)
  endif()
  add_linker_flag_if_supported(-Wl,-z,noexecheap noexecheap_SUPPORTED)
  if (noexecheap_SUPPORTED)
    set(LD_SECURITY_FLAGS "${LD_SECURITY_FLAGS} -Wl,-z,noexecheap")
    set(LD_RAW_FLAGS ${LD_RAW_FLAGS} -z noexecheap)
  endif()

  # some windows linker bits
  if (WIN32)
    add_linker_flag_if_supported(-Wl,--dynamicbase LD_SECURITY_FLAGS)
    add_linker_flag_if_supported(-Wl,--nxcompat LD_SECURITY_FLAGS)
  endif()

  message(STATUS "Using C security hardening flags: ${C_SECURITY_FLAGS}")
  message(STATUS "Using C++ security hardening flags: ${CXX_SECURITY_FLAGS}")
  message(STATUS "Using linker security hardening flags: ${LD_SECURITY_FLAGS}")

  set(CMAKE_C_FLAGS "${CMAKE_C_FLAGS} -std=c11 -D_GNU_SOURCE ${MINGW_FLAG} ${STATIC_ASSERT_FLAG} ${WARNINGS} ${C_WARNINGS} ${COVERAGE_FLAGS} ${PIC_FLAG} ${C_SECURITY_FLAGS}")
  set(CMAKE_CXX_FLAGS "${CMAKE_CXX_FLAGS} -std=c++11 -D_GNU_SOURCE ${MINGW_FLAG} ${STATIC_ASSERT_CPP_FLAG} ${WARNINGS} ${CXX_WARNINGS} ${COVERAGE_FLAGS} ${PIC_FLAG} ${CXX_SECURITY_FLAGS}")
  set(CMAKE_EXE_LINKER_FLAGS "${CMAKE_EXE_LINKER_FLAGS} ${LD_SECURITY_FLAGS}")

  # With GCC 6.1.1 the compiled binary malfunctions due to aliasing. Until that
  # is fixed in the code (Issue #847), force compiler to be conservative.
  set(CMAKE_C_FLAGS "${CMAKE_C_FLAGS} -fno-strict-aliasing")
  set(CMAKE_CXX_FLAGS "${CMAKE_CXX_FLAGS} -fno-strict-aliasing")

  if(ARM)
    message(STATUS "Setting FPU Flags for ARM Processors")

    #NB NEON hardware does not fully implement the IEEE 754 standard for floating-point arithmetic
    #Need custom assembly code to take full advantage of NEON SIMD

    #Cortex-A5/9  -mfpu=neon-fp16
    #Cortex-A7/15 -mfpu=neon-vfpv4
    #Cortex-A8    -mfpu=neon
    #ARMv8  	  -FP and SIMD on by default for all ARM8v-A series, NO -mfpu setting needed

    #For custom -mtune, processor IDs for ARMv8-A series:
    #0xd04 - Cortex-A35
    #0xd07 - Cortex-A57
    #0xd08 - Cortex-A72
    #0xd03 - Cortex-A73

    if(NOT ARM8)
      CHECK_CXX_ACCEPTS_FLAG(-mfpu=vfp3-d16 CXX_ACCEPTS_VFP3_D16)
      CHECK_CXX_ACCEPTS_FLAG(-mfpu=vfp4 CXX_ACCEPTS_VFP4)
      CHECK_CXX_ACCEPTS_FLAG(-mfloat-abi=hard CXX_ACCEPTS_MFLOAT_HARD)
      CHECK_CXX_ACCEPTS_FLAG(-mfloat-abi=softfp CXX_ACCEPTS_MFLOAT_SOFTFP)
    endif()

    if(ARM8)
      CHECK_CXX_ACCEPTS_FLAG(-mfix-cortex-a53-835769 CXX_ACCEPTS_MFIX_CORTEX_A53_835769)
      CHECK_CXX_ACCEPTS_FLAG(-mfix-cortex-a53-843419 CXX_ACCEPTS_MFIX_CORTEX_A53_843419)
    endif()

    if(ARM6)
      message(STATUS "Selecting VFP for ARMv6")
      set(CMAKE_C_FLAGS "${CMAKE_C_FLAGS} -mfpu=vfp")
      set(CMAKE_CXX_FLAGS "${CMAKE_CXX_FLAGS} -mfpu=vfp")
      if(DEPENDS)
        set(CMAKE_C_FLAGS "${CMAKE_C_FLAGS} -marm")
        set(CMAKE_CXX_FLAGS "${CMAKE_CXX_FLAGS} -marm")
      endif()
    endif(ARM6)

    if(ARM7)
      if(CXX_ACCEPTS_VFP3_D16 AND NOT CXX_ACCEPTS_VFP4)
        message(STATUS "Selecting VFP3 for ARMv7")
        set(CMAKE_C_FLAGS "${CMAKE_C_FLAGS} -mfpu=vfp3-d16")
        set(CMAKE_CXX_FLAGS "${CMAKE_CXX_FLAGS} -mfpu=vfp3-d16")
      endif()

      if(CXX_ACCEPTS_VFP4)
        message(STATUS "Selecting VFP4 for ARMv7")
        set(CMAKE_C_FLAGS "${CMAKE_C_FLAGS} -mfpu=vfp4")
        set(CMAKE_CXX_FLAGS "${CMAKE_CXX_FLAGS} -mfpu=vfp4")
      endif()

      if(CXX_ACCEPTS_MFLOAT_HARD)
        message(STATUS "Setting Hardware ABI for Floating Point")
        set(CMAKE_C_FLAGS "${CMAKE_C_FLAGS} -mfloat-abi=hard")
        set(CMAKE_CXX_FLAGS "${CMAKE_CXX_FLAGS} -mfloat-abi=hard")
      endif()

      if(CXX_ACCEPTS_MFLOAT_SOFTFP AND NOT CXX_ACCEPTS_MFLOAT_HARD)
        message(STATUS "Setting Software ABI for Floating Point")
        set(CMAKE_C_FLAGS "${CMAKE_C_FLAGS} -mfloat-abi=softfp")
        set(CMAKE_CXX_FLAGS "${CMAKE_CXX_FLAGS} -mfloat-abi=softfp")
      endif()
    endif(ARM7)

    if(ARM8)
      if(CXX_ACCEPTS_MFIX_CORTEX_A53_835769)
        message(STATUS "Enabling Cortex-A53 workaround 835769")
        set(CMAKE_C_FLAGS "${CMAKE_C_FLAGS} -mfix-cortex-a53-835769")
        set(CMAKE_CXX_FLAGS "${CMAKE_CXX_FLAGS} -mfix-cortex-a53-835769")
      endif()

      if(CXX_ACCEPTS_MFIX_CORTEX_A53_843419)
        message(STATUS "Enabling Cortex-A53 workaround 843419")
        set(CMAKE_C_FLAGS "${CMAKE_C_FLAGS} -mfix-cortex-a53-843419")
        set(CMAKE_CXX_FLAGS "${CMAKE_CXX_FLAGS} -mfix-cortex-a53-843419")
      endif()
    endif(ARM8)

  endif(ARM)

  if(ANDROID AND NOT BUILD_GUI_DEPS STREQUAL "ON" OR IOS)
    #From Android 5: "only position independent executables (PIE) are supported" 
    message(STATUS "Enabling PIE executable")
    set(PIC_FLAG "")
    set(CMAKE_C_FLAGS "${CMAKE_C_FLAGS} -fPIE")
    set(CMAKE_CXX_FLAGS "${CMAKE_CXX_FLAGS} -fPIE")
    set(CMAKE_EXE_LINKER_FLAGS "${CMAKE_CXX_FLAGS} -fPIE -pie")
  endif()

  if(APPLE)
    set(CMAKE_CXX_FLAGS "${CMAKE_CXX_FLAGS} -fvisibility=default -DGTEST_HAS_TR1_TUPLE=0")
  endif()

  set(DEBUG_FLAGS "-g3")
  if(CMAKE_C_COMPILER_ID STREQUAL "GNU" AND NOT (CMAKE_C_COMPILER_VERSION VERSION_LESS 4.8))
    set(DEBUG_FLAGS "${DEBUG_FLAGS} -Og ")
  else()
    set(DEBUG_FLAGS "${DEBUG_FLAGS} -O0 ")
  endif()

  if(NOT DEFINED USE_LTO_DEFAULT)
    set(USE_LTO_DEFAULT false)
  endif()
  set(USE_LTO ${USE_LTO_DEFAULT} CACHE BOOL "Use Link-Time Optimization (Release mode only)")

  if(CMAKE_CXX_COMPILER_ID STREQUAL "Clang")
    # There is a clang bug that does not allow to compile code that uses AES-NI intrinsics if -flto is enabled, so explicitly disable
    set(USE_LTO false)
  endif()


  if(USE_LTO)
    set(RELEASE_FLAGS "${RELEASE_FLAGS} -flto")
    if(STATIC)
      set(RELEASE_FLAGS "${RELEASE_FLAGS} -ffat-lto-objects")
    endif()
    # Since gcc 4.9 the LTO format is non-standard (slim), so we need the gcc-specific ar and ranlib binaries
    if(CMAKE_CXX_COMPILER_ID STREQUAL "GNU" AND NOT (CMAKE_CXX_COMPILER_VERSION VERSION_LESS 4.9.0) AND NOT OPENBSD AND NOT DRAGONFLY)
      # When invoking cmake on distributions on which gcc's binaries are prefixed
      # with an arch-specific triplet, the user must specify -DCHOST=<prefix>
      if (DEFINED CHOST)
        set(CMAKE_AR "${CHOST}-gcc-ar")
        set(CMAKE_RANLIB "${CHOST}-gcc-ranlib")
      else()
        set(CMAKE_AR "gcc-ar")
        set(CMAKE_RANLIB "gcc-ranlib")
      endif()
    endif()
  endif()

  set(CMAKE_C_FLAGS_DEBUG "${CMAKE_C_FLAGS_DEBUG} ${DEBUG_FLAGS}")
  set(CMAKE_CXX_FLAGS_DEBUG "${CMAKE_CXX_FLAGS_DEBUG} ${DEBUG_FLAGS}")
  set(CMAKE_C_FLAGS_RELEASE "${CMAKE_C_FLAGS_RELEASE} ${RELEASE_FLAGS}")
  set(CMAKE_CXX_FLAGS_RELEASE "${CMAKE_CXX_FLAGS_RELEASE} ${RELEASE_FLAGS}")

  if(STATIC)
    # STATIC already configures most deps to be linked in statically,
    # here we make more deps static if the platform permits it
    if (MINGW)
      # On Windows, this is as close to fully-static as we get:
      # this leaves only deps on /c/Windows/system32/*.dll
      set(STATIC_FLAGS "-static")
    elseif (NOT (APPLE OR FREEBSD OR OPENBSD OR DRAGONFLY))
      # On Linux, we don't support fully static build, but these can be static
      set(STATIC_FLAGS "-static-libgcc -static-libstdc++")
    endif()
    set(CMAKE_EXE_LINKER_FLAGS "${CMAKE_EXE_LINKER_FLAGS} ${STATIC_FLAGS} ")
  endif()
endif()

if (${BOOST_IGNORE_SYSTEM_PATHS} STREQUAL "ON")
  set(Boost_NO_SYSTEM_PATHS TRUE)
endif()

set(OLD_LIB_SUFFIXES ${CMAKE_FIND_LIBRARY_SUFFIXES})
if(STATIC)
  if(MINGW)
    set(CMAKE_FIND_LIBRARY_SUFFIXES .a)
  endif()

  set(Boost_USE_STATIC_LIBS ON)
  set(Boost_USE_STATIC_RUNTIME ON)
endif()
find_package(Boost 1.58 QUIET REQUIRED COMPONENTS system filesystem thread date_time chrono regex serialization program_options locale)

set(CMAKE_FIND_LIBRARY_SUFFIXES ${OLD_LIB_SUFFIXES})
if(NOT Boost_FOUND)
  die("Could not find Boost libraries, please make sure you have installed Boost or libboost-all-dev (1.58) or the equivalent")
elseif(Boost_FOUND)
  message(STATUS "Found Boost Version: ${Boost_VERSION}")
  if (Boost_VERSION VERSION_LESS 106200 AND NOT (OPENSSL_VERSION VERSION_LESS 1.1))
      message(FATAL_ERROR "Boost older than 1.62 is too old to link with OpenSSL 1.1 or newer. "
                          "Update Boost or install OpenSSL 1.0 and set path to it when running cmake: "
                          "cmake -DOPENSSL_ROOT_DIR='/usr/include/openssl-1.0;/usr/lib/openssl-1.0'")
  endif()
endif()

include_directories(SYSTEM ${Boost_INCLUDE_DIRS})
if(MINGW)
<<<<<<< HEAD
  set(CMAKE_CXX_FLAGS_DEBUG "${CMAKE_CXX_FLAGS_DEBUG} -Wa,-mbig-obj")
  set(EXTRA_LIBRARIES mswsock;ws2_32;iphlpapi;crypt32)
  if(DEPENDS)
    set(ICU_LIBRARIES ${Boost_LOCALE_LIBRARY} sicuio sicuin sicuuc sicudt sicutu iconv)
  else()
    set(ICU_LIBRARIES ${Boost_LOCALE_LIBRARY} icuio icuin icuuc icudt icutu iconv)
  endif()
=======
  set(EXTRA_LIBRARIES mswsock;ws2_32;iphlpapi;crypt32;bcrypt)
>>>>>>> fda3f135
elseif(APPLE OR OPENBSD OR ANDROID)
  set(EXTRA_LIBRARIES "")
elseif(FREEBSD)
  set(EXTRA_LIBRARIES execinfo)
elseif(DRAGONFLY)
  find_library(COMPAT compat)
  set(EXTRA_LIBRARIES execinfo ${COMPAT})
elseif(CMAKE_SYSTEM_NAME MATCHES "(SunOS|Solaris)")
  set(EXTRA_LIBRARIES socket nsl resolv)
elseif(NOT MSVC AND NOT DEPENDS)
  find_library(RT rt)
  set(EXTRA_LIBRARIES ${RT})
endif()

list(APPEND EXTRA_LIBRARIES ${CMAKE_DL_LIBS})

if (HIDAPI_FOUND) 
  if (APPLE)
    if(DEPENDS)
      list(APPEND EXTRA_LIBRARIES "-framework Foundation -framework IOKit")
    else()
      find_library(COREFOUNDATION CoreFoundation)
      find_library(IOKIT IOKit)
      list(APPEND EXTRA_LIBRARIES ${IOKIT})
      list(APPEND EXTRA_LIBRARIES ${COREFOUNDATION})
    endif()
  endif()
  if (WIN32)
    list(APPEND EXTRA_LIBRARIES setupapi)
  endif()
endif()

option(USE_READLINE "Build with GNU readline support." ON)
if(USE_READLINE)
  find_package(Readline)
  if(READLINE_FOUND AND GNU_READLINE_FOUND)
    add_definitions(-DHAVE_READLINE)
    include_directories(${Readline_INCLUDE_DIR})
    message(STATUS "Found readline library at: ${Readline_ROOT_DIR}")
    set(EPEE_READLINE epee_readline)
  else()
    message(STATUS "Could not find GNU readline library so building without readline support")
  endif()
endif()

if(ANDROID)
  set(ATOMIC libatomic.a)
  set(CMAKE_CXX_FLAGS "${CMAKE_CXX_FLAGS} -Wno-error=user-defined-warnings")
endif()
if(CMAKE_C_COMPILER_ID STREQUAL "Clang" AND ARCH_WIDTH EQUAL "32" AND NOT IOS AND NOT FREEBSD)
  find_library(ATOMIC atomic)
  list(APPEND EXTRA_LIBRARIES ${ATOMIC})
endif()

find_path(ZMQ_INCLUDE_PATH zmq.hpp)
find_library(ZMQ_LIB zmq)
find_library(PGM_LIBRARY pgm)
find_library(NORM_LIBRARY norm)
find_library(SODIUM_LIBRARY sodium)

if(NOT ZMQ_INCLUDE_PATH)
  message(FATAL_ERROR "Could not find required header zmq.hpp")
endif()
if(NOT ZMQ_LIB)
  message(FATAL_ERROR "Could not find required libzmq")
endif()
if(PGM_LIBRARY)
  set(ZMQ_LIB "${ZMQ_LIB};${PGM_LIBRARY}")
endif()
if(NORM_LIBRARY)
  set(ZMQ_LIB "${ZMQ_LIB};${NORM_LIBRARY}")
endif()
if(SODIUM_LIBRARY)
  set(ZMQ_LIB "${ZMQ_LIB};${SODIUM_LIBRARY}")
endif()

add_subdirectory(contrib)
add_subdirectory(src)

if(BUILD_TESTS)
  add_subdirectory(tests)
endif()

if(BUILD_DOCUMENTATION)
  set(DOC_GRAPHS "YES" CACHE STRING "Create dependency graphs (needs graphviz)")
  set(DOC_FULLGRAPHS "NO" CACHE STRING "Create call/callee graphs (large)")

  find_program(DOT_PATH dot)

  if (DOT_PATH STREQUAL "DOT_PATH-NOTFOUND")
    message("Doxygen: graphviz not found - graphs disabled")
    set(DOC_GRAPHS "NO")
  endif()

  find_package(Doxygen)
  if(DOXYGEN_FOUND)
    configure_file("cmake/Doxyfile.in" "Doxyfile" @ONLY)
    configure_file("cmake/Doxygen.extra.css.in" "Doxygen.extra.css" @ONLY)
    add_custom_target(doc
      ${DOXYGEN_EXECUTABLE} ${CMAKE_CURRENT_BINARY_DIR}/Doxyfile
      WORKING_DIRECTORY ${CMAKE_CURRENT_BINARY_DIR}
      COMMENT "Generating API documentation with Doxygen.." VERBATIM)
  endif()
endif()

# when ON - will install libwallet_merged into "lib"
option(BUILD_GUI_DEPS "Build GUI dependencies." OFF)

# This is not nice, distribution packagers should not enable this, but depend
# on libunbound shipped with their distribution instead
option(INSTALL_VENDORED_LIBUNBOUND "Install libunbound binary built from source vendored with this repo." OFF)


CHECK_C_COMPILER_FLAG(-std=c11 HAVE_C11)
<|MERGE_RESOLUTION|>--- conflicted
+++ resolved
@@ -432,15 +432,7 @@
   find_package(Threads)
 endif()
 
-<<<<<<< HEAD
-# Handle OpenSSL, used for sha256sum on binary updates and light wallet ssl http
-if (CMAKE_SYSTEM_NAME MATCHES "(SunOS|Solaris)")
-  set(CMAKE_CXX_FLAGS "${CMAKE_CXX_FLAGS} -pthreads")
-endif ()
-
-=======
 # Handle OpenSSL, used for sha256sum on binary updates
->>>>>>> fda3f135
 if (APPLE AND NOT IOS)
   set(CMAKE_CXX_FLAGS "${CMAKE_CXX_FLAGS} -march=x86-64 -fvisibility=default")
   if (NOT OpenSSL_DIR)
@@ -460,15 +452,6 @@
   endif()
 endif()
 
-<<<<<<< HEAD
-find_package(HIDAPI)
-
-add_definition_if_library_exists(c memset_s "string.h" HAVE_MEMSET_S)
-add_definition_if_library_exists(c explicit_bzero "strings.h" HAVE_EXPLICIT_BZERO)
-add_definition_if_function_found(strptime HAVE_STRPTIME)
-
-=======
->>>>>>> fda3f135
 add_definitions(-DAUTO_INITIALIZE_EASYLOGGINGPP)
 
 # Generate header for embedded translations
@@ -888,17 +871,7 @@
 
 include_directories(SYSTEM ${Boost_INCLUDE_DIRS})
 if(MINGW)
-<<<<<<< HEAD
-  set(CMAKE_CXX_FLAGS_DEBUG "${CMAKE_CXX_FLAGS_DEBUG} -Wa,-mbig-obj")
-  set(EXTRA_LIBRARIES mswsock;ws2_32;iphlpapi;crypt32)
-  if(DEPENDS)
-    set(ICU_LIBRARIES ${Boost_LOCALE_LIBRARY} sicuio sicuin sicuuc sicudt sicutu iconv)
-  else()
-    set(ICU_LIBRARIES ${Boost_LOCALE_LIBRARY} icuio icuin icuuc icudt icutu iconv)
-  endif()
-=======
   set(EXTRA_LIBRARIES mswsock;ws2_32;iphlpapi;crypt32;bcrypt)
->>>>>>> fda3f135
 elseif(APPLE OR OPENBSD OR ANDROID)
   set(EXTRA_LIBRARIES "")
 elseif(FREEBSD)
