// Copyright (c) 2014-2019, The Monero Project
//
// All rights reserved.
//
// Redistribution and use in source and binary forms, with or without modification, are
// permitted provided that the following conditions are met:
//
// 1. Redistributions of source code must retain the above copyright notice, this list of
//    conditions and the following disclaimer.
//
// 2. Redistributions in binary form must reproduce the above copyright notice, this list
//    of conditions and the following disclaimer in the documentation and/or other
//    materials provided with the distribution.
//
// 3. Neither the name of the copyright holder nor the names of its contributors may be
//    used to endorse or promote products derived from this software without specific
//    prior written permission.
//
// THIS SOFTWARE IS PROVIDED BY THE COPYRIGHT HOLDERS AND CONTRIBUTORS "AS IS" AND ANY
// EXPRESS OR IMPLIED WARRANTIES, INCLUDING, BUT NOT LIMITED TO, THE IMPLIED WARRANTIES OF
// MERCHANTABILITY AND FITNESS FOR A PARTICULAR PURPOSE ARE DISCLAIMED. IN NO EVENT SHALL
// THE COPYRIGHT HOLDER OR CONTRIBUTORS BE LIABLE FOR ANY DIRECT, INDIRECT, INCIDENTAL,
// SPECIAL, EXEMPLARY, OR CONSEQUENTIAL DAMAGES (INCLUDING, BUT NOT LIMITED TO,
// PROCUREMENT OF SUBSTITUTE GOODS OR SERVICES; LOSS OF USE, DATA, OR PROFITS; OR BUSINESS
// INTERRUPTION) HOWEVER CAUSED AND ON ANY THEORY OF LIABILITY, WHETHER IN CONTRACT,
// STRICT LIABILITY, OR TORT (INCLUDING NEGLIGENCE OR OTHERWISE) ARISING IN ANY WAY OUT OF
// THE USE OF THIS SOFTWARE, EVEN IF ADVISED OF THE POSSIBILITY OF SUCH DAMAGE.
//
// Parts of this file are originally copyright (c) 2012-2013 The Cryptonote developers

#pragma once
#include <boost/asio/ip/address_v4.hpp>
#include <boost/asio.hpp> // cross-platform way to include a header with 'ntohl' 
#include <boost/date_time/posix_time/posix_time_types.hpp>
#include <boost/date_time/posix_time/posix_time.hpp>

#include "cryptonote_protocol/cryptonote_protocol_defs.h"
#include "cryptonote_basic/cryptonote_basic.h"
#include "cryptonote_basic/verification_context.h"
#include "cryptonote_basic/difficulty.h"
#include "crypto/hash.h"
#include "cryptonote_config.h"
#include "cryptonote_core/service_node_voting.h"
#include "rpc/rpc_handler.h"
#include "common/varint.h"
#include "common/perf_timer.h"
#include "checkpoints/checkpoints.h"

#include "cryptonote_core/service_node_quorum_cop.h"
#include "cryptonote_core/service_node_list.h"
#include "common/loki.h"

namespace
{
  template<typename T>
  std::string compress_integer_array(const std::vector<T> &v)
  {
    std::string s;
    s.resize(v.size() * (sizeof(T) * 8 / 7 + 1));
    char *ptr = (char*)s.data();
    for (const T &t: v)
      tools::write_varint(ptr, t);
    s.resize(ptr - s.data());
    return s;
  }

  template<typename T>
  std::vector<T> decompress_integer_array(const std::string &s)
  {
    std::vector<T> v;
    v.reserve(s.size());
    int read = 0;
    const std::string::const_iterator end = s.end();
    for (std::string::const_iterator i = s.begin(); i != end; std::advance(i, read))
    {
      T t;
      read = tools::read_varint(std::string::const_iterator(i), s.end(), t);
      CHECK_AND_ASSERT_THROW_MES(read > 0 && read <= 256, "Error decompressing data");
      v.push_back(t);
    }
    return v;
  }
}

namespace cryptonote
{
  //-----------------------------------------------
#define CORE_RPC_STATUS_OK   "OK"
#define CORE_RPC_STATUS_BUSY   "BUSY"
#define CORE_RPC_STATUS_NOT_MINING "NOT MINING"
constexpr char const CORE_RPC_STATUS_TX_LONG_POLL_TIMED_OUT[] = "Long polling client timed out before txpool had an update";
constexpr char const CORE_RPC_STATUS_TX_LONG_POLL_MAX_CONNECTIONS[] = "Daemon maxed out long polling connections";

// When making *any* change here, bump minor
// If the change is incompatible, then bump major and set minor to 0
// This ensures CORE_RPC_VERSION always increases, that every change
// has its own version, and that clients can just test major to see
// whether they can talk to a given daemon without having to know in
// advance which version they will stop working with
// Don't go over 32767 for any of these
#define CORE_RPC_VERSION_MAJOR 3
#define CORE_RPC_VERSION_MINOR 4
#define MAKE_CORE_RPC_VERSION(major,minor) (((major)<<16)|(minor))
#define CORE_RPC_VERSION MAKE_CORE_RPC_VERSION(CORE_RPC_VERSION_MAJOR, CORE_RPC_VERSION_MINOR)

  LOKI_RPC_DOC_INTROSPECT
  // Get the node's current height.
  struct COMMAND_RPC_GET_HEIGHT
  {
    struct request_t
    {
      BEGIN_KV_SERIALIZE_MAP()
      END_KV_SERIALIZE_MAP()
    };
    typedef epee::misc_utils::struct_init<request_t> request;

    struct response_t
    {
      uint64_t height;            // The current blockchain height according to the queried daemon.
      std::string status;         // Generic RPC error code. "OK" is the success value.
      bool untrusted;             // If the result is obtained using bootstrap mode, and therefore not trusted `true`, or otherwise `false`.
      std::string hash;           // Hash of the block at the current height
      uint64_t immutable_height;  // The latest height in the blockchain that can not be reorganized from (backed by atleast 2 Service Node, or 1 hardcoded checkpoint, 0 if N/A).
      std::string immutable_hash; // Hash of the highest block in the chain that can not be reorganized.

      BEGIN_KV_SERIALIZE_MAP()
        KV_SERIALIZE(height)
        KV_SERIALIZE(status)
        KV_SERIALIZE(untrusted)
        KV_SERIALIZE(hash)
        KV_SERIALIZE(immutable_height)
        KV_SERIALIZE(immutable_hash)
      END_KV_SERIALIZE_MAP()
    };
    typedef epee::misc_utils::struct_init<response_t> response;
  };

  LOKI_RPC_DOC_INTROSPECT
  // Get all blocks info. Binary request.
  struct COMMAND_RPC_GET_BLOCKS_FAST
  {

    struct request_t
    {
      std::list<crypto::hash> block_ids; // First 10 blocks id goes sequential, next goes in pow(2,n) offset, like 2, 4, 8, 16, 32, 64 and so on, and the last one is always genesis block
      uint64_t    start_height;          // The starting block's height.
      bool        prune;                 // Prunes the blockchain, drops off 7/8 off the block iirc.
      bool        no_miner_tx;           // Optional (false by default).

      BEGIN_KV_SERIALIZE_MAP()
        KV_SERIALIZE_CONTAINER_POD_AS_BLOB(block_ids)
        KV_SERIALIZE(start_height)
        KV_SERIALIZE(prune)
        KV_SERIALIZE_OPT(no_miner_tx, false)
      END_KV_SERIALIZE_MAP()
    };
    typedef epee::misc_utils::struct_init<request_t> request;

    struct tx_output_indices
    {
      std::vector<uint64_t> indices; // Array of unsigned int.

      BEGIN_KV_SERIALIZE_MAP()
        KV_SERIALIZE(indices)
      END_KV_SERIALIZE_MAP()
    };

    struct block_output_indices
    {
      std::vector<tx_output_indices> indices; // Array of TX output indices:

      BEGIN_KV_SERIALIZE_MAP()
        KV_SERIALIZE(indices)
      END_KV_SERIALIZE_MAP()
    };

    struct response_t
    {
      std::vector<block_complete_entry> blocks;         // Array of block complete entries
      uint64_t    start_height;                         // The starting block's height.
      uint64_t    current_height;                       // The current block height.
      std::string status;                               // General RPC error code. "OK" means everything looks good.
      std::vector<block_output_indices> output_indices; // Array of indices.
      bool untrusted;                                   // States if the result is obtained using the bootstrap mode, and is therefore not trusted (`true`), or when the daemon is fully synced (`false`).

      BEGIN_KV_SERIALIZE_MAP()
        KV_SERIALIZE(blocks)
        KV_SERIALIZE(start_height)
        KV_SERIALIZE(current_height)
        KV_SERIALIZE(status)
        KV_SERIALIZE(output_indices)
        KV_SERIALIZE(untrusted) 
      END_KV_SERIALIZE_MAP()
    };
    typedef epee::misc_utils::struct_init<response_t> response;
  };

  LOKI_RPC_DOC_INTROSPECT
  // Get blocks by height. Binary request.
  struct COMMAND_RPC_GET_BLOCKS_BY_HEIGHT
  {
    struct request_t
    {
      std::vector<uint64_t> heights;         // List of block heights

      BEGIN_KV_SERIALIZE_MAP()
        KV_SERIALIZE(heights)
      END_KV_SERIALIZE_MAP()
    };
    typedef epee::misc_utils::struct_init<request_t> request;

    struct response_t
    {
      std::vector<block_complete_entry> blocks; // Array of block complete entries
      std::string status;                       // General RPC error code. "OK" means everything looks good.
      bool untrusted;                           // States if the result is obtained using the bootstrap mode, and is therefore not trusted (`true`), or when the daemon is fully synced (`false`).

      BEGIN_KV_SERIALIZE_MAP()
        KV_SERIALIZE(blocks)
        KV_SERIALIZE(status)
        KV_SERIALIZE(untrusted)
      END_KV_SERIALIZE_MAP()
    };
    typedef epee::misc_utils::struct_init<response_t> response;
  };


  LOKI_RPC_DOC_INTROSPECT
  // Get the known blocks hashes which are not on the main chain.
  struct COMMAND_RPC_GET_ALT_BLOCKS_HASHES
  {
    struct request_t
    {
        BEGIN_KV_SERIALIZE_MAP()
        END_KV_SERIALIZE_MAP()
    };
    typedef epee::misc_utils::struct_init<request_t> request;

    struct response_t
    {
        std::vector<std::string> blks_hashes; // List of alternative blocks hashes to main chain.
        std::string status;                   // General RPC error code. "OK" means everything looks good.
        bool untrusted;                       // States if the result is obtained using the bootstrap mode, and is therefore not trusted (`true`), or when the daemon is fully synced (`false`).

        BEGIN_KV_SERIALIZE_MAP()
            KV_SERIALIZE(blks_hashes)
            KV_SERIALIZE(status)
            KV_SERIALIZE(untrusted)
        END_KV_SERIALIZE_MAP()
    };
    typedef epee::misc_utils::struct_init<response_t> response;
  };

  LOKI_RPC_DOC_INTROSPECT
  // Get hashes. Binary request.
  struct COMMAND_RPC_GET_HASHES_FAST
  {

    struct request_t
    {
      std::list<crypto::hash> block_ids; // First 10 blocks id goes sequential, next goes in pow(2,n) offset, like 2, 4, 8, 16, 32, 64 and so on, and the last one is always genesis block */
      uint64_t    start_height;          // The starting block's height.

      BEGIN_KV_SERIALIZE_MAP()
        KV_SERIALIZE_CONTAINER_POD_AS_BLOB(block_ids)
        KV_SERIALIZE(start_height)
      END_KV_SERIALIZE_MAP()
    };
    typedef epee::misc_utils::struct_init<request_t> request;

    struct response_t
    {
      std::vector<crypto::hash> m_block_ids; // Binary array of hashes, See block_ids above.
      uint64_t    start_height;              // The starting block's height.
      uint64_t    current_height;            // The current block height.
      std::string status;                    // General RPC error code. "OK" means everything looks good.
      bool untrusted;                        // States if the result is obtained using the bootstrap mode, and is therefore not trusted (`true`), or when the daemon is fully synced (`false`).

      BEGIN_KV_SERIALIZE_MAP()
        KV_SERIALIZE_CONTAINER_POD_AS_BLOB(m_block_ids)
        KV_SERIALIZE(start_height)
        KV_SERIALIZE(current_height)
        KV_SERIALIZE(status)
        KV_SERIALIZE(untrusted)
      END_KV_SERIALIZE_MAP()
    };
    typedef epee::misc_utils::struct_init<response_t> response;
  };

  LOKI_RPC_DOC_INTROSPECT
  struct COMMAND_RPC_GET_RANDOM_OUTS
  {
      struct request_t
      {
        std::vector<std::string> amounts;
        uint32_t count;

        BEGIN_KV_SERIALIZE_MAP()
          KV_SERIALIZE(amounts)
          KV_SERIALIZE(count)
        END_KV_SERIALIZE_MAP()
      };
      typedef epee::misc_utils::struct_init<request_t> request;
    
      
      struct output {
        std::string public_key;
        uint64_t global_index;
        std::string rct; // 64+64+64 characters long (<rct commit> + <encrypted mask> + <rct amount>)

        BEGIN_KV_SERIALIZE_MAP()
          KV_SERIALIZE(public_key)
          KV_SERIALIZE(global_index)
          KV_SERIALIZE(rct)
        END_KV_SERIALIZE_MAP()
      };

      struct amount_out 
      {
        uint64_t amount;
        std::vector<output> outputs;

        BEGIN_KV_SERIALIZE_MAP()
          KV_SERIALIZE(amount)
          KV_SERIALIZE(outputs)
        END_KV_SERIALIZE_MAP()
      };
      
      struct response_t
      {
        std::vector<amount_out> amount_outs;
        std::string Error;

        BEGIN_KV_SERIALIZE_MAP()
          KV_SERIALIZE(amount_outs)
          KV_SERIALIZE(Error)
        END_KV_SERIALIZE_MAP()
      };
      typedef epee::misc_utils::struct_init<response_t> response;
  };

  LOKI_RPC_DOC_INTROSPECT
  // TODO: Undocumented light wallet RPC call
  struct COMMAND_RPC_SUBMIT_RAW_TX
  {
      struct request_t
      {
        std::string address;
        std::string view_key;
        std::string tx;
        bool blink;

        BEGIN_KV_SERIALIZE_MAP()
          KV_SERIALIZE(address)
          KV_SERIALIZE(view_key)
          KV_SERIALIZE(tx)
          KV_SERIALIZE_OPT(blink, false)
        END_KV_SERIALIZE_MAP()
      };
      typedef epee::misc_utils::struct_init<request_t> request;
    
      
      struct response_t
      {
        std::string status;
        std::string error;

        BEGIN_KV_SERIALIZE_MAP()
          KV_SERIALIZE(status)
          KV_SERIALIZE(error)
        END_KV_SERIALIZE_MAP()
      };
      typedef epee::misc_utils::struct_init<response_t> response;
  };

  LOKI_RPC_DOC_INTROSPECT
  // TODO: Undocumented light wallet RPC call
  struct COMMAND_RPC_LOGIN
  {
      struct request_t
      {
        std::string address;
        std::string view_key;
        bool create_account;

        BEGIN_KV_SERIALIZE_MAP()
          KV_SERIALIZE(address)
          KV_SERIALIZE(view_key)
          KV_SERIALIZE(create_account)
        END_KV_SERIALIZE_MAP()
      };
      typedef epee::misc_utils::struct_init<request_t> request;

      struct response_t
      {
        std::string status;
        std::string reason;
        bool new_address;

        BEGIN_KV_SERIALIZE_MAP()
          KV_SERIALIZE(status)
          KV_SERIALIZE(reason)
          KV_SERIALIZE(new_address)
        END_KV_SERIALIZE_MAP()
      };
      typedef epee::misc_utils::struct_init<response_t> response;
  };

  LOKI_RPC_DOC_INTROSPECT
  // TODO: Undocumented light wallet RPC call
  struct COMMAND_RPC_IMPORT_WALLET_REQUEST
  {
      struct request_t
      {
        std::string address;
        std::string view_key;

        BEGIN_KV_SERIALIZE_MAP()
          KV_SERIALIZE(address)
          KV_SERIALIZE(view_key)
        END_KV_SERIALIZE_MAP()
      };
      typedef epee::misc_utils::struct_init<request_t> request;

      struct response_t
      {
        std::string payment_id;
        uint64_t import_fee;
        bool new_request;
        bool request_fulfilled;
        std::string payment_address;
        std::string status;

        BEGIN_KV_SERIALIZE_MAP()
          KV_SERIALIZE(payment_id)
          KV_SERIALIZE(import_fee)
          KV_SERIALIZE(new_request)
          KV_SERIALIZE(request_fulfilled)
          KV_SERIALIZE(payment_address)
          KV_SERIALIZE(status)
        END_KV_SERIALIZE_MAP()
      };
      typedef epee::misc_utils::struct_init<response_t> response;
  };

  LOKI_RPC_DOC_INTROSPECT
  // Look up one or more transactions by hash.
  struct COMMAND_RPC_GET_TRANSACTIONS
  {
    struct request_t
    {
      std::vector<std::string> txs_hashes; // List of transaction hashes to look up.
      bool decode_as_json;                 // Optional (`false` by default). If set true, the returned transaction information will be decoded rather than binary.
      bool prune;                          // Prunes the blockchain, drops off 7/8 off the block iirc. Optional (`False` by default).
      bool split;                          // Optional (`false` by default).

      BEGIN_KV_SERIALIZE_MAP()
        KV_SERIALIZE(txs_hashes)
        KV_SERIALIZE(decode_as_json) 
        KV_SERIALIZE_OPT(prune, false)
        KV_SERIALIZE_OPT(split, false)
      END_KV_SERIALIZE_MAP()
    };
    typedef epee::misc_utils::struct_init<request_t> request;

    struct entry
    {
      std::string tx_hash;                  // Transaction hash.
      std::string as_hex;                   // Full transaction information as a hex string.
      std::string pruned_as_hex; 
      std::string prunable_as_hex;
      std::string prunable_hash;
      std::string as_json;                  // List of transaction info.
      bool in_pool;                         // States if the transaction is in pool (`true`) or included in a block (`false`).
      bool double_spend_seen;               // States if the transaction is a double-spend (`true`) or not (`false`).
      uint64_t block_height;                // Block height including the transaction.
      uint64_t block_timestamp;             // Unix time at chich the block has been added to the blockchain.
      std::vector<uint64_t> output_indices; // List of transaction indexes.
      bool relayed;
      bool blink;                           // True if this is an approved, blink transaction (only for in_pool transactions or txes in recent blocks)

      BEGIN_KV_SERIALIZE_MAP()
        KV_SERIALIZE(tx_hash)
        KV_SERIALIZE(as_hex)
        KV_SERIALIZE(pruned_as_hex)
        KV_SERIALIZE(prunable_as_hex)
        KV_SERIALIZE(prunable_hash)
        KV_SERIALIZE(as_json)
        KV_SERIALIZE(in_pool)
        KV_SERIALIZE(double_spend_seen)
        if (!this_ref.in_pool)
        {
          KV_SERIALIZE(block_height)
          KV_SERIALIZE(block_timestamp)
          KV_SERIALIZE(output_indices)
        }
        else
        {
          KV_SERIALIZE(relayed)
        }
        KV_SERIALIZE(blink)
      END_KV_SERIALIZE_MAP()
    };

    struct response_t
    {
      // older compatibility stuff
      std::vector<std::string> txs_as_hex;  // Full transaction information as a hex string (old compatibility parameter)
      std::vector<std::string> txs_as_json; // Transactions decoded as json (old compat)

      // in both old and new
      std::vector<std::string> missed_tx;   // (Optional - returned if not empty) Transaction hashes that could not be found.

      // new style
      std::vector<entry> txs;               // Array of structure entry as follows:
      std::string status;                   // General RPC error code. "OK" means everything looks good.
      bool untrusted;                       // States if the result is obtained using the bootstrap mode, and is therefore not trusted (`true`), or when the daemon is fully synced (`false`).

      BEGIN_KV_SERIALIZE_MAP()
        KV_SERIALIZE(txs_as_hex)
        KV_SERIALIZE(txs_as_json)
        KV_SERIALIZE(txs)
        KV_SERIALIZE(missed_tx)
        KV_SERIALIZE(status)
        KV_SERIALIZE(untrusted)
      END_KV_SERIALIZE_MAP()
    };
    typedef epee::misc_utils::struct_init<response_t> response;
  };

  LOKI_RPC_DOC_INTROSPECT
  // Check if outputs have been spent using the key image associated with the output.
  struct COMMAND_RPC_IS_KEY_IMAGE_SPENT
  {
    enum STATUS 
    {
      UNSPENT = 0,
      SPENT_IN_BLOCKCHAIN = 1,
      SPENT_IN_POOL = 2,
    };

    struct request_t
    {
      std::vector<std::string> key_images; // List of key image hex strings to check.

      BEGIN_KV_SERIALIZE_MAP()
        KV_SERIALIZE(key_images)
      END_KV_SERIALIZE_MAP()
    };
    typedef epee::misc_utils::struct_init<request_t> request;


    struct response_t
    {
      std::vector<int> spent_status; // List of statuses for each image checked. Statuses are follows: 0 = unspent, 1 = spent in blockchain, 2 = spent in transaction pool
      std::string status;            // General RPC error code. "OK" means everything looks good.
      bool untrusted;                // States if the result is obtained using the bootstrap mode, and is therefore not trusted (`true`), or when the daemon is fully synced (`false`).

      BEGIN_KV_SERIALIZE_MAP()
        KV_SERIALIZE(spent_status)
        KV_SERIALIZE(status)
        KV_SERIALIZE(untrusted)
      END_KV_SERIALIZE_MAP()
    };
    typedef epee::misc_utils::struct_init<response_t> response;
  };


  LOKI_RPC_DOC_INTROSPECT
  // Get global outputs of transactions. Binary request.
  struct COMMAND_RPC_GET_TX_GLOBAL_OUTPUTS_INDEXES
  {
    struct request_t
    {
      crypto::hash txid; // Binary txid.

      BEGIN_KV_SERIALIZE_MAP()
        KV_SERIALIZE_VAL_POD_AS_BLOB(txid)
      END_KV_SERIALIZE_MAP()
    };
    typedef epee::misc_utils::struct_init<request_t> request;


    struct response_t
    {
      std::vector<uint64_t> o_indexes; // List of output indexes
      std::string status;              // General RPC error code. "OK" means everything looks good.
      bool untrusted;                  // States if the result is obtained using the bootstrap mode, and is therefore not trusted (`true`), or when the daemon is fully synced (`false`).

      BEGIN_KV_SERIALIZE_MAP()
        KV_SERIALIZE(o_indexes)
        KV_SERIALIZE(status)
        KV_SERIALIZE(untrusted)
      END_KV_SERIALIZE_MAP()
    };
    typedef epee::misc_utils::struct_init<response_t> response;
  };

  LOKI_RPC_DOC_INTROSPECT
  struct get_outputs_out
  {
    uint64_t amount; // Amount of Loki in TXID.
    uint64_t index;  

    BEGIN_KV_SERIALIZE_MAP()
      KV_SERIALIZE(amount)
      KV_SERIALIZE(index)
    END_KV_SERIALIZE_MAP()
  };

  LOKI_RPC_DOC_INTROSPECT
  // Get outputs. Binary request.
  struct COMMAND_RPC_GET_OUTPUTS_BIN
  {
    struct request_t
    {
      std::vector<get_outputs_out> outputs; // Array of structure `get_outputs_out`.
      bool get_txid;                        // TXID

      BEGIN_KV_SERIALIZE_MAP()
        KV_SERIALIZE(outputs)
        KV_SERIALIZE_OPT(get_txid, true)
      END_KV_SERIALIZE_MAP()
    };
    typedef epee::misc_utils::struct_init<request_t> request;

    struct outkey
    {
      crypto::public_key key; // The public key of the output.
      rct::key mask;        
      bool unlocked;          // States if output is locked (`false`) or not (`true`).
      uint64_t height;        // Block height of the output.
      crypto::hash txid;      // Transaction id.

      BEGIN_KV_SERIALIZE_MAP()
        KV_SERIALIZE_VAL_POD_AS_BLOB(key)
        KV_SERIALIZE_VAL_POD_AS_BLOB(mask)
        KV_SERIALIZE(unlocked)
        KV_SERIALIZE(height)
        KV_SERIALIZE_VAL_POD_AS_BLOB(txid)
      END_KV_SERIALIZE_MAP()
    };

    struct response_t
    {
      std::vector<outkey> outs; // List of outkey information.
      std::string status;       // General RPC error code. "OK" means everything looks good.
      bool untrusted;           // States if the result is obtained using the bootstrap mode, and is therefore not trusted (`true`), or when the daemon is fully synced (`false`).

      BEGIN_KV_SERIALIZE_MAP()
        KV_SERIALIZE(outs)
        KV_SERIALIZE(status)
        KV_SERIALIZE(untrusted)
      END_KV_SERIALIZE_MAP()
    };
    typedef epee::misc_utils::struct_init<response_t> response;
  };

  LOKI_RPC_DOC_INTROSPECT
  struct COMMAND_RPC_GET_OUTPUTS
  {
    struct request_t
    {
      std::vector<get_outputs_out> outputs; // Array of structure `get_outputs_out`.
      bool get_txid;                        // Request the TXID/hash of the transaction as well.

      BEGIN_KV_SERIALIZE_MAP()
        KV_SERIALIZE(outputs)
        KV_SERIALIZE(get_txid)
      END_KV_SERIALIZE_MAP()
    };
    typedef epee::misc_utils::struct_init<request_t> request;

    struct outkey
    {
      std::string key;  // The public key of the output.
      std::string mask; 
      bool unlocked;    // States if output is locked (`false`) or not (`true`).
      uint64_t height;  // Block height of the output.
      std::string txid; // Transaction id.

      BEGIN_KV_SERIALIZE_MAP()
        KV_SERIALIZE(key)
        KV_SERIALIZE(mask)
        KV_SERIALIZE(unlocked)
        KV_SERIALIZE(height)
        KV_SERIALIZE(txid)
      END_KV_SERIALIZE_MAP()
    };

    struct response_t
    {
      std::vector<outkey> outs; // List of outkey information.
      std::string status;       // General RPC error code. "OK" means everything looks good.
      bool untrusted;           // States if the result is obtained using the bootstrap mode, and is therefore not trusted (`true`), or when the daemon is fully synced (`false`).

      BEGIN_KV_SERIALIZE_MAP()
        KV_SERIALIZE(outs)
        KV_SERIALIZE(status)
        KV_SERIALIZE(untrusted)
      END_KV_SERIALIZE_MAP()
    };
    typedef epee::misc_utils::struct_init<response_t> response;
  };

  LOKI_RPC_DOC_INTROSPECT
  // Broadcast a raw transaction to the network.
  struct COMMAND_RPC_SEND_RAW_TX
  {
    struct request_t
    {
      std::string tx_as_hex; // Full transaction information as hexidecimal string.
      bool do_not_relay;     // (Optional: Default false) Stop relaying transaction to other nodes.  Ignored if `blink` is true.
      bool do_sanity_checks; // (Optional: Default true) Verify TX params have sane values.
      bool blink;            // (Optional: Default false) Submit this as a blink tx rather than into the mempool.

      BEGIN_KV_SERIALIZE_MAP()
        KV_SERIALIZE(tx_as_hex)
        KV_SERIALIZE_OPT(do_not_relay, false)
        KV_SERIALIZE_OPT(do_sanity_checks, true)
        KV_SERIALIZE_OPT(blink, false)
      END_KV_SERIALIZE_MAP()
    };
    typedef epee::misc_utils::struct_init<request_t> request;

<<<<<<< HEAD
    struct response
    {
      std::string status;
      std::string reason;
      bool not_relayed;
      bool low_mixin;
      bool double_spend;
      bool invalid_input;
      bool invalid_output;
      bool too_big;
      bool overspend;
      bool fee_too_low;
      bool not_rct;
      bool untrusted;
      bool rta_validation_failed;
=======
    struct response_t
    {
      std::string status; // General RPC error code. "OK" means everything looks good. Any other value means that something went wrong.
      std::string reason; // Additional information. Currently empty, "Not relayed" if transaction was accepted but not relayed, or some descriptive message of why the tx failed.
      bool not_relayed;   // Transaction was not relayed (true) or relayed (false).
      bool untrusted;     // States if the result is obtained using the bootstrap mode, and is therefore not trusted (`true`), or when the daemon is fully synced (`false`).
      tx_verification_context tvc;
      bool sanity_check_failed;
      blink_result blink_status; // 0 for a non-blink tx.  For a blink tx: 1 means rejected, 2 means accepted, 3 means timeout.
>>>>>>> 6d2881c8

      BEGIN_KV_SERIALIZE_MAP()
        KV_SERIALIZE(status)
        KV_SERIALIZE(reason)
        KV_SERIALIZE(not_relayed)
        KV_SERIALIZE(sanity_check_failed)
        KV_SERIALIZE(untrusted)
<<<<<<< HEAD
        KV_SERIALIZE(rta_validation_failed)
=======
        KV_SERIALIZE(tvc)
        KV_SERIALIZE_ENUM(blink_status)
>>>>>>> 6d2881c8
      END_KV_SERIALIZE_MAP()
    };
    typedef epee::misc_utils::struct_init<response_t> response;
  };

  LOKI_RPC_DOC_INTROSPECT
  // Start mining on the daemon.
  struct COMMAND_RPC_START_MINING
  {
    struct request_t
    {
      std::string miner_address;        // Account address to mine to.
      uint64_t    threads_count;        // Number of mining thread to run.
      bool        do_background_mining; // States if the mining should run in background (`true`) or foreground (`false`).
      bool        ignore_battery;       // States if battery state (on laptop) should be ignored (`true`) or not (`false`).
      uint64_t    num_blocks;           // Mine until the blockchain has this many new blocks, then stop (no limit if 0, the default)
      bool        slow_mining;          // Do slow mining (i.e. don't allocate RandomX cache); primarily intended for testing

      BEGIN_KV_SERIALIZE_MAP()
        KV_SERIALIZE(miner_address)
        KV_SERIALIZE(threads_count)
        KV_SERIALIZE(do_background_mining)
        KV_SERIALIZE(ignore_battery)
        KV_SERIALIZE_OPT(num_blocks, uint64_t{0})
        KV_SERIALIZE_OPT(slow_mining, false)
      END_KV_SERIALIZE_MAP()
    };
    typedef epee::misc_utils::struct_init<request_t> request;

    struct response_t
    {
      std::string status; // General RPC error code. "OK" means everything looks good. Any other value means that something went wrong.

      BEGIN_KV_SERIALIZE_MAP()
        KV_SERIALIZE(status)
      END_KV_SERIALIZE_MAP()
    };
    typedef epee::misc_utils::struct_init<response_t> response;
  };

  LOKI_RPC_DOC_INTROSPECT
  // Retrieve general information about the state of your node and the network.
  struct COMMAND_RPC_GET_INFO
  {
    struct request_t
    {
      BEGIN_KV_SERIALIZE_MAP()
      END_KV_SERIALIZE_MAP()
    };
    typedef epee::misc_utils::struct_init<request_t> request;

    struct response_t
    {
      std::string status;                   // General RPC error code. "OK" means everything looks good.
      uint64_t height;                      // Current length of longest chain known to daemon.
      uint64_t target_height;               // The height of the next block in the chain.
      uint64_t immutable_height;            // The latest height in the blockchain that can not be reorganized from (backed by atleast 2 Service Node, or 1 hardcoded checkpoint, 0 if N/A).
      uint64_t difficulty;                  // Network difficulty (analogous to the strength of the network).
      uint64_t target;                      // Current target for next proof of work.
      uint64_t tx_count;                    // Total number of non-coinbase transaction in the chain.
      uint64_t tx_pool_size;                // Number of transactions that have been broadcast but not included in a block.
      uint64_t alt_blocks_count;            // Number of alternative blocks to main chain.
      uint64_t outgoing_connections_count;  // Number of peers that you are connected to and getting information from.
      uint64_t incoming_connections_count;  // Number of peers connected to and pulling from your node.
      uint64_t rpc_connections_count;       // Number of RPC client connected to the daemon (Including this RPC request).
      uint64_t white_peerlist_size;         // White Peerlist Size
      uint64_t grey_peerlist_size;          // Grey Peerlist Size
      bool mainnet;                         // States if the node is on the mainnet (`true`) or not (`false`).
      bool testnet;                         // States if the node is on the testnet (`true`) or not (`false`).
      bool stagenet;                        // States if the node is on the stagenet (`true`) or not (`false`).
      std::string nettype;                  // Nettype value used.
      std::string top_block_hash;           // Hash of the highest block in the chain.
      std::string immutable_block_hash;     // Hash of the highest block in the chain that can not be reorganized.
      uint64_t cumulative_difficulty;       // Cumulative difficulty of all blocks in the blockchain.
      uint64_t block_size_limit;            // Maximum allowed block size.
      uint64_t block_weight_limit;          // Maximum allowed block weight.
      uint64_t block_size_median;           // Median block size of latest 100 blocks.
      uint64_t block_weight_median;         // Median block weight of latest 100 blocks.
      uint64_t start_time;                  // Start time of the daemon, as UNIX time.
      uint64_t last_storage_server_ping;    // Last ping time of the storage server (0 if never or not running as a service node)
      uint64_t last_lokinet_ping;           // Last ping time of lokinet (0 if never or not running as a service node)
      uint64_t free_space;                  // Available disk space on the node.
      bool offline;                         // States if the node is offline (`true`) or online (`false`).
      bool untrusted;                       // States if the result is obtained using the bootstrap mode, and is therefore not trusted (`true`), or when the daemon is fully synced (`false`).
      std::string bootstrap_daemon_address; // Bootstrap node to give immediate usability to wallets while syncing by proxying RPC to it. (Note: the replies may be untrustworthy).
      uint64_t height_without_bootstrap;    // Current length of the local chain of the daemon.
      bool was_bootstrap_ever_used;         // States if a bootstrap node has ever been used since the daemon started.
      uint64_t database_size;               // Current size of Blockchain data.
      bool update_available;                // States if a update is available ('true') and if one is not available ('false').
      std::string version;                  // Current version of software running.

      BEGIN_KV_SERIALIZE_MAP()
        KV_SERIALIZE(status)
        KV_SERIALIZE(height)
        KV_SERIALIZE(target_height)
        KV_SERIALIZE(immutable_height)
        KV_SERIALIZE(difficulty)
        KV_SERIALIZE(target)
        KV_SERIALIZE(tx_count)
        KV_SERIALIZE(tx_pool_size)
        KV_SERIALIZE(alt_blocks_count)
        KV_SERIALIZE(outgoing_connections_count)
        KV_SERIALIZE(incoming_connections_count)
        KV_SERIALIZE(rpc_connections_count)
        KV_SERIALIZE(white_peerlist_size)
        KV_SERIALIZE(grey_peerlist_size)
        KV_SERIALIZE(mainnet)
        KV_SERIALIZE(testnet)
        KV_SERIALIZE(stagenet)
        KV_SERIALIZE(nettype)
        KV_SERIALIZE(top_block_hash)
        KV_SERIALIZE(immutable_block_hash)
        KV_SERIALIZE(cumulative_difficulty)
        KV_SERIALIZE(block_size_limit)
        KV_SERIALIZE_OPT(block_weight_limit, (uint64_t)0)
        KV_SERIALIZE(block_size_median)
        KV_SERIALIZE_OPT(block_weight_median, (uint64_t)0)
        KV_SERIALIZE(start_time)
        KV_SERIALIZE(last_storage_server_ping)
        KV_SERIALIZE(last_lokinet_ping)
        KV_SERIALIZE(free_space)
        KV_SERIALIZE(offline)
        KV_SERIALIZE(untrusted)
        KV_SERIALIZE(bootstrap_daemon_address)
        KV_SERIALIZE(height_without_bootstrap)
        KV_SERIALIZE(was_bootstrap_ever_used)
        KV_SERIALIZE(database_size)
        KV_SERIALIZE(update_available)
        KV_SERIALIZE(version)
      END_KV_SERIALIZE_MAP()
    };
    typedef epee::misc_utils::struct_init<response_t> response;
  };

  //-----------------------------------------------
  LOKI_RPC_DOC_INTROSPECT
  struct COMMAND_RPC_GET_NET_STATS
  {
    struct request_t
    {

      BEGIN_KV_SERIALIZE_MAP()
      END_KV_SERIALIZE_MAP()
    };
    typedef epee::misc_utils::struct_init<request_t> request;


    struct response_t
    {
      std::string status;
      uint64_t start_time;
      uint64_t total_packets_in;
      uint64_t total_bytes_in;
      uint64_t total_packets_out;
      uint64_t total_bytes_out;

      BEGIN_KV_SERIALIZE_MAP()
        KV_SERIALIZE(status)
        KV_SERIALIZE(start_time)
        KV_SERIALIZE(total_packets_in)
        KV_SERIALIZE(total_bytes_in)
        KV_SERIALIZE(total_packets_out)
        KV_SERIALIZE(total_bytes_out)
      END_KV_SERIALIZE_MAP()
    };
    typedef epee::misc_utils::struct_init<response_t> response;
  };

  LOKI_RPC_DOC_INTROSPECT
  // Stop mining on the daemon.
  struct COMMAND_RPC_STOP_MINING
  {
    struct request_t
    {
      BEGIN_KV_SERIALIZE_MAP()
      END_KV_SERIALIZE_MAP()
    };
    typedef epee::misc_utils::struct_init<request_t> request;

    struct response_t
    {
      std::string status; // General RPC error code. "OK" means everything looks good. Any other value means that something went wrong.

      BEGIN_KV_SERIALIZE_MAP()
        KV_SERIALIZE(status)
      END_KV_SERIALIZE_MAP()
    };
    typedef epee::misc_utils::struct_init<response_t> response;
  };

  LOKI_RPC_DOC_INTROSPECT
  // Get the mining status of the daemon.
  struct COMMAND_RPC_MINING_STATUS
  {
    struct request_t
    {
      BEGIN_KV_SERIALIZE_MAP()
      END_KV_SERIALIZE_MAP()
    };
    typedef epee::misc_utils::struct_init<request_t> request;


    struct response_t
    {
      std::string status;                // General RPC error code. "OK" means everything looks good. Any other value means that something went wrong.
      bool active;                       // States if mining is enabled (`true`) or disabled (`false`).
      uint64_t speed;                    // Mining power in hashes per seconds.
      uint32_t threads_count;            // Number of running mining threads.
      std::string address;               // Account address daemon is mining to. Empty if not mining.
      std::string pow_algorithm;         // Current hashing algorithm name
      bool is_background_mining_enabled; // States if the mining is running in background (`true`) or foreground (`false`).
      uint8_t bg_idle_threshold;         // Background mining, the minimum amount of time in average the CPU should idle in percentage.
      uint8_t bg_min_idle_seconds;       // Background mining, how long the minimum amount of time is for the idle threshold.
      bool bg_ignore_battery;            // Background mining, if true mining does not adjust power depending on battery percentage remaining.
      uint8_t bg_target;                 // Background mining, how much percentage of CPU(?) to consume, default 40%.
      uint32_t block_target;             // The expected time to solve per block, i.e. DIFFICULTY_TARGET_V2
      uint64_t block_reward;             // Block reward for the current block being mined.
      uint64_t difficulty;               // The difficulty for the current block being mined.

      BEGIN_KV_SERIALIZE_MAP()
        KV_SERIALIZE(status)
        KV_SERIALIZE(active)
        KV_SERIALIZE(speed)
        KV_SERIALIZE(threads_count)
        KV_SERIALIZE(address)
        KV_SERIALIZE(pow_algorithm)
        KV_SERIALIZE(is_background_mining_enabled)
        KV_SERIALIZE(bg_idle_threshold)
        KV_SERIALIZE(bg_min_idle_seconds)
        KV_SERIALIZE(bg_ignore_battery)
        KV_SERIALIZE(bg_target)
        KV_SERIALIZE(block_target)
        KV_SERIALIZE(block_reward)
        KV_SERIALIZE(difficulty)
      END_KV_SERIALIZE_MAP()
    };
    typedef epee::misc_utils::struct_init<response_t> response;
  };

  LOKI_RPC_DOC_INTROSPECT
  // Save the blockchain. The blockchain does not need saving and is always saved when modified, 
  // however it does a sync to flush the filesystem cache onto the disk for safety purposes against Operating System or Hardware crashes.
  struct COMMAND_RPC_SAVE_BC
  {
    struct request_t
    {
      BEGIN_KV_SERIALIZE_MAP()
      END_KV_SERIALIZE_MAP()
    };
    typedef epee::misc_utils::struct_init<request_t> request;

    struct response_t
    {
      std::string status; // General RPC error code. "OK" means everything looks good. Any other value means that something went wrong.

      BEGIN_KV_SERIALIZE_MAP()
        KV_SERIALIZE(status)
      END_KV_SERIALIZE_MAP()
    };
    typedef epee::misc_utils::struct_init<response_t> response;
  };

  LOKI_RPC_DOC_INTROSPECT
  // Look up how many blocks are in the longest chain known to the node.
  struct COMMAND_RPC_GETBLOCKCOUNT
  {
    typedef std::list<std::string> request;

    struct response_t
    {
      uint64_t count;     // Number of blocks in longest chain seen by the node.
      std::string status; // General RPC error code. "OK" means everything looks good.

      BEGIN_KV_SERIALIZE_MAP()
        KV_SERIALIZE(count)
        KV_SERIALIZE(status)
      END_KV_SERIALIZE_MAP()
    };
    typedef epee::misc_utils::struct_init<response_t> response;
  };

  LOKI_RPC_DOC_INTROSPECT
  // Look up a block's hash by its height.
  struct COMMAND_RPC_GETBLOCKHASH
  {
    typedef std::vector<uint64_t> request; // Block height (int array of length 1).
    typedef std::string response;          // Block hash (string).
  };

  LOKI_RPC_DOC_INTROSPECT
  // Get a block template on which mining a new block.
  struct COMMAND_RPC_GETBLOCKTEMPLATE
  {
    struct request_t
    {
      uint64_t reserve_size;      // Max 255 bytes
      std::string wallet_address; // Address of wallet to receive coinbase transactions if block is successfully mined.
      std::string prev_block;

      BEGIN_KV_SERIALIZE_MAP()
        KV_SERIALIZE(reserve_size)
        KV_SERIALIZE(wallet_address)
        KV_SERIALIZE(prev_block)
      END_KV_SERIALIZE_MAP()
    };
    typedef epee::misc_utils::struct_init<request_t> request;

    struct response_t
    {
<<<<<<< HEAD
      uint64_t difficulty;
      uint64_t height;
      uint64_t reserved_offset;
      uint64_t expected_reward;
      std::string prev_hash;
      std::string seed_hash;
      std::string next_seed_hash;
      blobdata blocktemplate_blob;
      blobdata blockhashing_blob;
      std::string status;
      bool untrusted;
=======
      uint64_t difficulty;         // Difficulty of next block.
      uint64_t height;             // Height on which to mine.
      uint64_t reserved_offset;    // Reserved offset.
      uint64_t expected_reward;    // Coinbase reward expected to be received if block is successfully mined.
      std::string prev_hash;       // Hash of the most recent block on which to mine the next block.
      std::string seed_hash;       // RandomX current seed hash
      std::string next_seed_hash;  // RandomX upcoming seed hash
      blobdata blocktemplate_blob; // Blob on which to try to mine a new block.
      blobdata blockhashing_blob;  // Blob on which to try to find a valid nonce.
      std::string status;          // General RPC error code. "OK" means everything looks good.
      bool untrusted;              // States if the result is obtained using the bootstrap mode, and is therefore not trusted (`true`), or when the daemon is fully synced (`false`).
>>>>>>> 6d2881c8

      BEGIN_KV_SERIALIZE_MAP()
        KV_SERIALIZE(difficulty)
        KV_SERIALIZE(height)
        KV_SERIALIZE(reserved_offset)
        KV_SERIALIZE(expected_reward)
        KV_SERIALIZE(prev_hash)
        KV_SERIALIZE(blocktemplate_blob)
        KV_SERIALIZE(blockhashing_blob)
        KV_SERIALIZE(status)
        KV_SERIALIZE(untrusted)
        KV_SERIALIZE(seed_hash)
        KV_SERIALIZE(next_seed_hash)
      END_KV_SERIALIZE_MAP()
    };
    typedef epee::misc_utils::struct_init<response_t> response;
  };

  LOKI_RPC_DOC_INTROSPECT
  // Submit a mined block to the network.
  struct COMMAND_RPC_SUBMITBLOCK
  {
    typedef std::vector<std::string> request; // Block blob data - array of strings; list of block blobs which have been mined. See get_block_template to get a blob on which to mine.
    struct response_t
    {
      std::string status; // Block submit status.

      BEGIN_KV_SERIALIZE_MAP()
        KV_SERIALIZE(status)
      END_KV_SERIALIZE_MAP()
    };
    typedef epee::misc_utils::struct_init<response_t> response;
  };

  LOKI_RPC_DOC_INTROSPECT
  // Developer only.
  struct COMMAND_RPC_GENERATEBLOCKS
  {
    struct request_t
    {
      uint64_t amount_of_blocks; 
      std::string wallet_address;
      std::string prev_block;
      uint32_t starting_nonce;

      BEGIN_KV_SERIALIZE_MAP()
        KV_SERIALIZE(amount_of_blocks)
        KV_SERIALIZE(wallet_address)
        KV_SERIALIZE(prev_block)
        KV_SERIALIZE_OPT(starting_nonce, (uint32_t)0)
      END_KV_SERIALIZE_MAP()
    };
    typedef epee::misc_utils::struct_init<request_t> request;

    struct response_t
    {
      uint64_t height;
      std::vector<std::string> blocks;
      std::string status; // General RPC error code. "OK" means everything looks good.
      
      BEGIN_KV_SERIALIZE_MAP()
        KV_SERIALIZE(height)
        KV_SERIALIZE(blocks)
        KV_SERIALIZE(status)
      END_KV_SERIALIZE_MAP()
    };
    typedef epee::misc_utils::struct_init<response_t> response;
  };

  LOKI_RPC_DOC_INTROSPECT
  struct block_header_response
  {
      uint8_t major_version;                  // The major version of the loki protocol at this block height.
      uint8_t minor_version;                  // The minor version of the loki protocol at this block height.
      uint64_t timestamp;                     // The unix time at which the block was recorded into the blockchain.
      std::string prev_hash;                  // The hash of the block immediately preceding this block in the chain.
      uint32_t nonce;                         // A cryptographic random one-time number used in mining a Loki block.
      bool orphan_status;                     // Usually `false`. If `true`, this block is not part of the longest chain.
      uint64_t height;                        // The number of blocks preceding this block on the blockchain.
      uint64_t depth;                         // The number of blocks succeeding this block on the blockchain. A larger number means an older block.
      std::string hash;                       // The hash of this block.
      difficulty_type difficulty;             // The strength of the Loki network based on mining power.
      difficulty_type cumulative_difficulty;  // The cumulative strength of the Loki network based on mining power.
      uint64_t reward;                        // The amount of new generated in this block and rewarded to the miner, foundation and service Nodes. Note: 1 LOKI = 1e12 atomic units.
      uint64_t miner_reward;                  // The amount of new generated in this block and rewarded to the miner. Note: 1 LOKI = 1e12 atomic units. 
      uint64_t block_size;                    // The block size in bytes.
      uint64_t block_weight;                  // The block weight in bytes.
      uint64_t num_txes;                      // Number of transactions in the block, not counting the coinbase tx.
      std::string pow_hash;                   // The hash of the block's proof of work.
      uint64_t long_term_weight;              // Long term weight of the block.
      std::string miner_tx_hash;              // The TX hash of the miner transaction
      std::string service_node_winner;        // Service node that received a reward for this block

      BEGIN_KV_SERIALIZE_MAP()
        KV_SERIALIZE(major_version)
        KV_SERIALIZE(minor_version)
        KV_SERIALIZE(timestamp)
        KV_SERIALIZE(prev_hash)
        KV_SERIALIZE(nonce)
        KV_SERIALIZE(orphan_status)
        KV_SERIALIZE(height)
        KV_SERIALIZE(depth)
        KV_SERIALIZE(hash)
        KV_SERIALIZE(difficulty)
        KV_SERIALIZE(cumulative_difficulty)
        KV_SERIALIZE(reward)
        KV_SERIALIZE(miner_reward)
        KV_SERIALIZE(block_size)
        KV_SERIALIZE_OPT(block_weight, (uint64_t)0)
        KV_SERIALIZE(num_txes)
        KV_SERIALIZE(pow_hash)
        KV_SERIALIZE_OPT(long_term_weight, (uint64_t)0)
        KV_SERIALIZE(miner_tx_hash)
        KV_SERIALIZE(service_node_winner)
      END_KV_SERIALIZE_MAP()
  };

  LOKI_RPC_DOC_INTROSPECT
  // Block header information for the most recent block is easily retrieved with this method. No inputs are needed.
  struct COMMAND_RPC_GET_LAST_BLOCK_HEADER
  {
    struct request_t
    {
      bool fill_pow_hash; // Tell the daemon if it should fill out pow_hash field.

      BEGIN_KV_SERIALIZE_MAP()
        KV_SERIALIZE_OPT(fill_pow_hash, false);
      END_KV_SERIALIZE_MAP()
    };
    typedef epee::misc_utils::struct_init<request_t> request;

    struct response_t
    {
      std::string status;                 // General RPC error code. "OK" means everything looks good.
      block_header_response block_header; // A structure containing block header information.
      bool untrusted;                     // States if the result is obtained using the bootstrap mode, and is therefore not trusted (`true`), or when the daemon is fully synced (`false`).

      BEGIN_KV_SERIALIZE_MAP()
        KV_SERIALIZE(block_header)
        KV_SERIALIZE(status)
        KV_SERIALIZE(untrusted)
      END_KV_SERIALIZE_MAP()
    };
    typedef epee::misc_utils::struct_init<response_t> response;
  };

  LOKI_RPC_DOC_INTROSPECT
  // Block header information can be retrieved using either a block's hash or height. This method includes a block's hash as an input parameter to retrieve basic information about the block.
  struct COMMAND_RPC_GET_BLOCK_HEADER_BY_HASH
  {
    struct request_t
    {
      std::string hash;   // The block's SHA256 hash.
      bool fill_pow_hash; // Tell the daemon if it should fill out pow_hash field.

      BEGIN_KV_SERIALIZE_MAP()
        KV_SERIALIZE(hash)
        KV_SERIALIZE_OPT(fill_pow_hash, false);
      END_KV_SERIALIZE_MAP()
    };
    typedef epee::misc_utils::struct_init<request_t> request;

    struct response_t
    {
      std::string status;                 // General RPC error code. "OK" means everything looks good.
      block_header_response block_header; // A structure containing block header information.
      bool untrusted;                     // States if the result is obtained using the bootstrap mode, and is therefore not trusted (`true`), or when the daemon is fully synced (`false`).

      BEGIN_KV_SERIALIZE_MAP()
        KV_SERIALIZE(block_header)
        KV_SERIALIZE(status)
        KV_SERIALIZE(untrusted)
      END_KV_SERIALIZE_MAP()
    };
    typedef epee::misc_utils::struct_init<response_t> response;
  };

  LOKI_RPC_DOC_INTROSPECT
  // Similar to get_block_header_by_hash above, this method includes a block's height as an input parameter to retrieve basic information about the block.
  struct COMMAND_RPC_GET_BLOCK_HEADER_BY_HEIGHT
  {
    struct request_t
    {
      uint64_t height;    // The block's height.
      bool fill_pow_hash; // Tell the daemon if it should fill out pow_hash field.

      BEGIN_KV_SERIALIZE_MAP()
        KV_SERIALIZE(height)
        KV_SERIALIZE_OPT(fill_pow_hash, false);
      END_KV_SERIALIZE_MAP()
    };
    typedef epee::misc_utils::struct_init<request_t> request;

    struct response_t
    {
      std::string status;                 // General RPC error code. "OK" means everything looks good.
      block_header_response block_header; // A structure containing block header information.
      bool untrusted;                     // States if the result is obtained using the bootstrap mode, and is therefore not trusted (`true`), or when the daemon is fully synced (`false`).

      BEGIN_KV_SERIALIZE_MAP()
        KV_SERIALIZE(block_header)
        KV_SERIALIZE(status)
        KV_SERIALIZE(untrusted)
      END_KV_SERIALIZE_MAP()
    };
    typedef epee::misc_utils::struct_init<response_t> response;
  };

  LOKI_RPC_DOC_INTROSPECT
  // Full block information can be retrieved by either block height or hash, like with the above block header calls. 
  // For full block information, both lookups use the same method, but with different input parameters.
  struct COMMAND_RPC_GET_BLOCK
  {
    struct request_t
    {
      std::string hash;   // The block's hash.
      uint64_t height;    // The block's height.
      bool fill_pow_hash; // Tell the daemon if it should fill out pow_hash field.

      BEGIN_KV_SERIALIZE_MAP()
        KV_SERIALIZE(hash)
        KV_SERIALIZE(height)
        KV_SERIALIZE_OPT(fill_pow_hash, false);
      END_KV_SERIALIZE_MAP()
    };
    typedef epee::misc_utils::struct_init<request_t> request;

    struct response_t
    {
      std::string status;                 // General RPC error code. "OK" means everything looks good.
      block_header_response block_header; // A structure containing block header information. See get_last_block_header.
      std::string miner_tx_hash;          // Miner transaction information
      std::vector<std::string> tx_hashes; // List of hashes of non-coinbase transactions in the block. If there are no other transactions, this will be an empty list.
      std::string blob;                   // Hexadecimal blob of block information.
      std::string json;                   // JSON formatted block details.
      bool untrusted;                     // States if the result is obtained using the bootstrap mode, and is therefore not trusted (`true`), or when the daemon is fully synced (`false`).

      BEGIN_KV_SERIALIZE_MAP()
        KV_SERIALIZE(block_header)
        KV_SERIALIZE(miner_tx_hash)
        KV_SERIALIZE(tx_hashes)
        KV_SERIALIZE(status)
        KV_SERIALIZE(blob)
        KV_SERIALIZE(json)
        KV_SERIALIZE(untrusted)
      END_KV_SERIALIZE_MAP()
    };
    typedef epee::misc_utils::struct_init<response_t> response;
  };

<<<<<<< HEAD
  struct peer {
    uint64_t id;
    std::string host;
    uint32_t ip;
    uint16_t port;
    uint64_t last_seen;
    std::string last_seen_str;

    peer() = default;

    peer(uint64_t id, const std::string &host, uint64_t last_seen)
      : id(id), host(host), ip(0), port(0), last_seen(last_seen)
    {
        last_seen_str = boost::posix_time::to_simple_string(boost::posix_time::from_time_t(last_seen));
    }
    peer(uint64_t id, uint32_t ip, uint16_t port, uint64_t last_seen)
      : id(id), ip(ntohl(ip)), port(port), last_seen(last_seen)
    {
        auto _ip = boost::asio::ip::address_v4(this->ip);
        host = _ip.to_string();
        last_seen_str = boost::posix_time::to_simple_string(boost::posix_time::from_time_t(last_seen));
    }
=======
  LOKI_RPC_DOC_INTROSPECT
  struct peer 
  {
    uint64_t id;           // Peer id.
    std::string host;      // IP address in string format.
    uint32_t ip;           // IP address in integer format.
    uint16_t port;         // TCP port the peer is using to connect to loki network.
    uint16_t rpc_port;     // RPC port the peer is using
    uint64_t last_seen;    // Unix time at which the peer has been seen for the last time
    uint32_t pruning_seed; //

    peer() = default;

    peer(uint64_t id, const std::string &host, uint64_t last_seen, uint32_t pruning_seed, uint16_t rpc_port)
      : id(id), host(host), ip(0), port(0), rpc_port(rpc_port), last_seen(last_seen), pruning_seed(pruning_seed)
    {}
    peer(uint64_t id, const std::string &host, uint16_t port, uint64_t last_seen, uint32_t pruning_seed, uint16_t rpc_port)
      : id(id), host(host), ip(0), port(port), rpc_port(rpc_port), last_seen(last_seen), pruning_seed(pruning_seed)
    {}
    peer(uint64_t id, uint32_t ip, uint16_t port, uint64_t last_seen, uint32_t pruning_seed, uint16_t rpc_port)
      : id(id), host(std::to_string(ip)), ip(ip), port(port), rpc_port(rpc_port), last_seen(last_seen), pruning_seed(pruning_seed)
    {}
>>>>>>> 6d2881c8

    BEGIN_KV_SERIALIZE_MAP()
      KV_SERIALIZE(id)
      KV_SERIALIZE(host)
      KV_SERIALIZE(ip)
      KV_SERIALIZE(port)
      KV_SERIALIZE_OPT(rpc_port, (uint16_t)0)
      KV_SERIALIZE(last_seen)
<<<<<<< HEAD
      KV_SERIALIZE(last_seen_str)
=======
      KV_SERIALIZE_OPT(pruning_seed, (uint32_t)0)
>>>>>>> 6d2881c8
    END_KV_SERIALIZE_MAP()
  };

  LOKI_RPC_DOC_INTROSPECT
  // Get the known peers list.
  struct COMMAND_RPC_GET_PEER_LIST
  {
    struct request_t
    {
      BEGIN_KV_SERIALIZE_MAP()
      END_KV_SERIALIZE_MAP()
    };
    typedef epee::misc_utils::struct_init<request_t> request;

    struct response_t
    {
      std::string status;           // General RPC error code. "OK" means everything looks good. Any other value means that something went wrong.
      std::vector<peer> white_list; // Array of online peer structure.
      std::vector<peer> gray_list;  // Array of offline peer structure.

      BEGIN_KV_SERIALIZE_MAP()
        KV_SERIALIZE(status)
        KV_SERIALIZE(white_list)
        KV_SERIALIZE(gray_list)
      END_KV_SERIALIZE_MAP()
    };
    typedef epee::misc_utils::struct_init<response_t> response;
  };

  LOKI_RPC_DOC_INTROSPECT
  // Set the log hash rate display mode.
  struct COMMAND_RPC_SET_LOG_HASH_RATE
  {
    struct request_t
    {
      bool visible; // States if hash rate logs should be visible (true) or hidden (false)

      BEGIN_KV_SERIALIZE_MAP()
        KV_SERIALIZE(visible)
      END_KV_SERIALIZE_MAP()
    };
    typedef epee::misc_utils::struct_init<request_t> request;

    struct response_t
    {
      std::string status; // General RPC error code. "OK" means everything looks good. Any other value means that something went wrong.
      BEGIN_KV_SERIALIZE_MAP()
        KV_SERIALIZE(status)
      END_KV_SERIALIZE_MAP()
    };
    typedef epee::misc_utils::struct_init<response_t> response;
  };

  LOKI_RPC_DOC_INTROSPECT
  // Set the daemon log level. By default, log level is set to `0`.
  struct COMMAND_RPC_SET_LOG_LEVEL
  {
    struct request_t
    {
      int8_t level; // Daemon log level to set from `0` (less verbose) to `4` (most verbose)

      BEGIN_KV_SERIALIZE_MAP()
        KV_SERIALIZE(level)
      END_KV_SERIALIZE_MAP()
    };
    typedef epee::misc_utils::struct_init<request_t> request;

    struct response_t
    {
      std::string status; // General RPC error code. "OK" means everything looks good. Any other value means that something went wrong.
      BEGIN_KV_SERIALIZE_MAP()
        KV_SERIALIZE(status)
      END_KV_SERIALIZE_MAP()
    };
    typedef epee::misc_utils::struct_init<response_t> response;
  };

  LOKI_RPC_DOC_INTROSPECT
  // Set the daemon log categories. Categories are represented as a comma separated list of `<Category>:<level>` (similarly to syslog standard `<Facility>:<Severity-level>`), where:
  // Category is one of the following: * (all facilities), default, net, net.http, net.p2p, logging, net.trottle, blockchain.db, blockchain.db.lmdb, bcutil, checkpoints, net.dns, net.dl,
  // i18n, perf,stacktrace, updates, account, cn ,difficulty, hardfork, miner, blockchain, txpool, cn.block_queue, net.cn, daemon, debugtools.deserialize, debugtools.objectsizes, device.ledger, 
  // wallet.gen_multisig, multisig, bulletproofs, ringct, daemon.rpc, wallet.simplewallet, WalletAPI, wallet.ringdb, wallet.wallet2, wallet.rpc, tests.core.
  //
  // Level is one of the following: FATAL - higher level, ERROR, WARNING, INFO, DEBUG, TRACE.
  // Lower level A level automatically includes higher level. By default, categories are set to:
  // `*:WARNING,net:FATAL,net.p2p:FATAL,net.cn:FATAL,global:INFO,verify:FATAL,stacktrace:INFO,logging:INFO,msgwriter:INFO`
  // Setting the categories to "" prevent any logs to be outputed.
  struct COMMAND_RPC_SET_LOG_CATEGORIES
  {
    struct request_t
    {
      std::string categories; // Optional, daemon log categories to enable

      BEGIN_KV_SERIALIZE_MAP()
        KV_SERIALIZE(categories)
      END_KV_SERIALIZE_MAP()
    };
    typedef epee::misc_utils::struct_init<request_t> request;

    struct response_t
    {
      std::string status;     // General RPC error code. "OK" means everything looks good. Any other value means that something went wrong.
      std::string categories; // Daemon log enabled categories

      BEGIN_KV_SERIALIZE_MAP()
        KV_SERIALIZE(status)
        KV_SERIALIZE(categories)
      END_KV_SERIALIZE_MAP()
    };
    typedef epee::misc_utils::struct_init<response_t> response;
  };

  LOKI_RPC_DOC_INTROSPECT
  struct tx_info
  {
    std::string id_hash;                // The transaction ID hash.
    std::string tx_json;                // JSON structure of all information in the transaction
    uint64_t blob_size;                 // The size of the full transaction blob.
    uint64_t weight;                    // The weight of the transaction.
    uint64_t fee;                       // The amount of the mining fee included in the transaction, in atomic units.
    std::string max_used_block_id_hash; // Tells the hash of the most recent block with an output used in this transaction.
    uint64_t max_used_block_height;     // Tells the height of the most recent block with an output used in this transaction.
    bool kept_by_block;                 // States if the tx was included in a block at least once (`true`) or not (`false`).
    uint64_t last_failed_height;        // If the transaction validation has previously failed, this tells at what height that occured.
    std::string last_failed_id_hash;    // Like the previous, this tells the previous transaction ID hash.
    uint64_t receive_time;              // The Unix time that the transaction was first seen on the network by the node.
    bool relayed;                       // States if this transaction has been relayed
    uint64_t last_relayed_time;         // Last unix time at which the transaction has been relayed.
    bool do_not_relay;                  // States if this transaction should not be relayed.
    bool double_spend_seen;             // States if this transaction has been seen as double spend.
    std::string tx_blob;                // Hexadecimal blob represnting the transaction.
    bool blink;                         // True if this is a signed blink transaction

    BEGIN_KV_SERIALIZE_MAP()
      KV_SERIALIZE(id_hash)
      KV_SERIALIZE(tx_json)
      KV_SERIALIZE(blob_size)
      KV_SERIALIZE_OPT(weight, (uint64_t)0)
      KV_SERIALIZE(fee)
      KV_SERIALIZE(max_used_block_id_hash)
      KV_SERIALIZE(max_used_block_height)
      KV_SERIALIZE(kept_by_block)
      KV_SERIALIZE(last_failed_height)
      KV_SERIALIZE(last_failed_id_hash)
      KV_SERIALIZE(receive_time)
      KV_SERIALIZE(relayed)
      KV_SERIALIZE(last_relayed_time)
      KV_SERIALIZE(do_not_relay)
      KV_SERIALIZE(double_spend_seen)
      KV_SERIALIZE(tx_blob)
    END_KV_SERIALIZE_MAP()
  };

  LOKI_RPC_DOC_INTROSPECT
  struct spent_key_image_info
  {
    std::string id_hash;                 // Key image.
    std::vector<std::string> txs_hashes; // List of tx hashes of the txes (usually one) spending that key image.

    BEGIN_KV_SERIALIZE_MAP()
      KV_SERIALIZE(id_hash)
      KV_SERIALIZE(txs_hashes)
    END_KV_SERIALIZE_MAP()
  };

  LOKI_RPC_DOC_INTROSPECT
  // Show information about valid transactions seen by the node but not yet mined into a block, 
  // as well as spent key image information for the txpool in the node's memory.
  struct COMMAND_RPC_GET_TRANSACTION_POOL
  {
    struct request_t
    {
      BEGIN_KV_SERIALIZE_MAP()
      END_KV_SERIALIZE_MAP()
    };
    typedef epee::misc_utils::struct_init<request_t> request;

    struct response_t
    {
      std::string status;                                 // General RPC error code. "OK" means everything looks good.
      std::vector<tx_info> transactions;                  // List of transactions in the mempool are not in a block on the main chain at the moment:
      std::vector<spent_key_image_info> spent_key_images; // List of spent output key images:
      bool untrusted;                                     // States if the result is obtained using the bootstrap mode, and is therefore not trusted (`true`), or when the daemon is fully synced (`false`).

      BEGIN_KV_SERIALIZE_MAP()
        KV_SERIALIZE(status)
        KV_SERIALIZE(transactions)
        KV_SERIALIZE(spent_key_images)
        KV_SERIALIZE(untrusted)
      END_KV_SERIALIZE_MAP()
    };
    typedef epee::misc_utils::struct_init<response_t> response;
  };

  LOKI_RPC_DOC_INTROSPECT
  // Get hashes from transaction pool. Binary request.
  struct COMMAND_RPC_GET_TRANSACTION_POOL_HASHES_BIN
  {
    struct request_t
    {
      bool         long_poll;        // Optional: If true, this call is blocking until timeout OR tx pool has changed since the last query. TX pool change is detected by comparing the hash of all the hashes in the tx pool.
      crypto::hash tx_pool_checksum; // Optional: If `long_poll` is true the caller must pass the hashes of all their known tx pool hashes, XOR'ed together.
      BEGIN_KV_SERIALIZE_MAP()
        KV_SERIALIZE_OPT(long_poll, false)
        KV_SERIALIZE_VAL_POD_AS_BLOB_OPT(tx_pool_checksum, crypto::hash{})
      END_KV_SERIALIZE_MAP()
    };
    typedef epee::misc_utils::struct_init<request_t> request;

    struct response_t
    {
      std::string status;                  // General RPC error code. "OK" means everything looks good.
      std::vector<crypto::hash> tx_hashes; // List of transaction hashes,
      bool untrusted;                      // States if the result is obtained using the bootstrap mode, and is therefore not trusted (`true`), or when the daemon is fully synced (`false`).

      BEGIN_KV_SERIALIZE_MAP()
        KV_SERIALIZE(status)
        KV_SERIALIZE_CONTAINER_POD_AS_BLOB(tx_hashes)
        KV_SERIALIZE(untrusted)
      END_KV_SERIALIZE_MAP()
    };
    typedef epee::misc_utils::struct_init<response_t> response;
  };

  LOKI_RPC_DOC_INTROSPECT
  // Get hashes from transaction pool.
  struct COMMAND_RPC_GET_TRANSACTION_POOL_HASHES
  {
    struct request_t
    {
      BEGIN_KV_SERIALIZE_MAP()
      END_KV_SERIALIZE_MAP()
    };
    typedef epee::misc_utils::struct_init<request_t> request;

    struct response_t
    {
      std::string status;                 // General RPC error code. "OK" means everything looks good.
      std::vector<std::string> tx_hashes; // List of transaction hashes,
      bool untrusted;                     // States if the result is obtained using the bootstrap mode, and is therefore not trusted (`true`), or when the daemon is fully synced (`false`).

      BEGIN_KV_SERIALIZE_MAP()
        KV_SERIALIZE(status)
        KV_SERIALIZE(tx_hashes)
        KV_SERIALIZE(untrusted)
      END_KV_SERIALIZE_MAP()
    };
    typedef epee::misc_utils::struct_init<response_t> response;
  };

  LOKI_RPC_DOC_INTROSPECT
  struct tx_backlog_entry
  {
    uint64_t weight;       // 
    uint64_t fee;          // Fee in Loki measured in atomic units.
    uint64_t time_in_pool;
  };

  LOKI_RPC_DOC_INTROSPECT
  // Get all transaction pool backlog.
  struct COMMAND_RPC_GET_TRANSACTION_POOL_BACKLOG
  {
    struct request_t
    {
      BEGIN_KV_SERIALIZE_MAP()
      END_KV_SERIALIZE_MAP()
    };
    typedef epee::misc_utils::struct_init<request_t> request;

    struct response_t
    {
      std::string status;                    // General RPC error code. "OK" means everything looks good.
      std::vector<tx_backlog_entry> backlog; // Array of structures tx_backlog_entry (in binary form):
      bool untrusted;                        // States if the result is obtained using the bootstrap mode, and is therefore not trusted (`true`), or when the daemon is fully synced (`false`).

      BEGIN_KV_SERIALIZE_MAP()
        KV_SERIALIZE(status)
        KV_SERIALIZE_CONTAINER_POD_AS_BLOB(backlog)
        KV_SERIALIZE(untrusted)
      END_KV_SERIALIZE_MAP()
    };
    typedef epee::misc_utils::struct_init<response_t> response;
  };

  LOKI_RPC_DOC_INTROSPECT
  struct txpool_histo
  {
    uint32_t txs;   // Number of transactions.
    uint64_t bytes; // Size in bytes.

    BEGIN_KV_SERIALIZE_MAP()
      KV_SERIALIZE(txs)
      KV_SERIALIZE(bytes)
    END_KV_SERIALIZE_MAP()
  };

  LOKI_RPC_DOC_INTROSPECT
  struct txpool_stats
  {
    uint64_t bytes_total;            // Total size of all transactions in pool.
    uint32_t bytes_min;              // Min transaction size in pool.
    uint32_t bytes_max;              // Max transaction size in pool.
    uint32_t bytes_med;              // Median transaction size in pool.
    uint64_t fee_total;              // Total fee's in pool in atomic units.
    uint64_t oldest;                 // Unix time of the oldest transaction in the pool.
    uint32_t txs_total;              // Total number of transactions.
    uint32_t num_failing;            // Bumber of failing transactions.
    uint32_t num_10m;                // Number of transactions in pool for more than 10 minutes.
    uint32_t num_not_relayed;        // Number of non-relayed transactions.
    uint64_t histo_98pc;             // the time 98% of txes are "younger" than.
    std::vector<txpool_histo> histo; // List of txpool histo.
    uint32_t num_double_spends;      // Number of double spend transactions.

    txpool_stats(): bytes_total(0), bytes_min(0), bytes_max(0), bytes_med(0), fee_total(0), oldest(0), txs_total(0), num_failing(0), num_10m(0), num_not_relayed(0), histo_98pc(0), num_double_spends(0) {}

    BEGIN_KV_SERIALIZE_MAP()
      KV_SERIALIZE(bytes_total)
      KV_SERIALIZE(bytes_min)
      KV_SERIALIZE(bytes_max)
      KV_SERIALIZE(bytes_med)
      KV_SERIALIZE(fee_total)
      KV_SERIALIZE(oldest)
      KV_SERIALIZE(txs_total)
      KV_SERIALIZE(num_failing)
      KV_SERIALIZE(num_10m)
      KV_SERIALIZE(num_not_relayed)
      KV_SERIALIZE(histo_98pc)
      KV_SERIALIZE_CONTAINER_POD_AS_BLOB(histo)
      KV_SERIALIZE(num_double_spends)
    END_KV_SERIALIZE_MAP()
  };

  LOKI_RPC_DOC_INTROSPECT
  // Get the transaction pool statistics.
  struct COMMAND_RPC_GET_TRANSACTION_POOL_STATS
  {
    struct request_t
    {
      BEGIN_KV_SERIALIZE_MAP()
      END_KV_SERIALIZE_MAP()
    };
    typedef epee::misc_utils::struct_init<request_t> request;

    struct response_t
    {
      std::string status;      // General RPC error code. "OK" means everything looks good.
      txpool_stats pool_stats; // List of pool stats:
      bool untrusted;          // States if the result is obtained using the bootstrap mode, and is therefore not trusted (`true`), or when the daemon is fully synced (`false`).

      BEGIN_KV_SERIALIZE_MAP()
        KV_SERIALIZE(status)
        KV_SERIALIZE(pool_stats)
        KV_SERIALIZE(untrusted)
      END_KV_SERIALIZE_MAP()
    };
    typedef epee::misc_utils::struct_init<response_t> response;
  };

  LOKI_RPC_DOC_INTROSPECT
  // Retrieve information about incoming and outgoing connections to your node.
  struct COMMAND_RPC_GET_CONNECTIONS
  {
    struct request_t
    {
      BEGIN_KV_SERIALIZE_MAP()
      END_KV_SERIALIZE_MAP()
    };
    typedef epee::misc_utils::struct_init<request_t> request;

    struct response_t
    {
      std::string status; // General RPC error code. "OK" means everything looks good.
      std::list<connection_info> connections; // List of all connections and their info:

      BEGIN_KV_SERIALIZE_MAP()
        KV_SERIALIZE(status)
        KV_SERIALIZE(connections)
      END_KV_SERIALIZE_MAP()
    };
    typedef epee::misc_utils::struct_init<response_t> response;
  };

  LOKI_RPC_DOC_INTROSPECT
  // Similar to get_block_header_by_height above, but for a range of blocks. 
  // This method includes a starting block height and an ending block height as 
  // parameters to retrieve basic information about the range of blocks.
  struct COMMAND_RPC_GET_BLOCK_HEADERS_RANGE
  {
    struct request_t
    {
      uint64_t start_height; // The starting block's height.
      uint64_t end_height;   // The ending block's height.
      bool fill_pow_hash;    // Tell the daemon if it should fill out pow_hash field.

      BEGIN_KV_SERIALIZE_MAP()
        KV_SERIALIZE(start_height)
        KV_SERIALIZE(end_height)
        KV_SERIALIZE_OPT(fill_pow_hash, false);
      END_KV_SERIALIZE_MAP()
    };
    typedef epee::misc_utils::struct_init<request_t> request;

    struct response_t
    {
      std::string status;                         // General RPC error code. "OK" means everything looks good.
      std::vector<block_header_response> headers; // Array of block_header (a structure containing block header information. See get_last_block_header).
      bool untrusted;                             // States if the result is obtained using the bootstrap mode, and is therefore not trusted (`true`), or when the daemon is fully synced (`false`).

      BEGIN_KV_SERIALIZE_MAP()
        KV_SERIALIZE(status)
        KV_SERIALIZE(headers)
        KV_SERIALIZE(untrusted)
      END_KV_SERIALIZE_MAP()
    };
    typedef epee::misc_utils::struct_init<response_t> response;
  };

  LOKI_RPC_DOC_INTROSPECT
  // Send a command to the daemon to safely disconnect and shut down.
  struct COMMAND_RPC_STOP_DAEMON
  {
    struct request_t
    {
      BEGIN_KV_SERIALIZE_MAP()
      END_KV_SERIALIZE_MAP()
    };
    typedef epee::misc_utils::struct_init<request_t> request;

    struct response_t
    {
      std::string status; // General RPC error code. "OK" means everything looks good.

      BEGIN_KV_SERIALIZE_MAP()
        KV_SERIALIZE(status)
      END_KV_SERIALIZE_MAP()
    };
    typedef epee::misc_utils::struct_init<response_t> response;
  };

  LOKI_RPC_DOC_INTROSPECT
  // Get daemon bandwidth limits.
  struct COMMAND_RPC_GET_LIMIT
  {
    struct request_t
    {
      BEGIN_KV_SERIALIZE_MAP()
      END_KV_SERIALIZE_MAP()
    };

    typedef epee::misc_utils::struct_init<request_t> request;
    struct response_t
    {
      std::string status;  // General RPC error code. "OK" means everything looks good.
      uint64_t limit_up;   // Upload limit in kBytes per second.
      uint64_t limit_down; // Download limit in kBytes per second.
      bool untrusted;      // States if the result is obtained using the bootstrap mode, and is therefore not trusted (`true`), or when the daemon is fully synced (`false`).

      BEGIN_KV_SERIALIZE_MAP()
        KV_SERIALIZE(status)
        KV_SERIALIZE(limit_up)
        KV_SERIALIZE(limit_down)
        KV_SERIALIZE(untrusted)
      END_KV_SERIALIZE_MAP()
    };
    typedef epee::misc_utils::struct_init<response_t> response;
  };

  LOKI_RPC_DOC_INTROSPECT
  // Set daemon bandwidth limits.
  struct COMMAND_RPC_SET_LIMIT
  {
    struct request_t
    {
      int64_t limit_down;  // Download limit in kBytes per second (-1 reset to default, 0 don't change the current limit)
      int64_t limit_up;    // Upload limit in kBytes per second (-1 reset to default, 0 don't change the current limit)

      BEGIN_KV_SERIALIZE_MAP()
        KV_SERIALIZE(limit_down)
        KV_SERIALIZE(limit_up)
      END_KV_SERIALIZE_MAP()
    };
    typedef epee::misc_utils::struct_init<request_t> request;
    
    struct response_t
    {
      std::string status; // General RPC error code. "OK" means everything looks good.
      int64_t limit_up;   // Upload limit in kBytes per second.
      int64_t limit_down; // Download limit in kBytes per second.

      BEGIN_KV_SERIALIZE_MAP()
        KV_SERIALIZE(status)
        KV_SERIALIZE(limit_up)
        KV_SERIALIZE(limit_down)
      END_KV_SERIALIZE_MAP()
    };
    typedef epee::misc_utils::struct_init<response_t> response;
  };

  LOKI_RPC_DOC_INTROSPECT
  // Limit number of Outgoing peers.
  struct COMMAND_RPC_OUT_PEERS
  {
    struct request_t
    {
	  uint64_t out_peers; // Max number of outgoing peers
      BEGIN_KV_SERIALIZE_MAP()
        KV_SERIALIZE(out_peers)
      END_KV_SERIALIZE_MAP()
    };
    typedef epee::misc_utils::struct_init<request_t> request;
    
    struct response_t
    {
      std::string status; // General RPC error code. "OK" means everything looks good.

      BEGIN_KV_SERIALIZE_MAP()
        KV_SERIALIZE(status)
      END_KV_SERIALIZE_MAP()
    };
    typedef epee::misc_utils::struct_init<response_t> response;
  };

  LOKI_RPC_DOC_INTROSPECT
  // Limit number of Incoming peers.
  struct COMMAND_RPC_IN_PEERS
  {
    struct request_t
    {
      uint64_t in_peers;
      BEGIN_KV_SERIALIZE_MAP()
        KV_SERIALIZE(in_peers)
      END_KV_SERIALIZE_MAP()
    };
    typedef epee::misc_utils::struct_init<request_t> request;

    struct response_t
    {
      std::string status; // General RPC error code. "OK" means everything looks good.

      BEGIN_KV_SERIALIZE_MAP()
        KV_SERIALIZE(status)
      END_KV_SERIALIZE_MAP()
    };
    typedef epee::misc_utils::struct_init<response_t> response;
  };

  LOKI_RPC_DOC_INTROSPECT
  // Look up information regarding hard fork voting and readiness.
  struct COMMAND_RPC_HARD_FORK_INFO
  {
    struct request_t
    {
      uint8_t version; // The major block version for the fork.

      BEGIN_KV_SERIALIZE_MAP()
        KV_SERIALIZE(version)
      END_KV_SERIALIZE_MAP()
    };
    typedef epee::misc_utils::struct_init<request_t> request;

    struct response_t
    {
      uint8_t version;          // The major block version for the fork.
      bool enabled;             // Tells if hard fork is enforced.
      uint32_t window;          // Number of blocks over which current votes are cast. Default is 10080 blocks.
      uint32_t votes;           // Number of votes towards hard fork.
      uint32_t threshold;       // Minimum percent of votes to trigger hard fork. Default is 80.
      uint8_t voting;           // Hard fork voting status.
      uint32_t state;           // Current hard fork state: 0 (There is likely a hard fork), 1 (An update is needed to fork properly), or 2 (Everything looks good).
      uint64_t earliest_height; // Block height at which hard fork would be enabled if voted in.
      std::string status;       // General RPC error code. "OK" means everything looks good.
      bool untrusted;           // States if the result is obtained using the bootstrap mode, and is therefore not trusted (`true`), or when the daemon is fully synced (`false`).

      BEGIN_KV_SERIALIZE_MAP()
        KV_SERIALIZE(version)
        KV_SERIALIZE(enabled)
        KV_SERIALIZE(window)
        KV_SERIALIZE(votes)
        KV_SERIALIZE(threshold)
        KV_SERIALIZE(voting)
        KV_SERIALIZE(state)
        KV_SERIALIZE(earliest_height)
        KV_SERIALIZE(status)
        KV_SERIALIZE(untrusted)
      END_KV_SERIALIZE_MAP()
    };
    typedef epee::misc_utils::struct_init<response_t> response;
  };

  LOKI_RPC_DOC_INTROSPECT
  // Get list of banned IPs.
  struct COMMAND_RPC_GETBANS
  {
    struct ban
    {
      std::string host; // Banned host (IP in A.B.C.D form).
      uint32_t ip;      // Banned IP address, in Int format.
      uint32_t seconds; // Local Unix time that IP is banned until.

      BEGIN_KV_SERIALIZE_MAP()
        KV_SERIALIZE(host)
        KV_SERIALIZE(ip)
        KV_SERIALIZE(seconds)
      END_KV_SERIALIZE_MAP()
    };

    struct request_t
    {
      BEGIN_KV_SERIALIZE_MAP()
      END_KV_SERIALIZE_MAP()
    };
    typedef epee::misc_utils::struct_init<request_t> request;

    struct response_t
    {
      std::string status;    // General RPC error code. "OK" means everything looks good.
      std::vector<ban> bans; // List of banned nodes:

      BEGIN_KV_SERIALIZE_MAP()
        KV_SERIALIZE(status)
        KV_SERIALIZE(bans)
      END_KV_SERIALIZE_MAP()
    };
    typedef epee::misc_utils::struct_init<response_t> response;
  };

  LOKI_RPC_DOC_INTROSPECT
  // Ban another node by IP.
  struct COMMAND_RPC_SETBANS
  {
    struct ban
    {
      std::string host; // Host to ban (IP in A.B.C.D form - will support I2P address in the future).
      uint32_t ip;      // IP address to ban, in Int format.
      bool ban;         // Set true to ban.
      uint32_t seconds; // Number of seconds to ban node.

      BEGIN_KV_SERIALIZE_MAP()
        KV_SERIALIZE(host)
        KV_SERIALIZE(ip)
        KV_SERIALIZE(ban)
        KV_SERIALIZE(seconds)
      END_KV_SERIALIZE_MAP()
    };

    struct request_t
    {
      std::vector<ban> bans; // List of nodes to ban.

      BEGIN_KV_SERIALIZE_MAP()
        KV_SERIALIZE(bans)
      END_KV_SERIALIZE_MAP()
    };
    typedef epee::misc_utils::struct_init<request_t> request;

    struct response_t
    {
      std::string status; // General RPC error code. "OK" means everything looks good.

      BEGIN_KV_SERIALIZE_MAP()
        KV_SERIALIZE(status)
      END_KV_SERIALIZE_MAP()
    };
    typedef epee::misc_utils::struct_init<response_t> response;
  };

  LOKI_RPC_DOC_INTROSPECT
  // Determine whether a given IP address is banned
  struct COMMAND_RPC_BANNED
  {
    struct request_t
    {
      std::string address; // The IP address to check

      BEGIN_KV_SERIALIZE_MAP()
        KV_SERIALIZE(address)
      END_KV_SERIALIZE_MAP()
    };
    typedef epee::misc_utils::struct_init<request_t> request;

    struct response_t
    {
      std::string status; // General RPC error code. "OK" means everything looks good.
      bool banned;        // True if the given address is banned, false otherwise.
      uint32_t seconds;   // The number of seconds remaining in the ban.

      BEGIN_KV_SERIALIZE_MAP()
        KV_SERIALIZE(status)
        KV_SERIALIZE(banned)
        KV_SERIALIZE(seconds)
      END_KV_SERIALIZE_MAP()
    };
    typedef epee::misc_utils::struct_init<response_t> response;
  };

  LOKI_RPC_DOC_INTROSPECT
  // Flush tx ids from transaction pool..
  struct COMMAND_RPC_FLUSH_TRANSACTION_POOL
  {
    struct request_t
    {
      std::vector<std::string> txids; // Optional, list of transactions IDs to flush from pool (all tx ids flushed if empty).

      BEGIN_KV_SERIALIZE_MAP()
        KV_SERIALIZE(txids)
      END_KV_SERIALIZE_MAP()
    };
    typedef epee::misc_utils::struct_init<request_t> request;

    struct response_t
    {
      std::string status; // General RPC error code. "OK" means everything looks good.

      BEGIN_KV_SERIALIZE_MAP()
        KV_SERIALIZE(status)
      END_KV_SERIALIZE_MAP()
    };
    typedef epee::misc_utils::struct_init<response_t> response;
  };

  LOKI_RPC_DOC_INTROSPECT
  // Get a histogram of output amounts. For all amounts (possibly filtered by parameters), 
  // gives the number of outputs on the chain for that amount. RingCT outputs counts as 0 amount.
  struct COMMAND_RPC_GET_OUTPUT_HISTOGRAM
  {
    struct request_t
    {
      std::vector<uint64_t> amounts; // list of amounts in Atomic Units.
      uint64_t min_count;            // The minimum amounts you are requesting.
      uint64_t max_count;            // The maximum amounts you are requesting.
      bool unlocked;                 // Look for locked only.
      uint64_t recent_cutoff;

      BEGIN_KV_SERIALIZE_MAP()
        KV_SERIALIZE(amounts);
        KV_SERIALIZE(min_count);
        KV_SERIALIZE(max_count);
        KV_SERIALIZE(unlocked);
        KV_SERIALIZE(recent_cutoff);
      END_KV_SERIALIZE_MAP()
    };
    typedef epee::misc_utils::struct_init<request_t> request;

    struct entry
    {
      uint64_t amount;            // Output amount in atomic units.
      uint64_t total_instances;
      uint64_t unlocked_instances;
      uint64_t recent_instances;

      BEGIN_KV_SERIALIZE_MAP()
        KV_SERIALIZE(amount);
        KV_SERIALIZE(total_instances);
        KV_SERIALIZE(unlocked_instances);
        KV_SERIALIZE(recent_instances);
      END_KV_SERIALIZE_MAP()

      entry(uint64_t amount, uint64_t total_instances, uint64_t unlocked_instances, uint64_t recent_instances):
          amount(amount), total_instances(total_instances), unlocked_instances(unlocked_instances), recent_instances(recent_instances) {}
      entry() {}
    };

    struct response_t
    {
      std::string status;           // General RPC error code. "OK" means everything looks good.
      std::vector<entry> histogram; // List of histogram entries:
      bool untrusted;               // States if the result is obtained using the bootstrap mode, and is therefore not trusted (`true`), or when the daemon is fully synced (`false`).

      BEGIN_KV_SERIALIZE_MAP()
        KV_SERIALIZE(status)
        KV_SERIALIZE(histogram)
        KV_SERIALIZE(untrusted)
      END_KV_SERIALIZE_MAP()
    };
    typedef epee::misc_utils::struct_init<response_t> response;
  };

  LOKI_RPC_DOC_INTROSPECT
  // Get node current version.
  struct COMMAND_RPC_GET_VERSION
  {
    struct request_t
    {
      BEGIN_KV_SERIALIZE_MAP()
      END_KV_SERIALIZE_MAP()
    };
    typedef epee::misc_utils::struct_init<request_t> request;

    struct response_t
    {
      std::string status; // General RPC error code. "OK" means everything looks good.
      uint32_t version;   // Node current version.
      bool untrusted;     // States if the result is obtained using the bootstrap mode, and is therefore not trusted (`true`), or when the daemon is fully synced (`false`).

      BEGIN_KV_SERIALIZE_MAP()
        KV_SERIALIZE(status)
        KV_SERIALIZE(version)
        KV_SERIALIZE(untrusted)
      END_KV_SERIALIZE_MAP()
    };
    typedef epee::misc_utils::struct_init<response_t> response;
  };

  LOKI_RPC_DOC_INTROSPECT
  // Get the coinbase amount and the fees amount for n last blocks starting at particular height.
  struct COMMAND_RPC_GET_COINBASE_TX_SUM
  {
    struct request_t
    {
      uint64_t height; // Block height from which getting the amounts.
      uint64_t count;  // Number of blocks to include in the sum.

      BEGIN_KV_SERIALIZE_MAP()
        KV_SERIALIZE(height);
        KV_SERIALIZE(count);
      END_KV_SERIALIZE_MAP()
    };
    typedef epee::misc_utils::struct_init<request_t> request;

    struct response_t
    {
      std::string status;       // General RPC error code. "OK" means everything looks good.
      uint64_t emission_amount; // Amount of coinbase reward in atomic units.
      uint64_t fee_amount;      // Amount of fees in atomic units.
      uint64_t burn_amount;      // Amount of burnt loki.

      BEGIN_KV_SERIALIZE_MAP()
        KV_SERIALIZE(status)
        KV_SERIALIZE(emission_amount)
        KV_SERIALIZE(fee_amount)
        KV_SERIALIZE(burn_amount)
      END_KV_SERIALIZE_MAP()
    };
    typedef epee::misc_utils::struct_init<response_t> response;
  };

  LOKI_RPC_DOC_INTROSPECT
  // Gives an estimation of per-output + per-byte fees
  struct COMMAND_RPC_GET_BASE_FEE_ESTIMATE
  {
    struct request_t
    {
      uint64_t grace_blocks; // Optional

      BEGIN_KV_SERIALIZE_MAP()
        KV_SERIALIZE(grace_blocks)
      END_KV_SERIALIZE_MAP()
    };
    typedef epee::misc_utils::struct_init<request_t> request;

    struct response_t
    {
      std::string status;         // General RPC error code. "OK" means everything looks good.
      uint64_t fee_per_byte;      // Amount of fees estimated per byte in atomic units
      uint64_t fee_per_output;    // Amount of fees per output generated by the tx (adds to the `fee_per_byte` per-byte value)
      uint64_t quantization_mask;
      bool untrusted;             // States if the result is obtained using the bootstrap mode, and is therefore not trusted (`true`), or when the daemon is fully synced (`false`).

      BEGIN_KV_SERIALIZE_MAP()
        KV_SERIALIZE(status)
        KV_SERIALIZE(fee_per_byte)
        KV_SERIALIZE(fee_per_output)
        KV_SERIALIZE_OPT(quantization_mask, (uint64_t)1)
        KV_SERIALIZE(untrusted)
      END_KV_SERIALIZE_MAP()
    };
    typedef epee::misc_utils::struct_init<response_t> response;
  };

  LOKI_RPC_DOC_INTROSPECT
  // Display alternative chains seen by the node.
  struct COMMAND_RPC_GET_ALTERNATE_CHAINS
  {
    struct request_t
    {
      BEGIN_KV_SERIALIZE_MAP()
      END_KV_SERIALIZE_MAP()
    };
    typedef epee::misc_utils::struct_init<request_t> request;

    struct chain_info
    {
      std::string block_hash;                // The block hash of the first diverging block of this alternative chain.
      uint64_t height;                       // The block height of the first diverging block of this alternative chain.
      uint64_t length;                       // The length in blocks of this alternative chain, after divergence.
      uint64_t difficulty;                   // The cumulative difficulty of all blocks in the alternative chain.
      std::vector<std::string> block_hashes; 
      std::string main_chain_parent_block;

      BEGIN_KV_SERIALIZE_MAP()
        KV_SERIALIZE(block_hash)
        KV_SERIALIZE(height)
        KV_SERIALIZE(length)
        KV_SERIALIZE(difficulty)
        KV_SERIALIZE(block_hashes)
        KV_SERIALIZE(main_chain_parent_block)
      END_KV_SERIALIZE_MAP()
    };

    struct response_t
    {
      std::string status;           // General RPC error code. "OK" means everything looks good.
      std::list<chain_info> chains; // Array of Chains.

      BEGIN_KV_SERIALIZE_MAP()
        KV_SERIALIZE(status)
        KV_SERIALIZE(chains)
      END_KV_SERIALIZE_MAP()
    };
    typedef epee::misc_utils::struct_init<response_t> response;
  };

  LOKI_RPC_DOC_INTROSPECT
  // Update daemon.
  struct COMMAND_RPC_UPDATE
  {
    struct request_t
    {
      std::string command; // Command to use, either check or download.
      std::string path;    // Optional, path where to download the update.

      BEGIN_KV_SERIALIZE_MAP()
        KV_SERIALIZE(command);
        KV_SERIALIZE(path);
      END_KV_SERIALIZE_MAP()
    };
    typedef epee::misc_utils::struct_init<request_t> request;

    struct response_t
    {
      std::string status;   // General RPC error code. "OK" means everything looks good.
      bool update;          // States if an update is available to download (`true`) or not (`false`).
      std::string version;  // Version available for download.
      std::string user_uri;
      std::string auto_uri;
      std::string hash;
      std::string path;     // Path to download the update.

      BEGIN_KV_SERIALIZE_MAP()
        KV_SERIALIZE(status)
        KV_SERIALIZE(update)
        KV_SERIALIZE(version)
        KV_SERIALIZE(user_uri)
        KV_SERIALIZE(auto_uri)
        KV_SERIALIZE(hash)
        KV_SERIALIZE(path)
      END_KV_SERIALIZE_MAP()
    };
    typedef epee::misc_utils::struct_init<response_t> response;
  };

  LOKI_RPC_DOC_INTROSPECT
  // Relay a list of transaction IDs.
  struct COMMAND_RPC_RELAY_TX
  {
    struct request_t
    {
      std::vector<std::string> txids; // Optional, list of transactions IDs to flush from pool (all tx ids flushed if empty).

      BEGIN_KV_SERIALIZE_MAP()
        KV_SERIALIZE(txids)
      END_KV_SERIALIZE_MAP()
    };
    typedef epee::misc_utils::struct_init<request_t> request;

    struct response_t
    {
      std::string status; // General RPC error code. "OK" means everything looks good.

      BEGIN_KV_SERIALIZE_MAP()
        KV_SERIALIZE(status)
      END_KV_SERIALIZE_MAP()
    };
    typedef epee::misc_utils::struct_init<response_t> response;
  };

  LOKI_RPC_DOC_INTROSPECT
  // Get synchronisation information.
  struct COMMAND_RPC_SYNC_INFO
  {
    struct request_t
    {
      BEGIN_KV_SERIALIZE_MAP()
      END_KV_SERIALIZE_MAP()
    };
    typedef epee::misc_utils::struct_init<request_t> request;

    struct peer
    {
      connection_info info; // Structure of connection info, as defined in get_connections.

      BEGIN_KV_SERIALIZE_MAP()
        KV_SERIALIZE(info)
      END_KV_SERIALIZE_MAP()
    };

    struct span
    {
      uint64_t start_block_height; // Block height of the first block in that span.
      uint64_t nblocks;            // Number of blocks in that span.
      std::string connection_id;   // Id of connection.
      uint32_t rate;               // Connection rate.
      uint32_t speed;              // Connection speed.
      uint64_t size;               // Total number of bytes in that span's blocks (including txes).
      std::string remote_address;  // Peer address the node is downloading (or has downloaded) than span from.

      BEGIN_KV_SERIALIZE_MAP()
        KV_SERIALIZE(start_block_height)
        KV_SERIALIZE(nblocks)
        KV_SERIALIZE(connection_id)
        KV_SERIALIZE(rate)
        KV_SERIALIZE(speed)
        KV_SERIALIZE(size)
        KV_SERIALIZE(remote_address)
      END_KV_SERIALIZE_MAP()
    };

    struct response_t
    {
      std::string status;                // General RPC error code. "OK" means everything looks good. Any other value means that something went wrong.
      uint64_t height;                   // Block height.
      uint64_t target_height;            // Target height the node is syncing from (optional, absent if node is fully synced).
      uint32_t next_needed_pruning_seed;
      std::list<peer> peers;             // Array of Peer structure
      std::list<span> spans;             // Array of Span Structure.
      std::string overview;

      BEGIN_KV_SERIALIZE_MAP()
        KV_SERIALIZE(status)
        KV_SERIALIZE(height)
        KV_SERIALIZE(target_height)
        KV_SERIALIZE(next_needed_pruning_seed)
        KV_SERIALIZE(peers)
        KV_SERIALIZE(spans)
        KV_SERIALIZE(overview)
      END_KV_SERIALIZE_MAP()
    };
    typedef epee::misc_utils::struct_init<response_t> response;
  };

<<<<<<< HEAD
  //---------- Graft RTA commands ---------------------
  struct COMMAND_RPC_SUPERNODE_GET_STAKES
  {
    struct request
    {
      std::string supernode_public_id;
      std::string network_address;
      BEGIN_KV_SERIALIZE_MAP()
        KV_SERIALIZE(supernode_public_id)
        KV_SERIALIZE(network_address)
      END_KV_SERIALIZE_MAP()
    };

    struct response
    {
      int64_t status;
      BEGIN_KV_SERIALIZE_MAP()
        KV_SERIALIZE(status)
      END_KV_SERIALIZE_MAP()
    };
  };

  struct COMMAND_RPC_SUPERNODE_STAKES
  {
    struct supernode_stake
    {
      uint64_t amount;
      unsigned int tier;
      uint64_t block_height;
      uint64_t unlock_time;
      std::string supernode_public_id;
      std::string supernode_public_address;
      BEGIN_KV_SERIALIZE_MAP()
        KV_SERIALIZE(amount)
        KV_SERIALIZE(tier)
        KV_SERIALIZE(block_height)
        KV_SERIALIZE(unlock_time)
        KV_SERIALIZE(supernode_public_id)
        KV_SERIALIZE(supernode_public_address)
      END_KV_SERIALIZE_MAP()
    };

    struct request
    {
      uint64_t block_height;
      std::vector<supernode_stake> stakes;
      BEGIN_KV_SERIALIZE_MAP()
        KV_SERIALIZE(block_height)
        KV_SERIALIZE(stakes)
      END_KV_SERIALIZE_MAP()
    };

    struct response
    {
      int64_t status;
      BEGIN_KV_SERIALIZE_MAP()
        KV_SERIALIZE(status)
      END_KV_SERIALIZE_MAP()
    };
  };

  struct COMMAND_RPC_SUPERNODE_GET_BLOCKCHAIN_BASED_LIST
  {
    struct request
    {
      std::string supernode_public_id;
      std::string network_address;
      uint64_t    last_received_block_height;
      BEGIN_KV_SERIALIZE_MAP()
        KV_SERIALIZE(supernode_public_id)
        KV_SERIALIZE(network_address)
        KV_SERIALIZE(last_received_block_height)
      END_KV_SERIALIZE_MAP()
    };

    struct response
    {
      int64_t status;
      BEGIN_KV_SERIALIZE_MAP()
        KV_SERIALIZE(status)
      END_KV_SERIALIZE_MAP()
    };
  };

  struct COMMAND_RPC_SUPERNODE_BLOCKCHAIN_BASED_LIST
  {
    struct supernode
    {
      std::string supernode_public_id;
      std::string supernode_public_address;
      uint64_t    amount;
      BEGIN_KV_SERIALIZE_MAP()
        KV_SERIALIZE(supernode_public_id)
        KV_SERIALIZE(supernode_public_address)
        KV_SERIALIZE(amount)
      END_KV_SERIALIZE_MAP()
    };

    struct tier
    {
      std::vector<supernode> supernodes;
      BEGIN_KV_SERIALIZE_MAP()
        KV_SERIALIZE(supernodes)
      END_KV_SERIALIZE_MAP()
    };

    struct request
    {
      uint64_t block_height;
      std::vector<tier> tiers;
      BEGIN_KV_SERIALIZE_MAP()
        KV_SERIALIZE(block_height)
        KV_SERIALIZE(tiers)
      END_KV_SERIALIZE_MAP()
    };

    struct response
    {
      int64_t status;
      BEGIN_KV_SERIALIZE_MAP()
        KV_SERIALIZE(status)
      END_KV_SERIALIZE_MAP()
    };
  };

  struct COMMAND_RPC_SUPERNODE_ANNOUNCE
  {
    struct request
    {

      std::string supernode_public_id;
      uint64_t height;
      std::string signature;
      std::string network_address;

      BEGIN_KV_SERIALIZE_MAP()
        KV_SERIALIZE(supernode_public_id)
        KV_SERIALIZE(height)
        KV_SERIALIZE(signature)
        KV_SERIALIZE(network_address)
      END_KV_SERIALIZE_MAP()
    };

    struct response
    {
      int64_t status;
      BEGIN_KV_SERIALIZE_MAP()
        KV_SERIALIZE(status)
      END_KV_SERIALIZE_MAP()
    };
  };

  struct COMMAND_RPC_BROADCAST
  {
    struct request
    {
      std::string sender_address;
      std::string callback_uri;
      std::string data;
      bool wait_answer;
      BEGIN_KV_SERIALIZE_MAP()
        KV_SERIALIZE(sender_address)
        KV_SERIALIZE(callback_uri)
        KV_SERIALIZE(data)
        KV_SERIALIZE(wait_answer)
      END_KV_SERIALIZE_MAP()
    };

    struct response
    {
      int64_t status;
      BEGIN_KV_SERIALIZE_MAP()
        KV_SERIALIZE(status)
      END_KV_SERIALIZE_MAP()
    };
  };

  struct COMMAND_RPC_MULTICAST
  {
    struct request
    {
      std::list<std::string> receiver_addresses;
      std::string sender_address;
      std::string callback_uri;
      std::string data;
      bool wait_answer;
      BEGIN_KV_SERIALIZE_MAP()
        KV_SERIALIZE(receiver_addresses)
        KV_SERIALIZE(sender_address)
        KV_SERIALIZE(callback_uri)
        KV_SERIALIZE(data)
        KV_SERIALIZE(wait_answer)
      END_KV_SERIALIZE_MAP()
    };

    struct response
    {
      int64_t status;
      BEGIN_KV_SERIALIZE_MAP()
        KV_SERIALIZE(status)
      END_KV_SERIALIZE_MAP()
    };
  };

  struct COMMAND_RPC_UNICAST
  {
    struct request
    {
      std::string receiver_address;
      std::string sender_address;
      std::string callback_uri;
      std::string data;
      bool wait_answer;
      BEGIN_KV_SERIALIZE_MAP()
        KV_SERIALIZE(receiver_address)
        KV_SERIALIZE(sender_address)
        KV_SERIALIZE(callback_uri)
        KV_SERIALIZE(data)
        KV_SERIALIZE(wait_answer)
      END_KV_SERIALIZE_MAP()
    };

    struct response
    {
      int64_t status;
      BEGIN_KV_SERIALIZE_MAP()
        KV_SERIALIZE(status)
      END_KV_SERIALIZE_MAP()
    };
  };

  struct peer_data
  {
      std::string host;
      uint16_t port;
      uint64_t id;
      int64_t last_seen;
      BEGIN_KV_SERIALIZE_MAP()
        KV_SERIALIZE(host)
        KV_SERIALIZE(port)
        KV_SERIALIZE(id)
        KV_SERIALIZE(last_seen)
      END_KV_SERIALIZE_MAP()
  };

  struct route_data
  {
    std::string address;
    uint64_t last_announce_height;
    uint64_t last_announce_time;
    uint64_t max_hop;
    std::vector<peer_data> peers;

    BEGIN_KV_SERIALIZE_MAP()
      KV_SERIALIZE(address)
      KV_SERIALIZE(last_announce_height)
      KV_SERIALIZE(last_announce_time)
      KV_SERIALIZE(max_hop)
      KV_SERIALIZE(peers)
    END_KV_SERIALIZE_MAP()
  };

  struct COMMAND_RPC_TUNNEL_DATA
  {
    struct request
    {
      BEGIN_KV_SERIALIZE_MAP()
      END_KV_SERIALIZE_MAP()
    };

    struct response
    {
      std::string supernode_address;
      std::vector<route_data> tunnels;
      std::vector<std::string> supernodes_addresses;
      BEGIN_KV_SERIALIZE_MAP()
        KV_SERIALIZE(supernode_address)
        KV_SERIALIZE(tunnels)
        KV_SERIALIZE(supernodes_addresses)
      END_KV_SERIALIZE_MAP()
    };
  };

  struct COMMAND_RPC_RTA_STATS
  {
    struct request
    {
      BEGIN_KV_SERIALIZE_MAP()
      END_KV_SERIALIZE_MAP()
    };

    struct response
    {
      uint64_t announce_bytes_in;
      uint64_t announce_bytes_out;
      uint64_t broadcast_bytes_in;
      uint64_t broadcast_bytes_out;
      uint64_t multicast_bytes_in;
      uint64_t multicast_bytes_out;
      BEGIN_KV_SERIALIZE_MAP()
        KV_SERIALIZE(announce_bytes_in)
        KV_SERIALIZE(announce_bytes_out)
        KV_SERIALIZE(broadcast_bytes_in)
        KV_SERIALIZE(broadcast_bytes_out)
        KV_SERIALIZE(multicast_bytes_in)
        KV_SERIALIZE(multicast_bytes_out)
      END_KV_SERIALIZE_MAP()
    };
  };

=======
  LOKI_RPC_DOC_INTROSPECT
>>>>>>> 6d2881c8
  struct COMMAND_RPC_GET_OUTPUT_DISTRIBUTION
  {
    struct request_t
    {
      std::vector<uint64_t> amounts; // Amounts to look for in atomic units.
      uint64_t from_height;          // (optional, default is 0) starting height to check from.
      uint64_t to_height;            // (optional, default is 0) ending height to check up to.
      bool cumulative;               // (optional, default is false) States if the result should be cumulative (true) or not (false).
      bool binary; 
      bool compress;

      BEGIN_KV_SERIALIZE_MAP()
        KV_SERIALIZE(amounts)
        KV_SERIALIZE_OPT(from_height, (uint64_t)0)
        KV_SERIALIZE_OPT(to_height, (uint64_t)0)
        KV_SERIALIZE_OPT(cumulative, false)
        KV_SERIALIZE_OPT(binary, true)
        KV_SERIALIZE_OPT(compress, false)
      END_KV_SERIALIZE_MAP()
    };
    typedef epee::misc_utils::struct_init<request_t> request;

    struct distribution
    {
      rpc::output_distribution_data data;
      uint64_t amount; 
      std::string compressed_data;
      bool binary;
      bool compress;

      BEGIN_KV_SERIALIZE_MAP()
        KV_SERIALIZE(amount)
        KV_SERIALIZE_N(data.start_height, "start_height")
        KV_SERIALIZE(binary)
        KV_SERIALIZE(compress)
        if (this_ref.binary)
        {
          if (is_store)
          {
            if (this_ref.compress)
            {
              const_cast<std::string&>(this_ref.compressed_data) = compress_integer_array(this_ref.data.distribution);
              KV_SERIALIZE(compressed_data)
            }
            else
              KV_SERIALIZE_CONTAINER_POD_AS_BLOB_N(data.distribution, "distribution")
          }
          else
          {
            if (this_ref.compress)
            {
              KV_SERIALIZE(compressed_data)
              const_cast<std::vector<uint64_t>&>(this_ref.data.distribution) = decompress_integer_array<uint64_t>(this_ref.compressed_data);
            }
            else
              KV_SERIALIZE_CONTAINER_POD_AS_BLOB_N(data.distribution, "distribution")
          }
        }
        else
          KV_SERIALIZE_N(data.distribution, "distribution")
        KV_SERIALIZE_N(data.base, "base")
      END_KV_SERIALIZE_MAP()
    };

    struct response_t
    {
      std::string status;                      // General RPC error code. "OK" means everything looks good.
      std::vector<distribution> distributions; // 
      bool untrusted;                          // States if the result is obtained using the bootstrap mode, and is therefore not trusted (`true`), or when the daemon is fully synced (`false`).

      BEGIN_KV_SERIALIZE_MAP()
        KV_SERIALIZE(status)
        KV_SERIALIZE(distributions)
        KV_SERIALIZE(untrusted)
      END_KV_SERIALIZE_MAP()
    };
    typedef epee::misc_utils::struct_init<response_t> response;
  };

  LOKI_RPC_DOC_INTROSPECT
  struct COMMAND_RPC_POP_BLOCKS
  {
    struct request_t
    {
      uint64_t nblocks; // Number of blocks in that span.

      BEGIN_KV_SERIALIZE_MAP()
        KV_SERIALIZE(nblocks);
      END_KV_SERIALIZE_MAP()
    };
    typedef epee::misc_utils::struct_init<request_t> request;

    struct response_t
    {
      std::string status; // General RPC error code. "OK" means everything looks good.
      uint64_t height;

      BEGIN_KV_SERIALIZE_MAP()
        KV_SERIALIZE(status)
        KV_SERIALIZE(height)
      END_KV_SERIALIZE_MAP()
    };
    typedef epee::misc_utils::struct_init<response_t> response;
  };

  LOKI_RPC_DOC_INTROSPECT
  struct COMMAND_RPC_PRUNE_BLOCKCHAIN
  {
    struct request_t
    {
      bool check;

      BEGIN_KV_SERIALIZE_MAP()
        KV_SERIALIZE_OPT(check, false)
      END_KV_SERIALIZE_MAP()
    };
    typedef epee::misc_utils::struct_init<request_t> request;

    struct response_t
    {
      bool pruned;
      uint32_t pruning_seed;
      std::string status;

      BEGIN_KV_SERIALIZE_MAP()
        KV_SERIALIZE(status)
        KV_SERIALIZE(pruned)
        KV_SERIALIZE(pruning_seed)
      END_KV_SERIALIZE_MAP()
    };
    typedef epee::misc_utils::struct_init<response_t> response;
  };


  LOKI_RPC_DOC_INTROSPECT
  // Get the quorum state which is the list of public keys of the nodes who are voting, and the list of public keys of the nodes who are being tested.
  struct COMMAND_RPC_GET_QUORUM_STATE
  {
    static constexpr uint64_t HEIGHT_SENTINEL_VALUE = UINT64_MAX;
    static constexpr uint8_t ALL_QUORUMS_SENTINEL_VALUE = 255;
    struct request_t
    {
      uint64_t start_height; // (Optional): Start height, omit both start and end height to request the latest quorum
      uint64_t end_height;   // (Optional): End height, omit both start and end height to request the latest quorum
      uint8_t  quorum_type;  // (Optional): Set value to request a specific quorum, 0 = Obligation, 1 = Checkpointing, 255 = all quorums, default is all quorums;

      BEGIN_KV_SERIALIZE_MAP()
        KV_SERIALIZE_OPT(start_height, HEIGHT_SENTINEL_VALUE)
        KV_SERIALIZE_OPT(end_height, HEIGHT_SENTINEL_VALUE)
        KV_SERIALIZE_OPT(quorum_type, ALL_QUORUMS_SENTINEL_VALUE)
      END_KV_SERIALIZE_MAP()
    };
    typedef epee::misc_utils::struct_init<request_t> request;

    struct quorum_t
    {
      std::vector<std::string> validators; // Public key of the service node
      std::vector<std::string> workers; // Public key of the service node

      BEGIN_KV_SERIALIZE_MAP()
        KV_SERIALIZE(validators)
        KV_SERIALIZE(workers)
      END_KV_SERIALIZE_MAP()

      BEGIN_SERIALIZE() // NOTE: For store_t_to_json
        FIELD(validators)
        FIELD(workers)
      END_SERIALIZE()
    };

    struct quorum_for_height
    {
      uint64_t height;          // The height the quorums are relevant for
      uint8_t  quorum_type;     // The quorum type
      quorum_t quorum;          // Quorum of Service Nodes
      BEGIN_KV_SERIALIZE_MAP()
        KV_SERIALIZE(height)
        KV_SERIALIZE(quorum_type)
        KV_SERIALIZE(quorum)
      END_KV_SERIALIZE_MAP()

      BEGIN_SERIALIZE() // NOTE: For store_t_to_json
        FIELD(height)
        FIELD(quorum_type)
        FIELD(quorum)
      END_SERIALIZE()
    };

    struct response_t
    {
      std::string status;                     // Generic RPC error code. "OK" is the success value.
      std::vector<quorum_for_height> quorums; // An array of quorums associated with the requested height
      bool untrusted;                         // If the result is obtained using bootstrap mode, and therefore not trusted `true`, or otherwise `false`.

      BEGIN_KV_SERIALIZE_MAP()
        KV_SERIALIZE(status)
        KV_SERIALIZE(quorums)
        KV_SERIALIZE(untrusted)
      END_KV_SERIALIZE_MAP()
    };
    typedef epee::misc_utils::struct_init<response_t> response;
  };

  LOKI_RPC_DOC_INTROSPECT
  struct COMMAND_RPC_GET_SERVICE_NODE_REGISTRATION_CMD_RAW
  {
    struct request_t
    {
      std::vector<std::string> args; // (Developer) The arguments used in raw registration, i.e. portions
      bool make_friendly;            // Provide information about how to use the command in the result.
      uint64_t staking_requirement;  // The staking requirement to become a Service Node the registration command will be generated upon

      BEGIN_KV_SERIALIZE_MAP()
        KV_SERIALIZE(args)
        KV_SERIALIZE(make_friendly)
        KV_SERIALIZE(staking_requirement)
      END_KV_SERIALIZE_MAP()
    };
    typedef epee::misc_utils::struct_init<request_t> request;

    struct response_t
    {
      std::string status;           // Generic RPC error code. "OK" is the success value.
      std::string registration_cmd; // The command to execute in the wallet CLI to register the queried daemon as a Service Node.

      BEGIN_KV_SERIALIZE_MAP()
        KV_SERIALIZE(status)
        KV_SERIALIZE(registration_cmd)
      END_KV_SERIALIZE_MAP()
    };
    typedef epee::misc_utils::struct_init<response_t> response;
  };

  LOKI_RPC_DOC_INTROSPECT
  struct COMMAND_RPC_GET_SERVICE_NODE_REGISTRATION_CMD
  {
    struct contribution_t
    {
      std::string address; // The wallet address for the contributor
      uint64_t amount;     // The amount that the contributor will reserve in Loki atomic units towards the staking requirement

      BEGIN_KV_SERIALIZE_MAP()
        KV_SERIALIZE(address)
        KV_SERIALIZE(amount)
      END_KV_SERIALIZE_MAP()
    };

    struct request_t
    {
      std::string operator_cut;                  // The percentage of cut per reward the operator receives expressed as a string, i.e. "1.1%"
      std::vector<contribution_t> contributions; // Array of contributors for this Service Node
      uint64_t staking_requirement;              // The staking requirement to become a Service Node the registration command will be generated upon

      BEGIN_KV_SERIALIZE_MAP()
        KV_SERIALIZE(operator_cut)
        KV_SERIALIZE(contributions)
        KV_SERIALIZE(staking_requirement)
      END_KV_SERIALIZE_MAP()
    };
    typedef epee::misc_utils::struct_init<request_t> request;

    struct response_t
    {
      std::string status;           // Generic RPC error code. "OK" is the success value.
      std::string registration_cmd; // The command to execute in the wallet CLI to register the queried daemon as a Service Node.

      BEGIN_KV_SERIALIZE_MAP()
        KV_SERIALIZE(status)
        KV_SERIALIZE(registration_cmd)
      END_KV_SERIALIZE_MAP()
    };
    typedef epee::misc_utils::struct_init<response_t> response;
  };

  LOKI_RPC_DOC_INTROSPECT
  // Get the service node public keys of the queried daemon, encoded in hex.
  // The daemon must be started in --service-node mode otherwise this RPC command will fail.
  struct COMMAND_RPC_GET_SERVICE_NODE_KEY
  {
    struct request_t
    {
      BEGIN_KV_SERIALIZE_MAP()
      END_KV_SERIALIZE_MAP()
    };
    typedef epee::misc_utils::struct_init<request_t> request;

    struct response_t
    {
      std::string service_node_pubkey;         // The queried daemon's service node public key.
      std::string service_node_ed25519_pubkey; // The daemon's service node ed25519 auxiliary public key.
      std::string service_node_x25519_pubkey;  // The daemon's service node x25519 auxiliary public key.
      std::string status;                      // Generic RPC error code. "OK" is the success value.

      BEGIN_KV_SERIALIZE_MAP()
        KV_SERIALIZE(service_node_pubkey)
        KV_SERIALIZE(service_node_ed25519_pubkey)
        KV_SERIALIZE(service_node_x25519_pubkey)
        KV_SERIALIZE(status)
      END_KV_SERIALIZE_MAP()
    };
    typedef epee::misc_utils::struct_init<response_t> response;
  };

  LOKI_RPC_DOC_INTROSPECT
  // Get the service node private keys of the queried daemon, encoded in hex.  Do not ever share
  // these keys: they would allow someone to impersonate your service node.
  // The daemon must be started in --service-node mode otherwise this RPC command will fail.
  struct COMMAND_RPC_GET_SERVICE_NODE_PRIVKEY
  {
    struct request_t
    {
      BEGIN_KV_SERIALIZE_MAP()
      END_KV_SERIALIZE_MAP()
    };
    typedef epee::misc_utils::struct_init<request_t> request;

    struct response_t
    {
      std::string service_node_privkey;         // The queried daemon's service node private key.
      std::string service_node_ed25519_privkey; // The daemon's service node ed25519 private key (note that this is in sodium's format, which consists of the private and public keys concatenated together)
      std::string service_node_x25519_privkey;  // The daemon's service node x25519 private key.
      std::string status;                       // Generic RPC error code. "OK" is the success value.

      BEGIN_KV_SERIALIZE_MAP()
        KV_SERIALIZE(service_node_privkey)
        KV_SERIALIZE(service_node_ed25519_privkey)
        KV_SERIALIZE(service_node_x25519_privkey)
        KV_SERIALIZE(status)
      END_KV_SERIALIZE_MAP()
    };
    typedef epee::misc_utils::struct_init<response_t> response;
  };

  LOKI_RPC_DOC_INTROSPECT
  // TODO: Undocumented, -- unused
  struct COMMAND_RPC_PERFORM_BLOCKCHAIN_TEST
  {
    struct request
    {
      uint64_t max_height;
      uint64_t seed;

      BEGIN_KV_SERIALIZE_MAP()
      KV_SERIALIZE(max_height)
      KV_SERIALIZE(seed)
      END_KV_SERIALIZE_MAP()
    };

    struct response
    {
      std::string status;
      uint64_t res_height;

      BEGIN_KV_SERIALIZE_MAP()
      KV_SERIALIZE(status)
      KV_SERIALIZE(res_height)
      END_KV_SERIALIZE_MAP()
    };
  };

  LOKI_RPC_DOC_INTROSPECT
  struct service_node_contribution
  {
    std::string key_image;         // The contribution's key image that is locked on the network.
    std::string key_image_pub_key; // The contribution's key image, public key component
    uint64_t    amount;            // The amount that is locked in this contribution.

    BEGIN_KV_SERIALIZE_MAP()
      KV_SERIALIZE(key_image)
      KV_SERIALIZE(key_image_pub_key)
      KV_SERIALIZE(amount)
    END_KV_SERIALIZE_MAP()
  };

  LOKI_RPC_DOC_INTROSPECT
  struct service_node_contributor
  {
    uint64_t amount;                                             // The total amount of locked Loki in atomic units for this contributor.
    uint64_t reserved;                                           // The amount of Loki in atomic units reserved by this contributor for this Service Node.
    std::string address;                                         // The wallet address for this contributor rewards are sent to and contributions came from.
    std::vector<service_node_contribution> locked_contributions; // Array of contributions from this contributor.

    BEGIN_KV_SERIALIZE_MAP()
      KV_SERIALIZE(amount)
      KV_SERIALIZE(reserved)
      KV_SERIALIZE(address)
      KV_SERIALIZE(locked_contributions)
    END_KV_SERIALIZE_MAP()
  };

  LOKI_RPC_DOC_INTROSPECT
  // Get information on Service Nodes.
  struct COMMAND_RPC_GET_SERVICE_NODES
  {
    struct request_t
    {
      std::vector<std::string> service_node_pubkeys; // Array of public keys of active Service Nodes to get information about. Pass the empty array to query all Service Nodes.
      bool include_json;                             // When set, the response's as_json member is filled out.

      BEGIN_KV_SERIALIZE_MAP()
        KV_SERIALIZE(service_node_pubkeys);
        KV_SERIALIZE(include_json);
      END_KV_SERIALIZE_MAP()
    };
    typedef epee::misc_utils::struct_init<request_t> request;

    struct response_t
    {
      struct entry
      {
        std::string                           service_node_pubkey;           // The public key of the Service Node.
        uint64_t                              registration_height;           // The height at which the registration for the Service Node arrived on the blockchain.
        uint16_t                              registration_hf_version;       // The hard fork at which the registration for the Service Node arrived on the blockchain.
        uint64_t                              requested_unlock_height;       // The height at which contributions will be released and the Service Node expires. 0 if not requested yet.
        uint64_t                              last_reward_block_height;      // The last height at which this Service Node received a reward.
        uint32_t                              last_reward_transaction_index; // When multiple Service Nodes register on the same height, the order the transaction arrive dictate the order you receive rewards.
        bool                                  active;                        // True if fully funded and not currently decommissioned (and so `active && !funded` implicitly defines decommissioned)
        bool                                  funded;                        // True if the required stakes have been submitted to activate this Service Node
        uint64_t                              state_height;                  // If active: the state at which registration was completed; if decommissioned: the decommissioning height; if awaiting: the last contribution (or registration) height
        uint32_t                              decommission_count;            // The number of times the Service Node has been decommissioned since registration
        int64_t                               earned_downtime_blocks;        // The number of blocks earned towards decommissioning, or the number of blocks remaining until deregistration if currently decommissioned
        std::array<uint16_t, 3>               service_node_version;          // The major, minor, patch version of the Service Node respectively.
        std::vector<service_node_contributor> contributors;                  // Array of contributors, contributing to this Service Node.
        uint64_t                              total_contributed;             // The total amount of Loki in atomic units contributed to this Service Node.
        uint64_t                              total_reserved;                // The total amount of Loki in atomic units reserved in this Service Node.
        uint64_t                              staking_requirement;           // The staking requirement in atomic units that is required to be contributed to become a Service Node.
        uint64_t                              portions_for_operator;         // The operator percentage cut to take from each reward expressed in portions, see cryptonote_config.h's STAKING_PORTIONS.
        uint64_t                              swarm_id;                      // The identifier of the Service Node's current swarm.
        std::string                           operator_address;              // The wallet address of the operator to which the operator cut of the staking reward is sent to.
        std::string                           public_ip;                     // The public ip address of the service node
        uint16_t                              storage_port;                  // The port number associated with the storage server
        uint16_t                              storage_lmq_port;              // The port number associated with the storage server (lokimq interface)
        uint16_t                              quorumnet_port;                // The port for direct SN-to-SN communication
        std::string                           pubkey_ed25519;                // The service node's ed25519 public key for auxiliary services
        std::string                           pubkey_x25519;                 // The service node's x25519 public key for auxiliary services


        // Service Node Testing
        uint64_t                                           last_uptime_proof;                   // The last time this Service Node's uptime proof was relayed by at least 1 Service Node other than itself in unix epoch time.
        bool                                               storage_server_reachable;            // Whether the node's storage server has been reported as unreachable for a long time
        uint64_t                                           storage_server_reachable_timestamp;  // The last time this Service Node's storage server was contacted
        uint16_t                                           version_major;                       // Major version the node is currently running
        uint16_t                                           version_minor;                       // Minor version the node is currently running
        uint16_t                                           version_patch;                       // Patch version the node is currently running
        std::vector<service_nodes::checkpoint_vote_record> votes;                               // Of the last N checkpoints the Service Node is in a checkpointing quorum, record whether or not the Service Node voted to checkpoint a block

        BEGIN_KV_SERIALIZE_MAP()
            KV_SERIALIZE(service_node_pubkey)
            KV_SERIALIZE(registration_height)
            KV_SERIALIZE(registration_hf_version)
            KV_SERIALIZE(requested_unlock_height)
            KV_SERIALIZE(last_reward_block_height)
            KV_SERIALIZE(last_reward_transaction_index)
            KV_SERIALIZE(active)
            KV_SERIALIZE(funded)
            KV_SERIALIZE(state_height)
            KV_SERIALIZE(decommission_count)
            KV_SERIALIZE(earned_downtime_blocks)
            KV_SERIALIZE(service_node_version)
            KV_SERIALIZE(contributors)
            KV_SERIALIZE(total_contributed)
            KV_SERIALIZE(total_reserved)
            KV_SERIALIZE(staking_requirement)
            KV_SERIALIZE(portions_for_operator)
            KV_SERIALIZE(swarm_id)
            KV_SERIALIZE(operator_address)
            KV_SERIALIZE(public_ip)
            KV_SERIALIZE(storage_port)
            KV_SERIALIZE(storage_lmq_port)
            KV_SERIALIZE(quorumnet_port)
            KV_SERIALIZE(pubkey_ed25519)
            KV_SERIALIZE(pubkey_x25519)

            KV_SERIALIZE(last_uptime_proof)
            KV_SERIALIZE(storage_server_reachable)
            KV_SERIALIZE(storage_server_reachable_timestamp)
            KV_SERIALIZE(version_major)
            KV_SERIALIZE(version_minor)
            KV_SERIALIZE(version_patch)
            KV_SERIALIZE(votes)
        END_KV_SERIALIZE_MAP()
      };

      std::vector<entry> service_node_states; // Array of service node registration information
      uint64_t    height;                     // Current block's height.
      std::string block_hash;                 // Current block's hash.
      std::string status;                     // Generic RPC error code. "OK" is the success value.
      std::string as_json;                    // If `include_json` is set in the request, this contains the json representation of the `entry` data structure


      BEGIN_KV_SERIALIZE_MAP()
        KV_SERIALIZE(service_node_states)
        KV_SERIALIZE(height)
        KV_SERIALIZE(block_hash)
        KV_SERIALIZE(status)
        KV_SERIALIZE(as_json)
      END_KV_SERIALIZE_MAP()
    };
    typedef epee::misc_utils::struct_init<response_t> response;
  };

  LOKI_RPC_DOC_INTROSPECT
  // Get information on the queried daemon's Service Node state.
  struct COMMAND_RPC_GET_SERVICE_NODE_STATUS
  {
    struct request_t
    {
      bool include_json;                             // When set, the response's as_json member is filled out.

      BEGIN_KV_SERIALIZE_MAP()
        KV_SERIALIZE(include_json);
      END_KV_SERIALIZE_MAP()
    };
    typedef epee::misc_utils::struct_init<request_t> request;

    struct response_t
    {

      cryptonote::COMMAND_RPC_GET_SERVICE_NODES::response_t::entry service_node_state; // Service node registration information
      uint64_t    height;                     // Current block's height.
      std::string block_hash;                 // Current block's hash.
      std::string status;                     // Generic RPC error code. "OK" is the success value.
      std::string as_json;                    // If `include_json` is set in the request, this contains the json representation of the `entry` data structure


      BEGIN_KV_SERIALIZE_MAP()
        KV_SERIALIZE(service_node_state)
        KV_SERIALIZE(height)
        KV_SERIALIZE(block_hash)
        KV_SERIALIZE(status)
        KV_SERIALIZE(as_json)
      END_KV_SERIALIZE_MAP()
    };
    typedef epee::misc_utils::struct_init<response_t> response;
  };

  #define KV_SERIALIZE_ENTRY_FIELD_IF_REQUESTED(var) \
  if (this_ref.requested_fields.var || !this_ref.requested_fields.explicitly_set) KV_SERIALIZE(var)

  LOKI_RPC_DOC_INTROSPECT
  // Get information on a all (or optionally a random subset) of Service Nodes.
  struct COMMAND_RPC_GET_N_SERVICE_NODES
  {

    // Boolean values indicate whether corresponding
    // fields should be included in the response
    struct requested_fields_t {

      bool explicitly_set = false;          // internal use only: incicates whether one of the other parameters has been explicitly set

      bool service_node_pubkey;
      bool registration_height;
      bool registration_hf_version;
      bool requested_unlock_height;
      bool last_reward_block_height;
      bool last_reward_transaction_index;
      bool active;
      bool funded;
      bool state_height;
      bool decommission_count;
      bool earned_downtime_blocks;

      bool service_node_version;
      bool contributors;
      bool total_contributed;
      bool total_reserved;
      bool staking_requirement;
      bool portions_for_operator;
      bool swarm_id;
      bool operator_address;
      bool public_ip;
      bool storage_port;
      bool storage_lmq_port;
      bool quorumnet_port;
      bool pubkey_ed25519;
      bool pubkey_x25519;

      bool last_uptime_proof;
      bool storage_server_reachable;
      bool storage_server_reachable_timestamp;
      bool version_major;
      bool version_minor;
      bool version_patch;
      bool votes;

      bool block_hash;
      bool height;
      bool target_height;
      bool hardfork;

      BEGIN_KV_SERIALIZE_MAP()
        KV_SERIALIZE_OPT2(service_node_pubkey, false)
        KV_SERIALIZE_OPT2(registration_height, false)
        KV_SERIALIZE_OPT2(registration_hf_version, false)
        KV_SERIALIZE_OPT2(requested_unlock_height, false)
        KV_SERIALIZE_OPT2(last_reward_block_height, false)
        KV_SERIALIZE_OPT2(last_reward_transaction_index, false)
        KV_SERIALIZE_OPT2(active, false)
        KV_SERIALIZE_OPT2(funded, false)
        KV_SERIALIZE_OPT2(state_height, false)
        KV_SERIALIZE_OPT2(decommission_count, false)
        KV_SERIALIZE_OPT2(earned_downtime_blocks, false)
        KV_SERIALIZE_OPT2(service_node_version, false)
        KV_SERIALIZE_OPT2(contributors, false)
        KV_SERIALIZE_OPT2(total_contributed, false)
        KV_SERIALIZE_OPT2(total_reserved, false)
        KV_SERIALIZE_OPT2(staking_requirement, false)
        KV_SERIALIZE_OPT2(portions_for_operator, false)
        KV_SERIALIZE_OPT2(swarm_id, false)
        KV_SERIALIZE_OPT2(operator_address, false)
        KV_SERIALIZE_OPT2(public_ip, false)
        KV_SERIALIZE_OPT2(storage_port, false)
        KV_SERIALIZE_OPT2(storage_lmq_port, false)
        KV_SERIALIZE_OPT2(quorumnet_port, false)
        KV_SERIALIZE_OPT2(pubkey_ed25519, false)
        KV_SERIALIZE_OPT2(pubkey_x25519, false)
        KV_SERIALIZE_OPT2(block_hash, false)
        KV_SERIALIZE_OPT2(height, false)
        KV_SERIALIZE_OPT2(target_height, false)
        KV_SERIALIZE_OPT2(hardfork, false)

        KV_SERIALIZE_OPT2(last_uptime_proof, false)
        KV_SERIALIZE_OPT2(storage_server_reachable, false)
        KV_SERIALIZE_OPT2(storage_server_reachable_timestamp, false)
        KV_SERIALIZE_OPT2(version_major, false)
        KV_SERIALIZE_OPT2(version_minor, false)
        KV_SERIALIZE_OPT2(version_patch, false)
        KV_SERIALIZE_OPT2(votes, false)
      END_KV_SERIALIZE_MAP()
    };

    struct request_t
    {
      uint32_t limit; // If non-zero, select a random sample (in random order) of the given number of service nodes to return from the full list.
      bool active_only; // If true, only include results for active (fully staked, not decommissioned) service nodes.
      requested_fields_t fields;

      std::string poll_block_hash; // If specified this changes the behaviour to only return service node records if the block hash is *not* equal to the given hash; otherwise it omits the records and instead sets `"unchanged": true` in the response. This is primarily used to poll for new results where the requested results only change with new blocks.

      BEGIN_KV_SERIALIZE_MAP()
        KV_SERIALIZE(limit)
        KV_SERIALIZE(active_only)
        KV_SERIALIZE(fields)
        KV_SERIALIZE(poll_block_hash)
      END_KV_SERIALIZE_MAP()
    };
    typedef epee::misc_utils::struct_init<request_t> request;

    struct response_t
    {

      struct entry {
        const requested_fields_t& requested_fields;

        entry(const requested_fields_t& res)
          : requested_fields(res)
        {}

        std::string                           service_node_pubkey;           // The public key of the Service Node.
        uint64_t                              registration_height;           // The height at which the registration for the Service Node arrived on the blockchain.
        uint16_t                              registration_hf_version;       // The hard fork at which the registration for the Service Node arrived on the blockchain.
        uint64_t                              requested_unlock_height;       // The height at which contributions will be released and the Service Node expires. 0 if not requested yet.
        uint64_t                              last_reward_block_height;      // The last height at which this Service Node received a reward.
        uint32_t                              last_reward_transaction_index; // When multiple Service Nodes register on the same height, the order the transaction arrive dictate the order you receive rewards.
        bool                                  active;                        // True if fully funded and not currently decommissioned (and so `active && !funded` implicitly defines decommissioned)
        bool                                  funded;                        // True if the required stakes have been submitted to activate this Service Node
        uint64_t                              state_height;                  // If active: the state at which registration was completed; if decommissioned: the decommissioning height; if awaiting: the last contribution (or registration) height
        uint32_t                              decommission_count;            // The number of times the Service Node has been decommissioned since registration
        int64_t                               earned_downtime_blocks;        // The number of blocks earned towards decommissioning, or the number of blocks remaining until deregistration if currently decommissioned
        std::array<uint16_t, 3>               service_node_version;          // The major, minor, patch version of the Service Node respectively.
        std::vector<service_node_contributor> contributors;                  // Array of contributors, contributing to this Service Node.
        uint64_t                              total_contributed;             // The total amount of Loki in atomic units contributed to this Service Node.
        uint64_t                              total_reserved;                // The total amount of Loki in atomic units reserved in this Service Node.
        uint64_t                              staking_requirement;           // The staking requirement in atomic units that is required to be contributed to become a Service Node.
        uint64_t                              portions_for_operator;         // The operator percentage cut to take from each reward expressed in portions, see cryptonote_config.h's STAKING_PORTIONS.
        uint64_t                              swarm_id;                      // The identifier of the Service Node's current swarm.
        std::string                           operator_address;              // The wallet address of the operator to which the operator cut of the staking reward is sent to.
        std::string                           public_ip;                     // The public ip address of the service node
        uint16_t                              storage_port;                  // The port number associated with the storage server
        uint16_t                              storage_lmq_port;              // The port number associated with the storage server (lokimq interface)
        uint16_t                              quorumnet_port;                // The port for direct SN-to-SN communication
        std::string                           pubkey_ed25519;                // The service node's ed25519 public key for auxiliary services
        std::string                           pubkey_x25519;                 // The service node's x25519 public key for auxiliary services

        // Service Node Testing
        uint64_t                                           last_uptime_proof;                   // The last time this Service Node's uptime proof was relayed by at least 1 Service Node other than itself in unix epoch time.
        bool                                               storage_server_reachable;            // Whether the node's storage server has been reported as unreachable for a long time
        uint64_t                                           storage_server_reachable_timestamp;  // The last time this Service Node's storage server was contacted
        uint16_t                                           version_major;                       // Major version the node is currently running
        uint16_t                                           version_minor;                       // Minor version the node is currently running
        uint16_t                                           version_patch;                       // Patch version the node is currently running
        std::vector<service_nodes::checkpoint_vote_record> votes;                               // Of the last N checkpoints the Service Node is in a checkpointing quorum, record whether or not the Service Node voted to checkpoint a block

        BEGIN_KV_SERIALIZE_MAP()
          KV_SERIALIZE_ENTRY_FIELD_IF_REQUESTED(service_node_pubkey);
          KV_SERIALIZE_ENTRY_FIELD_IF_REQUESTED(registration_height);
          KV_SERIALIZE_ENTRY_FIELD_IF_REQUESTED(registration_hf_version);
          KV_SERIALIZE_ENTRY_FIELD_IF_REQUESTED(requested_unlock_height);
          KV_SERIALIZE_ENTRY_FIELD_IF_REQUESTED(last_reward_block_height);
          KV_SERIALIZE_ENTRY_FIELD_IF_REQUESTED(last_reward_transaction_index);
          KV_SERIALIZE_ENTRY_FIELD_IF_REQUESTED(active);
          KV_SERIALIZE_ENTRY_FIELD_IF_REQUESTED(funded);
          KV_SERIALIZE_ENTRY_FIELD_IF_REQUESTED(state_height);
          KV_SERIALIZE_ENTRY_FIELD_IF_REQUESTED(decommission_count);
          KV_SERIALIZE_ENTRY_FIELD_IF_REQUESTED(earned_downtime_blocks);
          KV_SERIALIZE_ENTRY_FIELD_IF_REQUESTED(service_node_version);
          KV_SERIALIZE_ENTRY_FIELD_IF_REQUESTED(contributors);
          KV_SERIALIZE_ENTRY_FIELD_IF_REQUESTED(total_contributed);
          KV_SERIALIZE_ENTRY_FIELD_IF_REQUESTED(total_reserved);
          KV_SERIALIZE_ENTRY_FIELD_IF_REQUESTED(staking_requirement);
          KV_SERIALIZE_ENTRY_FIELD_IF_REQUESTED(portions_for_operator);
          KV_SERIALIZE_ENTRY_FIELD_IF_REQUESTED(swarm_id);
          KV_SERIALIZE_ENTRY_FIELD_IF_REQUESTED(operator_address);
          KV_SERIALIZE_ENTRY_FIELD_IF_REQUESTED(public_ip);
          KV_SERIALIZE_ENTRY_FIELD_IF_REQUESTED(storage_port);
          KV_SERIALIZE_ENTRY_FIELD_IF_REQUESTED(storage_lmq_port);
          KV_SERIALIZE_ENTRY_FIELD_IF_REQUESTED(quorumnet_port);
          KV_SERIALIZE_ENTRY_FIELD_IF_REQUESTED(pubkey_ed25519);
          KV_SERIALIZE_ENTRY_FIELD_IF_REQUESTED(pubkey_x25519);

          KV_SERIALIZE_ENTRY_FIELD_IF_REQUESTED(last_uptime_proof);
          KV_SERIALIZE_ENTRY_FIELD_IF_REQUESTED(storage_server_reachable);
          KV_SERIALIZE_ENTRY_FIELD_IF_REQUESTED(storage_server_reachable_timestamp);
          KV_SERIALIZE_ENTRY_FIELD_IF_REQUESTED(version_major);
          KV_SERIALIZE_ENTRY_FIELD_IF_REQUESTED(version_minor);
          KV_SERIALIZE_ENTRY_FIELD_IF_REQUESTED(version_patch);
          KV_SERIALIZE_ENTRY_FIELD_IF_REQUESTED(votes);
        END_KV_SERIALIZE_MAP()
      };

      requested_fields_t fields; // @NoLokiRPCDocGen Internal use only, not serialized
      bool polling_mode;         // @NoLokiRPCDocGen Internal use only, not serialized

      std::vector<entry> service_node_states; // Array of service node registration information
      uint64_t    height;                     // Current block's height.
      uint64_t    target_height;              // Blockchain's target height.
      std::string block_hash;                 // Current block's hash.
      bool        unchanged;                  // Will be true (and `service_node_states` omitted) if you gave the current block hash to poll_block_hash
      uint8_t     hardfork;                   // Current hardfork version.
      std::string status;                     // Generic RPC error code. "OK" is the success value.

      BEGIN_KV_SERIALIZE_MAP()
        if (!this_ref.unchanged) {
          KV_SERIALIZE(service_node_states)
        }
        KV_SERIALIZE(status)
        if (this_ref.fields.height) {
          KV_SERIALIZE(height)
        }
        if (this_ref.fields.target_height) {
          KV_SERIALIZE(target_height)
        }
        if (this_ref.fields.block_hash || (this_ref.polling_mode && !this_ref.unchanged)) {
          KV_SERIALIZE(block_hash)
        }
        if (this_ref.fields.hardfork) {
          KV_SERIALIZE(hardfork)
        }
        if (this_ref.polling_mode) {
          KV_SERIALIZE(unchanged);
        }
      END_KV_SERIALIZE_MAP()
    };
    typedef epee::misc_utils::struct_init<response_t> response;
  };

  LOKI_RPC_DOC_INTROSPECT
  struct COMMAND_RPC_STORAGE_SERVER_PING
  {
    struct request
    {
      int version_major; // Storage Server Major version
      int version_minor; // Storage Server Minor version
      int version_patch; // Storage Server Patch version
      uint16_t storage_lmq_port; // Storage Server lmq port to include in uptime proofs
      BEGIN_KV_SERIALIZE_MAP()
        KV_SERIALIZE(version_major);
        KV_SERIALIZE(version_minor);
        KV_SERIALIZE(version_patch);
        KV_SERIALIZE(storage_lmq_port);
      END_KV_SERIALIZE_MAP()
    };

    struct response
    {
      std::string status; // Generic RPC error code. "OK" is the success value.
      BEGIN_KV_SERIALIZE_MAP()
        KV_SERIALIZE(status)
      END_KV_SERIALIZE_MAP()
    };
  };

  LOKI_RPC_DOC_INTROSPECT
  struct COMMAND_RPC_LOKINET_PING
  {
    struct request
    {
      std::array<int, 3> version; // Lokinet version
      BEGIN_KV_SERIALIZE_MAP()
        KV_SERIALIZE(version);
      END_KV_SERIALIZE_MAP()
    };

    struct response
    {
      std::string status; // Generic RPC error code. "OK" is the success value.
      BEGIN_KV_SERIALIZE_MAP()
        KV_SERIALIZE(status)
      END_KV_SERIALIZE_MAP()
    };
  };

  LOKI_RPC_DOC_INTROSPECT
  // Get the required amount of Loki to become a Service Node at the queried height. 
  // For stagenet and testnet values, ensure the daemon is started with the 
  // `--stagenet` or `--testnet` flags respectively.
  struct COMMAND_RPC_GET_STAKING_REQUIREMENT
  {
    struct request_t
    {
      uint64_t height; // The height to query the staking requirement for.  0 (or omitting) means current height.

      BEGIN_KV_SERIALIZE_MAP()
        KV_SERIALIZE(height)
      END_KV_SERIALIZE_MAP()
    };
    typedef epee::misc_utils::struct_init<request_t> request;

    struct response_t
    {
      uint64_t staking_requirement; // The staking requirement in Loki, in atomic units.
      uint64_t height;              // The height requested (or current height if 0 was requested)
      std::string status;           // Generic RPC error code. "OK" is the success value.

      BEGIN_KV_SERIALIZE_MAP()
        KV_SERIALIZE(staking_requirement)
        KV_SERIALIZE(height)
        KV_SERIALIZE(status)
      END_KV_SERIALIZE_MAP()
    };
    typedef epee::misc_utils::struct_init<response_t> response;
  };

  LOKI_RPC_DOC_INTROSPECT
  // Get information on blacklisted Service Node key images.
  struct COMMAND_RPC_GET_SERVICE_NODE_BLACKLISTED_KEY_IMAGES
  {
    struct request_t
    {
      BEGIN_KV_SERIALIZE_MAP()
      END_KV_SERIALIZE_MAP()
    };
    typedef epee::misc_utils::struct_init<request_t> request;

    struct entry
    {
      std::string key_image;  // The key image of the transaction that is blacklisted on the network.
      uint64_t unlock_height; // The height at which the key image is removed from the blacklist and becomes spendable.
      uint64_t amount;        // The total amount of locked Loki in atomic units in this blacklisted stake.

      BEGIN_KV_SERIALIZE_MAP()
        KV_SERIALIZE(key_image)
        KV_SERIALIZE(unlock_height)
        KV_SERIALIZE(amount)
      END_KV_SERIALIZE_MAP()
    };

    struct response_t
    {
      std::vector<entry> blacklist; // Array of blacklisted key images, i.e. unspendable transactions
      std::string status;           // Generic RPC error code. "OK" is the success value.

      BEGIN_KV_SERIALIZE_MAP()
        KV_SERIALIZE(blacklist)
        KV_SERIALIZE(status)
      END_KV_SERIALIZE_MAP()
    };
    typedef epee::misc_utils::struct_init<response_t> response;
  };

  LOKI_RPC_DOC_INTROSPECT
  // Get information on output blacklist.
  struct COMMAND_RPC_GET_OUTPUT_BLACKLIST
  {
    struct request_t
    {
      BEGIN_KV_SERIALIZE_MAP() 
      END_KV_SERIALIZE_MAP() 
    };
    typedef epee::misc_utils::struct_init<request_t> request;

    struct response_t
    {
      std::vector<uint64_t> blacklist; // (Developer): Array of indexes from the global output list, corresponding to blacklisted key images.
      std::string status;              // Generic RPC error code. "OK" is the success value.
      bool untrusted;                  // If the result is obtained using bootstrap mode, and therefore not trusted `true`, or otherwise `false`.

      BEGIN_KV_SERIALIZE_MAP()
        KV_SERIALIZE(blacklist)
        KV_SERIALIZE(status)
        KV_SERIALIZE(untrusted)
      END_KV_SERIALIZE_MAP()
    };
    typedef epee::misc_utils::struct_init<response_t> response;
  };

  LOKI_RPC_DOC_INTROSPECT
  // Query hardcoded/service node checkpoints stored for the blockchain. Omit all arguments to retrieve the latest "count" checkpoints.
  struct COMMAND_RPC_GET_CHECKPOINTS
  {
    constexpr static uint32_t NUM_CHECKPOINTS_TO_QUERY_BY_DEFAULT = 60;
    constexpr static uint64_t HEIGHT_SENTINEL_VALUE               = (UINT64_MAX - 1);
    struct request_t
    {
      uint64_t start_height; // Optional: Get the first count checkpoints starting from this height. Specify both start and end to get the checkpoints inbetween.
      uint64_t end_height;   // Optional: Get the first count checkpoints before end height. Specify both start and end to get the checkpoints inbetween.
      uint32_t count;        // Optional: Number of checkpoints to query.

      BEGIN_KV_SERIALIZE_MAP()
        KV_SERIALIZE_OPT(start_height, HEIGHT_SENTINEL_VALUE)
        KV_SERIALIZE_OPT(end_height, HEIGHT_SENTINEL_VALUE)
        KV_SERIALIZE_OPT(count, NUM_CHECKPOINTS_TO_QUERY_BY_DEFAULT)
      END_KV_SERIALIZE_MAP()
    };
    typedef epee::misc_utils::struct_init<request_t> request;

    struct voter_to_signature_serialized
    {
      uint16_t voter_index;  // Index of the voter in the relevant quorum
      std::string signature; // The signature generated by the voter in the quorum

      voter_to_signature_serialized() = default;
      voter_to_signature_serialized(service_nodes::voter_to_signature const &entry)
      : voter_index(entry.voter_index)
      , signature(epee::string_tools::pod_to_hex(entry.signature)) { }

      BEGIN_KV_SERIALIZE_MAP()
        KV_SERIALIZE(voter_index);
        KV_SERIALIZE(signature);
      END_KV_SERIALIZE_MAP()

      BEGIN_SERIALIZE() // NOTE: For store_t_to_json
        FIELD(voter_index)
        FIELD(signature)
      END_SERIALIZE()
    };

    struct checkpoint_serialized
    {
      uint8_t version;
      std::string type;                                      // Either "Hardcoded" or "ServiceNode" for checkpoints generated by Service Nodes or declared in the code
      uint64_t height;                                       // The height the checkpoint is relevant for
      std::string block_hash;                                // The block hash the checkpoint is specifying
      std::vector<voter_to_signature_serialized> signatures; // Signatures from Service Nodes who agree on the block hash
      uint64_t prev_height;                                  // The previous height the checkpoint is based off

      checkpoint_serialized() = default;
      checkpoint_serialized(checkpoint_t const &checkpoint)
      : version(checkpoint.version)
      , type(checkpoint_t::type_to_string(checkpoint.type))
      , height(checkpoint.height)
      , block_hash(epee::string_tools::pod_to_hex(checkpoint.block_hash))
      , prev_height(checkpoint.prev_height)
      {
        signatures.reserve(checkpoint.signatures.size());
        for (service_nodes::voter_to_signature const &entry : checkpoint.signatures)
          signatures.push_back(entry);
      }

      BEGIN_KV_SERIALIZE_MAP()
        KV_SERIALIZE(version);
        KV_SERIALIZE(type);
        KV_SERIALIZE(height);
        KV_SERIALIZE(block_hash);
        KV_SERIALIZE(signatures);
        KV_SERIALIZE(prev_height);
      END_KV_SERIALIZE_MAP()

      BEGIN_SERIALIZE() // NOTE: For store_t_to_json
        FIELD(version)
        FIELD(type)
        FIELD(height)
        FIELD(block_hash)
        FIELD(signatures)
        FIELD(prev_height)
      END_SERIALIZE()
    };

    struct response_t
    {
      std::vector<checkpoint_serialized> checkpoints; // Array of requested checkpoints
      std::string status;                             // Generic RPC error code. "OK" is the success value.
      bool untrusted;                                 // If the result is obtained using bootstrap mode, and therefore not trusted `true`, or otherwise `false`.

      BEGIN_KV_SERIALIZE_MAP()
        KV_SERIALIZE(checkpoints)
        KV_SERIALIZE(status)
        KV_SERIALIZE(untrusted)
      END_KV_SERIALIZE_MAP()
    };
    typedef epee::misc_utils::struct_init<response_t> response;
  };

  LOKI_RPC_DOC_INTROSPECT
  // Query hardcoded/service node checkpoints stored for the blockchain. Omit all arguments to retrieve the latest "count" checkpoints.
  struct COMMAND_RPC_GET_SN_STATE_CHANGES
  {
    constexpr static uint32_t NUM_BLOCKS_TO_SCAN_BY_DEFAULT = 720;
    constexpr static uint64_t HEIGHT_SENTINEL_VALUE         = (UINT64_MAX - 1);
    struct request_t
    {
      uint64_t start_height;
      uint64_t end_height;   // Optional: If omitted, the tally runs until the current block

      BEGIN_KV_SERIALIZE_MAP()
      KV_SERIALIZE(start_height)
      KV_SERIALIZE_OPT(end_height, HEIGHT_SENTINEL_VALUE)
      END_KV_SERIALIZE_MAP()
    };
    typedef epee::misc_utils::struct_init<request_t> request;

    struct response_t
    {
      std::string status;                    // Generic RPC error code. "OK" is the success value.
      bool untrusted;                        // If the result is obtained using bootstrap mode, and therefore not trusted `true`, or otherwise `false`.

      uint32_t total_deregister;
      uint32_t total_ip_change_penalty;
      uint32_t total_decommission;
      uint32_t total_recommission;
      uint32_t total_unlock;
      uint64_t start_height;
      uint64_t end_height;

      BEGIN_KV_SERIALIZE_MAP()
        KV_SERIALIZE(status)
        KV_SERIALIZE(untrusted)
        KV_SERIALIZE(total_deregister)
        KV_SERIALIZE(total_ip_change_penalty)
        KV_SERIALIZE(total_decommission)
        KV_SERIALIZE(total_recommission)
        KV_SERIALIZE(start_height)
        KV_SERIALIZE(end_height)
      END_KV_SERIALIZE_MAP()
    };
    typedef epee::misc_utils::struct_init<response_t> response;
  };


  LOKI_RPC_DOC_INTROSPECT
  struct COMMAND_RPC_REPORT_PEER_SS_STATUS
  {
    struct request
    {
      std::string type; // test type (currently used: ["reachability"])
      std::string pubkey; // service node pubkey
      bool passed; // whether the node is passing the test
      BEGIN_KV_SERIALIZE_MAP()
        KV_SERIALIZE(type)
        KV_SERIALIZE(pubkey)
        KV_SERIALIZE(passed)
      END_KV_SERIALIZE_MAP()
    };

    struct response
    {
      std::string status; // Generic RPC error code. "OK" is the success value.
      BEGIN_KV_SERIALIZE_MAP()
        KV_SERIALIZE(status)
      END_KV_SERIALIZE_MAP()
    };
  };

  // Deliberately undocumented; this RPC call is really only useful for testing purposes to reset
  // the resync idle timer (which normally fires every 60s) for the test suite.
  struct COMMAND_RPC_TEST_TRIGGER_P2P_RESYNC
  {
    struct request { BEGIN_KV_SERIALIZE_MAP() END_KV_SERIALIZE_MAP() };
    struct response {
      std::string status;
      BEGIN_KV_SERIALIZE_MAP()
        KV_SERIALIZE(status)
      END_KV_SERIALIZE_MAP()
    };
  };

  LOKI_RPC_DOC_INTROSPECT
  // Get the name mapping for a Loki Name Service entry. Loki currently supports mappings
  // for Session.
  struct COMMAND_RPC_LNS_NAMES_TO_OWNERS
  {
    static size_t const MAX_REQUEST_ENTRIES      = 256;
    static size_t const MAX_TYPE_REQUEST_ENTRIES = 8;
    struct request_entry
    {
      std::string name_hash; // The name hashed using libsodium's crypto_generichash_blake2b in base64 to resolve to a public key via Loki Name Service
      std::vector<uint16_t> types; // If empty, query all types. Currently only Session(0). In future updates more mapping types will be available.
      BEGIN_KV_SERIALIZE_MAP()
        KV_SERIALIZE(name_hash)
        KV_SERIALIZE(types)
      END_KV_SERIALIZE_MAP()
    };

    struct request
    {
      std::vector<request_entry> entries;
      BEGIN_KV_SERIALIZE_MAP()
        KV_SERIALIZE(entries)
      END_KV_SERIALIZE_MAP()
    };

    struct response_entry
    {
      uint64_t entry_index;     // The index in request_entry's `entries` array that was resolved via Loki Name Service.
      uint16_t type;            // The type of Loki Name Service entry that the owner owns.
      std::string name_hash;    // The hash of the name that was queried in base64
      std::string owner;        // The public key that purchased the Loki Name Service entry.
      std::string backup_owner; // The backup public key that the owner specified when purchasing the Loki Name Service entry.
      std::string encrypted_value; // The encrypted value that the name maps to. This value is encrypted using the name (not the hash) as the secret.
      uint64_t register_height; // The height that this Loki Name Service entry was purchased on the Blockchain.
      uint64_t update_height;   // The last height that this Loki Name Service entry was updated on the Blockchain.
      std::string txid;         // The txid of who purchased the mapping, null hash if not applicable.
      std::string prev_txid;    // The previous txid that purchased the mapping, null hash if not applicable.
      BEGIN_KV_SERIALIZE_MAP()
        KV_SERIALIZE(entry_index)
        KV_SERIALIZE(type)
        KV_SERIALIZE(name_hash)
        KV_SERIALIZE(owner)
        KV_SERIALIZE(backup_owner)
        KV_SERIALIZE(encrypted_value)
        KV_SERIALIZE(register_height)
        KV_SERIALIZE(update_height)
        KV_SERIALIZE(txid)
        KV_SERIALIZE(prev_txid)
      END_KV_SERIALIZE_MAP()
    };

    struct response
    {
      std::vector<response_entry> entries;
      std::string status; // Generic RPC error code. "OK" is the success value.
      BEGIN_KV_SERIALIZE_MAP()
        KV_SERIALIZE(entries)
        KV_SERIALIZE(status)
      END_KV_SERIALIZE_MAP()
    };
  };

  LOKI_RPC_DOC_INTROSPECT
  // Get all the name mappings for the queried owner. The owner can be either a ed25519 public key or Monero style
  // public key; by default purchases are owned by the spend public key of the purchasing wallet.
  struct COMMAND_RPC_LNS_OWNERS_TO_NAMES
  {
    static size_t const MAX_REQUEST_ENTRIES = 256;
    struct request
    {
      std::vector<std::string> entries; // The owner's public key to find all Loki Name Service entries for.
      BEGIN_KV_SERIALIZE_MAP()
        KV_SERIALIZE(entries)
      END_KV_SERIALIZE_MAP()
    };

    struct response_entry
    {
      uint64_t    request_index;   // (Deprecated) The index in request's `entries` array that was resolved via Loki Name Service.
      uint16_t    type;            // The category the Loki Name Service entry belongs to, currently only Session whose value is 0.
      std::string name_hash;       // The hash of the name that the owner purchased via Loki Name Service in base64
      std::string owner;           // The backup public key specified by the owner that purchased the Loki Name Service entry.
      std::string backup_owner;    // The backup public key specified by the owner that purchased the Loki Name Service entry.
      std::string encrypted_value; // The encrypted value that the name maps to. This value is encrypted using the name (not the hash) as the secret.
      uint64_t    register_height; // The height that this Loki Name Service entry was purchased on the Blockchain.
      uint64_t    update_height;   // The last height that this Loki Name Service entry was updated on the Blockchain.
      std::string txid;            // The txid of who purchases the mapping.
      std::string prev_txid;       // The previous txid that purchased the mapping, null hash if not applicable.
      BEGIN_KV_SERIALIZE_MAP()
        KV_SERIALIZE(request_index)
        KV_SERIALIZE(type)
        KV_SERIALIZE(name_hash)
        KV_SERIALIZE(owner)
        KV_SERIALIZE(backup_owner)
        KV_SERIALIZE(encrypted_value)
        KV_SERIALIZE(register_height)
        KV_SERIALIZE(update_height)
        KV_SERIALIZE(txid)
        KV_SERIALIZE(prev_txid)
      END_KV_SERIALIZE_MAP()
    };

    struct response
    {
      std::vector<response_entry> entries;
      std::string status; // Generic RPC error code. "OK" is the success value.
      BEGIN_KV_SERIALIZE_MAP()
        KV_SERIALIZE(entries)
        KV_SERIALIZE(status)
      END_KV_SERIALIZE_MAP()
    };
  };
}<|MERGE_RESOLUTION|>--- conflicted
+++ resolved
@@ -723,23 +723,6 @@
     };
     typedef epee::misc_utils::struct_init<request_t> request;
 
-<<<<<<< HEAD
-    struct response
-    {
-      std::string status;
-      std::string reason;
-      bool not_relayed;
-      bool low_mixin;
-      bool double_spend;
-      bool invalid_input;
-      bool invalid_output;
-      bool too_big;
-      bool overspend;
-      bool fee_too_low;
-      bool not_rct;
-      bool untrusted;
-      bool rta_validation_failed;
-=======
     struct response_t
     {
       std::string status; // General RPC error code. "OK" means everything looks good. Any other value means that something went wrong.
@@ -749,7 +732,6 @@
       tx_verification_context tvc;
       bool sanity_check_failed;
       blink_result blink_status; // 0 for a non-blink tx.  For a blink tx: 1 means rejected, 2 means accepted, 3 means timeout.
->>>>>>> 6d2881c8
 
       BEGIN_KV_SERIALIZE_MAP()
         KV_SERIALIZE(status)
@@ -757,12 +739,8 @@
         KV_SERIALIZE(not_relayed)
         KV_SERIALIZE(sanity_check_failed)
         KV_SERIALIZE(untrusted)
-<<<<<<< HEAD
-        KV_SERIALIZE(rta_validation_failed)
-=======
         KV_SERIALIZE(tvc)
         KV_SERIALIZE_ENUM(blink_status)
->>>>>>> 6d2881c8
       END_KV_SERIALIZE_MAP()
     };
     typedef epee::misc_utils::struct_init<response_t> response;
@@ -1072,19 +1050,6 @@
 
     struct response_t
     {
-<<<<<<< HEAD
-      uint64_t difficulty;
-      uint64_t height;
-      uint64_t reserved_offset;
-      uint64_t expected_reward;
-      std::string prev_hash;
-      std::string seed_hash;
-      std::string next_seed_hash;
-      blobdata blocktemplate_blob;
-      blobdata blockhashing_blob;
-      std::string status;
-      bool untrusted;
-=======
       uint64_t difficulty;         // Difficulty of next block.
       uint64_t height;             // Height on which to mine.
       uint64_t reserved_offset;    // Reserved offset.
@@ -1096,7 +1061,6 @@
       blobdata blockhashing_blob;  // Blob on which to try to find a valid nonce.
       std::string status;          // General RPC error code. "OK" means everything looks good.
       bool untrusted;              // States if the result is obtained using the bootstrap mode, and is therefore not trusted (`true`), or when the daemon is fully synced (`false`).
->>>>>>> 6d2881c8
 
       BEGIN_KV_SERIALIZE_MAP()
         KV_SERIALIZE(difficulty)
@@ -1347,30 +1311,6 @@
     typedef epee::misc_utils::struct_init<response_t> response;
   };
 
-<<<<<<< HEAD
-  struct peer {
-    uint64_t id;
-    std::string host;
-    uint32_t ip;
-    uint16_t port;
-    uint64_t last_seen;
-    std::string last_seen_str;
-
-    peer() = default;
-
-    peer(uint64_t id, const std::string &host, uint64_t last_seen)
-      : id(id), host(host), ip(0), port(0), last_seen(last_seen)
-    {
-        last_seen_str = boost::posix_time::to_simple_string(boost::posix_time::from_time_t(last_seen));
-    }
-    peer(uint64_t id, uint32_t ip, uint16_t port, uint64_t last_seen)
-      : id(id), ip(ntohl(ip)), port(port), last_seen(last_seen)
-    {
-        auto _ip = boost::asio::ip::address_v4(this->ip);
-        host = _ip.to_string();
-        last_seen_str = boost::posix_time::to_simple_string(boost::posix_time::from_time_t(last_seen));
-    }
-=======
   LOKI_RPC_DOC_INTROSPECT
   struct peer 
   {
@@ -1393,7 +1333,6 @@
     peer(uint64_t id, uint32_t ip, uint16_t port, uint64_t last_seen, uint32_t pruning_seed, uint16_t rpc_port)
       : id(id), host(std::to_string(ip)), ip(ip), port(port), rpc_port(rpc_port), last_seen(last_seen), pruning_seed(pruning_seed)
     {}
->>>>>>> 6d2881c8
 
     BEGIN_KV_SERIALIZE_MAP()
       KV_SERIALIZE(id)
@@ -1402,11 +1341,7 @@
       KV_SERIALIZE(port)
       KV_SERIALIZE_OPT(rpc_port, (uint16_t)0)
       KV_SERIALIZE(last_seen)
-<<<<<<< HEAD
-      KV_SERIALIZE(last_seen_str)
-=======
       KV_SERIALIZE_OPT(pruning_seed, (uint32_t)0)
->>>>>>> 6d2881c8
     END_KV_SERIALIZE_MAP()
   };
 
@@ -2447,7 +2382,6 @@
     typedef epee::misc_utils::struct_init<response_t> response;
   };
 
-<<<<<<< HEAD
   //---------- Graft RTA commands ---------------------
   struct COMMAND_RPC_SUPERNODE_GET_STAKES
   {
@@ -2758,9 +2692,7 @@
     };
   };
 
-=======
-  LOKI_RPC_DOC_INTROSPECT
->>>>>>> 6d2881c8
+  LOKI_RPC_DOC_INTROSPECT
   struct COMMAND_RPC_GET_OUTPUT_DISTRIBUTION
   {
     struct request_t
