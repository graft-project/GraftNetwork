--- conflicted
+++ resolved
@@ -1,9 +1,5 @@
-<<<<<<< HEAD
-// Copyright (c) 2014-2018, The Monero Project
-=======
 // Copyright (c) 2014-2019, The Monero Project
 // Copyright (c)      2018, The Loki Project
->>>>>>> 6d2881c8
 //
 // All rights reserved.
 //
@@ -54,8 +50,8 @@
 #include <numeric>
 #include <stack>
 
-#undef LOKI_DEFAULT_LOG_CATEGORY
-#define LOKI_DEFAULT_LOG_CATEGORY "daemon"
+#undef MONERO_DEFAULT_LOG_CATEGORY
+#define MONERO_DEFAULT_LOG_CATEGORY "daemon"
 
 namespace daemonize {
 
@@ -705,11 +701,7 @@
   }
 
   std::stringstream str;
-<<<<<<< HEAD
-  str << boost::format("Height: %llu/%llu (%.1f%%) on %s%s, %s, net hash %s, difficulty %llu, v%u%s, %s, %u(out)+%u(in) connections")
-=======
   str << boost::format("Height: %llu/%llu (%.1f%%)%s%s%s, net hash %s, v%s(net v%u)%s, %s, %u(out)+%u(in) connections")
->>>>>>> 6d2881c8
     % (unsigned long long)ires.height
     % (unsigned long long)net_height
     % get_sync_percentage(ires)
@@ -717,11 +709,7 @@
     % bootstrap_msg
     % (!has_mining_info ? ", mining info unavailable" : mining_busy ? ", syncing" : mres.active ? ( ( mres.is_background_mining_enabled ? ", smart " : ", " ) + std::string("mining at ") + get_mining_speed(mres.speed)) : ""/*not mining*/)
     % get_mining_speed(ires.difficulty / ires.target)
-<<<<<<< HEAD
-    % ires.difficulty
-=======
     % (ires.version.empty() ? "?.?.?" : ires.version)
->>>>>>> 6d2881c8
     % (unsigned)hfres.version
     % get_fork_extra_info(hfres.earliest_height, net_height, ires.target)
     % (hfres.state == cryptonote::HardFork::Ready ? "up to date" : hfres.state == cryptonote::HardFork::UpdateNeeded ? "update needed" : "out of date, likely forked")
@@ -742,8 +730,6 @@
 
   tools::success_msg_writer() << str.str();
 
-<<<<<<< HEAD
-=======
   if (!my_sn_key.empty()) {
     str.str("");
     str << "SN: " << my_sn_key << ' ';
@@ -841,11 +827,10 @@
     uint64_t daily = 86400ull / mres.block_target * mres.block_reward * ratio;
     uint64_t monthly = 86400ull / mres.block_target * 30.5 * mres.block_reward * ratio;
     uint64_t yearly = 86400ull / mres.block_target * 356 * mres.block_reward * ratio;
-    tools::msg_writer() << "Expected: " << cryptonote::print_money(daily) << " LOKI daily, "
-        << cryptonote::print_money(monthly) << " monthly, " << cryptonote::print_money(yearly) << " yearly";
-  }
-
->>>>>>> 6d2881c8
+    tools::msg_writer() << "Expected: " << cryptonote::print_money(daily) << " graft daily, "
+        << cryptonote::print_money(monthly) << " graft monthly, " << cryptonote::print_money(yearly) << " yearly";
+  }
+
   return true;
 }
 
@@ -908,8 +893,6 @@
      << std::left << (info.local_ip ? "[LAN]" : "");
     //tools::msg_writer() << boost::format("%-25s peer_id: %-25s %s") % address % info.peer_id % in_out;
 
-<<<<<<< HEAD
-=======
   }
 
   return true;
@@ -947,7 +930,6 @@
       tools::fail_msg_writer() << make_error(fail_message, limit_res.status);
       return true;
     }
->>>>>>> 6d2881c8
   }
 
   uint64_t seconds = (uint64_t)time(NULL) - net_stats_res.start_time;
@@ -1615,8 +1597,8 @@
 //# ifdef WIN32
 //    // Stop via service API
 //    // TODO - this is only temporary!  Get rid of hard-coded constants!
-//    bool ok = windows::stop_service("Loki Daemon");
-//    ok = windows::uninstall_service("Loki Daemon");
+//    bool ok = windows::stop_service("BitMonero Daemon");
+//    ok = windows::uninstall_service("BitMonero Daemon");
 //    //bool ok = windows::stop_service(SERVICE_NAME);
 //    //ok = windows::uninstall_service(SERVICE_NAME);
 //    if (ok)
@@ -1660,17 +1642,10 @@
   bool daemon_is_alive = m_rpc_client->check_connection();
 
   if(daemon_is_alive) {
-<<<<<<< HEAD
     tools::success_msg_writer() << "graftnoded is running";
   }
   else {
     tools::fail_msg_writer() << "graftnoded is NOT running";
-=======
-    tools::success_msg_writer() << "lokid is running";
-  }
-  else {
-    tools::fail_msg_writer() << "lokid is NOT running";
->>>>>>> 6d2881c8
   }
 
   return true;
@@ -1848,8 +1823,7 @@
 		}
 	}
 
-<<<<<<< HEAD
-	std::cout << "Max number of in peers set to " << limit << std::endl;
+	tools::msg_writer() << "Max number of in peers set to " << limit << std::endl;
 
 	return true;
 }
@@ -1904,10 +1878,6 @@
 		}
 	}
 	tools::success_msg_writer() << "Saving graph is now off";
-=======
-	tools::msg_writer() << "Max number of in peers set to " << limit << std::endl;
-
->>>>>>> 6d2881c8
 	return true;
 }
 
