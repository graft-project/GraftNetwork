# Copyright (c) 2018, The Loki Project
# Copyright (c) 2014-2019, The Monero Project
#
# All rights reserved.
#
# Redistribution and use in source and binary forms, with or without modification, are
# permitted provided that the following conditions are met:
#
# 1. Redistributions of source code must retain the above copyright notice, this list of
#    conditions and the following disclaimer.
#
# 2. Redistributions in binary form must reproduce the above copyright notice, this list
#    of conditions and the following disclaimer in the documentation and/or other
#    materials provided with the distribution.
#
# 3. Neither the name of the copyright holder nor the names of its contributors may be
#    used to endorse or promote products derived from this software without specific
#    prior written permission.
#
# THIS SOFTWARE IS PROVIDED BY THE COPYRIGHT HOLDERS AND CONTRIBUTORS "AS IS" AND ANY
# EXPRESS OR IMPLIED WARRANTIES, INCLUDING, BUT NOT LIMITED TO, THE IMPLIED WARRANTIES OF
# MERCHANTABILITY AND FITNESS FOR A PARTICULAR PURPOSE ARE DISCLAIMED. IN NO EVENT SHALL
# THE COPYRIGHT HOLDER OR CONTRIBUTORS BE LIABLE FOR ANY DIRECT, INDIRECT, INCIDENTAL,
# SPECIAL, EXEMPLARY, OR CONSEQUENTIAL DAMAGES (INCLUDING, BUT NOT LIMITED TO,
# PROCUREMENT OF SUBSTITUTE GOODS OR SERVICES; LOSS OF USE, DATA, OR PROFITS; OR BUSINESS
# INTERRUPTION) HOWEVER CAUSED AND ON ANY THEORY OF LIABILITY, WHETHER IN CONTRACT,
# STRICT LIABILITY, OR TORT (INCLUDING NEGLIGENCE OR OTHERWISE) ARISING IN ANY WAY OUT OF
# THE USE OF THIS SOFTWARE, EVEN IF ADVISED OF THE POSSIBILITY OF SUCH DAMAGE.

<<<<<<< HEAD
set(blocksdat "")
if(PER_BLOCK_CHECKPOINT)
  if(APPLE AND DEPENDS)
    add_custom_command(OUTPUT blocksdat.o MAIN_DEPENDENCY ../blocks/checkpoints.dat COMMAND cd ${CMAKE_CURRENT_SOURCE_DIR} && touch stub.c && ${CMAKE_C_COMPILER} --target=x86_64-apple-darwin11 -o stub.o -c stub.c COMMAND cd ${CMAKE_CURRENT_SOURCE_DIR} && ${CMAKE_LINKER} -r -sectcreate __DATA __blocks_dat ../blocks/checkpoints.dat -o ${CMAKE_CURRENT_BINARY_DIR}/blocksdat.o stub.o && rm -f stub.*)
  elseif(APPLE AND NOT DEPENDS)
    add_custom_command(OUTPUT blocksdat.o MAIN_DEPENDENCY ../blocks/checkpoints.dat COMMAND cd ${CMAKE_CURRENT_SOURCE_DIR} && touch stub.c && ${CMAKE_C_COMPILER} -o stub.o -c stub.c COMMAND cd ${CMAKE_CURRENT_SOURCE_DIR} && ${CMAKE_LINKER} ${LD_RAW_FLAGS} -r -sectcreate __DATA __blocks_dat ../blocks/checkpoints.dat -o ${CMAKE_CURRENT_BINARY_DIR}/blocksdat.o stub.o && rm -f stub.*)
  elseif(LINUX_32)
    add_custom_command(OUTPUT blocksdat.o MAIN_DEPENDENCY ../blocks/checkpoints.dat COMMAND cd ${CMAKE_CURRENT_SOURCE_DIR} && cp ../blocks/checkpoints.dat blocks.dat && ${CMAKE_LINKER} -m elf_i386 ${LD_RAW_FLAGS} -r -b binary -o ${CMAKE_CURRENT_BINARY_DIR}/blocksdat.o blocks.dat && rm -f blocks.dat)
  else()
    add_custom_command(OUTPUT blocksdat.o MAIN_DEPENDENCY ../blocks/checkpoints.dat COMMAND cd ${CMAKE_CURRENT_SOURCE_DIR} && cp ../blocks/checkpoints.dat blocks.dat && ${CMAKE_LINKER} ${LD_RAW_FLAGS} -r -b binary -o ${CMAKE_CURRENT_BINARY_DIR}/blocksdat.o blocks.dat && rm -f blocks.dat)
  endif()
  set(blocksdat "blocksdat.o")
endif()

set(daemon_sources
=======
loki_add_executable(daemon "lokid"
>>>>>>> 6d2881c8
  command_parser_executor.cpp
  command_server.cpp
  daemon.cpp
  executor.cpp
  main.cpp
  rpc_command_executor.cpp
  )
target_link_libraries(daemon
  PRIVATE
    rpc
    blockchain_db
    cryptonote_core
    p2p
    cryptonote_protocol
    daemonizer
    serialization
    daemon_rpc_server
    epee_readline
    version
<<<<<<< HEAD
    ${Boost_CHRONO_LIBRARY}
    ${Boost_FILESYSTEM_LIBRARY}
    ${Boost_PROGRAM_OPTIONS_LIBRARY}
    ${Boost_REGEX_LIBRARY}
    ${Boost_SYSTEM_LIBRARY}
    ${CMAKE_THREAD_LIBS_INIT}
    ${ZMQ_LIB}
    ${GNU_READLINE_LIBRARY}
    ${EXTRA_LIBRARIES})
set_property(TARGET daemon
  PROPERTY
    OUTPUT_NAME "graftnoded")
install(TARGETS daemon DESTINATION bin)
=======
    Boost::chrono
    Boost::filesystem
    Boost::program_options
    Boost::system
    extra)
>>>>>>> 6d2881c8
<|MERGE_RESOLUTION|>--- conflicted
+++ resolved
@@ -27,25 +27,7 @@
 # STRICT LIABILITY, OR TORT (INCLUDING NEGLIGENCE OR OTHERWISE) ARISING IN ANY WAY OUT OF
 # THE USE OF THIS SOFTWARE, EVEN IF ADVISED OF THE POSSIBILITY OF SUCH DAMAGE.
 
-<<<<<<< HEAD
-set(blocksdat "")
-if(PER_BLOCK_CHECKPOINT)
-  if(APPLE AND DEPENDS)
-    add_custom_command(OUTPUT blocksdat.o MAIN_DEPENDENCY ../blocks/checkpoints.dat COMMAND cd ${CMAKE_CURRENT_SOURCE_DIR} && touch stub.c && ${CMAKE_C_COMPILER} --target=x86_64-apple-darwin11 -o stub.o -c stub.c COMMAND cd ${CMAKE_CURRENT_SOURCE_DIR} && ${CMAKE_LINKER} -r -sectcreate __DATA __blocks_dat ../blocks/checkpoints.dat -o ${CMAKE_CURRENT_BINARY_DIR}/blocksdat.o stub.o && rm -f stub.*)
-  elseif(APPLE AND NOT DEPENDS)
-    add_custom_command(OUTPUT blocksdat.o MAIN_DEPENDENCY ../blocks/checkpoints.dat COMMAND cd ${CMAKE_CURRENT_SOURCE_DIR} && touch stub.c && ${CMAKE_C_COMPILER} -o stub.o -c stub.c COMMAND cd ${CMAKE_CURRENT_SOURCE_DIR} && ${CMAKE_LINKER} ${LD_RAW_FLAGS} -r -sectcreate __DATA __blocks_dat ../blocks/checkpoints.dat -o ${CMAKE_CURRENT_BINARY_DIR}/blocksdat.o stub.o && rm -f stub.*)
-  elseif(LINUX_32)
-    add_custom_command(OUTPUT blocksdat.o MAIN_DEPENDENCY ../blocks/checkpoints.dat COMMAND cd ${CMAKE_CURRENT_SOURCE_DIR} && cp ../blocks/checkpoints.dat blocks.dat && ${CMAKE_LINKER} -m elf_i386 ${LD_RAW_FLAGS} -r -b binary -o ${CMAKE_CURRENT_BINARY_DIR}/blocksdat.o blocks.dat && rm -f blocks.dat)
-  else()
-    add_custom_command(OUTPUT blocksdat.o MAIN_DEPENDENCY ../blocks/checkpoints.dat COMMAND cd ${CMAKE_CURRENT_SOURCE_DIR} && cp ../blocks/checkpoints.dat blocks.dat && ${CMAKE_LINKER} ${LD_RAW_FLAGS} -r -b binary -o ${CMAKE_CURRENT_BINARY_DIR}/blocksdat.o blocks.dat && rm -f blocks.dat)
-  endif()
-  set(blocksdat "blocksdat.o")
-endif()
-
-set(daemon_sources
-=======
-loki_add_executable(daemon "lokid"
->>>>>>> 6d2881c8
+loki_add_executable(daemon "graftnoded"
   command_parser_executor.cpp
   command_server.cpp
   daemon.cpp
@@ -65,24 +47,8 @@
     daemon_rpc_server
     epee_readline
     version
-<<<<<<< HEAD
-    ${Boost_CHRONO_LIBRARY}
-    ${Boost_FILESYSTEM_LIBRARY}
-    ${Boost_PROGRAM_OPTIONS_LIBRARY}
-    ${Boost_REGEX_LIBRARY}
-    ${Boost_SYSTEM_LIBRARY}
-    ${CMAKE_THREAD_LIBS_INIT}
-    ${ZMQ_LIB}
-    ${GNU_READLINE_LIBRARY}
-    ${EXTRA_LIBRARIES})
-set_property(TARGET daemon
-  PROPERTY
-    OUTPUT_NAME "graftnoded")
-install(TARGETS daemon DESTINATION bin)
-=======
     Boost::chrono
     Boost::filesystem
     Boost::program_options
     Boost::system
-    extra)
->>>>>>> 6d2881c8
+    extra)