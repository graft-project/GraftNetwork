<<<<<<< HEAD
name: graft
version: 0.10.2-1
summary: "Graft Network: the secure, private, untraceable cryptocurrency https://www.graft.network"
=======
name: monero
version: 0.11.1.0-1
summary: "Monero: the secure, private, untraceable cryptocurrency https://getmonero.org"
>>>>>>> c29890c2
description: |
    Graft Network is a private, secure, untraceable, decentralised digital currency.
    You are your bank, you control your funds, and nobody can trace your transfers
    unless you allow them to do so.
grade: devel
confinement: strict

apps:
    monerod:
        daemon: forking
        command: |
          monerod-wrapper --detach --data-dir ${SNAP_COMMON} --config-file ${SNAP_USER_DATA}/etc/monerod.conf
        plugs:
            - network
            - network-bind
    graft-wallet-rpc:
        command: |
          graft-wallet-rpc --log-file ${SNAP_USER_DATA}
        plugs:
            - home
            - network
            - network-bind
    graft-wallet-cli:
        command: |
          graft-wallet-cli --log-file ${SNAP_USER_DATA}
        plugs:
            - home
            - network

parts:
    cmake-build:
        plugin: cmake
        configflags:
            - -DBDB_STATIC=1
            - -DUPNP_STATIC=1
            - -DBoost_USE_STATIC_LIBS=1
            - -DBoost_USE_STATIC_RUNTIME=1
            - -DARCH=default
        source: .
        build-packages:
            - gcc
            - pkg-config
            - libunbound-dev
            - libevent-dev
            - libboost-all-dev
            - libzmqpp-dev
            - libzmq3-dev
            - libsodium-dev
            - libdb-dev
            - libunwind-dev
            - libminiupnpc-dev
            - libldns-dev
            - libexpat1-dev
            - libreadline6-dev
            - bison
            - doxygen
            - graphviz
        stage-packages:
            - libminiupnpc10
            - libunbound2
            - libunwind8
        prime:
            - bin
            - usr/lib/
            - -usr/lib/gcc
            - -usr/share

    dist-files:
        plugin: dump
        source: .
        organize:
            contrib/snap/monerod.conf: etc/monerod.conf
            contrib/snap/monerod-wrapper: bin/monerod-wrapper
        prime:
            - etc
            - bin<|MERGE_RESOLUTION|>--- conflicted
+++ resolved
@@ -1,12 +1,6 @@
-<<<<<<< HEAD
 name: graft
-version: 0.10.2-1
+version: 1.1.0-1
 summary: "Graft Network: the secure, private, untraceable cryptocurrency https://www.graft.network"
-=======
-name: monero
-version: 0.11.1.0-1
-summary: "Monero: the secure, private, untraceable cryptocurrency https://getmonero.org"
->>>>>>> c29890c2
 description: |
     Graft Network is a private, secure, untraceable, decentralised digital currency.
     You are your bank, you control your funds, and nobody can trace your transfers
