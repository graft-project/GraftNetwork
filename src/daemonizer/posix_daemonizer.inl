<<<<<<< HEAD
// Copyright (c) 2018, The Graft Project
// Copyright (c) 2014-2018, The Monero Project
=======
// Copyright (c) 2014-2019, The Monero Project
// Copyright (c)      2018, The Loki Project
>>>>>>> 6d2881c8
// 
// All rights reserved.
// 
// Redistribution and use in source and binary forms, with or without modification, are
// permitted provided that the following conditions are met:
// 
// 1. Redistributions of source code must retain the above copyright notice, this list of
//    conditions and the following disclaimer.
// 
// 2. Redistributions in binary form must reproduce the above copyright notice, this list
//    of conditions and the following disclaimer in the documentation and/or other
//    materials provided with the distribution.
// 
// 3. Neither the name of the copyright holder nor the names of its contributors may be
//    used to endorse or promote products derived from this software without specific
//    prior written permission.
// 
// THIS SOFTWARE IS PROVIDED BY THE COPYRIGHT HOLDERS AND CONTRIBUTORS "AS IS" AND ANY
// EXPRESS OR IMPLIED WARRANTIES, INCLUDING, BUT NOT LIMITED TO, THE IMPLIED WARRANTIES OF
// MERCHANTABILITY AND FITNESS FOR A PARTICULAR PURPOSE ARE DISCLAIMED. IN NO EVENT SHALL
// THE COPYRIGHT HOLDER OR CONTRIBUTORS BE LIABLE FOR ANY DIRECT, INDIRECT, INCIDENTAL,
// SPECIAL, EXEMPLARY, OR CONSEQUENTIAL DAMAGES (INCLUDING, BUT NOT LIMITED TO,
// PROCUREMENT OF SUBSTITUTE GOODS OR SERVICES; LOSS OF USE, DATA, OR PROFITS; OR BUSINESS
// INTERRUPTION) HOWEVER CAUSED AND ON ANY THEORY OF LIABILITY, WHETHER IN CONTRACT,
// STRICT LIABILITY, OR TORT (INCLUDING NEGLIGENCE OR OTHERWISE) ARISING IN ANY WAY OUT OF
// THE USE OF THIS SOFTWARE, EVEN IF ADVISED OF THE POSSIBILITY OF SUCH DAMAGE.

#pragma once

#include "common/scoped_message_writer.h"
#include "common/util.h"
#include "daemonizer/posix_fork.h"

#include <boost/filesystem/operations.hpp>
#include <boost/filesystem/path.hpp>

namespace daemonizer
{
  namespace
  {
    const command_line::arg_descriptor<bool> arg_detach = {
      "detach"
    , "Run as daemon"
    };
    const command_line::arg_descriptor<std::string> arg_pidfile = {
      "pidfile"
    , "File path to write the daemon's PID to (optional, requires --detach)"
    };
    const command_line::arg_descriptor<bool> arg_non_interactive = {
      "non-interactive"
    , "Run non-interactive"
    };
  }

  inline void init_options(
      boost::program_options::options_description & hidden_options
    , boost::program_options::options_description & normal_options
    )
  {
    command_line::add_arg(normal_options, arg_detach);
    command_line::add_arg(normal_options, arg_pidfile);
    command_line::add_arg(normal_options, arg_non_interactive);
  }

  inline boost::filesystem::path get_default_data_dir()
  {
    return boost::filesystem::absolute(tools::get_default_data_dir());
  }

  inline boost::filesystem::path get_relative_path_base(
      boost::program_options::variables_map const & vm
    )
  {
    return boost::filesystem::current_path();
  }

  template <typename T_executor>
  inline bool daemonize(
      int argc, char const * argv[]
    , T_executor && executor // universal ref
    , boost::program_options::variables_map const & vm
    )
  {
    if (command_line::has_arg(vm, arg_detach))
    {
      tools::success_msg_writer() << "Forking to background...";
      std::string pidfile;
      if (command_line::has_arg(vm, arg_pidfile))
      {
        pidfile = command_line::get_arg(vm, arg_pidfile);
      }
      posix::fork(pidfile);
      auto daemon = executor.create_daemon(vm);
      return daemon.run();
    }
    else if (command_line::has_arg(vm, arg_non_interactive))
    {
      return executor.run_non_interactive(vm);
    }
    else
    {
<<<<<<< HEAD
      //LOG_PRINT_L0("Graft '" << GRAFT_RELEASE_NAME << "' (v" << GRAFT_VERSION_FULL);
=======
      //LOG_PRINT_L0("Loki '" << LOKI_RELEASE_NAME << "' (v" << LOKI_VERSION_FULL);
>>>>>>> 6d2881c8
      return executor.run_interactive(vm);
    }
  }
}<|MERGE_RESOLUTION|>--- conflicted
+++ resolved
@@ -1,10 +1,6 @@
-<<<<<<< HEAD
 // Copyright (c) 2018, The Graft Project
-// Copyright (c) 2014-2018, The Monero Project
-=======
 // Copyright (c) 2014-2019, The Monero Project
 // Copyright (c)      2018, The Loki Project
->>>>>>> 6d2881c8
 // 
 // All rights reserved.
 // 
@@ -106,11 +102,7 @@
     }
     else
     {
-<<<<<<< HEAD
       //LOG_PRINT_L0("Graft '" << GRAFT_RELEASE_NAME << "' (v" << GRAFT_VERSION_FULL);
-=======
-      //LOG_PRINT_L0("Loki '" << LOKI_RELEASE_NAME << "' (v" << LOKI_VERSION_FULL);
->>>>>>> 6d2881c8
       return executor.run_interactive(vm);
     }
   }
