--- conflicted
+++ resolved
@@ -1,9 +1,5 @@
-<<<<<<< HEAD
-// Copyright (c) 2018, The Graft Project
-// Copyright (c) 2014-2018, The Monero Project
-=======
+// Copyright (c) 2018-2019, The Graft Project
 // Copyright (c) 2014-2019, The Monero Project
->>>>>>> adc2e3f1
 // 
 // All rights reserved.
 // 
@@ -853,15 +849,10 @@
       if ((res.fee_too_low = tvc.m_fee_too_low))
         add_reason(reason, "fee too low");
       if ((res.not_rct = tvc.m_not_rct))
-<<<<<<< HEAD
-        add_reason(res.reason, "tx is not ringct");
+        add_reason(reason, "tx is not ringct");
       if ((res.rta_validation_failed = tvc.m_rta_signature_failed))
-        add_reason(res.reason, "RTA validation failed");
-      const std::string punctuation = res.reason.empty() ? "" : ": ";
-=======
-        add_reason(reason, "tx is not ringct");
+        add_reason(reason, "RTA validation failed");
       const std::string punctuation = reason.empty() ? "" : ": ";
->>>>>>> adc2e3f1
       if (tvc.m_verifivation_failed)
       {
         LOG_PRINT_L0("[on_send_raw_tx]: tx verification failed" << punctuation << reason);
@@ -1087,13 +1078,9 @@
     if (use_bootstrap_daemon_if_necessary<COMMAND_RPC_GET_TRANSACTION_POOL>(invoke_http_mode::JON, "/get_transaction_pool", req, res, r))
       return r;
 
-<<<<<<< HEAD
-    m_core.get_pool_transactions_and_spent_keys_info(res.transactions, res.spent_key_images, !request_has_rpc_origin || !m_restricted);
-=======
     const bool restricted = m_restricted && ctx;
     const bool request_has_rpc_origin = ctx != NULL;
     m_core.get_pool_transactions_and_spent_keys_info(res.transactions, res.spent_key_images, !request_has_rpc_origin || !restricted);
->>>>>>> adc2e3f1
     for (tx_info& txi : res.transactions)
       txi.tx_blob = epee::string_tools::buff_to_hex_nodelimer(txi.tx_blob);
     res.status = CORE_RPC_STATUS_OK;
@@ -2309,60 +2296,13 @@
       const uint64_t req_to_height = req.to_height ? req.to_height : (m_core.get_current_blockchain_height() - 1);
       for (uint64_t amount: req.amounts)
       {
-<<<<<<< HEAD
-        static struct D
-        {
-          boost::mutex mutex;
-          std::vector<uint64_t> cached_distribution;
-          uint64_t cached_from, cached_to, cached_start_height, cached_base;
-          bool cached;
-          D(): cached_from(0), cached_to(0), cached_start_height(0), cached_base(0), cached(false) {}
-        } d;
-        boost::unique_lock<boost::mutex> lock(d.mutex);
-
-        if (d.cached && amount == 0 && d.cached_from == req.from_height && d.cached_to == req_to_height)
-        {
-          res.distributions.push_back({amount, d.cached_start_height, req.binary, d.cached_distribution, d.cached_base});
-          if (!req.cumulative)
-          {
-            auto &distribution = res.distributions.back().distribution;
-            for (size_t n = distribution.size() - 1; n > 0; --n)
-              distribution[n] -= distribution[n-1];
-            distribution[0] -= d.cached_base;
-          }
-          continue;
-        }
-
-        std::vector<uint64_t> distribution;
-        uint64_t start_height, base;
-        if (!m_core.get_output_distribution(amount, req.from_height, req_to_height, start_height, distribution, base))
-=======
         auto data = rpc::RpcHandler::get_output_distribution([this](uint64_t amount, uint64_t from, uint64_t to, uint64_t &start_height, std::vector<uint64_t> &distribution, uint64_t &base) { return m_core.get_output_distribution(amount, from, to, start_height, distribution, base); }, amount, req.from_height, req_to_height, [this](uint64_t height) { return m_core.get_blockchain_storage().get_db().get_block_hash_from_height(height); }, req.cumulative, m_core.get_current_blockchain_height());
         if (!data)
->>>>>>> adc2e3f1
         {
           error_resp.code = CORE_RPC_ERROR_CODE_INTERNAL_ERROR;
           error_resp.message = "Failed to get output distribution";
           return false;
         }
-<<<<<<< HEAD
-        if (req_to_height > 0 && req_to_height >= req.from_height)
-        {
-          uint64_t offset = std::max(req.from_height, start_height);
-          if (offset <= req_to_height && req_to_height - offset + 1 < distribution.size())
-            distribution.resize(req_to_height - offset + 1);
-        }
-
-        if (amount == 0)
-        {
-          d.cached_from = req.from_height;
-          d.cached_to = req_to_height;
-          d.cached_distribution = distribution;
-          d.cached_start_height = start_height;
-          d.cached_base = base;
-          d.cached = true;
-        }
-=======
 
         res.distributions.push_back({std::move(*data), amount, "", req.binary, req.compress});
       }
@@ -2373,11 +2313,11 @@
       error_resp.message = "Failed to get output distribution";
       return false;
     }
->>>>>>> adc2e3f1
-
-    res.status = CORE_RPC_STATUS_OK;
-    return true;
-  }
+
+    res.status = CORE_RPC_STATUS_OK;
+    return true;
+  }
+  
   //------------------------------------------------------------------------------------------------------------------------------
   bool core_rpc_server::on_get_output_distribution_bin(const COMMAND_RPC_GET_OUTPUT_DISTRIBUTION::request& req, COMMAND_RPC_GET_OUTPUT_DISTRIBUTION::response& res, const connection_context *ctx)
   {
