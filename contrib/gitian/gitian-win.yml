---
name: "loki-windows-x64-1.0.4"
enable_cache: true
suites:
- "bionic"
architectures:
- "amd64"
packages:
- "curl"
- "g++"
- "git"
- "pkg-config"
- "autoconf"
- "libtool"
- "automake"
- "faketime"
- "bsdmainutils"
- "mingw-w64"
- "g++-mingw-w64"
- "zip"
- "ca-certificates"
- "python"
- "rename"
- "cmake"
remotes:
- "url": "https://github.com/loki-project/loki.git"
  "dir": "loki"
files: []
script: |
  WRAP_DIR=$HOME/wrapped
  HOSTS="i686-w64-mingw32 x86_64-w64-mingw32"
  FAKETIME_HOST_PROGS="ar ranlib nm windres strip objcopy"
  FAKETIME_PROGS="date zip"
  HOST_CFLAGS="-O2 -g"
  HOST_CXXFLAGS="-O2 -g"

  export GZIP="-9n"
  export TAR_OPTIONS="--mtime="$REFERENCE_DATE\\\ $REFERENCE_TIME""
  export TZ="UTC"
  export BUILD_DIR=`pwd`
  mkdir -p ${WRAP_DIR}
  if test -n "$GBUILD_CACHE_ENABLED"; then
    export SOURCES_PATH=${GBUILD_COMMON_CACHE}
    export BASE_CACHE=${GBUILD_PACKAGE_CACHE}
    mkdir -p ${BASE_CACHE} ${SOURCES_PATH}
  fi

  function create_global_faketime_wrappers {
  for prog in ${FAKETIME_PROGS}; do
    echo '#!/usr/bin/env bash' > ${WRAP_DIR}/${prog}
    echo "REAL=\`which -a ${prog} | grep -v ${WRAP_DIR}/${prog} | head -1\`" >> ${WRAP_DIR}/${prog}
    echo 'export LD_PRELOAD=/usr/lib/x86_64-linux-gnu/faketime/libfaketime.so.1' >> ${WRAP_DIR}/${prog}
    echo "export FAKETIME=\"$1\"" >> ${WRAP_DIR}/${prog}
    echo "\$REAL \$@" >> $WRAP_DIR/${prog}
    chmod +x ${WRAP_DIR}/${prog}
  done
  }

  function create_per-host_faketime_wrappers {
  for i in $HOSTS; do
    for prog in ${FAKETIME_HOST_PROGS}; do
        echo '#!/usr/bin/env bash' > ${WRAP_DIR}/${i}-${prog}
        echo "REAL=\`which -a ${i}-${prog} | grep -v ${WRAP_DIR}/${i}-${prog} | head -1\`" >> ${WRAP_DIR}/${i}-${prog}
        echo 'export LD_PRELOAD=/usr/lib/x86_64-linux-gnu/faketime/libfaketime.so.1' >> ${WRAP_DIR}/${i}-${prog}
        echo "export FAKETIME=\"$1\"" >> ${WRAP_DIR}/${i}-${prog}
        echo "\$REAL \$@" >> $WRAP_DIR/${i}-${prog}
        chmod +x ${WRAP_DIR}/${i}-${prog}
    done
  done
  }

  function create_per-host_linker_wrapper {
  # This is only needed for trusty, as the mingw linker leaks a few bytes of
  # heap, causing non-determinism. See discussion in https://github.com/bitcoin/bitcoin/pull/6900
  for i in $HOSTS; do
    mkdir -p ${WRAP_DIR}/${i}
    for prog in collect2; do
        echo '#!/usr/bin/env bash' > ${WRAP_DIR}/${i}/${prog}
        REAL=$(${i}-gcc -print-prog-name=${prog})
        echo "export MALLOC_PERTURB_=255" >> ${WRAP_DIR}/${i}/${prog}
        echo "${REAL} \$@" >> $WRAP_DIR/${i}/${prog}
        chmod +x ${WRAP_DIR}/${i}/${prog}
    done
    for prog in gcc g++; do
        echo '#!/usr/bin/env bash' > ${WRAP_DIR}/${i}-${prog}
        echo "REAL=\`which -a ${i}-${prog}-posix | grep -v ${WRAP_DIR}/${i}-${prog} | head -1\`" >> ${WRAP_DIR}/${i}-${prog}
        echo 'export LD_PRELOAD=/usr/lib/x86_64-linux-gnu/faketime/libfaketime.so.1' >> ${WRAP_DIR}/${i}-${prog}
        echo "export FAKETIME=\"$1\"" >> ${WRAP_DIR}/${i}-${prog}
        echo "export COMPILER_PATH=${WRAP_DIR}/${i}" >> ${WRAP_DIR}/${i}-${prog}
        echo "\$REAL \$@" >> $WRAP_DIR/${i}-${prog}
        chmod +x ${WRAP_DIR}/${i}-${prog}
    done
  done
  }

  # Faketime for depends so intermediate results are comparable
  export PATH_orig=${PATH}
  create_global_faketime_wrappers "2000-01-01 12:00:00"
  create_per-host_faketime_wrappers "2000-01-01 12:00:00"
  create_per-host_linker_wrapper "2000-01-01 12:00:00"
  export PATH=${WRAP_DIR}:${PATH}

<<<<<<< HEAD
  cd loki
=======
  git config --global core.abbrev 9
  cd monero
>>>>>>> 1d5e8f46
  BASEPREFIX=`pwd`/contrib/depends
  # Build dependencies for each host
  for i in $HOSTS; do
    EXTRA_INCLUDES="$EXTRA_INCLUDES_BASE/$i"
    if [ -d "$EXTRA_INCLUDES" ]; then
      export HOST_ID_SALT="$EXTRA_INCLUDES"
    fi
    make ${MAKEOPTS} -C ${BASEPREFIX} HOST="${i}" V=1
    unset HOST_ID_SALT
  done

  # Faketime for binaries
  export PATH=${PATH_orig}
  create_global_faketime_wrappers "${REFERENCE_DATETIME}"
  create_per-host_faketime_wrappers "${REFERENCE_DATETIME}"
  export PATH=${WRAP_DIR}:${PATH}

  ORIGPATH="$PATH"
  # Run cmake and make, for each create a new build/ directory, 
  # compile from there, archive, export and delete the archive again
  for i in ${HOSTS}; do
    export PATH=${BASEPREFIX}/${i}/native/bin:${ORIGPATH}
    mkdir build && cd build
    cmake .. -DCMAKE_TOOLCHAIN_FILE=${BASEPREFIX}/${i}/share/toolchain.cmake
<<<<<<< HEAD
    make
    DISTNAME=loki-${i}
=======
    make ${MAKEOPTS}
    DISTNAME=monero-${i}
>>>>>>> 1d5e8f46
    mv bin ${DISTNAME}
    find ${DISTNAME}/ | sort | zip -X@ ${OUTDIR}/${DISTNAME}.zip
    cd .. && rm -rf build
  done
<|MERGE_RESOLUTION|>--- conflicted
+++ resolved
@@ -100,12 +100,8 @@
   create_per-host_linker_wrapper "2000-01-01 12:00:00"
   export PATH=${WRAP_DIR}:${PATH}
 
-<<<<<<< HEAD
+  git config --global core.abbrev 9
   cd loki
-=======
-  git config --global core.abbrev 9
-  cd monero
->>>>>>> 1d5e8f46
   BASEPREFIX=`pwd`/contrib/depends
   # Build dependencies for each host
   for i in $HOSTS; do
@@ -130,13 +126,8 @@
     export PATH=${BASEPREFIX}/${i}/native/bin:${ORIGPATH}
     mkdir build && cd build
     cmake .. -DCMAKE_TOOLCHAIN_FILE=${BASEPREFIX}/${i}/share/toolchain.cmake
-<<<<<<< HEAD
-    make
+    make ${MAKEOPTS}
     DISTNAME=loki-${i}
-=======
-    make ${MAKEOPTS}
-    DISTNAME=monero-${i}
->>>>>>> 1d5e8f46
     mv bin ${DISTNAME}
     find ${DISTNAME}/ | sort | zip -X@ ${OUTDIR}/${DISTNAME}.zip
     cd .. && rm -rf build
