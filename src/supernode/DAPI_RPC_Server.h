// Copyright (c) 2017, The Graft Project
//
// All rights reserved.
//
// Redistribution and use in source and binary forms, with or without modification, are
// permitted provided that the following conditions are met:
//
// 1. Redistributions of source code must retain the above copyright notice, this list of
//    conditions and the following disclaimer.
//
// 2. Redistributions in binary form must reproduce the above copyright notice, this list
//    of conditions and the following disclaimer in the documentation and/or other
//    materials provided with the distribution.
//
// 3. Neither the name of the copyright holder nor the names of its contributors may be
//    used to endorse or promote products derived from this software without specific
//    prior written permission.
//
// THIS SOFTWARE IS PROVIDED BY THE COPYRIGHT HOLDERS AND CONTRIBUTORS "AS IS" AND ANY
// EXPRESS OR IMPLIED WARRANTIES, INCLUDING, BUT NOT LIMITED TO, THE IMPLIED WARRANTIES OF
// MERCHANTABILITY AND FITNESS FOR A PARTICULAR PURPOSE ARE DISCLAIMED. IN NO EVENT SHALL
// THE COPYRIGHT HOLDER OR CONTRIBUTORS BE LIABLE FOR ANY DIRECT, INDIRECT, INCIDENTAL,
// SPECIAL, EXEMPLARY, OR CONSEQUENTIAL DAMAGES (INCLUDING, BUT NOT LIMITED TO,
// PROCUREMENT OF SUBSTITUTE GOODS OR SERVICES; LOSS OF USE, DATA, OR PROFITS; OR BUSINESS
// INTERRUPTION) HOWEVER CAUSED AND ON ANY THEORY OF LIABILITY, WHETHER IN CONTRACT,
// STRICT LIABILITY, OR TORT (INCLUDING NEGLIGENCE OR OTHERWISE) ARISING IN ANY WAY OUT OF
// THE USE OF THIS SOFTWARE, EVEN IF ADVISED OF THE POSSIBILITY OF SUCH DAMAGE.
//

#ifndef DAPI_RPC_SERVER_H_
#define DAPI_RPC_SERVER_H_

#include <boost/bind.hpp>
#include <boost/function.hpp>
#include "supernode_rpc_command.h"
#include <boost/program_options/options_description.hpp>
#include <boost/program_options/variables_map.hpp>
#include "net/http_server_impl_base.h"
#include "FSN_Servant.h"
#include <string>
using namespace std;

namespace supernode {

	class DAPI_RPC_Server : public epee::http_server_impl_base<DAPI_RPC_Server> {
		public:
		typedef epee::net_utils::connection_context_base connection_context;

		public:
		void Set(const string& ip, const string& port, int numThreads);
		void Start();//block
		void Stop();
		const string& IP() const;
		const string& Port() const;

<<<<<<< HEAD
    void setServant(FSN_Servant *servant);
=======
        void setServant(FSN_Servant *servant);
>>>>>>> a3985793

		protected:
		class SCallHandler {
			public:
			virtual bool Process(epee::serialization::portable_storage& in, string& out_js)=0;
		};
		template<class IN_t, class OUT_t>
		class STemplateHandler : public SCallHandler {
			public:
			STemplateHandler( boost::function<bool (const IN_t&, OUT_t&)>& handler) : Handler(handler) {}

			bool Process(epee::serialization::portable_storage& ps, string& out_js) {
				  boost::value_initialized<epee::json_rpc::request<IN_t> > req_;
				  epee::json_rpc::request<IN_t>& req = static_cast<epee::json_rpc::request<IN_t>&>(req_);
				  if( !req.load(ps) ) return false;

				  boost::value_initialized<epee::json_rpc::response<OUT_t, epee::json_rpc::dummy_error> > resp_;
				  epee::json_rpc::response<OUT_t, epee::json_rpc::dummy_error>& resp =  static_cast<epee::json_rpc::response<OUT_t, epee::json_rpc::dummy_error> &>(resp_);
				  resp.jsonrpc = "2.0";
				  resp.id = req.id;

				  if( !Handler(req.params, resp.result) ) return false;

				  epee::serialization::store_t_to_json(resp, out_js);
				  return true;
			}

			boost::function<bool (const IN_t&, OUT_t&)> Handler;
		};

		struct SHandlerData {
			SCallHandler* Handler = nullptr;
			string Name;
			int Idx = -1;
			string PaymentID;
		};


		public:
		template<class IN_t, class OUT_t>
		int AddHandler( const string& method, boost::function<bool (const IN_t&, OUT_t&)> handler ) {
			SHandlerData hh;
			hh.Handler = new STemplateHandler<IN_t, OUT_t>(handler);
			hh.Name = method;
			return AddHandlerData(hh);
		}

		#define ADD_DAPI_HANDLER(method, data, class_owner) AddHandler<data::request, data::response>( #method, bind( &class_owner::method, this, _1, _2) )

		// IN must be child from sub_net_data
		// income message filtered by payment_id and method
		template<class IN_t, class OUT_t>
		int Add_UUID_MethodHandler( string paymentid, const string& method, boost::function<bool (const IN_t&, OUT_t&)> handler ) {
			SHandlerData hh;
			hh.Handler = new STemplateHandler<IN_t, OUT_t>(handler);
			hh.Name = method;
			hh.PaymentID = paymentid;
			return AddHandlerData(hh);
		}

		#define ADD_DAPI_GLOBAL_METHOD_HANDLER(payid, method, data, class_owner) Add_UUID_MethodHandler<data::request, data::response>( payid, dapi_call::method, bind( &class_owner::method, this, _1, _2) )

		void RemoveHandler(int idx);


		protected:
		bool handle_http_request(const epee::net_utils::http::http_request_info& query_info, epee::net_utils::http::http_response_info& response, connection_context& m_conn_context) override;
		bool HandleRequest(const epee::net_utils::http::http_request_info& query_info, epee::net_utils::http::http_response_info& response_info, connection_context& m_conn_context);
		int AddHandlerData(const SHandlerData& h);

		protected:
		boost::recursive_mutex m_Handlers_Guard;
		vector<SHandlerData> m_vHandlers;
		int m_HandlerIdx = 0;

		protected:
		int m_NumThreads = 5;

		protected:
		string m_IP;
		string m_Port;
<<<<<<< HEAD
    FSN_Servant *m_Servant = nullptr;
=======
        FSN_Servant *m_Servant = nullptr;
>>>>>>> a3985793
	};

};




#endif /* DAPI_RPC_SERVER_H_ */<|MERGE_RESOLUTION|>--- conflicted
+++ resolved
@@ -53,11 +53,7 @@
 		const string& IP() const;
 		const string& Port() const;
 
-<<<<<<< HEAD
-    void setServant(FSN_Servant *servant);
-=======
         void setServant(FSN_Servant *servant);
->>>>>>> a3985793
 
 		protected:
 		class SCallHandler {
@@ -139,11 +135,7 @@
 		protected:
 		string m_IP;
 		string m_Port;
-<<<<<<< HEAD
-    FSN_Servant *m_Servant = nullptr;
-=======
         FSN_Servant *m_Servant = nullptr;
->>>>>>> a3985793
 	};
 
 };
