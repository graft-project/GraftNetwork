// Copyright (c) 2014-2017, The Monero Project
//
// All rights reserved.
//
// Redistribution and use in source and binary forms, with or without modification, are
// permitted provided that the following conditions are met:
//
// 1. Redistributions of source code must retain the above copyright notice, this list of
//    conditions and the following disclaimer.
//
// 2. Redistributions in binary form must reproduce the above copyright notice, this list
//    of conditions and the following disclaimer in the documentation and/or other
//    materials provided with the distribution.
//
// 3. Neither the name of the copyright holder nor the names of its contributors may be
//    used to endorse or promote products derived from this software without specific
//    prior written permission.
//
// THIS SOFTWARE IS PROVIDED BY THE COPYRIGHT HOLDERS AND CONTRIBUTORS "AS IS" AND ANY
// EXPRESS OR IMPLIED WARRANTIES, INCLUDING, BUT NOT LIMITED TO, THE IMPLIED WARRANTIES OF
// MERCHANTABILITY AND FITNESS FOR A PARTICULAR PURPOSE ARE DISCLAIMED. IN NO EVENT SHALL
// THE COPYRIGHT HOLDER OR CONTRIBUTORS BE LIABLE FOR ANY DIRECT, INDIRECT, INCIDENTAL,
// SPECIAL, EXEMPLARY, OR CONSEQUENTIAL DAMAGES (INCLUDING, BUT NOT LIMITED TO,
// PROCUREMENT OF SUBSTITUTE GOODS OR SERVICES; LOSS OF USE, DATA, OR PROFITS; OR BUSINESS
// INTERRUPTION) HOWEVER CAUSED AND ON ANY THEORY OF LIABILITY, WHETHER IN CONTRACT,
// STRICT LIABILITY, OR TORT (INCLUDING NEGLIGENCE OR OTHERWISE) ARISING IN ANY WAY OUT OF
// THE USE OF THIS SOFTWARE, EVEN IF ADVISED OF THE POSSIBILITY OF SUCH DAMAGE.
//
// Parts of this file are originally copyright (c) 2012-2013 The Cryptonote developers

#ifndef WALLET_IMPL_H
#define WALLET_IMPL_H

#include "wallet/wallet2_api.h"
//#include "wallet/wallet2.h"
#include "wallet/graft_wallet.h"

#include <string>
#include <boost/thread/mutex.hpp>
#include <boost/thread/thread.hpp>
#include <boost/thread/condition_variable.hpp>


namespace Monero {
class TransactionHistoryImpl;
class PendingTransactionImpl;
class UnsignedTransactionImpl;
class AddressBookImpl;
struct Wallet2CallbackImpl;

class WalletImpl : public Wallet
{
public:
    WalletImpl(bool testnet = false);
    ~WalletImpl();
    bool create(const std::string &path, const std::string &password,
                const std::string &language);
    bool create(const std::string &password, const std::string &language);
    bool createWatchOnly(const std::string &path, const std::string &password,
                            const std::string &language) const;
    bool open(const std::string &path, const std::string &password);
    bool recover(const std::string &path, const std::string &seed);
    bool recover(const std::string &seed);
    bool recoverFromKeys(const std::string &path,
                            const std::string &language,
                            const std::string &address_string, 
                            const std::string &viewkey_string,
                            const std::string &spendkey_string = "");
    bool recoverFromData(const std::string &data, const std::string &password,
                         const std::string &cache_file = std::string(),
                         bool use_bse64 = true);

    bool close();
    std::string seed() const;
    std::string getSeedLanguage() const;
    void setSeedLanguage(const std::string &arg);
    // void setListener(Listener *) {}
    int status() const;
    std::string errorString() const;
    bool setPassword(const std::string &password);
    std::string address() const;
    std::string integratedAddress(const std::string &payment_id) const;
    std::string secretViewKey() const;
    std::string publicViewKey() const;
    std::string secretSpendKey() const;
    std::string publicSpendKey() const;
    std::string path() const;
    bool store(const std::string &path);
    std::string filename() const;
    std::string keysFilename() const;
    bool init(const std::string &daemon_address, uint64_t upper_transaction_size_limit = 0, const std::string &daemon_username = "", const std::string &daemon_password = "");
    bool connectToDaemon();
    ConnectionStatus connected() const;
    void setTrustedDaemon(bool arg);
    bool trustedDaemon() const;
    uint64_t balance() const;
    uint64_t unlockedBalance(uint64_t till_block = 0) const;
    uint64_t blockChainHeight() const;
    uint64_t approximateBlockChainHeight() const;
    uint64_t daemonBlockChainHeight() const;
    uint64_t daemonBlockChainTargetHeight() const;
    bool synchronized() const;

    std::string getWalletData(const std::string &password, bool use_base64 = true) const override;
    void saveCache(const std::string &cache_file) const override;

    bool refresh();
    void refreshAsync();
    void setAutoRefreshInterval(int millis);
    int autoRefreshInterval() const;
    void setRefreshFromBlockHeight(uint64_t refresh_from_block_height);
    uint64_t getRefreshFromBlockHeight() const { return m_wallet->get_refresh_from_block_height(); }
    void setRecoveringFromSeed(bool recoveringFromSeed);
    bool watchOnly() const;
    bool rescanSpent();
    bool testnet() const {return m_wallet->testnet();}
    void hardForkInfo(uint8_t &version, uint64_t &earliest_height) const;
    bool useForkRules(uint8_t version, int64_t early_blocks) const;

    PendingTransaction * createTransaction(const std::string &dst_addr, const std::string &payment_id,
                                        optional<uint64_t> amount, uint32_t mixin_count,
                                        PendingTransaction::Priority priority = PendingTransaction::Priority_Low);
<<<<<<< HEAD
    PendingTransaction * loadTransaction(std::istream &iss);
=======
    PendingTransaction * createTransaction(const std::vector<TransactionDestination> &destinations, uint32_t mixin_count,
                                           PendingTransaction::Priority = PendingTransaction::Priority_Low) override;
>>>>>>> abf1a1e6
    virtual PendingTransaction * createSweepUnmixableTransaction();
    bool submitTransaction(const std::string &fileName);

    virtual UnsignedTransaction * loadUnsignedTx(const std::string &unsigned_filename);
    bool exportKeyImages(const std::string &filename);
    bool importKeyImages(const std::string &filename);
    PendingTransaction * loadSignedTx(std::istream &stream);
    virtual void disposeTransaction(PendingTransaction * t);
    virtual bool getAmountFromTransaction(PendingTransaction * t, uint64_t &amount);

    virtual TransactionHistory * history() const;
    virtual AddressBook * addressBook() const;
    virtual void setListener(WalletListener * l);
    virtual uint32_t defaultMixin() const;
    virtual void setDefaultMixin(uint32_t arg);
    virtual bool setUserNote(const std::string &txid, const std::string &note);
    virtual std::string getUserNote(const std::string &txid) const;
    virtual std::string getTxKey(const std::string &txid) const;
    virtual std::string signMessage(const std::string &message);
    virtual bool verifySignedMessage(const std::string &message, const std::string &address, const std::string &signature) const;
    virtual void startRefresh();
    virtual void pauseRefresh();
    virtual bool parse_uri(const std::string &uri, std::string &address, std::string &payment_id, uint64_t &amount, std::string &tx_description, std::string &recipient_name, std::vector<std::string> &unknown_parameters, std::string &error);
    virtual std::string getDefaultDataDir() const;

private:
    void clearStatus() const;
    void refreshThreadFunc();
    void doRefresh();
    bool daemonSynced() const;
    void stopRefresh();
    bool isNewWallet() const;
    bool doInit(const std::string &daemon_address, uint64_t upper_transaction_size_limit);

private:
    friend class PendingTransactionImpl;
    friend class UnsignedTransactionImpl;    
    friend class TransactionHistoryImpl;
    friend struct Wallet2CallbackImpl;
    friend class AddressBookImpl;

    tools::GraftWallet * m_wallet;
    mutable std::atomic<int>  m_status;
    mutable std::string m_errorString;
    std::string m_password;
    TransactionHistoryImpl * m_history;
    bool        m_trustedDaemon;
    WalletListener * m_walletListener;
    Wallet2CallbackImpl * m_wallet2Callback;
    AddressBookImpl *  m_addressBook;

    // multi-threaded refresh stuff
    std::atomic<bool> m_refreshEnabled;
    std::atomic<bool> m_refreshThreadDone;
    std::atomic<int>  m_refreshIntervalMillis;
    // synchronizing  refresh loop;
    boost::mutex        m_refreshMutex;

    // synchronizing  sync and async refresh
    boost::mutex        m_refreshMutex2;
    boost::condition_variable m_refreshCV;
    boost::thread       m_refreshThread;
    // flag indicating wallet is recovering from seed
    // so it shouldn't be considered as new and pull blocks (slow-refresh)
    // instead of pulling hashes (fast-refresh)
    std::atomic<bool>   m_recoveringFromSeed;
    std::atomic<bool>   m_synchronized;
    std::atomic<bool>   m_rebuildWalletCache;
    // cache connection status to avoid unnecessary RPC calls
    mutable std::atomic<bool>   m_is_connected;
    boost::optional<epee::net_utils::http::login> m_daemon_login{};
};


} // namespace

namespace Bitmonero = Monero;

#endif
<|MERGE_RESOLUTION|>--- conflicted
+++ resolved
@@ -120,12 +120,11 @@
     PendingTransaction * createTransaction(const std::string &dst_addr, const std::string &payment_id,
                                         optional<uint64_t> amount, uint32_t mixin_count,
                                         PendingTransaction::Priority priority = PendingTransaction::Priority_Low);
-<<<<<<< HEAD
+
     PendingTransaction * loadTransaction(std::istream &iss);
-=======
     PendingTransaction * createTransaction(const std::vector<TransactionDestination> &destinations, uint32_t mixin_count,
                                            PendingTransaction::Priority = PendingTransaction::Priority_Low) override;
->>>>>>> abf1a1e6
+
     virtual PendingTransaction * createSweepUnmixableTransaction();
     bool submitTransaction(const std::string &fileName);
 
