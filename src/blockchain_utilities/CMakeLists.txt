# Copyright (c) 2018, The Graft Project
# Copyright (c) 2014-2018, The Monero Project
#
# All rights reserved.
#
# Redistribution and use in source and binary forms, with or without modification, are
# permitted provided that the following conditions are met:
#
# 1. Redistributions of source code must retain the above copyright notice, this list of
#    conditions and the following disclaimer.
#
# 2. Redistributions in binary form must reproduce the above copyright notice, this list
#    of conditions and the following disclaimer in the documentation and/or other
#    materials provided with the distribution.
#
# 3. Neither the name of the copyright holder nor the names of its contributors may be
#    used to endorse or promote products derived from this software without specific
#    prior written permission.
#
# THIS SOFTWARE IS PROVIDED BY THE COPYRIGHT HOLDERS AND CONTRIBUTORS "AS IS" AND ANY
# EXPRESS OR IMPLIED WARRANTIES, INCLUDING, BUT NOT LIMITED TO, THE IMPLIED WARRANTIES OF
# MERCHANTABILITY AND FITNESS FOR A PARTICULAR PURPOSE ARE DISCLAIMED. IN NO EVENT SHALL
# THE COPYRIGHT HOLDER OR CONTRIBUTORS BE LIABLE FOR ANY DIRECT, INDIRECT, INCIDENTAL,
# SPECIAL, EXEMPLARY, OR CONSEQUENTIAL DAMAGES (INCLUDING, BUT NOT LIMITED TO,
# PROCUREMENT OF SUBSTITUTE GOODS OR SERVICES; LOSS OF USE, DATA, OR PROFITS; OR BUSINESS
# INTERRUPTION) HOWEVER CAUSED AND ON ANY THEORY OF LIABILITY, WHETHER IN CONTRACT,
# STRICT LIABILITY, OR TORT (INCLUDING NEGLIGENCE OR OTHERWISE) ARISING IN ANY WAY OUT OF
# THE USE OF THIS SOFTWARE, EVEN IF ADVISED OF THE POSSIBILITY OF SUCH DAMAGE.

set(blocksdat "")
if(PER_BLOCK_CHECKPOINT)
  if(APPLE AND DEPENDS)
    add_custom_command(OUTPUT blocksdat.o MAIN_DEPENDENCY ../blocks/checkpoints.dat COMMAND cd ${CMAKE_CURRENT_SOURCE_DIR} && touch stub.c && ${CMAKE_C_COMPILER} --target=x86_64-apple-darwin11 -o stub.o -c stub.c COMMAND cd ${CMAKE_CURRENT_SOURCE_DIR} && ${CMAKE_LINKER} -r -sectcreate __DATA __blocks_dat ../blocks/checkpoints.dat -o ${CMAKE_CURRENT_BINARY_DIR}/blocksdat.o stub.o && rm -f stub.*)
  elseif(APPLE AND NOT DEPENDS)
    add_custom_command(OUTPUT blocksdat.o MAIN_DEPENDENCY ../blocks/checkpoints.dat COMMAND cd ${CMAKE_CURRENT_SOURCE_DIR} && touch stub.c && ${CMAKE_C_COMPILER} -o stub.o -c stub.c COMMAND cd ${CMAKE_CURRENT_SOURCE_DIR} && ${CMAKE_LINKER} ${LD_RAW_FLAGS} -r -sectcreate __DATA __blocks_dat ../blocks/checkpoints.dat -o ${CMAKE_CURRENT_BINARY_DIR}/blocksdat.o stub.o && rm -f stub.*)
  elseif(LINUX_32)
    add_custom_command(OUTPUT blocksdat.o MAIN_DEPENDENCY ../blocks/checkpoints.dat COMMAND cd ${CMAKE_CURRENT_SOURCE_DIR} && cp ../blocks/checkpoints.dat blocks.dat && ${CMAKE_LINKER} -m elf_i386 ${LD_RAW_FLAGS} -r -b binary -o ${CMAKE_CURRENT_BINARY_DIR}/blocksdat.o blocks.dat && rm -f blocks.dat)
  else()
    add_custom_command(OUTPUT blocksdat.o MAIN_DEPENDENCY ../blocks/checkpoints.dat COMMAND cd ${CMAKE_CURRENT_SOURCE_DIR} && cp ../blocks/checkpoints.dat blocks.dat && ${CMAKE_LINKER} ${LD_RAW_FLAGS} -r -b binary -o ${CMAKE_CURRENT_BINARY_DIR}/blocksdat.o blocks.dat && rm -f blocks.dat)
  endif()
  set(blocksdat "blocksdat.o")
endif()

set(blockchain_import_sources
  blockchain_import.cpp
  bootstrap_file.cpp
  blocksdat_file.cpp
  )

set(blockchain_import_private_headers
  bootstrap_file.h
  blocksdat_file.h
  bootstrap_serialization.h
  )

monero_private_headers(blockchain_import
	  ${blockchain_import_private_headers})

set(blockchain_export_sources
  blockchain_export.cpp
  bootstrap_file.cpp
  blocksdat_file.cpp
  )

set(blockchain_export_private_headers
  bootstrap_file.h
  blocksdat_file.h
  bootstrap_serialization.h
  )

monero_private_headers(blockchain_export
	  ${blockchain_export_private_headers})


set(blockchain_blackball_sources
  blockchain_blackball.cpp
  )

set(blockchain_blackball_private_headers
  bootstrap_file.h
  blocksdat_file.h
  bootstrap_serialization.h
  )

monero_private_headers(blockchain_blackball
	  ${blockchain_blackball_private_headers})

set(blockchain_usage_sources
  blockchain_usage.cpp
  )

set(blockchain_usage_private_headers)

monero_private_headers(blockchain_usage
	  ${blockchain_usage_private_headers})



set(blockchain_ancestry_sources
  blockchain_ancestry.cpp
  )

set(blockchain_ancestry_private_headers)

monero_private_headers(blockchain_ancestry
	  ${blockchain_ancestry_private_headers})



set(blockchain_depth_sources
  blockchain_depth.cpp
  )

set(blockchain_depth_private_headers)

monero_private_headers(blockchain_depth
	  ${blockchain_depth_private_headers})



monero_add_executable(blockchain_import
  ${blockchain_import_sources}
  ${blockchain_import_private_headers}
  ${blocksdat})

target_link_libraries(blockchain_import
  PRIVATE
    cryptonote_core
    blockchain_db
    version
    epee
    ${Boost_FILESYSTEM_LIBRARY}
    ${Boost_SYSTEM_LIBRARY}
    ${Boost_THREAD_LIBRARY}
    ${CMAKE_THREAD_LIBS_INIT}
    ${EXTRA_LIBRARIES})

if(ARCH_WIDTH)
  target_compile_definitions(blockchain_import
    PUBLIC -DARCH_WIDTH=${ARCH_WIDTH})
endif()

set_property(TARGET blockchain_import
	PROPERTY
	OUTPUT_NAME "graft-blockchain-import")

install(TARGETS blockchain_import DESTINATION bin)

monero_add_executable(blockchain_export
  ${blockchain_export_sources}
  ${blockchain_export_private_headers})

target_link_libraries(blockchain_export
  PRIVATE
    cryptonote_core
    blockchain_db
    version
    epee
    ${Boost_FILESYSTEM_LIBRARY}
    ${Boost_SYSTEM_LIBRARY}
    ${Boost_THREAD_LIBRARY}
    ${CMAKE_THREAD_LIBS_INIT}
    ${EXTRA_LIBRARIES})

set_property(TARGET blockchain_export
	PROPERTY
	OUTPUT_NAME "graft-blockchain-export")
install(TARGETS blockchain_export DESTINATION bin)

monero_add_executable(blockchain_blackball
  ${blockchain_blackball_sources}
  ${blockchain_blackball_private_headers})

target_link_libraries(blockchain_blackball
  PRIVATE
    wallet
    cryptonote_core
    blockchain_db
    version
    epee
    ${Boost_FILESYSTEM_LIBRARY}
    ${Boost_SYSTEM_LIBRARY}
    ${Boost_THREAD_LIBRARY}
    ${CMAKE_THREAD_LIBS_INIT}
    ${EXTRA_LIBRARIES})

set_property(TARGET blockchain_blackball
	PROPERTY
<<<<<<< HEAD
        OUTPUT_NAME "graft-blockchain-blackball")
=======
	OUTPUT_NAME "monero-blockchain-mark-spent-outputs")
>>>>>>> 29073f65
install(TARGETS blockchain_blackball DESTINATION bin)


monero_add_executable(blockchain_usage
  ${blockchain_usage_sources}
  ${blockchain_usage_private_headers})

target_link_libraries(blockchain_usage
  PRIVATE
    cryptonote_core
    blockchain_db
    version
    epee
    ${Boost_FILESYSTEM_LIBRARY}
    ${Boost_SYSTEM_LIBRARY}
    ${Boost_THREAD_LIBRARY}
    ${CMAKE_THREAD_LIBS_INIT}
    ${EXTRA_LIBRARIES})

set_property(TARGET blockchain_usage
	PROPERTY
        OUTPUT_NAME "graft-blockchain-usage")
install(TARGETS blockchain_usage DESTINATION bin)

<<<<<<< HEAD
=======
monero_add_executable(blockchain_ancestry
  ${blockchain_ancestry_sources}
  ${blockchain_ancestry_private_headers})

target_link_libraries(blockchain_ancestry
  PRIVATE
    cryptonote_core
    blockchain_db
    version
    epee
    ${Boost_FILESYSTEM_LIBRARY}
    ${Boost_SYSTEM_LIBRARY}
    ${Boost_THREAD_LIBRARY}
    ${CMAKE_THREAD_LIBS_INIT}
    ${EXTRA_LIBRARIES})

set_property(TARGET blockchain_ancestry
	PROPERTY
	OUTPUT_NAME "monero-blockchain-ancestry")
install(TARGETS blockchain_ancestry DESTINATION bin)

monero_add_executable(blockchain_depth
  ${blockchain_depth_sources}
  ${blockchain_depth_private_headers})

target_link_libraries(blockchain_depth
  PRIVATE
    cryptonote_core
    blockchain_db
    version
    epee
    ${Boost_FILESYSTEM_LIBRARY}
    ${Boost_SYSTEM_LIBRARY}
    ${Boost_THREAD_LIBRARY}
    ${CMAKE_THREAD_LIBS_INIT}
    ${EXTRA_LIBRARIES})

set_property(TARGET blockchain_depth
	PROPERTY
	OUTPUT_NAME "monero-blockchain-depth")
install(TARGETS blockchain_depth DESTINATION bin)
>>>>>>> 29073f65
<|MERGE_RESOLUTION|>--- conflicted
+++ resolved
@@ -186,11 +186,7 @@
 
 set_property(TARGET blockchain_blackball
 	PROPERTY
-<<<<<<< HEAD
-        OUTPUT_NAME "graft-blockchain-blackball")
-=======
-	OUTPUT_NAME "monero-blockchain-mark-spent-outputs")
->>>>>>> 29073f65
+    OUTPUT_NAME "graft-blockchain-blackball")
 install(TARGETS blockchain_blackball DESTINATION bin)
 
 
@@ -215,47 +211,44 @@
         OUTPUT_NAME "graft-blockchain-usage")
 install(TARGETS blockchain_usage DESTINATION bin)
 
-<<<<<<< HEAD
-=======
-monero_add_executable(blockchain_ancestry
-  ${blockchain_ancestry_sources}
-  ${blockchain_ancestry_private_headers})
-
-target_link_libraries(blockchain_ancestry
-  PRIVATE
-    cryptonote_core
-    blockchain_db
-    version
-    epee
-    ${Boost_FILESYSTEM_LIBRARY}
-    ${Boost_SYSTEM_LIBRARY}
-    ${Boost_THREAD_LIBRARY}
-    ${CMAKE_THREAD_LIBS_INIT}
-    ${EXTRA_LIBRARIES})
-
-set_property(TARGET blockchain_ancestry
-	PROPERTY
-	OUTPUT_NAME "monero-blockchain-ancestry")
-install(TARGETS blockchain_ancestry DESTINATION bin)
-
-monero_add_executable(blockchain_depth
-  ${blockchain_depth_sources}
-  ${blockchain_depth_private_headers})
-
-target_link_libraries(blockchain_depth
-  PRIVATE
-    cryptonote_core
-    blockchain_db
-    version
-    epee
-    ${Boost_FILESYSTEM_LIBRARY}
-    ${Boost_SYSTEM_LIBRARY}
-    ${Boost_THREAD_LIBRARY}
-    ${CMAKE_THREAD_LIBS_INIT}
-    ${EXTRA_LIBRARIES})
-
-set_property(TARGET blockchain_depth
-	PROPERTY
-	OUTPUT_NAME "monero-blockchain-depth")
-install(TARGETS blockchain_depth DESTINATION bin)
->>>>>>> 29073f65
+#monero_add_executable(blockchain_ancestry
+#  ${blockchain_ancestry_sources}
+#  ${blockchain_ancestry_private_headers})
+#
+#target_link_libraries(blockchain_ancestry
+#  PRIVATE
+#    cryptonote_core
+#    blockchain_db
+#    version
+#    epee
+#    ${Boost_FILESYSTEM_LIBRARY}
+#    ${Boost_SYSTEM_LIBRARY}
+#    ${Boost_THREAD_LIBRARY}
+#    ${CMAKE_THREAD_LIBS_INIT}
+#    ${EXTRA_LIBRARIES})
+#
+#set_property(TARGET blockchain_ancestry
+#	PROPERTY
+#	OUTPUT_NAME "monero-blockchain-ancestry")
+#install(TARGETS blockchain_ancestry DESTINATION bin)
+#
+#monero_add_executable(blockchain_depth
+#  ${blockchain_depth_sources}
+#  ${blockchain_depth_private_headers})
+#
+#target_link_libraries(blockchain_depth
+#  PRIVATE
+#    cryptonote_core
+#    blockchain_db
+#    version
+#    epee
+#    ${Boost_FILESYSTEM_LIBRARY}
+#    ${Boost_SYSTEM_LIBRARY}
+#    ${Boost_THREAD_LIBRARY}
+#    ${CMAKE_THREAD_LIBS_INIT}
+#    ${EXTRA_LIBRARIES})
+#
+#set_property(TARGET blockchain_depth
+#	PROPERTY
+#	OUTPUT_NAME "monero-blockchain-depth")
+#install(TARGETS blockchain_depth DESTINATION bin)
