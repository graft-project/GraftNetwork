// Copyright (c) 2017-2018, The Graft Project
// Copyright (c) 2014-2018, The Monero Project
// 
// All rights reserved.
// 
// Redistribution and use in source and binary forms, with or without modification, are
// permitted provided that the following conditions are met:
// 
// 1. Redistributions of source code must retain the above copyright notice, this list of
//    conditions and the following disclaimer.
// 
// 2. Redistributions in binary form must reproduce the above copyright notice, this list
//    of conditions and the following disclaimer in the documentation and/or other
//    materials provided with the distribution.
// 
// 3. Neither the name of the copyright holder nor the names of its contributors may be
//    used to endorse or promote products derived from this software without specific
//    prior written permission.
// 
// THIS SOFTWARE IS PROVIDED BY THE COPYRIGHT HOLDERS AND CONTRIBUTORS "AS IS" AND ANY
// EXPRESS OR IMPLIED WARRANTIES, INCLUDING, BUT NOT LIMITED TO, THE IMPLIED WARRANTIES OF
// MERCHANTABILITY AND FITNESS FOR A PARTICULAR PURPOSE ARE DISCLAIMED. IN NO EVENT SHALL
// THE COPYRIGHT HOLDER OR CONTRIBUTORS BE LIABLE FOR ANY DIRECT, INDIRECT, INCIDENTAL,
// SPECIAL, EXEMPLARY, OR CONSEQUENTIAL DAMAGES (INCLUDING, BUT NOT LIMITED TO,
// PROCUREMENT OF SUBSTITUTE GOODS OR SERVICES; LOSS OF USE, DATA, OR PROFITS; OR BUSINESS
// INTERRUPTION) HOWEVER CAUSED AND ON ANY THEORY OF LIABILITY, WHETHER IN CONTRACT,
// STRICT LIABILITY, OR TORT (INCLUDING NEGLIGENCE OR OTHERWISE) ARISING IN ANY WAY OUT OF
// THE USE OF THIS SOFTWARE, EVEN IF ADVISED OF THE POSSIBILITY OF SUCH DAMAGE.
// 
// Parts of this file are originally copyright (c) 2012-2013 The Cryptonote developers

#include <cstring>
#include <cstdint>
#include <cstdio>
#include <iostream>
#include <vector>
#include <boost/foreach.hpp>
#include <boost/archive/portable_binary_iarchive.hpp>
#include "cryptonote_basic/cryptonote_basic.h"
#include "cryptonote_basic/cryptonote_basic_impl.h"
#include "ringct/rctSigs.h"
#include "serialization/binary_archive.h"
#include "serialization/json_archive.h"
#include "serialization/debug_archive.h"
#include "serialization/variant.h"
#include "serialization/vector.h"
#include "serialization/binary_utils.h"
#include "wallet/wallet2.h"
#include "gtest/gtest.h"
#include "unit_tests_utils.h"
#include "device/device.hpp"
using namespace std;
using namespace crypto;

namespace {
    static const string ADDRESS1 = "F8ER6NJ6zka6keUKJjX8ry44mVaXuQeVg5dPsuW3gyWRDzxCXpwuHVkMCNmrXZEMVHMFo5zEkoNTeb95hkqWgzMDSWFvana";
    static const string ADDRESS2 = "F85wjfH5DH6Hyo27TbCG98aBDw5J7xEYpJL2QC2cj5TTdinKu3XE6z1Uojry6aa9py94H9RCnQu4gdM6ywERTvCHVfDcMoE";
}

struct Struct
{
  int32_t a;
  int32_t b;
  char blob[8];
};

template <class Archive>
struct serializer<Archive, Struct>
{
  static bool serialize(Archive &ar, Struct &s) {
    ar.begin_object();
    ar.tag("a");
    ar.serialize_int(s.a);
    ar.tag("b");
    ar.serialize_int(s.b);
    ar.tag("blob");
    ar.serialize_blob(s.blob, sizeof(s.blob));
    ar.end_object();
    return true;
  }
};

struct Struct1
{
  vector<boost::variant<Struct, int32_t>> si;
  vector<int16_t> vi;

  BEGIN_SERIALIZE_OBJECT()
    FIELD(si)
    FIELD(vi)
  END_SERIALIZE()
  /*template <bool W, template <bool> class Archive>
  bool do_serialize(Archive<W> &ar)
  {
    ar.begin_object();
    ar.tag("si");
    ::do_serialize(ar, si);
    ar.tag("vi");
    ::do_serialize(ar, vi);
    ar.end_object();
  }*/
};

struct Blob
{
  uint64_t a;
  uint32_t b;

  bool operator==(const Blob& rhs) const
  {
    return a == rhs.a;
  }
};

VARIANT_TAG(binary_archive, Struct, 0xe0);
VARIANT_TAG(binary_archive, int, 0xe1);
VARIANT_TAG(json_archive, Struct, "struct");
VARIANT_TAG(json_archive, int, "int");
VARIANT_TAG(debug_archive, Struct1, "struct1");
VARIANT_TAG(debug_archive, Struct, "struct");
VARIANT_TAG(debug_archive, int, "int");

BLOB_SERIALIZER(Blob);

bool try_parse(const string &blob)
{
  Struct1 s1;
  return serialization::parse_binary(blob, s1);
}

TEST(Serialization, BinaryArchiveInts) {
  uint64_t x = 0xff00000000, x1;

  ostringstream oss;
  binary_archive<true> oar(oss);
  oar.serialize_int(x);
  ASSERT_TRUE(oss.good());
  ASSERT_EQ(8, oss.str().size());
  ASSERT_EQ(string("\0\0\0\0\xff\0\0\0", 8), oss.str());

  istringstream iss(oss.str());
  binary_archive<false> iar(iss);
  iar.serialize_int(x1);
  ASSERT_EQ(8, iss.tellg());
  ASSERT_TRUE(iss.good());

  ASSERT_EQ(x, x1);
}

TEST(Serialization, BinaryArchiveVarInts) {
  uint64_t x = 0xff00000000, x1;

  ostringstream oss;
  binary_archive<true> oar(oss);
  oar.serialize_varint(x);
  ASSERT_TRUE(oss.good());
  ASSERT_EQ(6, oss.str().size());
  ASSERT_EQ(string("\x80\x80\x80\x80\xF0\x1F", 6), oss.str());

  istringstream iss(oss.str());
  binary_archive<false> iar(iss);
  iar.serialize_varint(x1);
  ASSERT_TRUE(iss.good());
  ASSERT_EQ(x, x1);
}

TEST(Serialization, Test1) {
  ostringstream str;
  binary_archive<true> ar(str);

  Struct1 s1;
  s1.si.push_back(0);
  {
    Struct s;
    s.a = 5;
    s.b = 65539;
    std::memcpy(s.blob, "12345678", 8);
    s1.si.push_back(s);
  }
  s1.si.push_back(1);
  s1.vi.push_back(10);
  s1.vi.push_back(22);

  string blob;
  ASSERT_TRUE(serialization::dump_binary(s1, blob));
  ASSERT_TRUE(try_parse(blob));

  ASSERT_EQ('\xE0', blob[6]);
  blob[6] = '\xE1';
  ASSERT_FALSE(try_parse(blob));
  blob[6] = '\xE2';
  ASSERT_FALSE(try_parse(blob));
}

TEST(Serialization, Overflow) {
  Blob x = { 0xff00000000 };
  Blob x1;

  string blob;
  ASSERT_TRUE(serialization::dump_binary(x, blob));
  ASSERT_EQ(sizeof(Blob), blob.size());

  ASSERT_TRUE(serialization::parse_binary(blob, x1));
  ASSERT_EQ(x, x1);

  vector<Blob> bigvector;
  ASSERT_FALSE(serialization::parse_binary(blob, bigvector));
  ASSERT_EQ(0, bigvector.size());
}

TEST(Serialization, serializes_vector_uint64_as_varint)
{
  std::vector<uint64_t> v;
  string blob;

  ASSERT_TRUE(serialization::dump_binary(v, blob));
  ASSERT_EQ(1, blob.size());

  // +1 byte
  v.push_back(0);
  ASSERT_TRUE(serialization::dump_binary(v, blob));
  ASSERT_EQ(2, blob.size());

  // +1 byte
  v.push_back(1);
  ASSERT_TRUE(serialization::dump_binary(v, blob));
  ASSERT_EQ(3, blob.size());

  // +2 bytes
  v.push_back(0x80);
  ASSERT_TRUE(serialization::dump_binary(v, blob));
  ASSERT_EQ(5, blob.size());

  // +2 bytes
  v.push_back(0xFF);
  ASSERT_TRUE(serialization::dump_binary(v, blob));
  ASSERT_EQ(7, blob.size());

  // +2 bytes
  v.push_back(0x3FFF);
  ASSERT_TRUE(serialization::dump_binary(v, blob));
  ASSERT_EQ(9, blob.size());

  // +3 bytes
  v.push_back(0x40FF);
  ASSERT_TRUE(serialization::dump_binary(v, blob));
  ASSERT_EQ(12, blob.size());

  // +10 bytes
  v.push_back(0xFFFFFFFFFFFFFFFF);
  ASSERT_TRUE(serialization::dump_binary(v, blob));
  ASSERT_EQ(22, blob.size());
}

TEST(Serialization, serializes_vector_int64_as_fixed_int)
{
  std::vector<int64_t> v;
  string blob;

  ASSERT_TRUE(serialization::dump_binary(v, blob));
  ASSERT_EQ(1, blob.size());

  // +8 bytes
  v.push_back(0);
  ASSERT_TRUE(serialization::dump_binary(v, blob));
  ASSERT_EQ(9, blob.size());

  // +8 bytes
  v.push_back(1);
  ASSERT_TRUE(serialization::dump_binary(v, blob));
  ASSERT_EQ(17, blob.size());

  // +8 bytes
  v.push_back(0x80);
  ASSERT_TRUE(serialization::dump_binary(v, blob));
  ASSERT_EQ(25, blob.size());

  // +8 bytes
  v.push_back(0xFF);
  ASSERT_TRUE(serialization::dump_binary(v, blob));
  ASSERT_EQ(33, blob.size());

  // +8 bytes
  v.push_back(0x3FFF);
  ASSERT_TRUE(serialization::dump_binary(v, blob));
  ASSERT_EQ(41, blob.size());

  // +8 bytes
  v.push_back(0x40FF);
  ASSERT_TRUE(serialization::dump_binary(v, blob));
  ASSERT_EQ(49, blob.size());

  // +8 bytes
  v.push_back(0xFFFFFFFFFFFFFFFF);
  ASSERT_TRUE(serialization::dump_binary(v, blob));
  ASSERT_EQ(57, blob.size());
}

namespace
{
  template<typename T>
  std::vector<T> linearize_vector2(const std::vector< std::vector<T> >& vec_vec)
  {
    std::vector<T> res;
    BOOST_FOREACH(const auto& vec, vec_vec)
    {
      res.insert(res.end(), vec.begin(), vec.end());
    }
    return res;
  }
}

TEST(Serialization, serializes_transacion_signatures_correctly)
{
  using namespace cryptonote;

  transaction tx;
  transaction tx1;
  string blob;

  // Empty tx
  tx.set_null();
  ASSERT_TRUE(serialization::dump_binary(tx, blob));
  ASSERT_EQ(5, blob.size()); // 5 bytes + 0 bytes extra + 0 bytes signatures
  ASSERT_TRUE(serialization::parse_binary(blob, tx1));
  ASSERT_EQ(tx, tx1);
  ASSERT_EQ(linearize_vector2(tx.signatures), linearize_vector2(tx1.signatures));

  // Miner tx without signatures
  txin_gen txin_gen1;
  txin_gen1.height = 0;
  tx.set_null();
  tx.vin.push_back(txin_gen1);
  ASSERT_TRUE(serialization::dump_binary(tx, blob));
  ASSERT_EQ(7, blob.size()); // 5 bytes + 2 bytes vin[0] + 0 bytes extra + 0 bytes signatures
  ASSERT_TRUE(serialization::parse_binary(blob, tx1));
  ASSERT_EQ(tx, tx1);
  ASSERT_EQ(linearize_vector2(tx.signatures), linearize_vector2(tx1.signatures));

  // Miner tx with empty signatures 2nd vector
  tx.signatures.resize(1);
  tx.invalidate_hashes();
  ASSERT_TRUE(serialization::dump_binary(tx, blob));
  ASSERT_EQ(7, blob.size()); // 5 bytes + 2 bytes vin[0] + 0 bytes extra + 0 bytes signatures
  ASSERT_TRUE(serialization::parse_binary(blob, tx1));
  ASSERT_EQ(tx, tx1);
  ASSERT_EQ(linearize_vector2(tx.signatures), linearize_vector2(tx1.signatures));

  // Miner tx with one signature
  tx.signatures[0].resize(1);
  ASSERT_FALSE(serialization::dump_binary(tx, blob));

  // Miner tx with 2 empty vectors
  tx.signatures.resize(2);
  tx.signatures[0].resize(0);
  tx.signatures[1].resize(0);
  tx.invalidate_hashes();
  ASSERT_FALSE(serialization::dump_binary(tx, blob));

  // Miner tx with 2 signatures
  tx.signatures[0].resize(1);
  tx.signatures[1].resize(1);
  tx.invalidate_hashes();
  ASSERT_FALSE(serialization::dump_binary(tx, blob));

  // Two txin_gen, no signatures
  tx.vin.push_back(txin_gen1);
  tx.signatures.resize(0);
  tx.invalidate_hashes();
  ASSERT_TRUE(serialization::dump_binary(tx, blob));
  ASSERT_EQ(9, blob.size()); // 5 bytes + 2 * 2 bytes vins + 0 bytes extra + 0 bytes signatures
  ASSERT_TRUE(serialization::parse_binary(blob, tx1));
  ASSERT_EQ(tx, tx1);
  ASSERT_EQ(linearize_vector2(tx.signatures), linearize_vector2(tx1.signatures));

  // Two txin_gen, signatures vector contains only one empty element
  tx.signatures.resize(1);
  tx.invalidate_hashes();
  ASSERT_FALSE(serialization::dump_binary(tx, blob));

  // Two txin_gen, signatures vector contains two empty elements
  tx.signatures.resize(2);
  tx.invalidate_hashes();
  ASSERT_TRUE(serialization::dump_binary(tx, blob));
  ASSERT_EQ(9, blob.size()); // 5 bytes + 2 * 2 bytes vins + 0 bytes extra + 0 bytes signatures
  ASSERT_TRUE(serialization::parse_binary(blob, tx1));
  ASSERT_EQ(tx, tx1);
  ASSERT_EQ(linearize_vector2(tx.signatures), linearize_vector2(tx1.signatures));

  // Two txin_gen, signatures vector contains three empty elements
  tx.signatures.resize(3);
  tx.invalidate_hashes();
  ASSERT_FALSE(serialization::dump_binary(tx, blob));

  // Two txin_gen, signatures vector contains two non empty elements
  tx.signatures.resize(2);
  tx.signatures[0].resize(1);
  tx.signatures[1].resize(1);
  tx.invalidate_hashes();
  ASSERT_FALSE(serialization::dump_binary(tx, blob));

  // A few bytes instead of signature
  tx.vin.clear();
  tx.vin.push_back(txin_gen1);
  tx.signatures.clear();
  tx.invalidate_hashes();
  ASSERT_TRUE(serialization::dump_binary(tx, blob));
  blob.append(std::string(sizeof(crypto::signature) / 2, 'x'));
  ASSERT_FALSE(serialization::parse_binary(blob, tx1));

  // blob contains one signature
  blob.append(std::string(sizeof(crypto::signature) / 2, 'y'));
  ASSERT_FALSE(serialization::parse_binary(blob, tx1));

  // Not enough signature vectors for all inputs
  txin_to_key txin_to_key1;
  txin_to_key1.amount = 1;
  memset(&txin_to_key1.k_image, 0x42, sizeof(crypto::key_image));
  txin_to_key1.key_offsets.push_back(12);
  txin_to_key1.key_offsets.push_back(3453);
  tx.vin.clear();
  tx.vin.push_back(txin_to_key1);
  tx.vin.push_back(txin_to_key1);
  tx.signatures.resize(1);
  tx.signatures[0].resize(2);
  tx.invalidate_hashes();
  ASSERT_FALSE(serialization::dump_binary(tx, blob));

  // Too much signatures for two inputs
  tx.signatures.resize(3);
  tx.signatures[0].resize(2);
  tx.signatures[1].resize(2);
  tx.signatures[2].resize(2);
  tx.invalidate_hashes();
  ASSERT_FALSE(serialization::dump_binary(tx, blob));

  // First signatures vector contains too little elements
  tx.signatures.resize(2);
  tx.signatures[0].resize(1);
  tx.signatures[1].resize(2);
  tx.invalidate_hashes();
  ASSERT_FALSE(serialization::dump_binary(tx, blob));

  // First signatures vector contains too much elements
  tx.signatures.resize(2);
  tx.signatures[0].resize(3);
  tx.signatures[1].resize(2);
  tx.invalidate_hashes();
  ASSERT_FALSE(serialization::dump_binary(tx, blob));

  // There are signatures for each input
  tx.signatures.resize(2);
  tx.signatures[0].resize(2);
  tx.signatures[1].resize(2);
  tx.invalidate_hashes();
  ASSERT_TRUE(serialization::dump_binary(tx, blob));
  ASSERT_TRUE(serialization::parse_binary(blob, tx1));
  ASSERT_EQ(tx, tx1);
  ASSERT_EQ(linearize_vector2(tx.signatures), linearize_vector2(tx1.signatures));

  // Blob doesn't contain enough data
  blob.resize(blob.size() - sizeof(crypto::signature) / 2);
  ASSERT_FALSE(serialization::parse_binary(blob, tx1));

  // Blob contains too much data
  blob.resize(blob.size() + sizeof(crypto::signature));
  ASSERT_FALSE(serialization::parse_binary(blob, tx1));

  // Blob contains one excess signature
  blob.resize(blob.size() + sizeof(crypto::signature) / 2);
  ASSERT_FALSE(serialization::parse_binary(blob, tx1));
}

TEST(Serialization, serializes_ringct_types)
{
  string blob;
  rct::key key0, key1;
  rct::keyV keyv0, keyv1;
  rct::keyM keym0, keym1;
  rct::ctkey ctkey0, ctkey1;
  rct::ctkeyV ctkeyv0, ctkeyv1;
  rct::ctkeyM ctkeym0, ctkeym1;
  rct::ecdhTuple ecdh0, ecdh1;
  rct::boroSig boro0, boro1;
  rct::mgSig mg0, mg1;
  rct::rangeSig rg0, rg1;
  rct::rctSig s0, s1;
  cryptonote::transaction tx0, tx1;

  key0 = rct::skGen();
  ASSERT_TRUE(serialization::dump_binary(key0, blob));
  ASSERT_TRUE(serialization::parse_binary(blob, key1));
  ASSERT_TRUE(key0 == key1);

  keyv0 = rct::skvGen(30);
  for (size_t n = 0; n < keyv0.size(); ++n)
    keyv0[n] = rct::skGen();
  ASSERT_TRUE(serialization::dump_binary(keyv0, blob));
  ASSERT_TRUE(serialization::parse_binary(blob, keyv1));
  ASSERT_TRUE(keyv0.size() == keyv1.size());
  for (size_t n = 0; n < keyv0.size(); ++n)
  {
    ASSERT_TRUE(keyv0[n] == keyv1[n]);
  }

  keym0 = rct::keyMInit(9, 12);
  for (size_t n = 0; n < keym0.size(); ++n)
    for (size_t i = 0; i < keym0[n].size(); ++i)
      keym0[n][i] = rct::skGen();
  ASSERT_TRUE(serialization::dump_binary(keym0, blob));
  ASSERT_TRUE(serialization::parse_binary(blob, keym1));
  ASSERT_TRUE(keym0.size() == keym1.size());
  for (size_t n = 0; n < keym0.size(); ++n)
  {
    ASSERT_TRUE(keym0[n].size() == keym1[n].size());
    for (size_t i = 0; i < keym0[n].size(); ++i)
    {
      ASSERT_TRUE(keym0[n][i] == keym1[n][i]);
    }
  }

  rct::skpkGen(ctkey0.dest, ctkey0.mask);
  ASSERT_TRUE(serialization::dump_binary(ctkey0, blob));
  ASSERT_TRUE(serialization::parse_binary(blob, ctkey1));
  ASSERT_TRUE(!memcmp(&ctkey0, &ctkey1, sizeof(ctkey0)));

  ctkeyv0 = std::vector<rct::ctkey>(14);
  for (size_t n = 0; n < ctkeyv0.size(); ++n)
    rct::skpkGen(ctkeyv0[n].dest, ctkeyv0[n].mask);
  ASSERT_TRUE(serialization::dump_binary(ctkeyv0, blob));
  ASSERT_TRUE(serialization::parse_binary(blob, ctkeyv1));
  ASSERT_TRUE(ctkeyv0.size() == ctkeyv1.size());
  for (size_t n = 0; n < ctkeyv0.size(); ++n)
  {
    ASSERT_TRUE(!memcmp(&ctkeyv0[n], &ctkeyv1[n], sizeof(ctkeyv0[n])));
  }

  ctkeym0 = std::vector<rct::ctkeyV>(9);
  for (size_t n = 0; n < ctkeym0.size(); ++n)
  {
    ctkeym0[n] = std::vector<rct::ctkey>(11);
    for (size_t i = 0; i < ctkeym0[n].size(); ++i)
      rct::skpkGen(ctkeym0[n][i].dest, ctkeym0[n][i].mask);
  }
  ASSERT_TRUE(serialization::dump_binary(ctkeym0, blob));
  ASSERT_TRUE(serialization::parse_binary(blob, ctkeym1));
  ASSERT_TRUE(ctkeym0.size() == ctkeym1.size());
  for (size_t n = 0; n < ctkeym0.size(); ++n)
  {
    ASSERT_TRUE(ctkeym0[n].size() == ctkeym1[n].size());
    for (size_t i = 0; i < ctkeym0.size(); ++i)
    {
      ASSERT_TRUE(!memcmp(&ctkeym0[n][i], &ctkeym1[n][i], sizeof(ctkeym0[n][i])));
    }
  }

  ecdh0.mask = rct::skGen();
  ecdh0.amount = rct::skGen();
  ecdh0.senderPk = rct::skGen();
  ASSERT_TRUE(serialization::dump_binary(ecdh0, blob));
  ASSERT_TRUE(serialization::parse_binary(blob, ecdh1));
  ASSERT_TRUE(!memcmp(&ecdh0.mask, &ecdh1.mask, sizeof(ecdh0.mask)));
  ASSERT_TRUE(!memcmp(&ecdh0.amount, &ecdh1.amount, sizeof(ecdh0.amount)));
  // senderPk is not serialized

  for (size_t n = 0; n < 64; ++n)
  {
    boro0.s0[n] = rct::skGen();
    boro0.s1[n] = rct::skGen();
  }
  boro0.ee = rct::skGen();
  ASSERT_TRUE(serialization::dump_binary(boro0, blob));
  ASSERT_TRUE(serialization::parse_binary(blob, boro1));
  ASSERT_TRUE(!memcmp(&boro0, &boro1, sizeof(boro0)));

  // create a full rct signature to use its innards
  rct::ctkeyV sc, pc;
  rct::ctkey sctmp, pctmp;
  tie(sctmp, pctmp) = rct::ctskpkGen(6000);
  sc.push_back(sctmp);
  pc.push_back(pctmp);
  tie(sctmp, pctmp) = rct::ctskpkGen(7000);
  sc.push_back(sctmp);
  pc.push_back(pctmp);
  vector<uint64_t> amounts;
  rct::keyV amount_keys;
  //add output 500
  amounts.push_back(500);
  amount_keys.push_back(rct::hash_to_scalar(rct::zero()));
  rct::keyV destinations;
  rct::key Sk, Pk;
  rct::skpkGen(Sk, Pk);
  destinations.push_back(Pk);
  //add output for 12500
  amounts.push_back(12500);
  amount_keys.push_back(rct::hash_to_scalar(rct::zero()));
  rct::skpkGen(Sk, Pk);
  destinations.push_back(Pk);
  //compute rct data with mixin 500
  s0 = rct::genRct(rct::zero(), sc, pc, destinations, amounts, amount_keys, NULL, NULL, 3, hw::get_device("default"));

  mg0 = s0.p.MGs[0];
  ASSERT_TRUE(serialization::dump_binary(mg0, blob));
  ASSERT_TRUE(serialization::parse_binary(blob, mg1));
  ASSERT_TRUE(mg0.ss.size() == mg1.ss.size());
  for (size_t n = 0; n < mg0.ss.size(); ++n)
  {
    ASSERT_TRUE(mg0.ss[n] == mg1.ss[n]);
  }
  ASSERT_TRUE(mg0.cc == mg1.cc);

  // mixRing and II are not serialized, they are meant to be reconstructed
  ASSERT_TRUE(mg1.II.empty());

  rg0 = s0.p.rangeSigs.front();
  ASSERT_TRUE(serialization::dump_binary(rg0, blob));
  ASSERT_TRUE(serialization::parse_binary(blob, rg1));
  ASSERT_TRUE(!memcmp(&rg0, &rg1, sizeof(rg0)));

#if 0
  ASSERT_TRUE(serialization::dump_binary(s0, blob));
  ASSERT_TRUE(serialization::parse_binary(blob, s1));
  ASSERT_TRUE(s0.type == s1.type);
  ASSERT_TRUE(s0.p.rangeSigs.size() == s1.p.rangeSigs.size());
  for (size_t n = 0; n < s0.p.rangeSigs.size(); ++n)
  {
    ASSERT_TRUE(!memcmp(&s0.p.rangeSigs[n], &s1.p.rangeSigs[n], sizeof(s0.p.rangeSigs[n])));
  }
  ASSERT_TRUE(s0.p.MGs.size() == s1.p.MGs.size());
  ASSERT_TRUE(s0.p.MGs[0].ss.size() == s1.p.MGs[0].ss.size());
  for (size_t n = 0; n < s0.p.MGs[0].ss.size(); ++n)
  {
    ASSERT_TRUE(s0.p.MGs[0].ss[n] == s1.p.MGs[0].ss[n]);
  }
  ASSERT_TRUE(s0.p.MGs[0].cc == s1.p.MGs[0].cc);
  // mixRing and II are not serialized, they are meant to be reconstructed
  ASSERT_TRUE(s1.p.MGs[0].II.empty());

  // mixRing and II are not serialized, they are meant to be reconstructed
  ASSERT_TRUE(s1.mixRing.size() == 0);

  ASSERT_TRUE(s0.ecdhInfo.size() == s1.ecdhInfo.size());
  for (size_t n = 0; n < s0.ecdhInfo.size(); ++n)
  {
    ASSERT_TRUE(!memcmp(&s0.ecdhInfo[n], &s1.ecdhInfo[n], sizeof(s0.ecdhInfo[n])));
  }
  ASSERT_TRUE(s0.outPk.size() == s1.outPk.size());
  for (size_t n = 0; n < s0.outPk.size(); ++n)
  {
    // serialization only does the mask
    ASSERT_TRUE(!memcmp(&s0.outPk[n].mask, &s1.outPk[n].mask, sizeof(s0.outPk[n].mask)));
  }
#endif

  tx0.set_null();
  tx0.version = 2;
  cryptonote::txin_to_key txin_to_key1{};
  txin_to_key1.amount = 100;
  txin_to_key1.key_offsets.resize(4);
  cryptonote::txin_to_key txin_to_key2{};
  txin_to_key2.amount = 200;
  txin_to_key2.key_offsets.resize(4);
  tx0.vin.push_back(txin_to_key1);
  tx0.vin.push_back(txin_to_key2);
  tx0.vout.push_back(cryptonote::tx_out());
  tx0.vout.push_back(cryptonote::tx_out());
  tx0.rct_signatures = s0;
  ASSERT_EQ(tx0.rct_signatures.p.rangeSigs.size(), 2);
  ASSERT_TRUE(serialization::dump_binary(tx0, blob));
  ASSERT_TRUE(serialization::parse_binary(blob, tx1));
  ASSERT_EQ(tx1.rct_signatures.p.rangeSigs.size(), 2);
  std::string blob2;
  ASSERT_TRUE(serialization::dump_binary(tx1, blob2));
  ASSERT_TRUE(blob == blob2);
}


TEST(Serialization, portability_wallet)
{
  const cryptonote::network_type nettype = cryptonote::TESTNET;
<<<<<<< HEAD
  const bool restricted = false;
  tools::wallet2 w(nettype, restricted);
  const boost::filesystem::path wallet_file = unit_test::data_dir / "wallet_serialization_portability";
=======
  tools::wallet2 w(nettype);
  const boost::filesystem::path wallet_file = unit_test::data_dir / "wallet_9svHk1";
>>>>>>> 29073f65
  string password = "test";
  bool r = false;
  try
  {
    w.load(wallet_file.string(), password);
    r = true;
  }
  catch (const exception& e)
  {}
  ASSERT_TRUE(r);
  /*
  fields of tools::wallet2 to be checked: 
    std::vector<crypto::hash>                                       m_blockchain
    std::vector<transfer_details>                                   m_transfers               // TODO
    cryptonote::account_public_address                              m_account_public_address
    std::unordered_map<crypto::key_image, size_t>                   m_key_images
    std::unordered_map<crypto::hash, unconfirmed_transfer_details>  m_unconfirmed_txs
    std::unordered_multimap<crypto::hash, payment_details>          m_payments
    std::unordered_map<crypto::hash, crypto::secret_key>            m_tx_keys
    std::unordered_map<crypto::hash, confirmed_transfer_details>    m_confirmed_txs
    std::unordered_map<crypto::hash, std::string>                   m_tx_notes
    std::unordered_map<crypto::hash, payment_details>               m_unconfirmed_payments
    std::unordered_map<crypto::public_key, size_t>                  m_pub_keys
    std::vector<tools::wallet2::address_book_row>                   m_address_book
  */
  // blockchain


  // reset blockchain to block1
  //  auto bk1 = w.m_blockchain.at(0);
  //  w.m_blockchain.clear();
  //  w.m_blockchain.push_back(bk1);
  //  w.store();

  ASSERT_TRUE(w.m_blockchain.size() == 1);

//  std::cout << "bc1 hash: " << epee::string_tools::pod_to_hex(w.m_blockchain[0]) << std::endl;
//  std::cout << "transfers.size: " << w.m_transfers.size() << std::endl;
//  std::cout << "m_account_public_address.m_view_public_key: " << epee::string_tools::pod_to_hex(w.m_account_public_address.m_view_public_key)<< std::endl;
//  std::cout << "m_account_public_address.m_spend_public_key: " << epee::string_tools::pod_to_hex(w.m_account_public_address.m_spend_public_key)<< std::endl;
//  std::cout << "m_key_images.size(): " << w.m_key_images.size() << std::endl;

  ASSERT_TRUE(epee::string_tools::pod_to_hex(w.m_blockchain[0]) == "94752090109e778fc031bde61d01bbcedc6131a4f3c0f37311bf7d37e5be6c0c");
  // transfers (TODO)
  ASSERT_TRUE(w.m_transfers.size() == 3);
  // account public address
  ASSERT_TRUE(epee::string_tools::pod_to_hex(w.m_account_public_address.m_view_public_key) == "16599404f42d78ff494f604bda38430c4720c77bdae1e7b4960ffca825c05b5e");
  ASSERT_TRUE(epee::string_tools::pod_to_hex(w.m_account_public_address.m_spend_public_key) == "0c3b464f0f6922879ea76cdc553f18620b3528c7c8ab665e3b52c54b72795c90");
  // key images
  ASSERT_TRUE(w.m_key_images.size() == 3);
  {
    crypto::key_image ki[3];
    epee::string_tools::hex_to_pod("9c19942199c94fe15c39afd079a454caa6ce84c018009adad310f4e26e520821", ki[0]);
    epee::string_tools::hex_to_pod("38fd58fe20b4350ddd1f91a84f6cd44ad48ffaab71814506c0beb08a275a8394", ki[1]);
    epee::string_tools::hex_to_pod("cb135da497d98f9a000c6915131cf4b9481744918a8cf95e17e8711c6ea268d4", ki[2]);


//    for (const auto &it : w.m_key_images) {
//        std::cout << "key_image: " << epee::string_tools::pod_to_hex(it.first) << std::endl;
//        std::cout << "size: " << it.second << std::endl;
//    }

    ASSERT_EQ_MAP(0, w.m_key_images, ki[0]);
    ASSERT_EQ_MAP(1, w.m_key_images, ki[1]);
    ASSERT_EQ_MAP(2, w.m_key_images, ki[2]);

  }
  // unconfirmed txs
  ASSERT_TRUE(w.m_unconfirmed_txs.size() == 0);
  // payments
  ASSERT_TRUE(w.m_payments.size() == 2);
  {
    auto pd0 = w.m_payments.begin();
    auto pd1 = pd0;
    ++pd1;
    ASSERT_TRUE(epee::string_tools::pod_to_hex(pd0->first) == "0000000000000000000000000000000000000000000000000000000000000000");
    ASSERT_TRUE(epee::string_tools::pod_to_hex(pd1->first) == "0000000000000000000000000000000000000000000000000000000000000000");
    if (epee::string_tools::pod_to_hex(pd0->second.m_tx_hash) == "199ea366ca190788e12e7849c9625dd7cad33d2b926de10294005fc20cd41576")
      swap(pd0, pd1);

//    std::cout << "pd0->second.m_tx_hash:" << epee::string_tools::pod_to_hex(pd0->second.m_tx_hash) << std::endl;
//    std::cout << "pd1->second.m_tx_hash:" << epee::string_tools::pod_to_hex(pd1->second.m_tx_hash) << std::endl;

//    std::cout << "pd0->second.m_amount: " << pd0->second.m_amount << std::endl;
//    std::cout << "pd1->second.m_amount: " << pd1->second.m_amount << std::endl;

//    std::cout << "pd0->second.m_block_height: " << pd0->second.m_block_height << std::endl;
//    std::cout << "pd1->second.m_block_height: " << pd1->second.m_block_height << std::endl;

//    std::cout << "pd0->second.m_unlock_time: " << pd0->second.m_unlock_time << std::endl;
//    std::cout << "pd1->second.m_unlock_time: " << pd1->second.m_unlock_time << std::endl;

//    std::cout << "pd0->second.m_timestamp: " << pd0->second.m_timestamp << std::endl;
//    std::cout << "pd1->second.m_timestamp: " << pd1->second.m_timestamp << std::endl;


    ASSERT_TRUE(epee::string_tools::pod_to_hex(pd0->second.m_tx_hash) == "98fd487fc3f6a30114f2d4e8dde8cbded186850bfeeaa0c0c2af2053da8003cd");
    ASSERT_TRUE(epee::string_tools::pod_to_hex(pd1->second.m_tx_hash) == "199ea366ca190788e12e7849c9625dd7cad33d2b926de10294005fc20cd41576");
    ASSERT_TRUE(pd0->second.m_amount == 1200000000000);
    ASSERT_TRUE(pd1->second.m_amount == 13400000000000);
    ASSERT_TRUE(pd1->second.m_block_height == 586);
    ASSERT_TRUE(pd0->second.m_block_height == 632);
    ASSERT_TRUE(pd0->second.m_unlock_time == 0);
    ASSERT_TRUE(pd1->second.m_unlock_time == 0);
    ASSERT_TRUE(pd0->second.m_timestamp == 1510673887);
    ASSERT_TRUE(pd1->second.m_timestamp == 1510673233);

  }

  // tx keys
  ASSERT_TRUE(w.m_tx_keys.size() == 1);
  {
    const std::vector<std::pair<std::string, std::string>> txid_txkey =
    {
      {"22d51db704e40da3b4b359f51b7560446af049dfd2cf01d26d761631a371b911", "474054ac26dd71f87c99f62a29fd7bc05fcc8cb6bded11e03732f359be152e03"},
    };
    for (size_t i = 0; i < txid_txkey.size(); ++i)
    {
      crypto::hash txid;
      crypto::secret_key txkey;
      epee::string_tools::hex_to_pod(txid_txkey[i].first, txid);
      epee::string_tools::hex_to_pod(txid_txkey[i].second, txkey);
      ASSERT_EQ_MAP(txkey, w.m_tx_keys, txid);
    }
  }
  // confirmed txs
  ASSERT_TRUE(w.m_confirmed_txs.size() == 1);
  // tx notes
  ASSERT_TRUE(w.m_tx_notes.size() == 2);
  {
    crypto::hash h[2];
    epee::string_tools::hex_to_pod("199ea366ca190788e12e7849c9625dd7cad33d2b926de10294005fc20cd41576", h[0]);
    epee::string_tools::hex_to_pod("22d51db704e40da3b4b359f51b7560446af049dfd2cf01d26d761631a371b911", h[1]);
    ASSERT_EQ_MAP("sample note", w.m_tx_notes, h[0]);
    ASSERT_EQ_MAP("sample note 2", w.m_tx_notes, h[1]);
  }
  // unconfirmed payments
  ASSERT_TRUE(w.m_unconfirmed_payments.size() == 0);
  // pub keys
  ASSERT_TRUE(w.m_pub_keys.size() == 3);
  {
    crypto::public_key pubkey[3];

//    for (auto it : w.m_pub_keys) {
//        std::cout << "pk: " << it.first << ", size: " << it.second << std::endl;
//    }
    epee::string_tools::hex_to_pod("6932b7994a60ac1a65d901466f54782748d72d1949aa0be736673f80112e6336", pubkey[0]);
    epee::string_tools::hex_to_pod("accad0137be7cfd8f5378ebdb6d6226144592aff24a6a84f1489e03e764e2fef", pubkey[1]);
    epee::string_tools::hex_to_pod("9ca6a989cb0910c2e3ad02e1f0bad5d54629bab5d5a306358548d183ec10bbba", pubkey[2]);

    ASSERT_EQ_MAP(0, w.m_pub_keys, pubkey[0]);
    ASSERT_EQ_MAP(1, w.m_pub_keys, pubkey[1]);
    ASSERT_EQ_MAP(2, w.m_pub_keys, pubkey[2]);

  }

  // address book
  ASSERT_TRUE(w.m_address_book.size() == 1);
  {
    auto address_book_row = w.m_address_book.begin();
    ASSERT_TRUE(epee::string_tools::pod_to_hex(address_book_row->m_address.m_spend_public_key) == "8c1c6fd0d62bce5b69c6738b76bc0b1183e27896a4ea937fa69d91599509d886");
    ASSERT_TRUE(epee::string_tools::pod_to_hex(address_book_row->m_address.m_view_public_key) == "1c0e75cd947b909a605d7cbc8735543d16502e25028a5d6036a67a24f7c56147");
    ASSERT_TRUE(epee::string_tools::pod_to_hex(address_book_row->m_payment_id) == "0123456789abcdef0123456789abcdef0123456789abcdef0123456789abcdef");
    ASSERT_TRUE(address_book_row->m_description == "testnet wallet 9xUcAx");
  }
}

#define OUTPUT_EXPORT_FILE_MAGIC "Graft output export\003"
TEST(Serialization, portability_outputs)
{
  // read file
  const boost::filesystem::path filename = unit_test::data_dir / "outputs";
  std::string data;
  bool r = epee::file_io_utils::load_file_to_string(filename.string(), data);
  ASSERT_TRUE(r);
  const size_t magiclen = strlen(OUTPUT_EXPORT_FILE_MAGIC);
  ASSERT_FALSE(data.size() < magiclen || memcmp(data.data(), OUTPUT_EXPORT_FILE_MAGIC, magiclen));
  // decrypt (copied from wallet2::decrypt)
  auto decrypt = [] (const std::string &ciphertext, const crypto::secret_key &skey, bool authenticated) -> string
  {
    const size_t prefix_size = sizeof(chacha_iv) + (authenticated ? sizeof(crypto::signature) : 0);
    if(ciphertext.size() < prefix_size)
      return {};
    crypto::chacha_key key;
    crypto::generate_chacha_key(&skey, sizeof(skey), key, 1);
    const crypto::chacha_iv &iv = *(const crypto::chacha_iv*)&ciphertext[0];
    std::string plaintext;
    plaintext.resize(ciphertext.size() - prefix_size);
    if (authenticated)
    {
      crypto::hash hash;
      crypto::cn_fast_hash(ciphertext.data(), ciphertext.size() - sizeof(signature), hash);
      crypto::public_key pkey;
      crypto::secret_key_to_public_key(skey, pkey);
      const crypto::signature &signature = *(const crypto::signature*)&ciphertext[ciphertext.size() - sizeof(crypto::signature)];
      if(!crypto::check_signature(hash, pkey, signature))
        return {};
    }
    crypto::chacha8(ciphertext.data() + sizeof(iv), ciphertext.size() - prefix_size, key, iv, &plaintext[0]);
    return plaintext;
  };
  crypto::secret_key view_secret_key;
  epee::string_tools::hex_to_pod("816d922dbc4a0ae6c5649a9dd8c0aba50e9fbd996de32405d228c7c61f14a90e", view_secret_key);
  bool authenticated = true;
  data = decrypt(std::string(data, magiclen), view_secret_key, authenticated);
  ASSERT_FALSE(data.empty());
  // check public view/spend keys
  const size_t headerlen = 2 * sizeof(crypto::public_key);
  ASSERT_FALSE(data.size() < headerlen);
  const crypto::public_key &public_spend_key = *(const crypto::public_key*)&data[0];
  const crypto::public_key &public_view_key = *(const crypto::public_key*)&data[sizeof(crypto::public_key)];
  ASSERT_TRUE(epee::string_tools::pod_to_hex(public_spend_key) == "ed550c634928d78d493fd1bb127639f4a1ad5531c9a7ce8ab86f339b23f38dbf");
  ASSERT_TRUE(epee::string_tools::pod_to_hex(public_view_key) == "b285c18da8936c1996cb1ca2063bb44e114f9d6287817ba134cbb801dfbdc099");
  r = false;
  std::vector<tools::wallet2::transfer_details> outputs;
  try
  {
    std::istringstream iss(std::string(data, headerlen));
    boost::archive::portable_binary_iarchive ar(iss);
    ar >> outputs;
    r = true;
  }
  catch (...)
  {}
  ASSERT_TRUE(r);
  /*
  fields of tools::wallet2::transfer_details to be checked: 
    uint64_t                        m_block_height
    cryptonote::transaction_prefix  m_tx                        // TODO
    crypto::hash                    m_txid
    size_t                          m_internal_output_index
    uint64_t                        m_global_output_index
    bool                            m_spent
    uint64_t                        m_spent_height
    crypto::key_image               m_key_image
    rct::key                        m_mask
    uint64_t                        m_amount
    bool                            m_rct
    bool                            m_key_image_known
    size_t                          m_pk_index
  */

  // std::cout << "ouputs.size: " << outputs.size() << std::endl;
  ASSERT_TRUE(outputs.size() == 3);
  auto& td0 = outputs[0];
  auto& td1 = outputs[1];
  auto& td2 = outputs[2];
  ASSERT_TRUE(td0.m_block_height == 558);
  ASSERT_TRUE(td1.m_block_height == 559);
  ASSERT_TRUE(td2.m_block_height == 571);
  ASSERT_TRUE(epee::string_tools::pod_to_hex(td0.m_txid) == "d7cc6d9a6fd6e5677cdaa814e1205f18948b20dae6c8c4e52077ece17ae1744a");
  ASSERT_TRUE(epee::string_tools::pod_to_hex(td1.m_txid) == "5660064154833a523398529e1594504443917b78c034cbf3ef65498cabf71f01");
  ASSERT_TRUE(epee::string_tools::pod_to_hex(td2.m_txid) == "65c07779e1682cf497740a8262a4f5f2d22e1b58d4a5187ce62b53c2ca742ef7");
  /*
  std::cout << "td0.m_internal_output_index: " << td0.m_internal_output_index << std::endl;
  std::cout << "td1.m_internal_output_index: " << td1.m_internal_output_index << std::endl;
  std::cout << "td2.m_internal_output_index: " << td2.m_internal_output_index << std::endl;
  */

  ASSERT_TRUE(td0.m_internal_output_index == 1);
  ASSERT_TRUE(td1.m_internal_output_index == 1);
  ASSERT_TRUE(td2.m_internal_output_index == 1);

  /*
  std::cout << "td0.m_global_output_index: " << td0.m_global_output_index << std::endl;
  std::cout << "td1.m_global_output_index: " << td1.m_global_output_index << std::endl;
  std::cout << "td2.m_global_output_index: " << td2.m_global_output_index << std::endl;
  */

  ASSERT_TRUE(td0.m_global_output_index == 591);
  ASSERT_TRUE(td1.m_global_output_index == 594);
  ASSERT_TRUE(td2.m_global_output_index == 608);

  /*
  std::cout << "td0.m_spent: " << td0.m_spent << std::endl;
  std::cout << "td1.m_spent: " << td1.m_spent << std::endl;
  std::cout << "td2.m_spent: " << td2.m_spent << std::endl;
  */

  ASSERT_TRUE (td0.m_spent);
  ASSERT_FALSE(td1.m_spent);
  ASSERT_FALSE(td2.m_spent);

  /*
  std::cout << "td0.m_spent_height: " << td0.m_spent_height << std::endl;
  std::cout << "td1.m_spent_height: " << td1.m_spent_height << std::endl;
  std::cout << "td2.m_spent_height: " << td2.m_spent_height << std::endl;
  */

  ASSERT_TRUE(td0.m_spent_height == 571);
  ASSERT_TRUE(td1.m_spent_height == 0);
  ASSERT_TRUE(td2.m_spent_height == 0);

  /*
  std::cout << "td0.m_key_image: " << epee::string_tools::pod_to_hex(td0.m_key_image) << std::endl;
  std::cout << "td1.m_key_image: " << epee::string_tools::pod_to_hex(td1.m_key_image) << std::endl;
  std::cout << "td2.m_key_image: " << epee::string_tools::pod_to_hex(td2.m_key_image) << std::endl;

  std::cout << "td0.m_mask: " << epee::string_tools::pod_to_hex(td0.m_mask) << std::endl;
  std::cout << "td1.m_mask: " << epee::string_tools::pod_to_hex(td1.m_mask) << std::endl;
  std::cout << "td2.m_mask: " << epee::string_tools::pod_to_hex(td2.m_mask) << std::endl;

  std::cout << "td0.m_amount: " << td0.m_amount << std::endl;
  std::cout << "td1.m_amount: " << td1.m_amount << std::endl;
  std::cout << "td2.m_amount: " << td2.m_amount << std::endl;
  */

  ASSERT_TRUE(epee::string_tools::pod_to_hex(td0.m_key_image) == "f2ec6edb5214711b4ec20708f3985f8a2ae92800fd4e1301a1a73a6ee9b78119");
  ASSERT_TRUE(epee::string_tools::pod_to_hex(td1.m_key_image) == "10f63431577a46ff3b2dc7a57921e6914ce87e5ca0c748c31b21cebde2167d14");
  ASSERT_TRUE(epee::string_tools::pod_to_hex(td2.m_key_image) == "61e06b0a1f29f19cef5181963ab5735f3f3dee5a5b26d85964c81dfb60e799f7");
  ASSERT_TRUE(epee::string_tools::pod_to_hex(td0.m_mask) == "64df2b95101186541cdf29bf3988115d825122c5b4f07e8eb4fa6d2e49230f05");
  ASSERT_TRUE(epee::string_tools::pod_to_hex(td1.m_mask) == "48cbd8dabab25085cc878bd2af84a463e53cb6dbf523363361b26ddcd9c86809");
  ASSERT_TRUE(epee::string_tools::pod_to_hex(td2.m_mask) == "7f8dcd6f36bc1bf466c5771d688b7251203aa51a8b6fc1d100758e67e03ad504");
  ASSERT_TRUE(td0.m_amount == 2000000000000);
  ASSERT_TRUE(td1.m_amount == 1000000000000);
  ASSERT_TRUE(td2.m_amount == 796000000000);
  ASSERT_TRUE(td0.m_rct);
  ASSERT_TRUE(td1.m_rct);
  ASSERT_TRUE(td2.m_rct);
  ASSERT_TRUE(td0.m_key_image_known);
  ASSERT_TRUE(td1.m_key_image_known);
  ASSERT_TRUE(td2.m_key_image_known);
  ASSERT_TRUE(td0.m_pk_index == 0);
  ASSERT_TRUE(td1.m_pk_index == 0);
  ASSERT_TRUE(td2.m_pk_index == 0);
}

namespace helper {
    void dump_unsigned_tx(const tools::wallet2::unsigned_tx_set &tx, cryptonote::network_type nettype)
    {
        std::cout << "txes.size(): " << tx.txes.size() << std::endl;
        for (int i = 0; i < tx.txes.size(); ++i) {
            auto & tcd = tx.txes[i];
            std::cout << "tcd[" << i << "].sources.size(): "  << tcd.sources.size() << std::endl;
            auto & tses = tcd.sources;
            for (int j = 0; j < tses.size(); ++j) {
                auto &tse = tses[j];
                auto &outputs = tse.outputs;
                for (int k = 0; k < outputs.size(); ++k) {
                    auto &out = outputs[k];
                    std::cout << "out[" << j << "][" << k << "].first:  " << out.first << std::endl;
                    std::cout << "out[" << j << "][" << k << "].second: " << epee::string_tools::pod_to_hex(out.second) << std::endl;
                }
                std::cout << "tse[" << j << "].real_output: " << tse.real_output;
                std::cout << "tse[" << j << "].real_out_tx_key: " << epee::string_tools::pod_to_hex(tse.real_out_tx_key) << std::endl;
                std::cout << "tse[" << j << "].amount: " << tse.amount << std::endl;
                std::cout << "tse[" << j << "].rct: " << tse.rct << std::endl;
                std::cout << "tse[" << j << "].mask: " << epee::string_tools::pod_to_hex(tse.mask) << std::endl;
            }
            std::cout << "tcd[" << i << "].change_dts.amount: "  << tcd.change_dts.amount << std::endl;
            std::cout << "tcd[" << i << "].change_dts.addr:   "  << cryptonote::get_account_address_as_str(nettype, false, tcd.change_dts.addr) << std::endl;

            auto &splitted_dsts = tcd.splitted_dsts;
            for (int j = 0; j < splitted_dsts.size(); ++j) {
                auto splitted_dst = splitted_dsts[j];
                std::cout << "tcd[" << i << "].splitted_dsts[" << j << "].amount: " << splitted_dst.amount << std::endl;
                std::cout << "tcd[" << i << "].splitted_dsts[" << j << "].addr: " <<  cryptonote::get_account_address_as_str(nettype, false, splitted_dst.addr) << std::endl;
            }

            auto &selected_transfers = tcd.selected_transfers;


            int j = 0;
            for (auto it = selected_transfers.begin(); it != selected_transfers.end(); ++it) {
                std::cout << "tcd[" << i << "].selected_transfer[" << j++ << "]: " << *it << std::endl;
            }

            std::cout << "tcd[" << i << "].extra.size(): " << tcd.extra.size() << std::endl;
            std::cout << "tcd[" << i << "].unlock_time: " << tcd.unlock_time << std::endl;
            std::cout << "tcd[" << i << "].rct: " << tcd.use_rct << std::endl;

            auto &dests = tcd.dests;
            for (int j = 0; j < dests.size(); ++j) {
                std::cout << "tcd[" << i << "].dests[" << j << "].amount: " <<  tcd.dests[j].amount << std::endl;
                std::cout << "tcd[" << i << "].dests[" << j << "].addr: " << cryptonote::get_account_address_as_str(nettype, false, tcd.dests[j].addr) << std::endl;
            }
        }


        for (int i = 0; i < tx.transfers.size(); ++i) {
            auto &td = tx.transfers[i];
            std::cout << "td[" << i << "].m_block_height: " << td.m_block_height << std::endl;
            std::cout << "td[" << i << "].m_txid: " << epee::string_tools::pod_to_hex(td.m_txid) << std::endl;
            std::cout << "td[" << i << "].m_internal_output_index: " << td.m_internal_output_index << std::endl;
            std::cout << "td[" << i << "].m_global_output_index: " << td.m_global_output_index << std::endl;
            std::cout << "td[" << i << "].m_spent: " << td.m_spent << std::endl;
            std::cout << "td[" << i << "].m_spent_height: " << td.m_spent_height << std::endl;
            std::cout << "td[" << i << "].m_key_image: " << epee::string_tools::pod_to_hex(td.m_key_image) << std::endl;
            std::cout << "td[" << i << "].m_mask: " << epee::string_tools::pod_to_hex(td.m_mask) << std::endl;
            std::cout << "td[" << i << "].m_amount: " << td.m_amount << std::endl;
            std::cout << "td[" << i << "].m_rct: " << td.m_rct << std::endl;
            std::cout << "td[" << i << "].m_key_image_known: " << td.m_key_image_known << std::endl;
            std::cout << "td[" << i << "].m_pk_index: " << td.m_pk_index << std::endl;
        }

    }
}

#define UNSIGNED_TX_PREFIX "Graft unsigned tx set\003"
TEST(Serialization, portability_unsigned_tx)
{
  const boost::filesystem::path filename = unit_test::data_dir / "unsigned_monero_tx";
  std::string s;
  const cryptonote::network_type nettype = cryptonote::TESTNET;
  bool r = epee::file_io_utils::load_file_to_string(filename.string(), s);
  ASSERT_TRUE(r);
  const size_t magiclen = strlen(UNSIGNED_TX_PREFIX);
  ASSERT_FALSE(strncmp(s.c_str(), UNSIGNED_TX_PREFIX, magiclen));
  tools::wallet2::unsigned_tx_set exported_txs;
  s = s.substr(magiclen);
  r = false;
  try
  {
    std::istringstream iss(s);
    boost::archive::portable_binary_iarchive ar(iss);
    ar >> exported_txs;
    r = true;
  }
  catch (...)  
  {}
  ASSERT_TRUE(r);
  // helper::dump_unsigned_tx(exported_txs, true);
  /*
  fields of tools::wallet2::unsigned_tx_set to be checked:
    std::vector<tx_construction_data> txes
    std::vector<wallet2::transfer_details> m_transfers

  fields of toolw::wallet2::tx_construction_data to be checked:
    std::vector<cryptonote::tx_source_entry>      sources
    cryptonote::tx_destination_entry              change_dts
    std::vector<cryptonote::tx_destination_entry> splitted_dsts
    std::list<size_t>                             selected_transfers
    std::vector<uint8_t>                          extra
    uint64_t                                      unlock_time
    bool                                          use_rct
    std::vector<cryptonote::tx_destination_entry> dests
  
  fields of cryptonote::tx_source_entry to be checked:
    std::vector<std::pair<uint64_t, rct::ctkey>>  outputs
    size_t                                        real_output
    crypto::public_key                            real_out_tx_key
    size_t                                        real_output_in_tx_index
    uint64_t                                      amount
    bool                                          rct
    rct::key                                      mask
  
  fields of cryptonote::tx_destination_entry to be checked:
    uint64_t                amount
    account_public_address  addr
  */
  // txes
  ASSERT_TRUE(exported_txs.txes.size() == 1);
  auto& tcd = exported_txs.txes[0];
  // tcd.sources
  ASSERT_TRUE(tcd.sources.size() == 2);
  auto& tse = tcd.sources[0];
  // tcd.sources[0].outputs
  ASSERT_TRUE(tse.outputs.size() == 5);
  auto& out0 = tse.outputs[0];
  auto& out1 = tse.outputs[1];
  auto& out2 = tse.outputs[2];
  auto& out3 = tse.outputs[3];
  auto& out4 = tse.outputs[4];

  ASSERT_TRUE(out0.first == 34);
  ASSERT_TRUE(out1.first == 79);
  ASSERT_TRUE(out2.first == 81);
  ASSERT_TRUE(out3.first == 97);
  ASSERT_TRUE(out4.first == 116);
  ASSERT_TRUE(epee::string_tools::pod_to_hex(out0.second) == "bd79f6db4ed2d93cc000b841ec935b606162c8285dac368b09e3e06db6776057690c312586bbdf123d9e34ad7955e1c2ae5259cd3effd0b08b19cb556d65ec25");
  ASSERT_TRUE(epee::string_tools::pod_to_hex(out1.second) == "3f920b629e61b0666730961ad846e32289ac43bc72fc1339001119bca857c4f4be8aa4ab10aab1cd1920b83243ebdfb84c2275dc0eaeee8b7e202c3d1f314c92");
  ASSERT_TRUE(epee::string_tools::pod_to_hex(out2.second) == "764c2dbecec111f58645924a3d3c327ddd13b81fa089b5a61b43e6d102840aa7f06c06d7981152fa81cee8520c271b2f3bf3b4c913f3dc6d887bd7fcb30e299c");
  ASSERT_TRUE(epee::string_tools::pod_to_hex(out3.second) == "4a89575fddc7ba0134c11e4583910ab62947fdbf3924d81cd5662b9020216e2a3e979ba58c2c25010e4168a3e9f704aaa0a10316128093819ebd22d930955df0");
  ASSERT_TRUE(epee::string_tools::pod_to_hex(out4.second) == "66e61044129c9f3de919dad3e035d57be1923a1818465f0cb6ce155a2dc86f1cde69d7c1c2558e4fdfe015a579e748603b74361a224d19bf7d089f817649387b");
  // tcd.sources[0].{real_output, real_out_tx_key, real_output_in_tx_index, amount, rct, mask}
  ASSERT_TRUE(tse.real_output == 4);

  ASSERT_TRUE(epee::string_tools::pod_to_hex(tse.real_out_tx_key) == "5e68e9272cc31399ae309e28ed4b83426fcc8f7bc98fda358b6b15d024b9842d");
  ASSERT_TRUE(tse.real_output_in_tx_index == 0);
  ASSERT_TRUE(tse.amount == 5000000000000);
  ASSERT_TRUE(tse.rct);

  ASSERT_TRUE(epee::string_tools::pod_to_hex(tse.mask) == "796309c7e57439028f111714bd04c8bbe22167bd2f7c04c21dc99b0c16478003");
  // tcd.change_dts

  ASSERT_TRUE(tcd.change_dts.amount == 7784000000000);

  ASSERT_TRUE(cryptonote::get_account_address_as_str(nettype, false, tcd.change_dts.addr) == ADDRESS1);

  // tcd.splitted_dsts
  ASSERT_TRUE(tcd.splitted_dsts.size() == 2);
  auto& splitted_dst0 = tcd.splitted_dsts[0];
  auto& splitted_dst1 = tcd.splitted_dsts[1];

  ASSERT_TRUE(splitted_dst0.amount == 1000000000000);
  ASSERT_TRUE(splitted_dst1.amount == 7784000000000);

  ASSERT_TRUE(cryptonote::get_account_address_as_str(nettype, false, splitted_dst0.addr) == ADDRESS2);
  ASSERT_TRUE(cryptonote::get_account_address_as_str(nettype, false, splitted_dst1.addr) == ADDRESS1);

  // tcd.selected_transfers
  ASSERT_TRUE(tcd.selected_transfers.size() == 2);
  ASSERT_TRUE(tcd.selected_transfers.front() == 0);

  // tcd.extra
  ASSERT_TRUE(tcd.extra.size() == 33);
  // tcd.{unlock_time, use_rct}
  ASSERT_TRUE(tcd.unlock_time == 0);
  ASSERT_TRUE(tcd.use_rct);
  // tcd.dests
  ASSERT_TRUE(tcd.dests.size() == 1);
  auto& dest = tcd.dests[0];

  ASSERT_TRUE(dest.amount == 1000000000000);
  ASSERT_TRUE(cryptonote::get_account_address_as_str(nettype, false, dest.addr) == ADDRESS2);
  // transfers
  ASSERT_TRUE(exported_txs.transfers.size() == 2);
  auto& td0 = exported_txs.transfers[0];
  auto& td1 = exported_txs.transfers[1];

  ASSERT_TRUE(td0.m_block_height == 116);
  ASSERT_TRUE(td1.m_block_height == 137);
  ASSERT_TRUE(epee::string_tools::pod_to_hex(td0.m_txid) == "751ff215db8f9f5a336bf0df14d379551fa9880da981c33f469f858c434d9f94");
  ASSERT_TRUE(epee::string_tools::pod_to_hex(td1.m_txid) == "1f15f51b40cc56c6b627b2ae22b783be9e1d62609cae92f1ebccd10c2166d7ff");
  ASSERT_TRUE(td0.m_internal_output_index == 0);
  ASSERT_TRUE(td1.m_internal_output_index == 1);
  ASSERT_TRUE(td0.m_global_output_index == 116);
  ASSERT_TRUE(td1.m_global_output_index == 140);

  // TODO: not clear how to save "spent" tx to file with regular (non view only) wallet
  ASSERT_FALSE(td0.m_spent);
  ASSERT_FALSE(td1.m_spent);

  ASSERT_TRUE(td0.m_spent_height == 0);
  ASSERT_TRUE(td1.m_spent_height == 0);
  ASSERT_TRUE(epee::string_tools::pod_to_hex(td0.m_key_image) == "2a37328f8b3b8ce84188eb3c8645b42609fc29987189bfd2e78053b82f9c3beb");
  ASSERT_TRUE(epee::string_tools::pod_to_hex(td1.m_key_image) == "a10c3eed1263324df14745a9e832548a6fe8e65f7cdfc56d68e1ab6088fcda43");
  ASSERT_TRUE(epee::string_tools::pod_to_hex(td0.m_mask) == "796309c7e57439028f111714bd04c8bbe22167bd2f7c04c21dc99b0c16478003");
  ASSERT_TRUE(epee::string_tools::pod_to_hex(td1.m_mask) == "e1c9ec9eecae42f5a36b4de28738eb0718b026019686507bed8246fa3e96a202");

  ASSERT_TRUE(td0.m_amount == 5000000000000);
  ASSERT_TRUE(td1.m_amount == 3896000000000);

  ASSERT_TRUE(td0.m_rct);
  ASSERT_TRUE(td1.m_rct);

  // TODO: ASSERT_TRUE in monero code and test tx file
  ASSERT_FALSE(td0.m_key_image_known);
  ASSERT_FALSE(td1.m_key_image_known);
  ASSERT_TRUE(td0.m_pk_index == 0);
  ASSERT_TRUE(td1.m_pk_index == 0);

}

#define SIGNED_TX_PREFIX "Graft signed tx set\003"
TEST(Serialization, portability_signed_tx)
{
  const boost::filesystem::path filename = unit_test::data_dir / "signed_monero_tx";
  const cryptonote::network_type nettype = cryptonote::TESTNET;
  std::string s;
  bool r = epee::file_io_utils::load_file_to_string(filename.string(), s);
  ASSERT_TRUE(r);
  const size_t magiclen = strlen(SIGNED_TX_PREFIX);
  ASSERT_FALSE(strncmp(s.c_str(), SIGNED_TX_PREFIX, magiclen));
  tools::wallet2::signed_tx_set exported_txs;
  s = s.substr(magiclen);
  r = false;
  try
  {
    std::istringstream iss(s);
    boost::archive::portable_binary_iarchive ar(iss);
    ar >> exported_txs;
    r = true;
  }
  catch (...)
  {}
  ASSERT_TRUE(r);
  /*
  fields of tools::wallet2::signed_tx_set to be checked:
    std::vector<pending_tx>         ptx
    std::vector<crypto::key_image>  key_images
  
  fields of tools::walllet2::pending_tx to be checked:
    cryptonote::transaction                       tx                  // TODO
    uint64_t                                      dust
    uint64_t                                      fee
    bool                                          dust_added_to_fee
    cryptonote::tx_destination_entry              change_dts
    std::list<size_t>                             selected_transfers
    std::string                                   key_images
    crypto::secret_key                            tx_key
    std::vector<cryptonote::tx_destination_entry> dests
    tx_construction_data                          construction_data
  */
  // ptx
  ASSERT_TRUE(exported_txs.ptx.size() == 1);
  auto& ptx = exported_txs.ptx[0];

  // ptx.{dust, fee, dust_added_to_fee}
  ASSERT_TRUE (ptx.dust == 0);
  ASSERT_TRUE (ptx.fee == 112000000000);
  ASSERT_FALSE(ptx.dust_added_to_fee);
  // ptx.change.{amount, addr}

  ASSERT_TRUE(ptx.change_dts.amount == 7784000000000);
  ASSERT_TRUE(cryptonote::get_account_address_as_str(nettype, false, ptx.change_dts.addr) == ADDRESS1);

  // ptx.selected_transfers
  ASSERT_TRUE(ptx.selected_transfers.size() == 2);
  ASSERT_TRUE(ptx.selected_transfers.front() == 0);
  // ptx.{key_images, tx_key}
  ASSERT_TRUE(ptx.key_images == std::string("<f03885a4220f3df8b12f4798d9d67932457bfb90dc6099293455f6da94f0cfa1> <f8b8af82c1be1a10d3900bbcbf318ae9388e5111f655a3bcab98852731d231cf> "));
  ASSERT_TRUE(epee::string_tools::pod_to_hex(ptx.tx_key) == "0100000000000000000000000000000000000000000000000000000000000000");
  // ptx.dests
  ASSERT_TRUE(ptx.dests.size() == 1);

  ASSERT_TRUE(ptx.dests[0].amount == 1000000000000);
  ASSERT_TRUE(cryptonote::get_account_address_as_str(nettype, false, ptx.dests[0].addr) == ADDRESS2);
  // ptx.construction_data
  auto& tcd = ptx.construction_data;
  ASSERT_TRUE(tcd.sources.size() == 2);
  auto& tse = tcd.sources[0];
  // ptx.construction_data.sources[0].outputs
  ASSERT_TRUE(tse.outputs.size() == 5);
  auto& out0 = tse.outputs[0];
  auto& out1 = tse.outputs[1];
  auto& out2 = tse.outputs[2];
  auto& out3 = tse.outputs[3];
  auto& out4 = tse.outputs[4];
  ASSERT_TRUE(out0.first == 34);
  ASSERT_TRUE(out1.first == 79);
  ASSERT_TRUE(out2.first == 81);
  ASSERT_TRUE(out3.first == 97);
  ASSERT_TRUE(out4.first == 116);
  ASSERT_TRUE(epee::string_tools::pod_to_hex(out0.second) == "bd79f6db4ed2d93cc000b841ec935b606162c8285dac368b09e3e06db6776057690c312586bbdf123d9e34ad7955e1c2ae5259cd3effd0b08b19cb556d65ec25");
  ASSERT_TRUE(epee::string_tools::pod_to_hex(out1.second) == "3f920b629e61b0666730961ad846e32289ac43bc72fc1339001119bca857c4f4be8aa4ab10aab1cd1920b83243ebdfb84c2275dc0eaeee8b7e202c3d1f314c92");
  ASSERT_TRUE(epee::string_tools::pod_to_hex(out2.second) == "764c2dbecec111f58645924a3d3c327ddd13b81fa089b5a61b43e6d102840aa7f06c06d7981152fa81cee8520c271b2f3bf3b4c913f3dc6d887bd7fcb30e299c");
  ASSERT_TRUE(epee::string_tools::pod_to_hex(out3.second) == "4a89575fddc7ba0134c11e4583910ab62947fdbf3924d81cd5662b9020216e2a3e979ba58c2c25010e4168a3e9f704aaa0a10316128093819ebd22d930955df0");
  ASSERT_TRUE(epee::string_tools::pod_to_hex(out4.second) == "66e61044129c9f3de919dad3e035d57be1923a1818465f0cb6ce155a2dc86f1cde69d7c1c2558e4fdfe015a579e748603b74361a224d19bf7d089f817649387b");
  // ptx.construction_data.sources[0].{real_output, real_out_tx_key, real_output_in_tx_index, amount, rct, mask}
  ASSERT_TRUE(tse.real_output == 4);
  ASSERT_TRUE(epee::string_tools::pod_to_hex(tse.real_out_tx_key) == "5e68e9272cc31399ae309e28ed4b83426fcc8f7bc98fda358b6b15d024b9842d");
  ASSERT_TRUE(tse.real_output_in_tx_index == 0);
  ASSERT_TRUE(tse.amount == 5000000000000);
  ASSERT_TRUE(tse.rct);
  ASSERT_TRUE(epee::string_tools::pod_to_hex(tse.mask) == "796309c7e57439028f111714bd04c8bbe22167bd2f7c04c21dc99b0c16478003");
  // ptx.construction_data.change_dts

  ASSERT_TRUE(tcd.change_dts.amount == 7784000000000);
  ASSERT_TRUE(cryptonote::get_account_address_as_str(nettype, false, tcd.change_dts.addr) == ADDRESS1);
  // ptx.construction_data.splitted_dsts
  ASSERT_TRUE(tcd.splitted_dsts.size() == 2);
  auto& splitted_dst0 = tcd.splitted_dsts[0];
  auto& splitted_dst1 = tcd.splitted_dsts[1];

  ASSERT_TRUE(splitted_dst0.amount == 1000000000000);
  ASSERT_TRUE(splitted_dst1.amount == 7784000000000);
  ASSERT_TRUE(cryptonote::get_account_address_as_str(nettype, false, splitted_dst0.addr) == ADDRESS2);
  ASSERT_TRUE(cryptonote::get_account_address_as_str(nettype, false, splitted_dst1.addr) == ADDRESS1);

  // ptx.construction_data.selected_transfers
  ASSERT_TRUE(tcd.selected_transfers.size() == 2);
  ASSERT_TRUE(tcd.selected_transfers.front() == 0);
  // ptx.construction_data.extra
  ASSERT_TRUE(tcd.extra.size() == 33);
  // ptx.construction_data.{unlock_time, use_rct}
  ASSERT_TRUE(tcd.unlock_time == 0);
  ASSERT_TRUE(tcd.use_rct);
  // ptx.construction_data.dests
  ASSERT_TRUE(tcd.dests.size() == 1);
  auto& dest = tcd.dests[0];

  ASSERT_TRUE(dest.amount == 1000000000000);
  ASSERT_TRUE(cryptonote::get_account_address_as_str(nettype, false, dest.addr) == ADDRESS2);

  // key_images
  ASSERT_TRUE(exported_txs.key_images.size() == 2);
  auto& ki0 = exported_txs.key_images[0];
  auto& ki1 = exported_txs.key_images[1];
  ASSERT_TRUE(epee::string_tools::pod_to_hex(ki0) == "f03885a4220f3df8b12f4798d9d67932457bfb90dc6099293455f6da94f0cfa1");
  ASSERT_TRUE(epee::string_tools::pod_to_hex(ki1) == "f8b8af82c1be1a10d3900bbcbf318ae9388e5111f655a3bcab98852731d231cf");

}<|MERGE_RESOLUTION|>--- conflicted
+++ resolved
@@ -1,22 +1,22 @@
 // Copyright (c) 2017-2018, The Graft Project
 // Copyright (c) 2014-2018, The Monero Project
-// 
+//
 // All rights reserved.
-// 
+//
 // Redistribution and use in source and binary forms, with or without modification, are
 // permitted provided that the following conditions are met:
-// 
+//
 // 1. Redistributions of source code must retain the above copyright notice, this list of
 //    conditions and the following disclaimer.
-// 
+//
 // 2. Redistributions in binary form must reproduce the above copyright notice, this list
 //    of conditions and the following disclaimer in the documentation and/or other
 //    materials provided with the distribution.
-// 
+//
 // 3. Neither the name of the copyright holder nor the names of its contributors may be
 //    used to endorse or promote products derived from this software without specific
 //    prior written permission.
-// 
+//
 // THIS SOFTWARE IS PROVIDED BY THE COPYRIGHT HOLDERS AND CONTRIBUTORS "AS IS" AND ANY
 // EXPRESS OR IMPLIED WARRANTIES, INCLUDING, BUT NOT LIMITED TO, THE IMPLIED WARRANTIES OF
 // MERCHANTABILITY AND FITNESS FOR A PARTICULAR PURPOSE ARE DISCLAIMED. IN NO EVENT SHALL
@@ -26,7 +26,7 @@
 // INTERRUPTION) HOWEVER CAUSED AND ON ANY THEORY OF LIABILITY, WHETHER IN CONTRACT,
 // STRICT LIABILITY, OR TORT (INCLUDING NEGLIGENCE OR OTHERWISE) ARISING IN ANY WAY OUT OF
 // THE USE OF THIS SOFTWARE, EVEN IF ADVISED OF THE POSSIBILITY OF SUCH DAMAGE.
-// 
+//
 // Parts of this file are originally copyright (c) 2012-2013 The Cryptonote developers
 
 #include <cstring>
@@ -678,14 +678,10 @@
 TEST(Serialization, portability_wallet)
 {
   const cryptonote::network_type nettype = cryptonote::TESTNET;
-<<<<<<< HEAD
-  const bool restricted = false;
-  tools::wallet2 w(nettype, restricted);
+  //const bool restricted = false;
+  //tools::wallet2 w(nettype, restricted);
+  tools::wallet2 w(nettype);
   const boost::filesystem::path wallet_file = unit_test::data_dir / "wallet_serialization_portability";
-=======
-  tools::wallet2 w(nettype);
-  const boost::filesystem::path wallet_file = unit_test::data_dir / "wallet_9svHk1";
->>>>>>> 29073f65
   string password = "test";
   bool r = false;
   try
@@ -697,7 +693,7 @@
   {}
   ASSERT_TRUE(r);
   /*
-  fields of tools::wallet2 to be checked: 
+  fields of tools::wallet2 to be checked:
     std::vector<crypto::hash>                                       m_blockchain
     std::vector<transfer_details>                                   m_transfers               // TODO
     cryptonote::account_public_address                              m_account_public_address
@@ -912,7 +908,7 @@
   {}
   ASSERT_TRUE(r);
   /*
-  fields of tools::wallet2::transfer_details to be checked: 
+  fields of tools::wallet2::transfer_details to be checked:
     uint64_t                        m_block_height
     cryptonote::transaction_prefix  m_tx                        // TODO
     crypto::hash                    m_txid
@@ -1104,7 +1100,7 @@
     ar >> exported_txs;
     r = true;
   }
-  catch (...)  
+  catch (...)
   {}
   ASSERT_TRUE(r);
   // helper::dump_unsigned_tx(exported_txs, true);
@@ -1122,7 +1118,7 @@
     uint64_t                                      unlock_time
     bool                                          use_rct
     std::vector<cryptonote::tx_destination_entry> dests
-  
+
   fields of cryptonote::tx_source_entry to be checked:
     std::vector<std::pair<uint64_t, rct::ctkey>>  outputs
     size_t                                        real_output
@@ -1131,7 +1127,7 @@
     uint64_t                                      amount
     bool                                          rct
     rct::key                                      mask
-  
+
   fields of cryptonote::tx_destination_entry to be checked:
     uint64_t                amount
     account_public_address  addr
@@ -1267,7 +1263,7 @@
   fields of tools::wallet2::signed_tx_set to be checked:
     std::vector<pending_tx>         ptx
     std::vector<crypto::key_image>  key_images
-  
+
   fields of tools::walllet2::pending_tx to be checked:
     cryptonote::transaction                       tx                  // TODO
     uint64_t                                      dust
