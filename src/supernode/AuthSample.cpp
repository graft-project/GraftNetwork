// Copyright (c) 2017, The Graft Project
//
// All rights reserved.
//
// Redistribution and use in source and binary forms, with or without modification, are
// permitted provided that the following conditions are met:
//
// 1. Redistributions of source code must retain the above copyright notice, this list of
//    conditions and the following disclaimer.
//
// 2. Redistributions in binary form must reproduce the above copyright notice, this list
//    of conditions and the following disclaimer in the documentation and/or other
//    materials provided with the distribution.
//
// 3. Neither the name of the copyright holder nor the names of its contributors may be
//    used to endorse or promote products derived from this software without specific
//    prior written permission.
//
// THIS SOFTWARE IS PROVIDED BY THE COPYRIGHT HOLDERS AND CONTRIBUTORS "AS IS" AND ANY
// EXPRESS OR IMPLIED WARRANTIES, INCLUDING, BUT NOT LIMITED TO, THE IMPLIED WARRANTIES OF
// MERCHANTABILITY AND FITNESS FOR A PARTICULAR PURPOSE ARE DISCLAIMED. IN NO EVENT SHALL
// THE COPYRIGHT HOLDER OR CONTRIBUTORS BE LIABLE FOR ANY DIRECT, INDIRECT, INCIDENTAL,
// SPECIAL, EXEMPLARY, OR CONSEQUENTIAL DAMAGES (INCLUDING, BUT NOT LIMITED TO,
// PROCUREMENT OF SUBSTITUTE GOODS OR SERVICES; LOSS OF USE, DATA, OR PROFITS; OR BUSINESS
// INTERRUPTION) HOWEVER CAUSED AND ON ANY THEORY OF LIABILITY, WHETHER IN CONTRACT,
// STRICT LIABILITY, OR TORT (INCLUDING NEGLIGENCE OR OTHERWISE) ARISING IN ANY WAY OUT OF
// THE USE OF THIS SOFTWARE, EVEN IF ADVISED OF THE POSSIBILITY OF SUCH DAMAGE.
//

#include "AuthSample.h"



void supernode::AuthSample::Init()  {
	m_DAPIServer->ADD_DAPI_HANDLER(PosProxySale, rpc_command::POS_PROXY_SALE, AuthSample);
	m_DAPIServer->ADD_DAPI_HANDLER(WalletProxyPay, rpc_command::WALLET_PROXY_PAY, AuthSample);
}


bool supernode::AuthSample::PosProxySale(const rpc_command::POS_PROXY_SALE::request& in, rpc_command::POS_PROXY_SALE::response& out, epee::json_rpc::error &er) {
	RTA_TransactionRecord tr;
	rpc_command::ConvertToTR(tr, in, m_Servant);

	if( !Check(tr) ) return false;

	boost::shared_ptr<AuthSampleObject> data = boost::shared_ptr<AuthSampleObject>( new AuthSampleObject() );
	data->Owner(this);
	Setup(data);
	if( !data->Init(tr) ) return false;

	data->PosIP = in.SenderIP;
	data->PosPort = in.SenderPort;

	Add(data);

    LOG_PRINT_L4("ADD: "<<in.PaymentID<<"  in: "<<m_DAPIServer->Port());

	return true;
}

bool supernode::AuthSample::WalletProxyPay(const rpc_command::WALLET_PROXY_PAY::request& in, rpc_command::WALLET_PROXY_PAY::response& out, epee::json_rpc::error &er) {
	boost::shared_ptr<BaseRTAObject> ff = ObjectByPayment(in.PaymentID);
	boost::shared_ptr<AuthSampleObject> data = boost::dynamic_pointer_cast<AuthSampleObject>(ff);
    if(!data) { LOG_PRINT_L4("not found object: "<<in.PaymentID<<"  in: "<<m_DAPIServer->Port()); return false; }

<<<<<<< HEAD
    if( !data->WalletProxyPay(in, out, er) ) { LOG_PRINT_L5("!WalletProxyPay"); Remove(data); return false; }
=======
    if( !data->WalletProxyPay(in, out) ) { LOG_PRINT_L4("!WalletProxyPay"); Remove(data); return false; }
>>>>>>> 51c48be3

	return true;
}


bool supernode::AuthSample::Check(RTA_TransactionRecord& tr) {
	// TODO: IMPL check sample selection if ok for givved block number
	return true;
}












<|MERGE_RESOLUTION|>--- conflicted
+++ resolved
@@ -63,11 +63,7 @@
 	boost::shared_ptr<AuthSampleObject> data = boost::dynamic_pointer_cast<AuthSampleObject>(ff);
     if(!data) { LOG_PRINT_L4("not found object: "<<in.PaymentID<<"  in: "<<m_DAPIServer->Port()); return false; }
 
-<<<<<<< HEAD
-    if( !data->WalletProxyPay(in, out, er) ) { LOG_PRINT_L5("!WalletProxyPay"); Remove(data); return false; }
-=======
-    if( !data->WalletProxyPay(in, out) ) { LOG_PRINT_L4("!WalletProxyPay"); Remove(data); return false; }
->>>>>>> 51c48be3
+    if( !data->WalletProxyPay(in, out, er) ) { LOG_PRINT_L4("!WalletProxyPay"); Remove(data); return false; }
 
 	return true;
 }
