// Copyright (c) 2014-2017, The Monero Project
// 
// All rights reserved.
// 
// Redistribution and use in source and binary forms, with or without modification, are
// permitted provided that the following conditions are met:
// 
// 1. Redistributions of source code must retain the above copyright notice, this list of
//    conditions and the following disclaimer.
// 
// 2. Redistributions in binary form must reproduce the above copyright notice, this list
//    of conditions and the following disclaimer in the documentation and/or other
//    materials provided with the distribution.
// 
// 3. Neither the name of the copyright holder nor the names of its contributors may be
//    used to endorse or promote products derived from this software without specific
//    prior written permission.
// 
// THIS SOFTWARE IS PROVIDED BY THE COPYRIGHT HOLDERS AND CONTRIBUTORS "AS IS" AND ANY
// EXPRESS OR IMPLIED WARRANTIES, INCLUDING, BUT NOT LIMITED TO, THE IMPLIED WARRANTIES OF
// MERCHANTABILITY AND FITNESS FOR A PARTICULAR PURPOSE ARE DISCLAIMED. IN NO EVENT SHALL
// THE COPYRIGHT HOLDER OR CONTRIBUTORS BE LIABLE FOR ANY DIRECT, INDIRECT, INCIDENTAL,
// SPECIAL, EXEMPLARY, OR CONSEQUENTIAL DAMAGES (INCLUDING, BUT NOT LIMITED TO,
// PROCUREMENT OF SUBSTITUTE GOODS OR SERVICES; LOSS OF USE, DATA, OR PROFITS; OR BUSINESS
// INTERRUPTION) HOWEVER CAUSED AND ON ANY THEORY OF LIABILITY, WHETHER IN CONTRACT,
// STRICT LIABILITY, OR TORT (INCLUDING NEGLIGENCE OR OTHERWISE) ARISING IN ANY WAY OUT OF
// THE USE OF THIS SOFTWARE, EVEN IF ADVISED OF THE POSSIBILITY OF SUCH DAMAGE.
// 
// Parts of this file are originally copyright (c) 2012-2013 The Cryptonote developers

#include "gtest/gtest.h"

#include "wallet/wallet2_api.h"
#include "wallet/wallet2.h"
#include "include_base_utils.h"
#include "cryptonote_config.h"

#include <boost/chrono/chrono.hpp>
#include <boost/filesystem.hpp>
#include <boost/algorithm/string.hpp>
#include <boost/asio.hpp>
#include <boost/date_time/posix_time/posix_time.hpp>
#include <boost/thread/condition_variable.hpp>
#include <boost/thread/mutex.hpp>
#include <boost/thread/thread.hpp>

#include <iostream>
#include <vector>
#include <atomic>
#include <functional>
#include <string>


using namespace std;
//unsigned int epee::g_test_dbg_lock_sleep = 0;

namespace Consts
{


// TODO: get rid of hardcoded paths

const char * WALLET_NAME = "testwallet";
const char * WALLET_NAME_MAINNET = "testwallet_mainnet";
const char * WALLET_NAME_COPY = "testwallet_copy";
const char * WALLET_NAME_WITH_DIR = "walletdir/testwallet_test";
const char * WALLET_NAME_WITH_DIR_NON_WRITABLE = "/var/walletdir/testwallet_test";
const char * WALLET_PASS = "password";
const char * WALLET_PASS2 = "password22";
const char * WALLET_LANG = "English";

std::string WALLETS_ROOT_DIR = "/var/graft/testnet_pvt";
std::string TESTNET_WALLET1_NAME;
std::string TESTNET_WALLET2_NAME;
std::string TESTNET_WALLET3_NAME;
std::string TESTNET_WALLET4_NAME;
std::string TESTNET_WALLET5_NAME;
std::string TESTNET_WALLET6_NAME;

const char * TESTNET_WALLET_PASS = "";

std::string CURRENT_SRC_WALLET;
std::string CURRENT_DST_WALLET;

const uint64_t AMOUNT_10XMR =  10000000000000L;
const uint64_t AMOUNT_5XMR  =  5000000000000L;
const uint64_t AMOUNT_1XMR  =  1000000000000L;

const std::string PAYMENT_ID_EMPTY = "";

std::string TESTNET_DAEMON_ADDRESS = "localhost:" + std::to_string(config::testnet::RPC_DEFAULT_PORT);
std::string MAINNET_DAEMON_ADDRESS = "localhost:"  + std::to_string(config::RPC_DEFAULT_PORT);

}



using namespace Consts;

struct Utils
{
    static void deleteWallet(const std::string & walletname)
    {
        std::cout << "** deleting wallet: " << walletname << std::endl;
        boost::filesystem::remove(walletname);
        boost::filesystem::remove(walletname + ".address.txt");
        boost::filesystem::remove(walletname + ".keys");
    }

    static void deleteDir(const std::string &path)
    {
        std::cout << "** removing dir recursively: " << path  << std::endl;
        boost::filesystem::remove_all(path);
    }

    static void print_transaction(Monero::TransactionInfo * t)
    {

        std::cout << "d: "
                  << (t->direction() == Monero::TransactionInfo::Direction_In ? "in" : "out")
                  << ", pe: " << (t->isPending() ? "true" : "false")
                  << ", bh: " << t->blockHeight()
                  << ", a: " << Monero::Wallet::displayAmount(t->amount())
                  << ", f: " << Monero::Wallet::displayAmount(t->fee())
                  << ", h: " << t->hash()
                  << ", pid: " << t->paymentId()
                  << std::endl;
    }

    static std::string get_wallet_address(const std::string &filename, const std::string &password)
    {
        Monero::WalletManager *wmgr = Monero::WalletManagerFactory::getWalletManager();
        Monero::Wallet * w = wmgr->openWallet(filename, password, true);
        std::string result = w->address();
        wmgr->closeWallet(w);
        return result;
    }
};


struct WalletManagerTest : public testing::Test
{
    Monero::WalletManager * wmgr;


    WalletManagerTest()
    {
        std::cout << __FUNCTION__ << std::endl;
        wmgr = Monero::WalletManagerFactory::getWalletManager();
        // Monero::WalletManagerFactory::setLogLevel(Monero::WalletManagerFactory::LogLevel_4);
        Utils::deleteWallet(WALLET_NAME);
        Utils::deleteDir(boost::filesystem::path(WALLET_NAME_WITH_DIR).parent_path().string());
    }


    ~WalletManagerTest()
    {
        std::cout << __FUNCTION__ << std::endl;
        //deleteWallet(WALLET_NAME);
    }

};

struct WalletManagerMainnetTest : public testing::Test
{
    Monero::WalletManager * wmgr;


    WalletManagerMainnetTest()
    {
        std::cout << __FUNCTION__ << std::endl;
        wmgr = Monero::WalletManagerFactory::getWalletManager();
        Utils::deleteWallet(WALLET_NAME_MAINNET);
    }


    ~WalletManagerMainnetTest()
    {
        std::cout << __FUNCTION__ << std::endl;
    }

};

struct WalletTest1 : public testing::Test
{
    Monero::WalletManager * wmgr;

    WalletTest1()
    {
        wmgr = Monero::WalletManagerFactory::getWalletManager();
    }


};


struct WalletTest2 : public testing::Test
{
    Monero::WalletManager * wmgr;

    WalletTest2()
    {
        wmgr = Monero::WalletManagerFactory::getWalletManager();
    }

};

TEST_F(WalletManagerTest, WalletManagerCreatesWallet)
{

    Monero::Wallet * wallet = wmgr->createWallet(WALLET_NAME, WALLET_PASS, WALLET_LANG);
    ASSERT_TRUE(wallet->status() == Monero::Wallet::Status_Ok);
    ASSERT_TRUE(!wallet->seed().empty());
    std::vector<std::string> words;
    std::string seed = wallet->seed();
    boost::split(words, seed, boost::is_any_of(" "), boost::token_compress_on);
    ASSERT_TRUE(words.size() == 25);
    std::cout << "** seed: " << wallet->seed() << std::endl;
    ASSERT_FALSE(wallet->address().empty());
    std::cout << "** address: " << wallet->address() << std::endl;
    ASSERT_TRUE(wmgr->closeWallet(wallet));

}

TEST_F(WalletManagerTest, WalletManagerOpensWallet)
{

    Monero::Wallet * wallet1 = wmgr->createWallet(WALLET_NAME, WALLET_PASS, WALLET_LANG);
    std::string seed1 = wallet1->seed();
    ASSERT_TRUE(wmgr->closeWallet(wallet1));
    Monero::Wallet * wallet2 = wmgr->openWallet(WALLET_NAME, WALLET_PASS);
    ASSERT_TRUE(wallet2->status() == Monero::Wallet::Status_Ok);
    ASSERT_TRUE(wallet2->seed() == seed1);
    std::cout << "** seed: " << wallet2->seed() << std::endl;
}


TEST_F(WalletManagerTest, WalletMaxAmountAsString)
{
    LOG_PRINT_L3("max amount: " << Monero::Wallet::displayAmount(
                     Monero::Wallet::maximumAllowedAmount()));

}


TEST_F(WalletManagerTest, WalletAmountFromString)
{
    uint64_t amount = Monero::Wallet::amountFromString("18446740");
    ASSERT_TRUE(amount > 0);
    amount = Monero::Wallet::amountFromString("11000000000000");
    ASSERT_FALSE(amount > 0);
    amount = Monero::Wallet::amountFromString("0.0");
    ASSERT_FALSE(amount > 0);
    amount = Monero::Wallet::amountFromString("10.1");
    ASSERT_TRUE(amount > 0);

}

void open_wallet_helper(Monero::WalletManager *wmgr, Monero::Wallet **wallet, const std::string &pass, boost::mutex *mutex)
{
    if (mutex)
        mutex->lock();
    LOG_PRINT_L3("opening wallet in thread: " << boost::this_thread::get_id());
    *wallet = wmgr->openWallet(WALLET_NAME, pass, true);
    LOG_PRINT_L3("wallet address: " << (*wallet)->address());
    LOG_PRINT_L3("wallet status: " << (*wallet)->status());
    LOG_PRINT_L3("closing wallet in thread: " << boost::this_thread::get_id());
    if (mutex)
        mutex->unlock();
}




//TEST_F(WalletManagerTest, WalletManagerOpensWalletWithPasswordAndReopenMultiThreaded)
//{
//    // create password protected wallet
//    std::string wallet_pass = "password";
//    std::string wrong_wallet_pass = "1111";
//    Monero::Wallet * wallet1 = wmgr->createWallet(WALLET_NAME, wallet_pass, WALLET_LANG, true);
//    std::string seed1 = wallet1->seed();
//    ASSERT_TRUE(wmgr->closeWallet(wallet1));

//    Monero::Wallet *wallet2 = nullptr;
//    Monero::Wallet *wallet3 = nullptr;

//    std::mutex mutex;
//    std::thread thread1(open_wallet, wmgr, &wallet2, wrong_wallet_pass, &mutex);
//    thread1.join();
//    ASSERT_TRUE(wallet2->status() != Monero::Wallet::Status_Ok);
//    ASSERT_TRUE(wmgr->closeWallet(wallet2));

//    std::thread thread2(open_wallet, wmgr, &wallet3, wallet_pass, &mutex);
//    thread2.join();

//    ASSERT_TRUE(wallet3->status() == Monero::Wallet::Status_Ok);
//    ASSERT_TRUE(wmgr->closeWallet(wallet3));
//}


TEST_F(WalletManagerTest, WalletManagerOpensWalletWithPasswordAndReopen)
{
    // create password protected wallet
    std::string wallet_pass = "password";
    std::string wrong_wallet_pass = "1111";
    Monero::Wallet * wallet1 = wmgr->createWallet(WALLET_NAME, wallet_pass, WALLET_LANG, true);
    std::string seed1 = wallet1->seed();
    ASSERT_TRUE(wmgr->closeWallet(wallet1));

    Monero::Wallet *wallet2 = nullptr;
    Monero::Wallet *wallet3 = nullptr;
    boost::mutex mutex;

    open_wallet_helper(wmgr, &wallet2, wrong_wallet_pass, nullptr);
    ASSERT_TRUE(wallet2 != nullptr);
    ASSERT_TRUE(wallet2->status() != Monero::Wallet::Status_Ok);
    ASSERT_TRUE(wmgr->closeWallet(wallet2));

    open_wallet_helper(wmgr, &wallet3, wallet_pass, nullptr);
    ASSERT_TRUE(wallet3 != nullptr);
    ASSERT_TRUE(wallet3->status() == Monero::Wallet::Status_Ok);
    ASSERT_TRUE(wmgr->closeWallet(wallet3));
}


TEST_F(WalletManagerTest, WalletManagerStoresWallet)
{

    Monero::Wallet * wallet1 = wmgr->createWallet(WALLET_NAME, WALLET_PASS, WALLET_LANG);
    std::string seed1 = wallet1->seed();
    wallet1->store("");
    ASSERT_TRUE(wmgr->closeWallet(wallet1));
    Monero::Wallet * wallet2 = wmgr->openWallet(WALLET_NAME, WALLET_PASS);
    ASSERT_TRUE(wallet2->status() == Monero::Wallet::Status_Ok);
    ASSERT_TRUE(wallet2->seed() == seed1);
}


TEST_F(WalletManagerTest, WalletManagerMovesWallet)
{

    Monero::Wallet * wallet1 = wmgr->createWallet(WALLET_NAME, WALLET_PASS, WALLET_LANG);
    std::string WALLET_NAME_MOVED = std::string("/tmp/") + WALLET_NAME + ".moved";
    std::string seed1 = wallet1->seed();
    ASSERT_TRUE(wallet1->store(WALLET_NAME_MOVED));

    Monero::Wallet * wallet2 = wmgr->openWallet(WALLET_NAME_MOVED, WALLET_PASS);
    ASSERT_TRUE(wallet2->filename() == WALLET_NAME_MOVED);
    ASSERT_TRUE(wallet2->keysFilename() == WALLET_NAME_MOVED + ".keys");
    ASSERT_TRUE(wallet2->status() == Monero::Wallet::Status_Ok);
    ASSERT_TRUE(wallet2->seed() == seed1);
}


TEST_F(WalletManagerTest, WalletManagerChangesPassword)
{
    Monero::Wallet * wallet1 = wmgr->createWallet(WALLET_NAME, WALLET_PASS, WALLET_LANG);
    std::string seed1 = wallet1->seed();
    ASSERT_TRUE(wallet1->setPassword(WALLET_PASS2));
    ASSERT_TRUE(wmgr->closeWallet(wallet1));
    Monero::Wallet * wallet2 = wmgr->openWallet(WALLET_NAME, WALLET_PASS2);
    ASSERT_TRUE(wallet2->status() == Monero::Wallet::Status_Ok);
    ASSERT_TRUE(wallet2->seed() == seed1);
    ASSERT_TRUE(wmgr->closeWallet(wallet2));
    Monero::Wallet * wallet3 = wmgr->openWallet(WALLET_NAME, WALLET_PASS);
    ASSERT_FALSE(wallet3->status() == Monero::Wallet::Status_Ok);
}



TEST_F(WalletManagerTest, WalletManagerRecoversWallet)
{
    Monero::Wallet * wallet1 = wmgr->createWallet(WALLET_NAME, WALLET_PASS, WALLET_LANG);
    std::string seed1 = wallet1->seed();
    std::string address1 = wallet1->address();
    ASSERT_FALSE(address1.empty());
    ASSERT_TRUE(wmgr->closeWallet(wallet1));
    Utils::deleteWallet(WALLET_NAME);
    Monero::Wallet * wallet2 = wmgr->recoveryWallet(WALLET_NAME, seed1);
    ASSERT_TRUE(wallet2->status() == Monero::Wallet::Status_Ok);
    ASSERT_TRUE(wallet2->seed() == seed1);
    ASSERT_TRUE(wallet2->address() == address1);
    ASSERT_TRUE(wmgr->closeWallet(wallet2));
}


TEST_F(WalletManagerTest, WalletManagerStoresWallet1)
{
    Monero::Wallet * wallet1 = wmgr->createWallet(WALLET_NAME, WALLET_PASS, WALLET_LANG);
    std::string seed1 = wallet1->seed();
    std::string address1 = wallet1->address();

    ASSERT_TRUE(wallet1->store(""));
    ASSERT_TRUE(wallet1->store(WALLET_NAME_COPY));
    ASSERT_TRUE(wmgr->closeWallet(wallet1));
    Monero::Wallet * wallet2 = wmgr->openWallet(WALLET_NAME_COPY, WALLET_PASS);
    ASSERT_TRUE(wallet2->status() == Monero::Wallet::Status_Ok);
    ASSERT_TRUE(wallet2->seed() == seed1);
    ASSERT_TRUE(wallet2->address() == address1);
    ASSERT_TRUE(wmgr->closeWallet(wallet2));
}


TEST_F(WalletManagerTest, WalletManagerStoresWallet2)
{
    Monero::Wallet * wallet1 = wmgr->createWallet(WALLET_NAME, WALLET_PASS, WALLET_LANG);
    std::string seed1 = wallet1->seed();
    std::string address1 = wallet1->address();

    ASSERT_TRUE(wallet1->store(WALLET_NAME_WITH_DIR));
    ASSERT_TRUE(wmgr->closeWallet(wallet1));

    wallet1 = wmgr->openWallet(WALLET_NAME_WITH_DIR, WALLET_PASS);
    ASSERT_TRUE(wallet1->status() == Monero::Wallet::Status_Ok);
    ASSERT_TRUE(wallet1->seed() == seed1);
    ASSERT_TRUE(wallet1->address() == address1);
    ASSERT_TRUE(wmgr->closeWallet(wallet1));
}


TEST_F(WalletManagerTest, WalletManagerStoresWallet3)
{
    Monero::Wallet * wallet1 = wmgr->createWallet(WALLET_NAME, WALLET_PASS, WALLET_LANG);
    std::string seed1 = wallet1->seed();
    std::string address1 = wallet1->address();

    ASSERT_FALSE(wallet1->store(WALLET_NAME_WITH_DIR_NON_WRITABLE));
    ASSERT_TRUE(wmgr->closeWallet(wallet1));

    wallet1 = wmgr->openWallet(WALLET_NAME_WITH_DIR_NON_WRITABLE, WALLET_PASS);
    ASSERT_FALSE(wallet1->status() == Monero::Wallet::Status_Ok);

    // "close" always returns true;
    ASSERT_TRUE(wmgr->closeWallet(wallet1));

    wallet1 = wmgr->openWallet(WALLET_NAME, WALLET_PASS);
    ASSERT_TRUE(wallet1->status() == Monero::Wallet::Status_Ok);
    ASSERT_TRUE(wallet1->seed() == seed1);
    ASSERT_TRUE(wallet1->address() == address1);
    ASSERT_TRUE(wmgr->closeWallet(wallet1));

}


TEST_F(WalletManagerTest, WalletManagerStoresWallet4)
{
    Monero::Wallet * wallet1 = wmgr->createWallet(WALLET_NAME, WALLET_PASS, WALLET_LANG);
    std::string seed1 = wallet1->seed();
    std::string address1 = wallet1->address();

    ASSERT_TRUE(wallet1->store(""));
    ASSERT_TRUE(wallet1->status() == Monero::Wallet::Status_Ok);

    ASSERT_TRUE(wallet1->store(""));
    ASSERT_TRUE(wallet1->status() == Monero::Wallet::Status_Ok);

    ASSERT_TRUE(wmgr->closeWallet(wallet1));

    wallet1 = wmgr->openWallet(WALLET_NAME, WALLET_PASS);
    ASSERT_TRUE(wallet1->status() == Monero::Wallet::Status_Ok);
    ASSERT_TRUE(wallet1->seed() == seed1);
    ASSERT_TRUE(wallet1->address() == address1);
    ASSERT_TRUE(wmgr->closeWallet(wallet1));
}




TEST_F(WalletManagerTest, WalletManagerFindsWallet)
{
    std::vector<std::string> wallets = wmgr->findWallets(WALLETS_ROOT_DIR);
    ASSERT_FALSE(wallets.empty());
    std::cout << "Found wallets: " << std::endl;
    for (auto wallet_path: wallets) {
        std::cout << wallet_path << std::endl;
    }
}


TEST_F(WalletTest1, WalletGeneratesPaymentId)
{
    std::string payment_id = Monero::Wallet::genPaymentId();
    ASSERT_TRUE(payment_id.length() == 16);
}


TEST_F(WalletTest1, WalletGeneratesIntegratedAddress)
{
    std::string payment_id = Monero::Wallet::genPaymentId();

    Monero::Wallet * wallet1 = wmgr->openWallet(CURRENT_SRC_WALLET, TESTNET_WALLET_PASS, true);
    std::string integrated_address = wallet1->integratedAddress(payment_id);
    ASSERT_TRUE(integrated_address.length() == 106);
}


TEST_F(WalletTest1, WalletShowsBalance)
{
    Monero::Wallet * wallet1 = wmgr->openWallet(CURRENT_SRC_WALLET, TESTNET_WALLET_PASS, true);
    ASSERT_TRUE(wallet1->balance() > 0);
    ASSERT_TRUE(wallet1->unlockedBalance() > 0);

    uint64_t balance1 = wallet1->balance();
    uint64_t unlockedBalance1 = wallet1->unlockedBalance();
    ASSERT_TRUE(wmgr->closeWallet(wallet1));
    Monero::Wallet * wallet2 = wmgr->openWallet(CURRENT_SRC_WALLET, TESTNET_WALLET_PASS, true);

    ASSERT_TRUE(balance1 == wallet2->balance());
    std::cout << "wallet balance: " << wallet2->balance() << std::endl;
    ASSERT_TRUE(unlockedBalance1 == wallet2->unlockedBalance());
    std::cout << "wallet unlocked balance: " << wallet2->unlockedBalance() << std::endl;
    ASSERT_TRUE(wmgr->closeWallet(wallet2));
}

TEST_F(WalletTest1, WalletReturnsCurrentBlockHeight)
{
    Monero::Wallet * wallet1 = wmgr->openWallet(CURRENT_SRC_WALLET, TESTNET_WALLET_PASS, true);
    ASSERT_TRUE(wallet1->blockChainHeight() > 0);
    wmgr->closeWallet(wallet1);
}


TEST_F(WalletTest1, WalletReturnsDaemonBlockHeight)
{
    Monero::Wallet * wallet1 = wmgr->openWallet(CURRENT_SRC_WALLET, TESTNET_WALLET_PASS, true);
    // wallet not connected to daemon
    ASSERT_TRUE(wallet1->daemonBlockChainHeight() == 0);
    ASSERT_TRUE(wallet1->status() != Monero::Wallet::Status_Ok);
    ASSERT_FALSE(wallet1->errorString().empty());
    wmgr->closeWallet(wallet1);

    wallet1 = wmgr->openWallet(CURRENT_SRC_WALLET, TESTNET_WALLET_PASS, true);
    // wallet connected to daemon
    wallet1->init(TESTNET_DAEMON_ADDRESS, 0);
    ASSERT_TRUE(wallet1->daemonBlockChainHeight() > 0);
    std::cout << "daemonBlockChainHeight: " << wallet1->daemonBlockChainHeight() << std::endl;
    wmgr->closeWallet(wallet1);
}


TEST_F(WalletTest1, WalletRefresh)
{

    std::cout << "Opening wallet: " << CURRENT_SRC_WALLET << std::endl;
    Monero::Wallet * wallet1 = wmgr->openWallet(CURRENT_SRC_WALLET, TESTNET_WALLET_PASS, true);
    // make sure testnet daemon is running
    std::cout << "connecting to daemon: " << TESTNET_DAEMON_ADDRESS << std::endl;
    ASSERT_TRUE(wallet1->init(TESTNET_DAEMON_ADDRESS, 0));
    ASSERT_TRUE(wallet1->refresh());
    ASSERT_TRUE(wmgr->closeWallet(wallet1));
}

TEST_F(WalletTest1, WalletConvertsToString)
{
    std::string strAmount = Monero::Wallet::displayAmount(AMOUNT_5XMR);
    ASSERT_TRUE(AMOUNT_5XMR == Monero::Wallet::amountFromString(strAmount));

    ASSERT_TRUE(AMOUNT_5XMR == Monero::Wallet::amountFromDouble(5.0));
    ASSERT_TRUE(AMOUNT_10XMR == Monero::Wallet::amountFromDouble(10.0));
    ASSERT_TRUE(AMOUNT_1XMR == Monero::Wallet::amountFromDouble(1.0));

}



TEST_F(WalletTest1, WalletTransaction)

{
    Monero::Wallet * wallet1 = wmgr->openWallet(CURRENT_SRC_WALLET, TESTNET_WALLET_PASS, true);
    // make sure testnet daemon is running
    ASSERT_TRUE(wallet1->init(TESTNET_DAEMON_ADDRESS, 0));
    ASSERT_TRUE(wallet1->refresh());
    uint64_t balance = wallet1->balance();
    ASSERT_TRUE(wallet1->status() == Monero::PendingTransaction::Status_Ok);

    std::string recepient_address = Utils::get_wallet_address(CURRENT_DST_WALLET, TESTNET_WALLET_PASS);
    const int MIXIN_COUNT = 4;


    Monero::PendingTransaction * transaction = wallet1->createTransaction(recepient_address,
                                                                             PAYMENT_ID_EMPTY,
                                                                             AMOUNT_10XMR,
                                                                             MIXIN_COUNT,
                                                                             Monero::PendingTransaction::Priority_Medium);
    ASSERT_TRUE(transaction->status() == Monero::PendingTransaction::Status_Ok);
    wallet1->refresh();

    ASSERT_TRUE(wallet1->balance() == balance);
    ASSERT_TRUE(transaction->amount() == AMOUNT_10XMR);
    ASSERT_TRUE(transaction->commit());
    ASSERT_FALSE(wallet1->balance() == balance);
    ASSERT_TRUE(wmgr->closeWallet(wallet1));
}



TEST_F(WalletTest1, WalletTransactionWithMixin)
{

    std::vector<int> mixins;
    // 2,3,4,5,6,7,8,9,10,15,20,25 can we do it like that?
    mixins.push_back(2); mixins.push_back(3); mixins.push_back(4); mixins.push_back(5); mixins.push_back(6);
    mixins.push_back(7); mixins.push_back(8); mixins.push_back(9); mixins.push_back(10); mixins.push_back(15);
    mixins.push_back(20); mixins.push_back(25);


    std::string payment_id = "";

    Monero::Wallet * wallet1 = wmgr->openWallet(CURRENT_SRC_WALLET, TESTNET_WALLET_PASS, true);


    // make sure testnet daemon is running
    ASSERT_TRUE(wallet1->init(TESTNET_DAEMON_ADDRESS, 0));
    ASSERT_TRUE(wallet1->refresh());
    uint64_t balance = wallet1->balance();
    ASSERT_TRUE(wallet1->status() == Monero::PendingTransaction::Status_Ok);

    std::string recepient_address = Utils::get_wallet_address(CURRENT_DST_WALLET, TESTNET_WALLET_PASS);
    for (auto mixin : mixins) {
        std::cerr << "Transaction mixin count: " << mixin << std::endl;
        Monero::PendingTransaction * transaction = wallet1->createTransaction(
                    recepient_address, payment_id, AMOUNT_5XMR, mixin);

        std::cerr << "Transaction status: " << transaction->status() << std::endl;
        std::cerr << "Transaction fee: " << Monero::Wallet::displayAmount(transaction->fee()) << std::endl;
        std::cerr << "Transaction error: " << transaction->errorString() << std::endl;
        ASSERT_TRUE(transaction->status() == Monero::PendingTransaction::Status_Ok);
        wallet1->disposeTransaction(transaction);
    }

    wallet1->refresh();

    ASSERT_TRUE(wallet1->balance() == balance);
    ASSERT_TRUE(wmgr->closeWallet(wallet1));
}

TEST_F(WalletTest1, WalletTransactionWithPriority)
{

    std::string payment_id = "";

    Monero::Wallet * wallet1 = wmgr->openWallet(CURRENT_SRC_WALLET, TESTNET_WALLET_PASS, true);

    // make sure testnet daemon is running
    ASSERT_TRUE(wallet1->init(TESTNET_DAEMON_ADDRESS, 0));
    ASSERT_TRUE(wallet1->refresh());
    uint64_t balance = wallet1->balance();
    ASSERT_TRUE(wallet1->status() == Monero::PendingTransaction::Status_Ok);

    std::string recepient_address = Utils::get_wallet_address(CURRENT_DST_WALLET, TESTNET_WALLET_PASS);
    uint32_t mixin = 2;
    uint64_t fee   = 0;

    std::vector<Monero::PendingTransaction::Priority> priorities =  {
         Monero::PendingTransaction::Priority_Low,
         Monero::PendingTransaction::Priority_Medium,
         Monero::PendingTransaction::Priority_High
    };

    for (auto it = priorities.begin(); it != priorities.end(); ++it) {
        std::cerr << "Transaction priority: " << *it << std::endl;
        Monero::PendingTransaction * transaction = wallet1->createTransaction(
                    recepient_address, payment_id, AMOUNT_5XMR, mixin, *it);
        std::cerr << "Transaction status: " << transaction->status() << std::endl;
        std::cerr << "Transaction fee: " << Monero::Wallet::displayAmount(transaction->fee()) << std::endl;
        std::cerr << "Transaction error: " << transaction->errorString() << std::endl;
        ASSERT_TRUE(transaction->fee() > fee);
        ASSERT_TRUE(transaction->status() == Monero::PendingTransaction::Status_Ok);
        fee = transaction->fee();
        wallet1->disposeTransaction(transaction);
    }
    wallet1->refresh();
    ASSERT_TRUE(wallet1->balance() == balance);
    ASSERT_TRUE(wmgr->closeWallet(wallet1));
}



TEST_F(WalletTest1, WalletHistory)
{
    Monero::Wallet * wallet1 = wmgr->openWallet(CURRENT_SRC_WALLET, TESTNET_WALLET_PASS, true);
    // make sure testnet daemon is running
    ASSERT_TRUE(wallet1->init(TESTNET_DAEMON_ADDRESS, 0));
    ASSERT_TRUE(wallet1->refresh());
    Monero::TransactionHistory * history = wallet1->history();
    history->refresh();
    ASSERT_TRUE(history->count() > 0);


    for (auto t: history->getAll()) {
        ASSERT_TRUE(t != nullptr);
        Utils::print_transaction(t);
    }
}

TEST_F(WalletTest1, WalletTransactionAndHistory)
{
    return;
    Monero::Wallet * wallet_src = wmgr->openWallet(CURRENT_SRC_WALLET, TESTNET_WALLET_PASS, true);
    // make sure testnet daemon is running
    ASSERT_TRUE(wallet_src->init(TESTNET_DAEMON_ADDRESS, 0));
    ASSERT_TRUE(wallet_src->refresh());
    Monero::TransactionHistory * history = wallet_src->history();
    history->refresh();
    ASSERT_TRUE(history->count() > 0);
    size_t count1 = history->count();

    std::cout << "**** Transactions before transfer (" << count1 << ")" << std::endl;
    for (auto t: history->getAll()) {
        ASSERT_TRUE(t != nullptr);
        Utils::print_transaction(t);
    }

    std::string wallet4_addr = Utils::get_wallet_address(CURRENT_DST_WALLET, TESTNET_WALLET_PASS);


    Monero::PendingTransaction * tx = wallet_src->createTransaction(wallet4_addr,
                                                                       PAYMENT_ID_EMPTY,
                                                                       AMOUNT_10XMR * 5, 1);

    ASSERT_TRUE(tx->status() == Monero::PendingTransaction::Status_Ok);
    ASSERT_TRUE(tx->commit());
    history = wallet_src->history();
    history->refresh();
    ASSERT_TRUE(count1 != history->count());

    std::cout << "**** Transactions after transfer (" << history->count() << ")" << std::endl;
    for (auto t: history->getAll()) {
        ASSERT_TRUE(t != nullptr);
        Utils::print_transaction(t);
    }
}


TEST_F(WalletTest1, WalletTransactionWithPaymentId)
{

    Monero::Wallet * wallet_src = wmgr->openWallet(CURRENT_SRC_WALLET, TESTNET_WALLET_PASS, true);
    // make sure testnet daemon is running
    ASSERT_TRUE(wallet_src->init(TESTNET_DAEMON_ADDRESS, 0));
    ASSERT_TRUE(wallet_src->refresh());
    Monero::TransactionHistory * history = wallet_src->history();
    history->refresh();
    ASSERT_TRUE(history->count() > 0);
    size_t count1 = history->count();

    std::cout << "**** Transactions before transfer (" << count1 << ")" << std::endl;
    for (auto t: history->getAll()) {
        ASSERT_TRUE(t != nullptr);
        Utils::print_transaction(t);
    }

    std::string wallet4_addr = Utils::get_wallet_address(CURRENT_DST_WALLET, TESTNET_WALLET_PASS);

    std::string payment_id = Monero::Wallet::genPaymentId();
    ASSERT_TRUE(payment_id.length() == 16);


    Monero::PendingTransaction * tx = wallet_src->createTransaction(wallet4_addr,
                                                                       payment_id,
                                                                       AMOUNT_1XMR, 1);

    ASSERT_TRUE(tx->status() == Monero::PendingTransaction::Status_Ok);
    ASSERT_TRUE(tx->commit());
    history = wallet_src->history();
    history->refresh();
    ASSERT_TRUE(count1 != history->count());

    bool payment_id_in_history = false;

    std::cout << "**** Transactions after transfer (" << history->count() << ")" << std::endl;
    for (auto t: history->getAll()) {
        ASSERT_TRUE(t != nullptr);
        Utils::print_transaction(t);
        if (t->paymentId() == payment_id) {
            payment_id_in_history = true;
        }
    }

    ASSERT_TRUE(payment_id_in_history);
}


struct MyWalletListener : public Monero::WalletListener
{

    Monero::Wallet * wallet;
    uint64_t total_tx;
    uint64_t total_rx;
    boost::mutex  mutex;
    boost::condition_variable cv_send;
    boost::condition_variable cv_receive;
    boost::condition_variable cv_update;
    boost::condition_variable cv_refresh;
    boost::condition_variable cv_newblock;
    bool send_triggered;
    bool receive_triggered;
    bool newblock_triggered;
    bool update_triggered;
    bool refresh_triggered;



    MyWalletListener(Monero::Wallet * wallet)
        : total_tx(0), total_rx(0)
    {
        reset();

        this->wallet = wallet;
        this->wallet->setListener(this);
    }

    void reset()
    {
        send_triggered = receive_triggered = update_triggered = refresh_triggered = false;
    }

    virtual void moneySpent(const string &txId, uint64_t amount)
    {
        std::cerr << "wallet: " << wallet->address() << "**** just spent money ("
                  << txId  << ", " << wallet->displayAmount(amount) << ")" << std::endl;
        total_tx += amount;
        send_triggered = true;
        cv_send.notify_one();
    }

    virtual void moneyReceived(const string &txId, uint64_t amount)
    {
        std::cout << "wallet: " << wallet->address() << "**** just received money ("
                  << txId  << ", " << wallet->displayAmount(amount) << ")" << std::endl;
        total_rx += amount;
        receive_triggered = true;
        cv_receive.notify_one();
    }

    virtual void unconfirmedMoneyReceived(const string &txId, uint64_t amount)
    {
        std::cout << "wallet: " << wallet->address() << "**** just received unconfirmed money ("
                  << txId  << ", " << wallet->displayAmount(amount) << ")" << std::endl;
        // Don't trigger recieve until tx is mined
        // total_rx += amount;
        // receive_triggered = true;
        // cv_receive.notify_one();
    }

    virtual void newBlock(uint64_t height)
    {
//        std::cout << "wallet: " << wallet->address()
//                  <<", new block received, blockHeight: " << height << std::endl;
        static int bc_height = wallet->daemonBlockChainHeight();
        std::cout << height
                  << " / " << bc_height/* 0*/
                  << std::endl;
        newblock_triggered = true;
        cv_newblock.notify_one();
    }

    virtual void updated()
    {
        std::cout << __FUNCTION__ << "Wallet updated";
        update_triggered = true;
        cv_update.notify_one();
    }

    virtual void refreshed()
    {
        std::cout << __FUNCTION__ <<  "Wallet refreshed";
        refresh_triggered = true;
        cv_refresh.notify_one();
    }

};




TEST_F(WalletTest2, WalletCallBackRefreshedSync)
{

    Monero::Wallet * wallet_src = wmgr->openWallet(CURRENT_SRC_WALLET, TESTNET_WALLET_PASS, true);
    MyWalletListener * wallet_src_listener = new MyWalletListener(wallet_src);
    ASSERT_TRUE(wallet_src->init(TESTNET_DAEMON_ADDRESS, 0));
    ASSERT_TRUE(wallet_src_listener->refresh_triggered);
    ASSERT_TRUE(wallet_src->connected());
    boost::chrono::seconds wait_for = boost::chrono::seconds(60*3);
    boost::unique_lock<boost::mutex> lock (wallet_src_listener->mutex);
    wallet_src_listener->cv_refresh.wait_for(lock, wait_for);
    wmgr->closeWallet(wallet_src);
}




TEST_F(WalletTest2, WalletCallBackRefreshedAsync)
{

    Monero::Wallet * wallet_src = wmgr->openWallet(CURRENT_SRC_WALLET, TESTNET_WALLET_PASS, true);
    MyWalletListener * wallet_src_listener = new MyWalletListener(wallet_src);

    boost::chrono::seconds wait_for = boost::chrono::seconds(20);
    boost::unique_lock<boost::mutex> lock (wallet_src_listener->mutex);
    wallet_src->init(MAINNET_DAEMON_ADDRESS, 0);
    wallet_src->startRefresh();
    std::cerr << "TEST: waiting on refresh lock...\n";
    wallet_src_listener->cv_refresh.wait_for(lock, wait_for);
    std::cerr << "TEST: refresh lock acquired...\n";
    ASSERT_TRUE(wallet_src_listener->refresh_triggered);
    ASSERT_TRUE(wallet_src->connected());
    std::cerr << "TEST: closing wallet...\n";
    wmgr->closeWallet(wallet_src);
}




TEST_F(WalletTest2, WalletCallbackSent)
{

    Monero::Wallet * wallet_src = wmgr->openWallet(CURRENT_SRC_WALLET, TESTNET_WALLET_PASS, true);
    // make sure testnet daemon is running
    ASSERT_TRUE(wallet_src->init(TESTNET_DAEMON_ADDRESS, 0));
    ASSERT_TRUE(wallet_src->refresh());
    MyWalletListener * wallet_src_listener = new MyWalletListener(wallet_src);
    uint64_t balance = wallet_src->balance();
    std::cout << "** Balance: " << wallet_src->displayAmount(wallet_src->balance()) <<  std::endl;
    Monero::Wallet * wallet_dst = wmgr->openWallet(CURRENT_DST_WALLET, TESTNET_WALLET_PASS, true);

    uint64_t amount = AMOUNT_1XMR * 5;
    std::cout << "** Sending " << Monero::Wallet::displayAmount(amount) << " to " << wallet_dst->address();


    Monero::PendingTransaction * tx = wallet_src->createTransaction(wallet_dst->address(),
                                                                       PAYMENT_ID_EMPTY,
                                                                       amount, 1);
    std::cout << "** Committing transaction: " << Monero::Wallet::displayAmount(tx->amount())
              << " with fee: " << Monero::Wallet::displayAmount(tx->fee());

    ASSERT_TRUE(tx->status() == Monero::PendingTransaction::Status_Ok);
    ASSERT_TRUE(tx->commit());

    boost::chrono::seconds wait_for = boost::chrono::seconds(60*3);
    boost::unique_lock<boost::mutex> lock (wallet_src_listener->mutex);
    std::cerr << "TEST: waiting on send lock...\n";
    wallet_src_listener->cv_send.wait_for(lock, wait_for);
    std::cerr << "TEST: send lock acquired...\n";
    ASSERT_TRUE(wallet_src_listener->send_triggered);
    ASSERT_TRUE(wallet_src_listener->update_triggered);
    std::cout << "** Balance: " << wallet_src->displayAmount(wallet_src->balance()) <<  std::endl;
    ASSERT_TRUE(wallet_src->balance() < balance);
    wmgr->closeWallet(wallet_src);
    wmgr->closeWallet(wallet_dst);
}


TEST_F(WalletTest2, WalletCallbackReceived)
{

    Monero::Wallet * wallet_src = wmgr->openWallet(CURRENT_SRC_WALLET, TESTNET_WALLET_PASS, true);
    // make sure testnet daemon is running
    ASSERT_TRUE(wallet_src->init(TESTNET_DAEMON_ADDRESS, 0));
    ASSERT_TRUE(wallet_src->refresh());
    std::cout << "** Balance src1: " << wallet_src->displayAmount(wallet_src->balance()) <<  std::endl;

    Monero::Wallet * wallet_dst = wmgr->openWallet(CURRENT_DST_WALLET, TESTNET_WALLET_PASS, true);
    ASSERT_TRUE(wallet_dst->init(TESTNET_DAEMON_ADDRESS, 0));
    ASSERT_TRUE(wallet_dst->refresh());
    uint64_t balance = wallet_dst->balance();
    std::cout << "** Balance dst1: " << wallet_dst->displayAmount(wallet_dst->balance()) <<  std::endl;
    std::unique_ptr<MyWalletListener> wallet_dst_listener (new MyWalletListener(wallet_dst));

    uint64_t amount = AMOUNT_1XMR * 5;
    std::cout << "** Sending " << Monero::Wallet::displayAmount(amount) << " to " << wallet_dst->address();
    Monero::PendingTransaction * tx = wallet_src->createTransaction(wallet_dst->address(),
                                                                       PAYMENT_ID_EMPTY,
                                                                       amount, 1);

    std::cout << "** Committing transaction: " << Monero::Wallet::displayAmount(tx->amount())
              << " with fee: " << Monero::Wallet::displayAmount(tx->fee());

    ASSERT_TRUE(tx->status() == Monero::PendingTransaction::Status_Ok);
    ASSERT_TRUE(tx->commit());

    boost::chrono::seconds wait_for = boost::chrono::seconds(60*4);
    boost::unique_lock<boost::mutex> lock (wallet_dst_listener->mutex);
    std::cerr << "TEST: waiting on receive lock...\n";
    wallet_dst_listener->cv_receive.wait_for(lock, wait_for);
    std::cerr << "TEST: receive lock acquired...\n";
    ASSERT_TRUE(wallet_dst_listener->receive_triggered);
    ASSERT_TRUE(wallet_dst_listener->update_triggered);

    std::cout << "** Balance src2: " << wallet_dst->displayAmount(wallet_src->balance()) <<  std::endl;
    std::cout << "** Balance dst2: " << wallet_dst->displayAmount(wallet_dst->balance()) <<  std::endl;

    ASSERT_TRUE(wallet_dst->balance() > balance);

    wmgr->closeWallet(wallet_src);
    wmgr->closeWallet(wallet_dst);
}



TEST_F(WalletTest2, WalletCallbackNewBlock)
{

    Monero::Wallet * wallet_src = wmgr->openWallet(TESTNET_WALLET5_NAME, TESTNET_WALLET_PASS, true);
    // make sure testnet daemon is running
    ASSERT_TRUE(wallet_src->init(TESTNET_DAEMON_ADDRESS, 0));
    ASSERT_TRUE(wallet_src->refresh());
    uint64_t bc1 = wallet_src->blockChainHeight();
    std::cout << "** Block height: " << bc1 << std::endl;


    std::unique_ptr<MyWalletListener> wallet_listener (new MyWalletListener(wallet_src));

    // wait max 4 min for new block
    boost::chrono::seconds wait_for = boost::chrono::seconds(60*4);
    boost::unique_lock<boost::mutex> lock (wallet_listener->mutex);
    std::cerr << "TEST: waiting on newblock lock...\n";
    wallet_listener->cv_newblock.wait_for(lock, wait_for);
    std::cerr << "TEST: newblock lock acquired...\n";
    ASSERT_TRUE(wallet_listener->newblock_triggered);
    uint64_t bc2 = wallet_src->blockChainHeight();
    std::cout << "** Block height: " << bc2 << std::endl;
    ASSERT_TRUE(bc2 > bc1);
    wmgr->closeWallet(wallet_src);

}

TEST_F(WalletManagerMainnetTest, CreateOpenAndRefreshWalletMainNetSync)
{

    Monero::Wallet * wallet = wmgr->createWallet(WALLET_NAME_MAINNET, "", WALLET_LANG);
    std::unique_ptr<MyWalletListener> wallet_listener (new MyWalletListener(wallet));
    wallet->init(MAINNET_DAEMON_ADDRESS, 0);
    std::cerr << "TEST: waiting on refresh lock...\n";
    //wallet_listener->cv_refresh.wait_for(lock, wait_for);
    std::cerr << "TEST: refresh lock acquired...\n";
    ASSERT_TRUE(wallet_listener->refresh_triggered);
    ASSERT_TRUE(wallet->connected());
    ASSERT_TRUE(wallet->blockChainHeight() == wallet->daemonBlockChainHeight());
    std::cerr << "TEST: closing wallet...\n";
    wmgr->closeWallet(wallet);
}


TEST_F(WalletManagerMainnetTest, CreateAndRefreshWalletMainNetAsync)
{
    // supposing 120 seconds should be enough for fast refresh
    int SECONDS_TO_REFRESH = 120;

    Monero::Wallet * wallet = wmgr->createWallet(WALLET_NAME_MAINNET, "", WALLET_LANG);
    std::unique_ptr<MyWalletListener> wallet_listener (new MyWalletListener(wallet));

    boost::chrono::seconds wait_for = boost::chrono::seconds(SECONDS_TO_REFRESH);
    boost::unique_lock<boost::mutex> lock (wallet_listener->mutex);
    wallet->init(MAINNET_DAEMON_ADDRESS, 0);
    wallet->startRefresh();
    std::cerr << "TEST: waiting on refresh lock...\n";
    wallet_listener->cv_refresh.wait_for(lock, wait_for);
    std::cerr << "TEST: refresh lock acquired...\n";
    ASSERT_TRUE(wallet->status() == Monero::Wallet::Status_Ok);
    ASSERT_TRUE(wallet_listener->refresh_triggered);
    ASSERT_TRUE(wallet->connected());
    ASSERT_TRUE(wallet->blockChainHeight() == wallet->daemonBlockChainHeight());
    std::cerr << "TEST: closing wallet...\n";
    wmgr->closeWallet(wallet);
}

TEST_F(WalletManagerMainnetTest, OpenAndRefreshWalletMainNetAsync)
{

    // supposing 120 seconds should be enough for fast refresh
    int SECONDS_TO_REFRESH = 120;
    Monero::Wallet * wallet = wmgr->createWallet(WALLET_NAME_MAINNET, "", WALLET_LANG);
    wmgr->closeWallet(wallet);
    wallet = wmgr->openWallet(WALLET_NAME_MAINNET, "");

    std::unique_ptr<MyWalletListener> wallet_listener (new MyWalletListener(wallet));

    boost::chrono::seconds wait_for = boost::chrono::seconds(SECONDS_TO_REFRESH);
    boost::unique_lock<boost::mutex> lock (wallet_listener->mutex);
    wallet->init(MAINNET_DAEMON_ADDRESS, 0);
    wallet->startRefresh();
    std::cerr << "TEST: waiting on refresh lock...\n";
    wallet_listener->cv_refresh.wait_for(lock, wait_for);
    std::cerr << "TEST: refresh lock acquired...\n";
    ASSERT_TRUE(wallet->status() == Monero::Wallet::Status_Ok);
    ASSERT_TRUE(wallet_listener->refresh_triggered);
    ASSERT_TRUE(wallet->connected());
    ASSERT_TRUE(wallet->blockChainHeight() == wallet->daemonBlockChainHeight());
    std::cerr << "TEST: closing wallet...\n";
    wmgr->closeWallet(wallet);

}

TEST_F(WalletManagerMainnetTest, RecoverAndRefreshWalletMainNetAsync)
{

    // supposing 120 seconds should be enough for fast refresh
    int SECONDS_TO_REFRESH = 120;
    Monero::Wallet * wallet = wmgr->createWallet(WALLET_NAME_MAINNET, "", WALLET_LANG);
    std::string seed = wallet->seed();
    std::string address = wallet->address();
    wmgr->closeWallet(wallet);

    // deleting wallet files
    Utils::deleteWallet(WALLET_NAME_MAINNET);
    // ..and recovering wallet from seed

    wallet = wmgr->recoveryWallet(WALLET_NAME_MAINNET, seed);
    ASSERT_TRUE(wallet->status() == Monero::Wallet::Status_Ok);
    ASSERT_TRUE(wallet->address() == address);
    std::unique_ptr<MyWalletListener> wallet_listener (new MyWalletListener(wallet));
    boost::chrono::seconds wait_for = boost::chrono::seconds(SECONDS_TO_REFRESH);
    boost::unique_lock<boost::mutex> lock (wallet_listener->mutex);
    wallet->init(MAINNET_DAEMON_ADDRESS, 0);
    wallet->startRefresh();
    std::cerr << "TEST: waiting on refresh lock...\n";

    // here we wait for 120 seconds and test if wallet doesn't syncrnonize blockchain completely,
    // as it needs much more than 120 seconds for mainnet

    wallet_listener->cv_refresh.wait_for(lock, wait_for);
    ASSERT_TRUE(wallet->status() == Monero::Wallet::Status_Ok);
    ASSERT_FALSE(wallet_listener->refresh_triggered);
    ASSERT_TRUE(wallet->connected());
    ASSERT_FALSE(wallet->blockChainHeight() == wallet->daemonBlockChainHeight());
    std::cerr << "TEST: closing wallet...\n";
    wmgr->closeWallet(wallet);
    std::cerr << "TEST: wallet closed\n";

}

TEST_F(WalletTest2, EmissionPrint)
{
    std::cout << "MONEY_SUPPLY: " << Monero::Wallet::displayAmount(MONEY_SUPPLY) << " (" << MONEY_SUPPLY << ")" << std::endl;
    std::cout << "COIN: " << Monero::Wallet::displayAmount(COIN) << " (" << COIN << ")" << std::endl;
    std::cout << "MAX_MONEY: " << Monero::Wallet::displayAmount(std::numeric_limits<uint64_t>::max()) << std::endl;
    std::cout << "FEE_PER_KB_OLD: " << Monero::Wallet::displayAmount(FEE_PER_KB_OLD) << std::endl;
    std::cout << "FEE_PER_KB: " << Monero::Wallet::displayAmount(FEE_PER_KB) << std::endl;
    std::cout << "DYNAMIC_FEE_PER_KB_BASE_BLOCK_REWARD: " << Monero::Wallet::displayAmount(DYNAMIC_FEE_PER_KB_BASE_BLOCK_REWARD) << std::endl;
    std::cout << "DYNAMIC_FEE_PER_KB_BASE_FEE_V5: " << Monero::Wallet::displayAmount(DYNAMIC_FEE_PER_KB_BASE_FEE_V5) << std::endl;
}


int main(int argc, char** argv)
{
    // we can override default values for "TESTNET_DAEMON_ADDRESS" and "WALLETS_ROOT_DIR"

<<<<<<< HEAD
    std::cout << "*** libwallet_api_tests currently DISABLED ***" << std::endl;
    return 0;
=======
    // std::cout << "*** libwallet_api_tests currently DISABLED ***" << std::endl;
    // return 0;
>>>>>>> 5fe5512c

    const char * testnet_daemon_addr = std::getenv("TESTNET_DAEMON_ADDRESS");
    if (testnet_daemon_addr) {
        TESTNET_DAEMON_ADDRESS = testnet_daemon_addr;
    }

    const char * mainnet_daemon_addr = std::getenv("MAINNET_DAEMON_ADDRESS");
    if (mainnet_daemon_addr) {
        MAINNET_DAEMON_ADDRESS = mainnet_daemon_addr;
    }




    const char * wallets_root_dir = std::getenv("WALLETS_ROOT_DIR");
    if (wallets_root_dir) {
        WALLETS_ROOT_DIR = wallets_root_dir;
    }


    TESTNET_WALLET1_NAME = WALLETS_ROOT_DIR + "/wallet_01.bin";
    TESTNET_WALLET2_NAME = WALLETS_ROOT_DIR + "/wallet_02.bin";
    TESTNET_WALLET3_NAME = WALLETS_ROOT_DIR + "/wallet_03.bin";
    TESTNET_WALLET4_NAME = WALLETS_ROOT_DIR + "/wallet_04.bin";
    TESTNET_WALLET5_NAME = WALLETS_ROOT_DIR + "/wallet_05.bin";
    TESTNET_WALLET6_NAME = WALLETS_ROOT_DIR + "/wallet_06.bin";

    CURRENT_SRC_WALLET = TESTNET_WALLET5_NAME;
    CURRENT_DST_WALLET = TESTNET_WALLET1_NAME;

    ::testing::InitGoogleTest(&argc, argv);
    Monero::WalletManagerFactory::setLogLevel(Monero::WalletManagerFactory::LogLevel_Max);
    return RUN_ALL_TESTS();
}<|MERGE_RESOLUTION|>--- conflicted
+++ resolved
@@ -1147,13 +1147,8 @@
 {
     // we can override default values for "TESTNET_DAEMON_ADDRESS" and "WALLETS_ROOT_DIR"
 
-<<<<<<< HEAD
-    std::cout << "*** libwallet_api_tests currently DISABLED ***" << std::endl;
-    return 0;
-=======
     // std::cout << "*** libwallet_api_tests currently DISABLED ***" << std::endl;
     // return 0;
->>>>>>> 5fe5512c
 
     const char * testnet_daemon_addr = std::getenv("TESTNET_DAEMON_ADDRESS");
     if (testnet_daemon_addr) {
