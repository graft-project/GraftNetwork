--- conflicted
+++ resolved
@@ -75,9 +75,6 @@
     return cn_slow_hash(data, length, hash, 2/*variant*/, 0/*prehashed*/,
                         CN_MODIFIER_REVERSE_WALTZ/*modifier*/);
   }
-  static void cn_slow_hash_2(const void *data, size_t length, char *hash) {
-    return cn_slow_hash(data, length, hash, 2/*variant*/, 0/*prehashed*/);
-  }
 }
 POP_WARNINGS
 
@@ -88,13 +85,9 @@
 } hashes[] = {{"fast", cn_fast_hash}, {"slow", cn_slow_hash_0}, {"tree", hash_tree},
   {"extra-blake", hash_extra_blake}, {"extra-groestl", hash_extra_groestl},
   {"extra-jh", hash_extra_jh}, {"extra-skein", hash_extra_skein},
-<<<<<<< HEAD
-  {"slow-1", cn_slow_hash_1}, {"slow-2", cn_slow_hash_2}};
-=======
   {"slow-1", cn_slow_hash_1}, {"slow-2", cn_slow_hash_2},
   {"slow-0-waltz", cn_slow_hash_0_waltz}, {"slow-1-waltz", cn_slow_hash_1_waltz},
   {"slow-2-waltz", cn_slow_hash_2_waltz}, {"slow-2-reverse-waltz", cn_slow_hash_2_reverse_waltz}};
->>>>>>> a3985793
 
 int test_variant2_int_sqrt();
 int test_variant2_int_sqrt_ref();
