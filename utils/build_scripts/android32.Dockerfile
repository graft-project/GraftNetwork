--- conflicted
+++ resolved
@@ -72,10 +72,6 @@
     && make build_crypto build_ssl \
     && cd .. && mv openssl-${OPENSSL_VERSION}  openssl
 
-<<<<<<< HEAD
-RUN git clone https://github.com/graft-project/GraftNetwork.git \
-    && cd GraftNetwork \
-=======
 # ZMQ
 RUN git clone https://github.com/zeromq/zeromq4-1.git \
     && git clone https://github.com/zeromq/cppzmq.git \
@@ -86,9 +82,8 @@
 
 RUN ln -s /opt/android/openssl/libcrypto.a /opt/android/openssl/libssl.a ${TOOLCHAIN_DIR}/arm-linux-androideabi/lib/armv7-a
 
-RUN git clone https://github.com/monero-project/monero.git \
-    && cd monero \
->>>>>>> c29890c2
+RUN git clone https://github.com/graft-project/GraftNetwork.git \
+    && cd GraftNetwork \
     && mkdir -p build/release \
     && CC=clang CXX=clang++ \
          BOOST_ROOT=${WORKDIR}/boost_${BOOST_VERSION} BOOST_LIBRARYDIR=${WORKDIR}/boost_${BOOST_VERSION}/android32/lib/ \
