--- conflicted
+++ resolved
@@ -1,9 +1,5 @@
-<<<<<<< HEAD
 // Copyright (c) 2017, The Graft Project
-// Copyright (c) 2014-2017, The Monero Project
-=======
 // Copyright (c) 2014-2018, The Monero Project
->>>>>>> c29890c2
 // 
 // All rights reserved.
 // 
@@ -41,16 +37,13 @@
 #include "include_base_utils.h"
 #include "crypto/crypto.h"
 #include "crypto/hash.h"
-<<<<<<< HEAD
 #include "supernode/grafttxextra.h"
-=======
 #include <unordered_map>
 
 namespace epee
 {
   class wipeable_string;
 }
->>>>>>> c29890c2
 
 namespace cryptonote
 {
@@ -77,38 +70,11 @@
   crypto::public_key get_tx_pub_key_from_extra(const transaction_prefix& tx, size_t pk_index = 0);
   crypto::public_key get_tx_pub_key_from_extra(const transaction& tx, size_t pk_index = 0);
   bool add_tx_pub_key_to_extra(transaction& tx, const crypto::public_key& tx_pub_key);
-<<<<<<< HEAD
-
-  /*!
-   * \brief add_graft_tx_extra_to_extra - adds graft extra fields to tx
-   * \param tx            - transaction fields to be added to
-   * \param graft_extra   - graft fields to add
-   * \return              - true on success
-   */
-  bool add_graft_tx_extra_to_extra(transaction &tx, const supernode::GraftTxExtra &graft_extra);
-
-  /*!
-   * @brief add_graft_tx_extra_to_extra - overloaded function to add graft extra directly to tx extra
-   * @param extra                 - extra to add fields to
-   * @param graft_extra           - graft fields to add
-   * @return                      - true on success
-   */
-  bool add_graft_tx_extra_to_extra(std::vector<uint8_t>& extra, const supernode::GraftTxExtra &graft_extra);
-
-  /*!
-   * \brief get_graft_tx_extra_from_extra - read graft extra fields from tx extra
-   * \param tx                    - source transaction
-   * \param graft_tx_extra        - destination graft extra fields
-   * \return                      - true on success
-   */
-  bool get_graft_tx_extra_from_extra(const transaction &tx, supernode::GraftTxExtra &graft_tx_extra);
-=======
   bool add_tx_pub_key_to_extra(transaction_prefix& tx, const crypto::public_key& tx_pub_key);
   bool add_tx_pub_key_to_extra(std::vector<uint8_t>& tx_extra, const crypto::public_key& tx_pub_key);
   std::vector<crypto::public_key> get_additional_tx_pub_keys_from_extra(const std::vector<uint8_t>& tx_extra);
   std::vector<crypto::public_key> get_additional_tx_pub_keys_from_extra(const transaction_prefix& tx);
   bool add_additional_tx_pub_keys_to_extra(std::vector<uint8_t>& tx_extra, const std::vector<crypto::public_key>& additional_pub_keys);
->>>>>>> c29890c2
   bool add_extra_nonce_to_tx_extra(std::vector<uint8_t>& tx_extra, const blobdata& extra_nonce);
   bool remove_field_from_tx_extra(std::vector<uint8_t>& tx_extra, const std::type_info &type);
   void set_payment_id_to_tx_extra_nonce(blobdata& extra_nonce, const crypto::hash& payment_id);
@@ -160,6 +126,33 @@
   unsigned int get_default_decimal_point();
   std::string get_unit(unsigned int decimal_point = -1);
   std::string print_money(uint64_t amount, unsigned int decimal_point = -1);
+
+  // graft
+  /*!
+   * \brief add_graft_tx_extra_to_extra - adds graft extra fields to tx
+   * \param tx            - transaction fields to be added to
+   * \param graft_extra   - graft fields to add
+   * \return              - true on success
+   */
+  bool add_graft_tx_extra_to_extra(transaction &tx, const supernode::GraftTxExtra &graft_extra);
+
+  /*!
+   * @brief add_graft_tx_extra_to_extra - overloaded function to add graft extra directly to tx extra
+   * @param extra                 - extra to add fields to
+   * @param graft_extra           - graft fields to add
+   * @return                      - true on success
+   */
+  bool add_graft_tx_extra_to_extra(std::vector<uint8_t>& extra, const supernode::GraftTxExtra &graft_extra);
+
+  /*!
+   * \brief get_graft_tx_extra_from_extra - read graft extra fields from tx extra
+   * \param tx                    - source transaction
+   * \param graft_tx_extra        - destination graft extra fields
+   * \return                      - true on success
+   */
+  bool get_graft_tx_extra_from_extra(const transaction &tx, supernode::GraftTxExtra &graft_tx_extra);
+  // graft
+
   //---------------------------------------------------------------
   template<class t_object>
   bool t_serializable_object_to_blob(const t_object& to, blobdata& b_blob)
