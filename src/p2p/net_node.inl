--- conflicted
+++ resolved
@@ -882,74 +882,6 @@
 
   //-----------------------------------------------------------------------------------
   template<class t_payload_net_handler>
-<<<<<<< HEAD
-  bool node_server<t_payload_net_handler>::multicast_send(int command, const string &data, const std::list<string> &addresses,
-                                                          const std::list<peerid_type> &exclude_peerids)
-  {
-      MDEBUG("P2P Request: multicast_send: Start tunneling for addresses: "
-                   << boost::algorithm::join(addresses, ", "));
-      std::vector<peerlist_entry> tunnels;
-      {
-          std::map<std::string, nodetool::supernode_route> local_supernode_routes;
-          {
-              MDEBUG("P2P Request: multicast_send: lock");
-              boost::lock_guard<boost::recursive_mutex> guard(m_supernode_lock);
-              MDEBUG("P2P Request: multicast_send: unlock");
-              local_supernode_routes = m_supernode_routes;
-          }
-          for (auto addr : addresses)
-          {
-              MDEBUG("P2P Request: multicast_send: looking for tunnel for " << addr);
-              auto it = local_supernode_routes.find(addr);
-              if (it == local_supernode_routes.end())
-              {
-                  MWARNING("no tunnel found for address: " << addr);
-                  continue;
-              }
-              // peers for address
-              std::vector<peerlist_entry> addr_tunnels = (*it).second.peers;
-              unsigned int count = 0;
-              for (auto peer_it = addr_tunnels.begin(); peer_it != addr_tunnels.end(); ++peer_it)
-              {
-                  peerlist_entry addr_tunnel = *peer_it;
-
-
-                  // check if peer connected connections
-                  boost::uuids::uuid dummy;
-                  if (!find_connection_id_by_peer(addr_tunnel, dummy))
-                    continue;
-
-                  // don't allow duplicate entries
-                  auto tunnel_it = std::find_if(tunnels.begin(), tunnels.end(),
-                                                [addr_tunnel](const peerlist_entry &entry) -> bool {
-                      return entry.id == addr_tunnel.id;
-                  });
-                  // check if our peer is in excluded peers
-                  auto exclude_it = std::find(exclude_peerids.begin(), exclude_peerids.end(),
-                                              addr_tunnel.id);
-                  if (tunnel_it == tunnels.end() && exclude_it == exclude_peerids.end())
-                  {
-                      MDEBUG("found tunnel for address: " << addr << ":  " << addr_tunnel.adr.str());
-                      tunnels.push_back(addr_tunnel);
-                      count++;
-                  }
-                  if (count >= MAX_TUNNEL_PEERS)
-                  {
-                      break;
-                  }
-              }
-          }
-      }
-      MDEBUG("P2P Request: multicast_send: End tunneling, tunnels found: " << tunnels.size());
-      m_multicast_bytes_out += data.size() * tunnels.size();
-
-      return notify_peer_list(command, data, tunnels);
-  }
-
-  //-----------------------------------------------------------------------------------
-  template<class t_payload_net_handler>
-=======
->>>>>>> 5226fca5
   uint64_t node_server<t_payload_net_handler>::get_max_hop(const std::list<std::string> &addresses)
   {
       uint64_t max_hop = 0;
@@ -1112,12 +1044,7 @@
 
       do {
           boost::lock_guard<boost::recursive_mutex> guard(m_supernode_lock);
-<<<<<<< HEAD
-          if (m_have_supernode) {
-              MDEBUG("P2P Request: handle_supernode_announce: post to supernode: " << arg.supernode_public_id);
-=======
           if (has_supernode()) {
->>>>>>> 5226fca5
               post_request_to_supernode<cryptonote::COMMAND_RPC_SUPERNODE_ANNOUNCE>(supernode_endpoint, arg);
           }
       } while(0);
@@ -1183,19 +1110,6 @@
               int timestamp = std::chrono::duration_cast<std::chrono::milliseconds>(std::chrono::system_clock::now().time_since_epoch()).count();
               m_supernode_requests_timestamps.insert(std::make_pair(timestamp, arg.message_id));
 
-<<<<<<< HEAD
-              if (arg.hop > 0)
-              {
-                  MDEBUG("P2P Request: handle_broadcast: notify broadcast from " << arg.sender_address
-                               << " to peers. Hop level: " << arg.hop);
-                  arg.hop--;
-                  std::string buff;
-                  epee::serialization::store_t_to_binary(arg, buff);
-
-                  m_broadcast_bytes_out += buff.size() * get_connections_count();
-
-                  relay_notify_to_all(command, buff, context);
-=======
               std::string supernode_id;
               std::vector<std::string> redirect_supernode_ids;
               {//prepare supernode_id and redirect_supernode_ids
@@ -1211,60 +1125,11 @@
                       redirect_supernode_ids.emplace_back(it->first);
                       ++it;
                   }
->>>>>>> 5226fca5
               }
               std::vector<std::string> known_addresses, unknown_addresses;
               bool send_to_supenode = false;
               if(!arg.receiver_addresses.empty())
               {
-<<<<<<< HEAD
-                  MDEBUG("P2P Request: handle_broadcast: hop counter ended for broadcast from "
-                               << arg.sender_address);
-              }
-          }
-          MDEBUG("P2P Request: handle_broadcast: clean request cache");
-          remove_old_request_cache();
-      }
-      MDEBUG("P2P Request: handle_broadcast: end");
-      return 1;
-  }
-
-  template<class t_payload_net_handler>
-  int node_server<t_payload_net_handler>::handle_multicast(int command, typename COMMAND_MULTICAST::request &arg, p2p_connection_context &context)
-  {
-      MDEBUG("P2P Request: handle_multicast: start");
-      MDEBUG("P2P Request: handle_multicast: sender_address: " << arg.sender_address
-                   << ", receiver_addresses: " << boost::algorithm::join(arg.receiver_addresses, ", ")
-                   << ", our address: " << m_supernode_str);
-
-      m_multicast_bytes_in += get_command_size(arg);
-
-      if (context.m_state != p2p_connection_context::state_normal) {
-          MWARNING(context << " invalid connection (no handshake)");
-          return 1;
-      }
-
-#ifdef LOCK_RTA_SENDING
-    return 1;
-#endif
-
-      std::list<std::string> addresses = arg.receiver_addresses;
-      {
-          MDEBUG("P2P Request: handle_multicast: lock");
-          boost::lock_guard<boost::recursive_mutex> guard(m_request_cache_lock);
-          MDEBUG("P2P Request: handle_multicast: unlock");
-          if (m_supernode_requests_cache.find(arg.message_id) == m_supernode_requests_cache.end())
-          {
-              MDEBUG("P2P Request: handle_multicast: post to supernode " << m_supernode_str);
-              m_supernode_requests_cache.insert(arg.message_id);
-              int timestamp = std::chrono::duration_cast<std::chrono::milliseconds>(std::chrono::system_clock::now().time_since_epoch()).count();
-              m_supernode_requests_timestamps.insert(std::make_pair(timestamp, arg.message_id));
-              auto it = std::find(addresses.begin(), addresses.end(), m_supernode_str);
-              if (m_have_supernode && it != addresses.end())
-              {
-                  MDEBUG("P2P Request: handle_multicast: sending to supernode...");
-                  post_request_to_supernode<cryptonote::COMMAND_RPC_MULTICAST>("multicast", arg, arg.callback_uri);
-=======
                   //prepare
                   std::vector<std::string> addresses;
                   std::copy(arg.receiver_addresses.begin(), arg.receiver_addresses.end(), std::back_inserter(addresses));
@@ -1301,18 +1166,10 @@
               {
                   MDEBUG("==> empty redirect found");
                   send_to_supenode = !supernode_id.empty();
->>>>>>> 5226fca5
               }
 
               if(send_to_supenode)
               {
-<<<<<<< HEAD
-                  MDEBUG("P2P Request: handle_multicast: notify multicast from " << arg.sender_address
-                               << " to peers. Hop level: " << arg.hop);
-                  arg.hop--;
-                  std::list<peerid_type> exclude_peers;
-                  exclude_peers.push_back(context.peer_id);
-=======
                   {//MDEBUG
                       std::ostringstream oss;
                       oss << "arg { receiver_addresses : '";
@@ -1326,62 +1183,9 @@
                       oss << "m_supernode_url = " << m_supernode_url << " m_supernode_uri = " << m_supernode_uri;
                       MDEBUG("m_supernode_url") << oss.str();
                   }
->>>>>>> 5226fca5
 
                   post_request_to_supernode<cryptonote::COMMAND_RPC_BROADCAST>("broadcast_to_me", arg, arg.callback_uri);
               }
-<<<<<<< HEAD
-              else
-              {
-                  MDEBUG("P2P Request: handle_multicast: hop counter ended for multicast from "
-                               << arg.sender_address);
-              }
-          }
-          else
-          {
-              MDEBUG("P2P Request: handle_multicast: request found in cache, skipping");
-          }
-          MDEBUG("P2P Request: handle_multicast: clean request cache");
-          remove_old_request_cache();
-      }
-      MDEBUG("P2P Request: handle_multicast: end");
-      return 1;
-  }
-
-  template<class t_payload_net_handler>
-  int node_server<t_payload_net_handler>::handle_unicast(int command, typename COMMAND_UNICAST::request &arg, p2p_connection_context &context)
-  {
-      MDEBUG("P2P Request: handle_unicast: start");
-      MDEBUG("P2P Request: handle_unicast: sender_address: " << arg.sender_address
-                   << ", receiver_address: " << arg.receiver_address
-                   << ", our address: " << m_supernode_str);
-      m_multicast_bytes_in += get_command_size(arg);
-      if (context.m_state != p2p_connection_context::state_normal) {
-          MWARNING(context << " invalid connection (no handshake)");
-          return 1;
-      }
-
-#ifdef LOCK_RTA_SENDING
-    return 1;
-#endif
-
-      std::string address = arg.receiver_address;
-      {
-          MDEBUG("P2P Request: handle_unicast: lock");
-          boost::lock_guard<boost::recursive_mutex> guard(m_request_cache_lock);
-          MDEBUG("P2P Request: handle_unicast: unlock");
-          if (m_supernode_requests_cache.find(arg.message_id) == m_supernode_requests_cache.end())
-          {
-              MDEBUG("P2P Request: handle_unicast: post to supernode " << m_supernode_str);
-              m_supernode_requests_cache.insert(arg.message_id);
-              int timestamp = std::chrono::duration_cast<std::chrono::milliseconds>(std::chrono::system_clock::now().time_since_epoch()).count();
-              m_supernode_requests_timestamps.insert(std::make_pair(timestamp, arg.message_id));
-              if (m_have_supernode && address == m_supernode_str)
-              {
-                  MDEBUG("P2P Request: handle_unicast: sending to supernode...");
-                  post_request_to_supernode<cryptonote::COMMAND_RPC_UNICAST>("unicast", arg, arg.callback_uri);
-=======
-
               if(!known_addresses.empty())
               {//redirect to known_addresses
                   std::string callback_url;
@@ -1412,18 +1216,12 @@
                       arg.receiver_addresses.clear();
                       std::copy(unknown_addresses.begin(), unknown_addresses.end(), std::back_inserter(arg.receiver_addresses));
                   }
->>>>>>> 5226fca5
               }
 
               if (forward_broadcast && arg.hop > 0)
               {
-<<<<<<< HEAD
-                  MDEBUG("P2P Request: handle_unicast: notify unicast from " << arg.sender_address
-                               << " to " << arg.receiver_address << ". Hop level: " << arg.hop);
-=======
                   MDEBUG("P2P Request: handle_broadcast: notify broadcast from " << arg.sender_address
                                << " to peers. Hop level: " << arg.hop);
->>>>>>> 5226fca5
                   arg.hop--;
                   std::string buff;
                   epee::serialization::store_t_to_binary(arg, buff);
@@ -1431,20 +1229,6 @@
               }
               else
               {
-<<<<<<< HEAD
-                  MDEBUG("P2P Request: handle_unicast: hop counter ended for unicast from "
-                               << arg.sender_address);
-              }
-          }
-          else
-          {
-              MDEBUG("P2P Request: handle_unicast: request found in cache, skipping");
-          }
-          MDEBUG("P2P Request: handle_unicast: clean request cache");
-          remove_old_request_cache();
-      }
-      MDEBUG("P2P Request: handle_unicast: end");
-=======
                   if(!forward_broadcast)
                   {
                       MDEBUG("P2P Request: handle_broadcast: all recipients found for broadcast");
@@ -1460,7 +1244,6 @@
           remove_old_request_cache();
       }
       LOG_PRINT_L0("P2P Request: handle_broadcast: end");
->>>>>>> 5226fca5
       return 1;
   }
 
@@ -2701,125 +2484,6 @@
 
   //-----------------------------------------------------------------------------------
   template<class t_payload_net_handler>
-<<<<<<< HEAD
-  void node_server<t_payload_net_handler>::do_multicast(const cryptonote::COMMAND_RPC_MULTICAST::request &req)
-  {
-      MDEBUG("Incoming multicast request");
-
-      MDEBUG("P2P Request: do_multicast: Start");
-
-      std::string data_blob;
-      epee::serialization::store_t_to_binary(req, data_blob);
-      std::vector<uint8_t> data_vec(data_blob.begin(), data_blob.end());
-      crypto::hash message_hash;
-      if (!tools::sha256sum(data_vec.data(), data_vec.size(), message_hash))
-      {
-          LOG_ERROR("RTA Multicast: wrong data format for hashing!");
-          return;
-      }
-
-      MDEBUG("P2P Request: do_multicast: multicast to me");
-      {
-          MDEBUG("P2P Request: do_multicast: lock");
-          boost::lock_guard<boost::recursive_mutex> guard(m_request_cache_lock);
-          MDEBUG("P2P Request: do_multicast: unlock");
-          std::list<std::string> addresses = req.receiver_addresses;
-          auto it = std::find(addresses.begin(), addresses.end(), m_supernode_str);
-          if (m_have_supernode && it != addresses.end())
-          {
-              post_request_to_supernode<cryptonote::COMMAND_RPC_MULTICAST>("multicast", req, req.callback_uri);
-          }
-      }
-
-#ifdef LOCK_RTA_SENDING
-    return;
-#endif
-
-      COMMAND_MULTICAST::request p2p_req = AUTO_VAL_INIT(p2p_req);
-      p2p_req.receiver_addresses = req.receiver_addresses;
-      p2p_req.sender_address = req.sender_address;
-      p2p_req.callback_uri = req.callback_uri;
-      p2p_req.data = req.data;
-      p2p_req.wait_answer = req.wait_answer;
-      p2p_req.hop = HOP_RETRIES_MULTIPLIER * get_max_hop(p2p_req.receiver_addresses);
-      p2p_req.message_id = epee::string_tools::pod_to_hex(message_hash);
-
-      {
-          MDEBUG("P2P Request: do_multicast: lock");
-          boost::lock_guard<boost::recursive_mutex> guard(m_request_cache_lock);
-          MDEBUG("P2P Request: do_multicast: unlock");
-          m_supernode_requests_cache.insert(p2p_req.message_id);
-          int timestamp = std::chrono::duration_cast<std::chrono::milliseconds>(std::chrono::system_clock::now().time_since_epoch()).count();
-          m_supernode_requests_timestamps.insert(std::make_pair(timestamp, p2p_req.message_id));
-
-          MDEBUG("P2P Request: do_multicast: clean request cache");
-          remove_old_request_cache();
-      }
-
-      MDEBUG("P2P Request: do_multicast: multicast send");
-      std::string blob;
-      epee::serialization::store_t_to_binary(p2p_req, blob);
-      // stat counter updated in multicast_send
-      multicast_send(COMMAND_MULTICAST::ID, blob, p2p_req.receiver_addresses);
-      MDEBUG("P2P Request: do_multicast: End");
-  }
-
-  //-----------------------------------------------------------------------------------
-  template<class t_payload_net_handler>
-  void node_server<t_payload_net_handler>::do_unicast(const cryptonote::COMMAND_RPC_UNICAST::request &req)
-  {
-      MDEBUG("Incoming unicast request");
-#ifdef LOCK_RTA_SENDING
-    return;
-#endif
-
-      MDEBUG("P2P Request: do_unicast: Start sending to: " << req.receiver_address);
-
-      std::list<std::string> addresses;
-      addresses.push_back(req.receiver_address);
-
-      std::string data_blob;
-      epee::serialization::store_t_to_binary(req, data_blob);
-      std::vector<uint8_t> data_vec(data_blob.begin(), data_blob.end());
-      crypto::hash message_hash;
-      if (!tools::sha256sum(data_vec.data(), data_vec.size(), message_hash))
-      {
-          LOG_ERROR("RTA Unicast: wrong data format for hashing!");
-          return;
-      }
-
-      COMMAND_UNICAST::request p2p_req = AUTO_VAL_INIT(p2p_req);
-      p2p_req.receiver_address = req.receiver_address;
-      p2p_req.sender_address = req.sender_address;
-      p2p_req.callback_uri = req.callback_uri;
-      p2p_req.data = req.data;
-      p2p_req.wait_answer = req.wait_answer;
-      p2p_req.hop = HOP_RETRIES_MULTIPLIER * get_max_hop(addresses);
-      p2p_req.message_id = epee::string_tools::pod_to_hex(message_hash);
-
-      {
-          MDEBUG("P2P Request: do_unicast: lock");
-          boost::lock_guard<boost::recursive_mutex> guard(m_request_cache_lock);
-          MDEBUG("P2P Request: do_unicast: unlock");
-          m_supernode_requests_cache.insert(p2p_req.message_id);
-          int timestamp = std::chrono::duration_cast<std::chrono::milliseconds>(std::chrono::system_clock::now().time_since_epoch()).count();
-          m_supernode_requests_timestamps.insert(std::make_pair(timestamp, p2p_req.message_id));
-
-          MDEBUG("P2P Request: do_unicast: clean request cache");
-          remove_old_request_cache();
-      }
-
-      MDEBUG("P2P Request: do_unicast: unicast send");
-      std::string blob;
-      epee::serialization::store_t_to_binary(p2p_req, blob);
-      multicast_send(COMMAND_UNICAST::ID, blob, addresses);
-      MDEBUG("P2P Request: do_unicast: End");
-  }
-
-  //-----------------------------------------------------------------------------------
-  template<class t_payload_net_handler>
-=======
->>>>>>> 5226fca5
   std::vector<cryptonote::route_data> node_server<t_payload_net_handler>::get_tunnels() const
   {
       std::vector<cryptonote::route_data> tunnels;
@@ -3107,7 +2771,7 @@
 
     boost::lock_guard<boost::recursive_mutex> guard(m_supernode_lock);
 
-    if (!m_have_supernode)
+    if (!has_supernode())
       return;
 
     MDEBUG("handle_blockchain_based_list_update to supernode for block #" << block_height);
