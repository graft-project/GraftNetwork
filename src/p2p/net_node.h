--- conflicted
+++ resolved
@@ -159,44 +159,13 @@
 
     // Graft/RTA methods to be called from RPC handlers
 
-    /*!
-<<<<<<< HEAD
-     * \brief do_supernode_announce - posts supernode announce to p2p network
-     * \param req
-     */
-    void do_supernode_announce(const cryptonote::COMMAND_RPC_SUPERNODE_ANNOUNCE::request &req);
-
 
     void do_send_rta_message(const cryptonote::COMMAND_RPC_BROADCAST::request &req);
 
-
-
     std::vector<cryptonote::route_data> get_tunnels() const;
+    void do_broadcast(const cryptonote::COMMAND_RPC_BROADCAST::request &req, uint64_t hop = 0);
 
   private:
-    // TODO: merge 'do_broadcast', 'do_multicast', 'do_unicast' into one
-    /*!
-     * \brief do_broadcast - posts broadcast message to p2p network
-     * \param req
-     */
-    void do_broadcast(const cryptonote::COMMAND_RPC_BROADCAST::request &req);
-    /*!
-     * \brief do_multicast - posts multicast message to p2p network
-     * \param req
-     */
-    void do_multicast(const cryptonote::COMMAND_RPC_BROADCAST::request &req);
-    /*!
-     * \brief do_unicast - posts unicast message to p2p network
-     * \param req
-     */
-    void do_unicast(const cryptonote::COMMAND_RPC_BROADCAST::request &req);
-
-=======
-     * \brief do_broadcast - posts broadcast message to p2p network
-     * \param req
-     */
-    void do_broadcast(const cryptonote::COMMAND_RPC_BROADCAST::request &req, uint64_t hop = 0);
->>>>>>> 745b6ba4
 
     const std::vector<std::string> m_seed_nodes_list =
     {
@@ -211,13 +180,7 @@
     CHAIN_LEVIN_NOTIFY_MAP2(p2p_connection_context); //move levin_commands_handler interface notify(...) callbacks into nothing
 
     BEGIN_INVOKE_MAP2(node_server)
-<<<<<<< HEAD
-      HANDLE_NOTIFY_T2(COMMAND_SUPERNODE_ANNOUNCE, &node_server::handle_supernode_announce)
-      HANDLE_NOTIFY_T2(COMMAND_BROADCAST, &node_server::handle_rta_msg); // dispatch command and send it to appropriate handler;
-=======
       HANDLE_NOTIFY_T2(COMMAND_BROADCAST, &node_server::handle_broadcast)
-
->>>>>>> 745b6ba4
       HANDLE_INVOKE_T2(COMMAND_HANDSHAKE, &node_server::handle_handshake)
       HANDLE_INVOKE_T2(COMMAND_TIMED_SYNC, &node_server::handle_timed_sync)
       HANDLE_INVOKE_T2(COMMAND_PING, &node_server::handle_ping)
@@ -300,17 +263,7 @@
     void remove_old_request_cache();
 
     //----------------- commands handlers ----------------------------------------------
-<<<<<<< HEAD
-    int handle_supernode_announce(int command, typename COMMAND_SUPERNODE_ANNOUNCE::request& arg, p2p_connection_context& context);
-
-    int handle_rta_msg(int command, typename COMMAND_BROADCAST::request &arg, p2p_connection_context &context); // extra level of dispach
     int handle_broadcast(int command, typename COMMAND_BROADCAST::request &arg, p2p_connection_context &context);
-    int handle_multicast(int command, typename COMMAND_BROADCAST::request &arg, p2p_connection_context &context);
-    int handle_unicast(int command, typename COMMAND_BROADCAST::request &arg, p2p_connection_context &context);
-
-=======
-    int handle_broadcast(int command, typename COMMAND_BROADCAST::request &arg, p2p_connection_context &context);
->>>>>>> 745b6ba4
     int handle_handshake(int command, typename COMMAND_HANDSHAKE::request& arg, typename COMMAND_HANDSHAKE::response& rsp, p2p_connection_context& context);
     int handle_timed_sync(int command, typename COMMAND_TIMED_SYNC::request& arg, typename COMMAND_TIMED_SYNC::response& rsp, p2p_connection_context& context);
     int handle_ping(int command, COMMAND_PING::request& arg, COMMAND_PING::response& rsp, p2p_connection_context& context);
