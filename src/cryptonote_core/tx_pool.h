--- conflicted
+++ resolved
@@ -556,13 +556,13 @@
      * @param bytes the max cumulative txpool weight in bytes
      */
     void set_txpool_max_weight(size_t bytes);
-<<<<<<< HEAD
 
     void set_stake_transaction_processor(StakeTransactionProcessor * arg)
     {
       m_stp = arg;
     }
 
+#if 0 // TODO: Graft: this has been removed by loki
 #define CURRENT_MEMPOOL_ARCHIVE_VER    11
 #define CURRENT_MEMPOOL_TX_DETAILS_ARCHIVE_VER    13
 
@@ -606,9 +606,8 @@
 
       bool double_spend_seen; //!< true iff another tx was seen double spending this one
     };
-
-=======
->>>>>>> 6d2881c8
+#endif     
+
   private:
 
     /**
@@ -768,7 +767,6 @@
 
     bool validate_rta_tx(const crypto::hash &txid, const std::vector<cryptonote::rta_signature> &rta_signs, const cryptonote::rta_header &rta_hdr) const;
 
-    bool validate_supernode(uint64_t height, const crypto::public_key &id) const;
 
     //TODO: confirm the below comments and investigate whether or not this
     //      is the desired behavior
@@ -820,13 +818,8 @@
     size_t m_txpool_weight;
 
     mutable std::unordered_map<crypto::hash, std::tuple<bool, tx_verification_context, uint64_t, crypto::hash>> m_input_cache;
-<<<<<<< HEAD
 
     StakeTransactionProcessor * m_stp = nullptr;
-  };
-}
-=======
->>>>>>> 6d2881c8
 
     std::unordered_map<crypto::hash, transaction> m_parsed_tx_cache;
 
