--- conflicted
+++ resolved
@@ -27,7 +27,7 @@
 # STRICT LIABILITY, OR TORT (INCLUDING NEGLIGENCE OR OTHERWISE) ARISING IN ANY WAY OUT OF
 # THE USE OF THIS SOFTWARE, EVEN IF ADVISED OF THE POSSIBILITY OF SUCH DAMAGE.
 
-loki_add_executable(simplewallet "loki-wallet-cli"
+loki_add_executable(simplewallet "graft-wallet-cli"
   simplewallet.cpp
   )
 target_link_libraries(simplewallet
@@ -37,22 +37,6 @@
     rpc_base
     cryptonote_core
     mnemonics
-<<<<<<< HEAD
-    ${EPEE_READLINE}
-    version
-    ${Boost_CHRONO_LIBRARY}
-    ${Boost_PROGRAM_OPTIONS_LIBRARY}
-    ${Boost_FILESYSTEM_LIBRARY}
-    ${ICU_LIBRARIES}
-    ${Boost_THREAD_LIBRARY}
-    ${CMAKE_THREAD_LIBS_INIT}
-    ${GNU_READLINE_LIBRARY}
-    ${EXTRA_LIBRARIES})
-set_property(TARGET simplewallet
-  PROPERTY
-    OUTPUT_NAME "graft-wallet-cli")
-install(TARGETS simplewallet DESTINATION bin)
-=======
     epee_readline
     Boost::chrono
     Boost::program_options
@@ -64,5 +48,4 @@
 
 if (WIN32)
     target_link_libraries(simplewallet PRIVATE Boost::locale)
-endif()
->>>>>>> 6d2881c8
+endif()