--- conflicted
+++ resolved
@@ -47,11 +47,7 @@
 // advance which version they will stop working with
 // Don't go over 32767 for any of these
 #define WALLET_RPC_VERSION_MAJOR 1
-<<<<<<< HEAD
-#define WALLET_RPC_VERSION_MINOR 4
-=======
-#define WALLET_RPC_VERSION_MINOR 13
->>>>>>> adc2e3f1
+#define WALLET_RPC_VERSION_MINOR 13 // TODO: need to change for graft? previous was 4
 #define MAKE_WALLET_RPC_VERSION(major,minor) (((major)<<16)|(minor))
 #define WALLET_RPC_VERSION MAKE_WALLET_RPC_VERSION(WALLET_RPC_VERSION_MAJOR, WALLET_RPC_VERSION_MINOR)
 namespace tools
@@ -711,7 +707,7 @@
 
   struct COMMAND_RPC_TRANSFER_RTA
   {
-    struct request : public COMMAND_RPC_TRANSFER::request
+    struct request_t : public COMMAND_RPC_TRANSFER::request_t
     {
       std::list<std::string> supernode_keys;
       std::list<std::string> supernode_signatures;
@@ -733,7 +729,7 @@
       END_KV_SERIALIZE_MAP()
     };
 
-    struct response : public COMMAND_RPC_TRANSFER::response
+    struct response_t : public COMMAND_RPC_TRANSFER::response_t
     {
       std::string encrypted_tx_key; // encrypted tx key using multiple key encryption
       BEGIN_KV_SERIALIZE_MAP()
