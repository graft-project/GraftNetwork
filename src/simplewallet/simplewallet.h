// Copyright (c) 2014-2018, The Monero Project
// 
// All rights reserved.
// 
// Redistribution and use in source and binary forms, with or without modification, are
// permitted provided that the following conditions are met:
// 
// 1. Redistributions of source code must retain the above copyright notice, this list of
//    conditions and the following disclaimer.
// 
// 2. Redistributions in binary form must reproduce the above copyright notice, this list
//    of conditions and the following disclaimer in the documentation and/or other
//    materials provided with the distribution.
// 
// 3. Neither the name of the copyright holder nor the names of its contributors may be
//    used to endorse or promote products derived from this software without specific
//    prior written permission.
// 
// THIS SOFTWARE IS PROVIDED BY THE COPYRIGHT HOLDERS AND CONTRIBUTORS "AS IS" AND ANY
// EXPRESS OR IMPLIED WARRANTIES, INCLUDING, BUT NOT LIMITED TO, THE IMPLIED WARRANTIES OF
// MERCHANTABILITY AND FITNESS FOR A PARTICULAR PURPOSE ARE DISCLAIMED. IN NO EVENT SHALL
// THE COPYRIGHT HOLDER OR CONTRIBUTORS BE LIABLE FOR ANY DIRECT, INDIRECT, INCIDENTAL,
// SPECIAL, EXEMPLARY, OR CONSEQUENTIAL DAMAGES (INCLUDING, BUT NOT LIMITED TO,
// PROCUREMENT OF SUBSTITUTE GOODS OR SERVICES; LOSS OF USE, DATA, OR PROFITS; OR BUSINESS
// INTERRUPTION) HOWEVER CAUSED AND ON ANY THEORY OF LIABILITY, WHETHER IN CONTRACT,
// STRICT LIABILITY, OR TORT (INCLUDING NEGLIGENCE OR OTHERWISE) ARISING IN ANY WAY OUT OF
// THE USE OF THIS SOFTWARE, EVEN IF ADVISED OF THE POSSIBILITY OF SUCH DAMAGE.
// 
// Parts of this file are originally copyright (c) 2012-2013 The Cryptonote developers

/*!
 * \file simplewallet.h
 * 
 * \brief Header file that declares simple_wallet class.
 */
#pragma once

#include <memory>

#include <boost/optional/optional.hpp>
#include <boost/program_options/variables_map.hpp>

#include "cryptonote_basic/account.h"
#include "cryptonote_basic/cryptonote_basic_impl.h"
#include "wallet/wallet2.h"
#include "console_handler.h"
#include "wipeable_string.h"
#include "common/i18n.h"
#include "common/password.h"
#include "crypto/crypto.h"  // for definition of crypto::secret_key

#undef MONERO_DEFAULT_LOG_CATEGORY
#define MONERO_DEFAULT_LOG_CATEGORY "wallet.simplewallet"
// Hardcode Monero's donation address (see #1447)
constexpr const char MONERO_DONATION_ADDR[] = "44AFFq5kSiGBoZ4NMDwYtN18obc8AemS33DBLWs3H7otXft3XjrpDtQGv7SqSsaBYBb98uNbr2VBBEt7f2wfn3RVGQBEP3A";

/*!
 * \namespace cryptonote
 * \brief Holds cryptonote related classes and helpers.
 */
namespace cryptonote
{
  /*!
   * \brief Manages wallet operations. This is the most abstracted wallet class.
   */
  class simple_wallet : public tools::i_wallet2_callback
  {
  public:
    static const char *tr(const char *str) { return i18n_translate(str, "cryptonote::simple_wallet"); }

  public:
    typedef std::vector<std::string> command_type;

    simple_wallet();
    bool init(const boost::program_options::variables_map& vm);
    bool deinit();
    bool run();
    void stop();
    void interrupt();

    //wallet *create_wallet();
    bool process_command(const std::vector<std::string> &args);
    std::string get_commands_str();
    std::string get_command_usage(const std::vector<std::string> &args);
  private:
    bool handle_command_line(const boost::program_options::variables_map& vm);

    bool run_console_handler();

    void wallet_idle_thread();

    //! \return Prompts user for password and verifies against local file. Logs on error and returns `none`
    boost::optional<tools::password_container> get_and_verify_password() const;

    boost::optional<epee::wipeable_string> new_wallet(const boost::program_options::variables_map& vm, const crypto::secret_key& recovery_key,
        bool recover, bool two_random, const std::string &old_language);
    boost::optional<epee::wipeable_string> new_wallet(const boost::program_options::variables_map& vm, const cryptonote::account_public_address& address,
        const boost::optional<crypto::secret_key>& spendkey, const crypto::secret_key& viewkey);
    boost::optional<epee::wipeable_string> new_wallet(const boost::program_options::variables_map& vm,
        const epee::wipeable_string &multisig_keys, const std::string &old_language);
    boost::optional<epee::wipeable_string> new_wallet(const boost::program_options::variables_map& vm);
    bool open_wallet(const boost::program_options::variables_map& vm);
    bool close_wallet();

    bool viewkey(const std::vector<std::string> &args = std::vector<std::string>());
    bool spendkey(const std::vector<std::string> &args = std::vector<std::string>());
    bool seed(const std::vector<std::string> &args = std::vector<std::string>());
    bool encrypted_seed(const std::vector<std::string> &args = std::vector<std::string>());

    /*!
     * \brief Sets seed language.
     *
     * interactive
     *   - prompts for password so wallet can be rewritten
     *   - calls get_mnemonic_language() which prompts for language
     *
     * \return success status
     */
    bool seed_set_language(const std::vector<std::string> &args = std::vector<std::string>());
    bool set_always_confirm_transfers(const std::vector<std::string> &args = std::vector<std::string>());
    bool set_print_ring_members(const std::vector<std::string> &args = std::vector<std::string>());
    bool set_store_tx_info(const std::vector<std::string> &args = std::vector<std::string>());
    bool set_default_ring_size(const std::vector<std::string> &args = std::vector<std::string>());
    bool set_auto_refresh(const std::vector<std::string> &args = std::vector<std::string>());
    bool set_refresh_type(const std::vector<std::string> &args = std::vector<std::string>());
    bool set_confirm_missing_payment_id(const std::vector<std::string> &args = std::vector<std::string>());
    bool set_ask_password(const std::vector<std::string> &args = std::vector<std::string>());
    bool set_unit(const std::vector<std::string> &args = std::vector<std::string>());
    bool set_min_output_count(const std::vector<std::string> &args = std::vector<std::string>());
    bool set_min_output_value(const std::vector<std::string> &args = std::vector<std::string>());
    bool set_merge_destinations(const std::vector<std::string> &args = std::vector<std::string>());
    bool set_confirm_backlog(const std::vector<std::string> &args = std::vector<std::string>());
    bool set_confirm_backlog_threshold(const std::vector<std::string> &args = std::vector<std::string>());
    bool set_confirm_export_overwrite(const std::vector<std::string> &args = std::vector<std::string>());
    bool set_refresh_from_block_height(const std::vector<std::string> &args = std::vector<std::string>());
    bool set_auto_low_priority(const std::vector<std::string> &args = std::vector<std::string>());
    bool set_segregate_pre_fork_outputs(const std::vector<std::string> &args = std::vector<std::string>());
    bool set_key_reuse_mitigation2(const std::vector<std::string> &args = std::vector<std::string>());
    bool set_subaddress_lookahead(const std::vector<std::string> &args = std::vector<std::string>());
    bool set_segregation_height(const std::vector<std::string> &args = std::vector<std::string>());
    bool set_ignore_fractional_outputs(const std::vector<std::string> &args = std::vector<std::string>());
    bool help(const std::vector<std::string> &args = std::vector<std::string>());
    bool start_mining(const std::vector<std::string> &args);
    bool stop_mining(const std::vector<std::string> &args);
    bool set_daemon(const std::vector<std::string> &args);
    bool save_bc(const std::vector<std::string> &args);
    bool refresh(const std::vector<std::string> &args);
    bool show_balance_unlocked(bool detailed = false);
    bool show_balance(const std::vector<std::string> &args = std::vector<std::string>());
    bool show_incoming_transfers(const std::vector<std::string> &args);
    bool show_payments(const std::vector<std::string> &args);
    bool show_blockchain_height(const std::vector<std::string> &args);
    bool transfer_main(int transfer_type, const std::vector<std::string> &args);
    bool transfer(const std::vector<std::string> &args);
<<<<<<< HEAD
    bool locked_transfer(const std::vector<std::string> &args);
    bool locked_sweep_all(const std::vector<std::string> &args);
    bool sweep_main(uint64_t below, bool locked, const std::vector<std::string> &args);
=======
    bool transfer_new(const std::vector<std::string> &args);
    bool transfer_rta(const std::vector<std::string> &args);
    bool locked_transfer(const std::vector<std::string> &args);
    bool stake_transfer(const std::vector<std::string> &args);
    bool sweep_main(uint64_t below, const std::vector<std::string> &args);
>>>>>>> a3985793
    bool sweep_all(const std::vector<std::string> &args);
    bool sweep_below(const std::vector<std::string> &args);
    bool sweep_single(const std::vector<std::string> &args);
    bool sweep_unmixable(const std::vector<std::string> &args);
    bool donate(const std::vector<std::string> &args);
    bool sign_transfer(const std::vector<std::string> &args);
    bool submit_transfer(const std::vector<std::string> &args);
    std::vector<std::vector<cryptonote::tx_destination_entry>> split_amounts(
        std::vector<cryptonote::tx_destination_entry> dsts, size_t num_splits
    );
    bool account(const std::vector<std::string> &args = std::vector<std::string>());
    void print_accounts();
    void print_accounts(const std::string& tag);
    bool print_address(const std::vector<std::string> &args = std::vector<std::string>());
    bool print_integrated_address(const std::vector<std::string> &args = std::vector<std::string>());
    bool address_book(const std::vector<std::string> &args = std::vector<std::string>());
    bool save(const std::vector<std::string> &args);
    bool save_watch_only(const std::vector<std::string> &args);
    bool set_variable(const std::vector<std::string> &args);
    bool rescan_spent(const std::vector<std::string> &args);
    bool set_log(const std::vector<std::string> &args);
    bool get_tx_key(const std::vector<std::string> &args);
    bool set_tx_key(const std::vector<std::string> &args);
    bool check_tx_key(const std::vector<std::string> &args);
    bool get_tx_proof(const std::vector<std::string> &args);
    bool check_tx_proof(const std::vector<std::string> &args);
    bool get_spend_proof(const std::vector<std::string> &args);
    bool check_spend_proof(const std::vector<std::string> &args);
    bool get_reserve_proof(const std::vector<std::string> &args);
    bool check_reserve_proof(const std::vector<std::string> &args);
    bool show_transfers(const std::vector<std::string> &args);
    bool unspent_outputs(const std::vector<std::string> &args);
    bool rescan_blockchain(const std::vector<std::string> &args);
    bool refresh_main(uint64_t start_height, bool reset = false, bool is_init = false);
    bool set_tx_note(const std::vector<std::string> &args);
    bool get_tx_note(const std::vector<std::string> &args);
    bool set_description(const std::vector<std::string> &args);
    bool get_description(const std::vector<std::string> &args);
    bool status(const std::vector<std::string> &args);
    bool wallet_info(const std::vector<std::string> &args);
    bool set_default_priority(const std::vector<std::string> &args);
    bool sign(const std::vector<std::string> &args);
    bool verify(const std::vector<std::string> &args);
    bool export_key_images(const std::vector<std::string> &args);
    bool import_key_images(const std::vector<std::string> &args);
    bool hw_reconnect(const std::vector<std::string> &args);
    bool export_outputs(const std::vector<std::string> &args);
    bool import_outputs(const std::vector<std::string> &args);
    bool show_transfer(const std::vector<std::string> &args);
    bool change_password(const std::vector<std::string>& args);
    bool payment_id(const std::vector<std::string> &args);
    bool print_fee_info(const std::vector<std::string> &args);
    bool prepare_multisig(const std::vector<std::string>& args);
    bool make_multisig(const std::vector<std::string>& args);
    bool finalize_multisig(const std::vector<std::string> &args);
    bool exchange_multisig_keys(const std::vector<std::string> &args);
    bool export_multisig(const std::vector<std::string>& args);
    bool import_multisig(const std::vector<std::string>& args);
    bool accept_loaded_tx(const tools::wallet2::multisig_tx_set &txs);
    bool sign_multisig(const std::vector<std::string>& args);
    bool submit_multisig(const std::vector<std::string>& args);
    bool export_raw_multisig(const std::vector<std::string>& args);
    bool print_ring(const std::vector<std::string>& args);
    bool set_ring(const std::vector<std::string>& args);
    bool save_known_rings(const std::vector<std::string>& args);
    bool blackball(const std::vector<std::string>& args);
    bool unblackball(const std::vector<std::string>& args);
    bool blackballed(const std::vector<std::string>& args);
    bool version(const std::vector<std::string>& args);

    uint64_t get_daemon_blockchain_height(std::string& err);
    bool try_connect_to_daemon(bool silent = false, uint32_t* version = nullptr);
    bool ask_wallet_create_if_needed();
    bool accept_loaded_tx(const std::function<size_t()> get_num_txes, const std::function<const tools::wallet2::tx_construction_data&(size_t)> &get_tx, const std::string &extra_message = std::string());
    bool accept_loaded_tx(const tools::wallet2::unsigned_tx_set &txs);
    bool accept_loaded_tx(const tools::wallet2::signed_tx_set &txs);
    bool print_ring_members(const std::vector<tools::wallet2::pending_tx>& ptx_vector, std::ostream& ostr);
    std::string get_prompt() const;
    bool print_seed(bool encrypted);

    /*!
     * \brief Prints the seed with a nice message
     * \param seed seed to print
     */
    void print_seed(const epee::wipeable_string &seed);

    /*!
     * \brief Gets the word seed language from the user.
     * 
     * User is asked to choose from a list of supported languages.
     * 
     * \return The chosen language.
     */
    std::string get_mnemonic_language();

    /*!
     * \brief When --do-not-relay option is specified, save the raw tx hex blob to a file instead of calling m_wallet->commit_tx(ptx).
     * \param ptx_vector Pending tx(es) created by transfer/sweep_all
     */
    void commit_or_save(std::vector<tools::wallet2::pending_tx>& ptx_vector, bool do_not_relay);

    //----------------- i_wallet2_callback ---------------------
    virtual void on_new_block(uint64_t height, const cryptonote::block& block);
    virtual void on_money_received(uint64_t height, const crypto::hash &txid, const cryptonote::transaction& tx, uint64_t amount, const cryptonote::subaddress_index& subaddr_index);
    virtual void on_unconfirmed_money_received(uint64_t height, const crypto::hash &txid, const cryptonote::transaction& tx, uint64_t amount, const cryptonote::subaddress_index& subaddr_index);
    virtual void on_money_spent(uint64_t height, const crypto::hash &txid, const cryptonote::transaction& in_tx, uint64_t amount, const cryptonote::transaction& spend_tx, const cryptonote::subaddress_index& subaddr_index);
    virtual void on_skip_transaction(uint64_t height, const crypto::hash &txid, const cryptonote::transaction& tx);
    virtual boost::optional<epee::wipeable_string> on_get_password(const char *reason);
    //----------------------------------------------------------

    friend class refresh_progress_reporter_t;

    class refresh_progress_reporter_t
    {
    public:
      refresh_progress_reporter_t(cryptonote::simple_wallet& simple_wallet)
        : m_simple_wallet(simple_wallet)
        , m_blockchain_height(0)
        , m_blockchain_height_update_time()
        , m_print_time()
      {
      }

      void update(uint64_t height, bool force = false)
      {
        auto current_time = std::chrono::system_clock::now();
        const auto node_update_threshold = std::chrono::seconds(DIFFICULTY_TARGET_V1 / 2); // use min of V1/V2
        if (node_update_threshold < current_time - m_blockchain_height_update_time || m_blockchain_height <= height)
        {
          update_blockchain_height();
          m_blockchain_height = (std::max)(m_blockchain_height, height);
        }

        if (std::chrono::milliseconds(20) < current_time - m_print_time || force)
        {
          std::cout << QT_TRANSLATE_NOOP("cryptonote::simple_wallet", "Height ") << height << " / " << m_blockchain_height << '\r' << std::flush;
          m_print_time = current_time;
        }
      }

    private:
      void update_blockchain_height()
      {
        std::string err;
        uint64_t blockchain_height = m_simple_wallet.get_daemon_blockchain_height(err);
        if (err.empty())
        {
          m_blockchain_height = blockchain_height;
          m_blockchain_height_update_time = std::chrono::system_clock::now();
        }
        else
        {
          LOG_ERROR("Failed to get current blockchain height: " << err);
        }
      }

    private:
      cryptonote::simple_wallet& m_simple_wallet;
      uint64_t m_blockchain_height;
      std::chrono::system_clock::time_point m_blockchain_height_update_time;
      std::chrono::system_clock::time_point m_print_time;
    };

  private:
    std::string m_wallet_file;
    std::string m_generate_new;
    std::string m_generate_from_device;
    std::string m_generate_from_view_key;
    std::string m_generate_from_spend_key;
    std::string m_generate_from_keys;
    std::string m_generate_from_multisig_keys;
    std::string m_generate_from_json;
    std::string m_mnemonic_language;
    std::string m_import_path;
    std::string m_subaddress_lookahead;

    epee::wipeable_string m_electrum_seed;  // electrum-style seed parameter

    crypto::secret_key m_recovery_key;  // recovery key (used as random for wallet gen)
    bool m_restore_deterministic_wallet;  // recover flag
    bool m_restore_multisig_wallet;  // recover flag
    bool m_non_deterministic;  // old 2-random generation
    bool m_allow_mismatched_daemon_version;
    bool m_restoring;           // are we restoring, by whatever method?
    uint64_t m_restore_height;  // optional
    bool m_do_not_relay;
    bool m_use_english_language_names;

    epee::console_handlers_binder m_cmd_binder;

    std::unique_ptr<tools::wallet2> m_wallet;
    refresh_progress_reporter_t m_refresh_progress_reporter;

    std::atomic<bool> m_idle_run;
    boost::thread m_idle_thread;
    boost::mutex m_idle_mutex;
    boost::condition_variable m_idle_cond;

    std::atomic<bool> m_auto_refresh_enabled;
    bool m_auto_refresh_refreshing;
    std::atomic<bool> m_in_manual_refresh;
    uint32_t m_current_subaddress_account;
  };
}<|MERGE_RESOLUTION|>--- conflicted
+++ resolved
@@ -1,3 +1,4 @@
+// Copyright (c) 2017-2018, The Graft Project
 // Copyright (c) 2014-2018, The Monero Project
 // 
 // All rights reserved.
@@ -152,17 +153,11 @@
     bool show_blockchain_height(const std::vector<std::string> &args);
     bool transfer_main(int transfer_type, const std::vector<std::string> &args);
     bool transfer(const std::vector<std::string> &args);
-<<<<<<< HEAD
-    bool locked_transfer(const std::vector<std::string> &args);
-    bool locked_sweep_all(const std::vector<std::string> &args);
-    bool sweep_main(uint64_t below, bool locked, const std::vector<std::string> &args);
-=======
-    bool transfer_new(const std::vector<std::string> &args);
     bool transfer_rta(const std::vector<std::string> &args);
     bool locked_transfer(const std::vector<std::string> &args);
     bool stake_transfer(const std::vector<std::string> &args);
-    bool sweep_main(uint64_t below, const std::vector<std::string> &args);
->>>>>>> a3985793
+    bool locked_sweep_all(const std::vector<std::string> &args);
+    bool sweep_main(uint64_t below, bool locked, const std::vector<std::string> &args);
     bool sweep_all(const std::vector<std::string> &args);
     bool sweep_below(const std::vector<std::string> &args);
     bool sweep_single(const std::vector<std::string> &args);
