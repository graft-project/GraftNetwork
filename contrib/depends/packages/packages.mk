<<<<<<< HEAD
packages:=boost openssl libevent zeromq cppzmq zlib expat ldns cppzmq readline libiconv qt hidapi
native_packages := native_ccache

wallet_packages=bdb

darwin_native_packages = native_biplist native_ds_store native_mac_alias
darwin_packages = sodium-darwin

linux_packages = eudev libusb
=======
packages:=boost openssl zeromq cppzmq expat ldns libiconv hidapi protobuf libusb
native_packages := native_ccache native_protobuf

darwin_native_packages = native_biplist native_ds_store native_mac_alias
darwin_packages = sodium-darwin ncurses readline 

linux_packages = eudev ncurses readline unwind sodium
qt_packages = qt
>>>>>>> adc2e3f1

ifeq ($(build_tests),ON)
packages += gtest
endif

ifeq ($(host_os),mingw32)
packages += icu4c
packages += sodium
endif

ifneq ($(build_os),darwin)
darwin_native_packages += native_cctools native_cdrkit native_libdmg-hfsplus
endif
<|MERGE_RESOLUTION|>--- conflicted
+++ resolved
@@ -1,14 +1,3 @@
-<<<<<<< HEAD
-packages:=boost openssl libevent zeromq cppzmq zlib expat ldns cppzmq readline libiconv qt hidapi
-native_packages := native_ccache
-
-wallet_packages=bdb
-
-darwin_native_packages = native_biplist native_ds_store native_mac_alias
-darwin_packages = sodium-darwin
-
-linux_packages = eudev libusb
-=======
 packages:=boost openssl zeromq cppzmq expat ldns libiconv hidapi protobuf libusb
 native_packages := native_ccache native_protobuf
 
@@ -17,7 +6,6 @@
 
 linux_packages = eudev ncurses readline unwind sodium
 qt_packages = qt
->>>>>>> adc2e3f1
 
 ifeq ($(build_tests),ON)
 packages += gtest
