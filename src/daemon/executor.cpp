<<<<<<< HEAD
// Copyright (c) 2018, The Graft Project
// Copyright (c) 2014-2018, The Monero Project
=======
// Copyright (c) 2014-2019, The Monero Project
>>>>>>> adc2e3f1
// 
// All rights reserved.
// 
// Redistribution and use in source and binary forms, with or without modification, are
// permitted provided that the following conditions are met:
// 
// 1. Redistributions of source code must retain the above copyright notice, this list of
//    conditions and the following disclaimer.
// 
// 2. Redistributions in binary form must reproduce the above copyright notice, this list
//    of conditions and the following disclaimer in the documentation and/or other
//    materials provided with the distribution.
// 
// 3. Neither the name of the copyright holder nor the names of its contributors may be
//    used to endorse or promote products derived from this software without specific
//    prior written permission.
// 
// THIS SOFTWARE IS PROVIDED BY THE COPYRIGHT HOLDERS AND CONTRIBUTORS "AS IS" AND ANY
// EXPRESS OR IMPLIED WARRANTIES, INCLUDING, BUT NOT LIMITED TO, THE IMPLIED WARRANTIES OF
// MERCHANTABILITY AND FITNESS FOR A PARTICULAR PURPOSE ARE DISCLAIMED. IN NO EVENT SHALL
// THE COPYRIGHT HOLDER OR CONTRIBUTORS BE LIABLE FOR ANY DIRECT, INDIRECT, INCIDENTAL,
// SPECIAL, EXEMPLARY, OR CONSEQUENTIAL DAMAGES (INCLUDING, BUT NOT LIMITED TO,
// PROCUREMENT OF SUBSTITUTE GOODS OR SERVICES; LOSS OF USE, DATA, OR PROFITS; OR BUSINESS
// INTERRUPTION) HOWEVER CAUSED AND ON ANY THEORY OF LIABILITY, WHETHER IN CONTRACT,
// STRICT LIABILITY, OR TORT (INCLUDING NEGLIGENCE OR OTHERWISE) ARISING IN ANY WAY OUT OF
// THE USE OF THIS SOFTWARE, EVEN IF ADVISED OF THE POSSIBILITY OF SUCH DAMAGE.

#include "misc_log_ex.h"

#include "daemon/executor.h"

#include "cryptonote_config.h"
#include "version.h"

#include <string>

#undef MONERO_DEFAULT_LOG_CATEGORY
#define MONERO_DEFAULT_LOG_CATEGORY "daemon"

namespace daemonize
{
  std::string const t_executor::NAME = "Graft Daemon";

  void t_executor::init_options(
      boost::program_options::options_description & configurable_options
    )
  {
    t_daemon::init_options(configurable_options);
  }

  std::string const & t_executor::name()
  {
    return NAME;
  }

  t_daemon t_executor::create_daemon(
      boost::program_options::variables_map const & vm
    )
  {
<<<<<<< HEAD
    LOG_PRINT_L0("Graft '" << GRAFT_RELEASE_NAME << "' (v" << GRAFT_VERSION_FULL << ") Daemonised");
    return t_daemon{vm};
=======
    LOG_PRINT_L0("Monero '" << MONERO_RELEASE_NAME << "' (v" << MONERO_VERSION_FULL << ") Daemonised");
    return t_daemon{vm, public_rpc_port};
>>>>>>> adc2e3f1
  }

  bool t_executor::run_non_interactive(
      boost::program_options::variables_map const & vm
    )
  {
    return t_daemon{vm, public_rpc_port}.run(false);
  }

  bool t_executor::run_interactive(
      boost::program_options::variables_map const & vm
    )
  {
    return t_daemon{vm, public_rpc_port}.run(true);
  }
}
<|MERGE_RESOLUTION|>--- conflicted
+++ resolved
@@ -1,9 +1,5 @@
-<<<<<<< HEAD
 // Copyright (c) 2018, The Graft Project
-// Copyright (c) 2014-2018, The Monero Project
-=======
 // Copyright (c) 2014-2019, The Monero Project
->>>>>>> adc2e3f1
 // 
 // All rights reserved.
 // 
@@ -63,13 +59,8 @@
       boost::program_options::variables_map const & vm
     )
   {
-<<<<<<< HEAD
     LOG_PRINT_L0("Graft '" << GRAFT_RELEASE_NAME << "' (v" << GRAFT_VERSION_FULL << ") Daemonised");
-    return t_daemon{vm};
-=======
-    LOG_PRINT_L0("Monero '" << MONERO_RELEASE_NAME << "' (v" << MONERO_VERSION_FULL << ") Daemonised");
     return t_daemon{vm, public_rpc_port};
->>>>>>> adc2e3f1
   }
 
   bool t_executor::run_non_interactive(
