// Copyright (c) 2006-2013, Andrey N. Sabelnikov, www.sabelnikov.net
// All rights reserved.
//
// Redistribution and use in source and binary forms, with or without
// modification, are permitted provided that the following conditions are met:
// * Redistributions of source code must retain the above copyright
// notice, this list of conditions and the following disclaimer.
// * Redistributions in binary form must reproduce the above copyright
// notice, this list of conditions and the following disclaimer in the
// documentation and/or other materials provided with the distribution.
// * Neither the name of the Andrey N. Sabelnikov nor the
// names of its contributors may be used to endorse or promote products
// derived from this software without specific prior written permission.
//
// THIS SOFTWARE IS PROVIDED BY THE COPYRIGHT HOLDERS AND CONTRIBUTORS "AS IS" AND
// ANY EXPRESS OR IMPLIED WARRANTIES, INCLUDING, BUT NOT LIMITED TO, THE IMPLIED
// WARRANTIES OF MERCHANTABILITY AND FITNESS FOR A PARTICULAR PURPOSE ARE
// DISCLAIMED. IN NO EVENT SHALL THE COPYRIGHT OWNER  BE LIABLE FOR ANY
// DIRECT, INDIRECT, INCIDENTAL, SPECIAL, EXEMPLARY, OR CONSEQUENTIAL DAMAGES
// (INCLUDING, BUT NOT LIMITED TO, PROCUREMENT OF SUBSTITUTE GOODS OR SERVICES;
// LOSS OF USE, DATA, OR PROFITS; OR BUSINESS INTERRUPTION) HOWEVER CAUSED AND
// ON ANY THEORY OF LIABILITY, WHETHER IN CONTRACT, STRICT LIABILITY, OR TORT
// (INCLUDING NEGLIGENCE OR OTHERWISE) ARISING IN ANY WAY OUT OF THE USE OF THIS
// SOFTWARE, EVEN IF ADVISED OF THE POSSIBILITY OF SUCH DAMAGE.
//

#pragma once

#include "misc_log_ex.h"
#include "string_tools.h"
#include <atomic>
#include <condition_variable>
#include <functional>
#include <mutex>
#include <thread>
#include <iostream>
#ifdef __OpenBSD__
#include <stdio.h>
#endif
#include <boost/thread.hpp>
#include <boost/algorithm/string/classification.hpp>
#include <boost/algorithm/string/split.hpp>

#ifdef HAVE_READLINE
  #include "readline_buffer.h"
#endif

namespace epee
{
  class async_stdin_reader
  {
  public:
    async_stdin_reader()
      : m_run(true)
      , m_has_read_request(false)
      , m_read_status(state_init)
    {
#ifdef HAVE_READLINE
      m_readline_buffer.start();
#endif
      m_reader_thread = boost::thread(std::bind(&async_stdin_reader::reader_thread_func, this));
    }

    ~async_stdin_reader()
    {
      try { stop(); }
      catch (...) { /* ignore */ }
    }

#ifdef HAVE_READLINE
    rdln::readline_buffer& get_readline_buffer()
    {
      return m_readline_buffer;
    }
#endif

    // Not thread safe. Only one thread can call this method at once.
    bool get_line(std::string& line)
    {
      if (!start_read())
        return false;

      if (state_eos == m_read_status)
        return false;

      boost::unique_lock<boost::mutex> lock(m_response_mutex);
      while (state_init == m_read_status)
      {
        m_response_cv.wait(lock);
      }

      bool res = false;
      if (state_success == m_read_status)
      {
        line = m_line;
        res = true;
      }

      if (!eos())
        m_read_status = state_init;

      return res;
    }

    bool eos() const { return m_read_status == state_eos; }

    void stop()
    {
      if (m_run)
      {
        m_run.store(false, std::memory_order_relaxed);

#if defined(WIN32)
        ::CloseHandle(::GetStdHandle(STD_INPUT_HANDLE));
#endif

        m_request_cv.notify_one();
        m_reader_thread.join();
#ifdef HAVE_READLINE
        m_readline_buffer.stop();
#endif
      }
    }

  private:
    bool start_read()
    {
      boost::unique_lock<boost::mutex> lock(m_request_mutex);
      if (!m_run.load(std::memory_order_relaxed) || m_has_read_request)
        return false;

      m_has_read_request = true;
      m_request_cv.notify_one();
      return true;
    }

    bool wait_read()
    {
      boost::unique_lock<boost::mutex> lock(m_request_mutex);
      while (m_run.load(std::memory_order_relaxed) && !m_has_read_request)
      {
        m_request_cv.wait(lock);
      }

      if (m_has_read_request)
      {
        m_has_read_request = false;
        return true;
      }

      return false;
    }

    bool wait_stdin_data()
    {
#if !defined(WIN32)
      #if defined(__OpenBSD__) || defined(__ANDROID__)
      int stdin_fileno = fileno(stdin);
      #else
      int stdin_fileno = ::fileno(stdin);
      #endif

      while (m_run.load(std::memory_order_relaxed))
      {
        fd_set read_set;
        FD_ZERO(&read_set);
        FD_SET(stdin_fileno, &read_set);

        struct timeval tv;
        tv.tv_sec = 0;
        tv.tv_usec = 100 * 1000;

        int retval = ::select(stdin_fileno + 1, &read_set, NULL, NULL, &tv);
        if (retval < 0)
          return false;
        else if (0 < retval)
          return true;
      }
#else
      while (m_run.load(std::memory_order_relaxed))
      {
        int retval = ::WaitForSingleObject(::GetStdHandle(STD_INPUT_HANDLE), 100);
        switch (retval)
        {
          case WAIT_FAILED:
            return false;
          case WAIT_OBJECT_0:
            return true;
          default:
            break;
        }
      }
#endif

      return true;
    }

    void reader_thread_func()
    {
      while (true)
      {
        if (!wait_read())
          break;

        std::string line;
        bool read_ok = true;
#ifdef HAVE_READLINE
reread:
#endif
        if (wait_stdin_data())
        {
          if (m_run.load(std::memory_order_relaxed))
          {
#ifdef HAVE_READLINE
            switch (m_readline_buffer.get_line(line))
            {
            case rdln::empty:   goto eof;
            case rdln::partial: goto reread;
            case rdln::full:    break;
            }
#else
            std::getline(std::cin, line);
#endif
            read_ok = !std::cin.eof() && !std::cin.fail();
          }
        }
        else
        {
          read_ok = false;
        }
        if (std::cin.eof()) {
#ifdef HAVE_READLINE
eof:
#endif
          m_read_status = state_eos;
          m_response_cv.notify_one();
          break;
        }
        else
        {
          boost::unique_lock<boost::mutex> lock(m_response_mutex);
          if (m_run.load(std::memory_order_relaxed))
          {
            m_line = std::move(line);
            m_read_status = read_ok ? state_success : state_error;
          }
          else
          {
            m_read_status = state_cancelled;
          }
          m_response_cv.notify_one();
        }
      }
    }

    enum t_state
    {
      state_init,
      state_success,
      state_error,
      state_cancelled,
      state_eos
    };

  private:
    boost::thread m_reader_thread;
    std::atomic<bool> m_run;
#ifdef HAVE_READLINE
    rdln::readline_buffer m_readline_buffer;
#endif

    std::string m_line;
    bool m_has_read_request;
    t_state m_read_status;

    boost::mutex m_request_mutex;
    boost::mutex m_response_mutex;
    boost::condition_variable m_request_cv;
    boost::condition_variable m_response_cv;
  };


  template<class t_server>
  bool empty_commands_handler(t_server* psrv, const std::string& command)
  {
    return true;
  }


  class async_console_handler
  {
  public:
    async_console_handler()
    {
    }

    template<class t_server, class chain_handler>
    bool run(t_server* psrv, chain_handler ch_handler, std::function<std::string(void)> prompt, const std::string& usage = "")
    {
      return run(prompt, usage, [&](const std::string& cmd) { return ch_handler(psrv, cmd); }, [&] { psrv->send_stop_signal(); });
    }

    template<class chain_handler>
    bool run(chain_handler ch_handler, std::function<std::string(void)> prompt, const std::string& usage = "", std::function<void(void)> exit_handler = NULL)
    {
      return run(prompt, usage, [&](const std::string& cmd) { return ch_handler(cmd); }, exit_handler);
    }

    void stop()
    {
      m_running = false;
      m_stdin_reader.stop();
    }

    void print_prompt()
    {
      std::string prompt = m_prompt();
      if (!prompt.empty())
      {
#ifdef HAVE_READLINE
        std::string color_prompt = "\001\033[1;33m\002" + prompt;
        if (' ' != prompt.back())
          color_prompt += " ";
        color_prompt += "\001\033[0m\002";
        m_stdin_reader.get_readline_buffer().set_prompt(color_prompt);
#else
        epee::set_console_color(epee::console_color_yellow, true);
        std::cout << prompt;
        if (' ' != prompt.back())
          std::cout << ' ';
        epee::reset_console_color();
        std::cout.flush();
#endif
      }
    }

  private:
    template<typename t_cmd_handler>
    bool run(std::function<std::string(void)> prompt, const std::string& usage, const t_cmd_handler& cmd_handler, std::function<void(void)> exit_handler)
    {
      bool continue_handle = true;
      m_prompt = prompt;
      while(continue_handle)
      {
        try
        {
          if (!m_running)
          {
            break;
          }
          print_prompt();

          std::string command;
          bool get_line_ret = m_stdin_reader.get_line(command);
          if (!m_running)
            break;
          if (m_stdin_reader.eos())
          {
            MGINFO("EOF on stdin, exiting");
<<<<<<< HEAD
=======
            std::cout << std::endl;
>>>>>>> adc2e3f1
            break;
          }
          if (!get_line_ret)
          {
            MERROR("Failed to read line.");
          }
          string_tools::trim(command);

          LOG_PRINT_L2("Read command: " << command);
          if (command.empty())
          {
            continue;
          }
          else if(cmd_handler(command))
          {
            continue;
          }
          else if(0 == command.compare("exit") || 0 == command.compare("q"))
          {
            continue_handle = false;
          }
          else
          {
#ifdef HAVE_READLINE
            rdln::suspend_readline pause_readline;
#endif
            std::cout << "unknown command: " << command << std::endl;
            std::cout << usage;
          }
        }
        catch (const std::exception &ex)
        {
          LOG_ERROR("Exception at [console_handler], what=" << ex.what());
        }
      }
      if (exit_handler)
        exit_handler();
      return true;
    }

  private:
    async_stdin_reader m_stdin_reader;
    std::atomic<bool> m_running = {true};
    std::function<std::string(void)> m_prompt;
  };


  template<class t_server, class t_handler>
  bool start_default_console(t_server* ptsrv, t_handler handlr, std::function<std::string(void)> prompt, const std::string& usage = "")
  {
    std::shared_ptr<async_console_handler> console_handler = std::make_shared<async_console_handler>();
    boost::thread([=](){console_handler->run<t_server, t_handler>(ptsrv, handlr, prompt, usage);}).detach();
    return true;
  }

  template<class t_server, class t_handler>
  bool start_default_console(t_server* ptsrv, t_handler handlr, const std::string& prompt, const std::string& usage = "")
  {
    return start_default_console(ptsrv, handlr, [prompt](){ return prompt; }, usage);
  }

  template<class t_server>
  bool start_default_console(t_server* ptsrv, const std::string& prompt, const std::string& usage = "")
  {
    return start_default_console(ptsrv, empty_commands_handler<t_server>, prompt, usage);
  }

  template<class t_server, class t_handler>
    bool no_srv_param_adapter(t_server* ptsrv, const std::string& cmd, t_handler handlr)
    {
      return handlr(cmd);
    }

  template<class t_server, class t_handler>
  bool run_default_console_handler_no_srv_param(t_server* ptsrv, t_handler handlr, std::function<std::string(void)> prompt, const std::string& usage = "")
  {
    async_console_handler console_handler;
    return console_handler.run(ptsrv, boost::bind<bool>(no_srv_param_adapter<t_server, t_handler>, _1, _2, handlr), prompt, usage);
  }

  template<class t_server, class t_handler>
  bool run_default_console_handler_no_srv_param(t_server* ptsrv, t_handler handlr, const std::string& prompt, const std::string& usage = "")
  {
    return run_default_console_handler_no_srv_param(ptsrv, handlr, [prompt](){return prompt;},usage);
  }

  template<class t_server, class t_handler>
  bool start_default_console_handler_no_srv_param(t_server* ptsrv, t_handler handlr, std::function<std::string(void)> prompt, const std::string& usage = "")
  {
    boost::thread( boost::bind(run_default_console_handler_no_srv_param<t_server, t_handler>, ptsrv, handlr, prompt, usage) );
    return true;
  }

  template<class t_server, class t_handler>
  bool start_default_console_handler_no_srv_param(t_server* ptsrv, t_handler handlr, const std::string& prompt, const std::string& usage = "")
  {
    return start_default_console_handler_no_srv_param(ptsrv, handlr, [prompt](){return prompt;}, usage);
  }

  /*template<class a>
  bool f(int i, a l)
  {
    return true;
  }*/
  /*
  template<class chain_handler>
  bool default_console_handler2(chain_handler ch_handler, const std::string usage)
  */


  /*template<class t_handler>
  bool start_default_console2(t_handler handlr, const std::string& usage = "")
  {
    //std::string usage_local = usage;
    boost::thread( boost::bind(default_console_handler2<t_handler>, handlr, usage) );
    //boost::function<bool ()> p__ = boost::bind(f<t_handler>, 1, handlr);
    //boost::function<bool ()> p__ = boost::bind(default_console_handler2<t_handler>, handlr, usage);
    //boost::thread tr(p__);
    return true;
  }*/

  class command_handler {
  public:
    typedef boost::function<bool (const std::vector<std::string> &)> callback;
    typedef std::map<std::string, std::pair<callback, std::pair<std::string, std::string>>> lookup;

    std::string get_usage()
    {
      std::stringstream ss;

      for(auto& x:m_command_handlers)
      {
        ss << x.second.second.first << ENDL;
      }
      return ss.str();
    }

    std::pair<std::string, std::string> get_documentation(const std::vector<std::string>& cmd)
    {
      if(cmd.empty())
        return std::make_pair("", "");
      auto it = m_command_handlers.find(cmd.front());
      if(it == m_command_handlers.end())
        return std::make_pair("", "");
      return it->second.second;
    }

    void set_handler(const std::string& cmd, const callback& hndlr, const std::string& usage = "", const std::string& description = "")
    {
      lookup::mapped_type & vt = m_command_handlers[cmd];
      vt.first = hndlr;
      vt.second.first = description.empty() ? cmd : usage;
      vt.second.second = description.empty() ? usage : description;
#ifdef HAVE_READLINE
      rdln::readline_buffer::add_completion(cmd);
#endif
    }

    bool process_command_vec(const std::vector<std::string>& cmd)
    {
      if(!cmd.size())
        return false;
      auto it = m_command_handlers.find(cmd.front());
      if(it == m_command_handlers.end())
        return false;
      std::vector<std::string> cmd_local(cmd.begin()+1, cmd.end());
      return it->second.first(cmd_local);
    }

    bool process_command_str(const std::string& cmd)
    {
      std::vector<std::string> cmd_v;
      boost::split(cmd_v,cmd,boost::is_any_of(" "), boost::token_compress_on);
      return process_command_vec(cmd_v);
    }
  private:
    lookup m_command_handlers;
  };

  /************************************************************************/
  /*                                                                      */
  /************************************************************************/
  class console_handlers_binder : public command_handler
  {
    typedef command_handler::callback console_command_handler;
    typedef command_handler::lookup command_handlers_map;
    std::unique_ptr<boost::thread> m_console_thread;
    async_console_handler m_console_handler;
  public:
    bool start_handling(std::function<std::string(void)> prompt, const std::string& usage_string = "", std::function<void(void)> exit_handler = NULL)
    {
      m_console_thread.reset(new boost::thread(boost::bind(&console_handlers_binder::run_handling, this, prompt, usage_string, exit_handler)));
      m_console_thread->detach();
      return true;
    }
    bool start_handling(const std::string &prompt, const std::string& usage_string = "", std::function<void(void)> exit_handler = NULL)
    {
      return start_handling([prompt](){ return prompt; }, usage_string, exit_handler);
    }

    void stop_handling()
    {
      m_console_handler.stop();
    }

    bool run_handling(std::function<std::string(void)> prompt, const std::string& usage_string, std::function<void(void)> exit_handler = NULL)
    {
      return m_console_handler.run(boost::bind(&console_handlers_binder::process_command_str, this, _1), prompt, usage_string, exit_handler);
    }

    void print_prompt()
    {
      m_console_handler.print_prompt();
    }
  };

  ///* work around because of broken boost bind */
  //template<class t_server>
  //class srv_console_handlers_binder: public command_handler
  //{
  //  async_console_handler m_console_handler;
  //public:
  //  bool start_handling(t_server* psrv, const std::string& prompt, const std::string& usage_string = "")
  //  {
  //    boost::thread(boost::bind(&srv_console_handlers_binder<t_server>::run_handling, this, psrv, prompt, usage_string)).detach();
  //    return true;
  //  }

  //  bool run_handling(t_server* psrv, const std::string& prompt, const std::string& usage_string)
  //  {
  //    return m_console_handler.run(psrv, boost::bind(&srv_console_handlers_binder<t_server>::process_command_str, this, _1, _2), prompt, usage_string);
  //  }

  //  void stop_handling()
  //  {
  //    m_console_handler.stop();
  //  }
  //private:
  //  bool process_command_str(t_server* /*psrv*/, const std::string& cmd)
  //  {
  //    return console_handlers_binder::process_command_str(cmd);
  //  }
  //};
}<|MERGE_RESOLUTION|>--- conflicted
+++ resolved
@@ -357,10 +357,7 @@
           if (m_stdin_reader.eos())
           {
             MGINFO("EOF on stdin, exiting");
-<<<<<<< HEAD
-=======
             std::cout << std::endl;
->>>>>>> adc2e3f1
             break;
           }
           if (!get_line_ret)
