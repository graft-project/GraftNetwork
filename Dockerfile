--- conflicted
+++ resolved
@@ -188,20 +188,14 @@
     rm -rf /var/lib/apt
 COPY --from=builder /src/build/release/bin /usr/local/bin/
 
-<<<<<<< HEAD
+# Create graft user
+RUN adduser --system --group --disabled-password graft && \
+	mkdir -p /wallet /home/graft/.graft && \
+	chown -R graft:graft /home/graft/.graft && \
+	chown -R graft:graft /wallet
 
 # Contains the blockchain
-VOLUME /root/.graft
-=======
-# Create monero user
-RUN adduser --system --group --disabled-password monero && \
-	mkdir -p /wallet /home/monero/.bitmonero && \
-	chown -R monero:monero /home/monero/.bitmonero && \
-	chown -R monero:monero /wallet
-
-# Contains the blockchain
-VOLUME /home/monero/.bitmonero
->>>>>>> adc2e3f1
+VOLUME /home/monero/.graft
 
 # Generate your wallet via accessing the container and run:
 # cd /wallet
@@ -211,11 +205,7 @@
 EXPOSE 18980
 EXPOSE 18981
 
-<<<<<<< HEAD
+# switch to user graft
+USER graft
 ENTRYPOINT ["graftnoded", "--p2p-bind-ip=0.0.0.0", "--p2p-bind-port=18980", "--rpc-bind-ip=0.0.0.0", "--rpc-bind-port=18981", "--non-interactive", "--confirm-external-bind"]
-=======
-# switch to user monero
-USER monero
-
-ENTRYPOINT ["monerod", "--p2p-bind-ip=0.0.0.0", "--p2p-bind-port=18080", "--rpc-bind-ip=0.0.0.0", "--rpc-bind-port=18081", "--non-interactive", "--confirm-external-bind"]
->>>>>>> adc2e3f1
+
