# Copyright (c) 2014-2018, The Monero Project
#
# All rights reserved.
#
# Redistribution and use in source and binary forms, with or without modification, are
# permitted provided that the following conditions are met:
#
# 1. Redistributions of source code must retain the above copyright notice, this list of
#    conditions and the following disclaimer.
#
# 2. Redistributions in binary form must reproduce the above copyright notice, this list
#    of conditions and the following disclaimer in the documentation and/or other
#    materials provided with the distribution.
#
# 3. Neither the name of the copyright holder nor the names of its contributors may be
#    used to endorse or promote products derived from this software without specific
#    prior written permission.
#
# THIS SOFTWARE IS PROVIDED BY THE COPYRIGHT HOLDERS AND CONTRIBUTORS "AS IS" AND ANY
# EXPRESS OR IMPLIED WARRANTIES, INCLUDING, BUT NOT LIMITED TO, THE IMPLIED WARRANTIES OF
# MERCHANTABILITY AND FITNESS FOR A PARTICULAR PURPOSE ARE DISCLAIMED. IN NO EVENT SHALL
# THE COPYRIGHT HOLDER OR CONTRIBUTORS BE LIABLE FOR ANY DIRECT, INDIRECT, INCIDENTAL,
# SPECIAL, EXEMPLARY, OR CONSEQUENTIAL DAMAGES (INCLUDING, BUT NOT LIMITED TO,
# PROCUREMENT OF SUBSTITUTE GOODS OR SERVICES; LOSS OF USE, DATA, OR PROFITS; OR BUSINESS
# INTERRUPTION) HOWEVER CAUSED AND ON ANY THEORY OF LIABILITY, WHETHER IN CONTRACT,
# STRICT LIABILITY, OR TORT (INCLUDING NEGLIGENCE OR OTHERWISE) ARISING IN ANY WAY OUT OF
# THE USE OF THIS SOFTWARE, EVEN IF ADVISED OF THE POSSIBILITY OF SUCH DAMAGE.
#
# Parts of this file are originally copyright (c) 2012-2013 The Cryptonote developers
list(INSERT CMAKE_MODULE_PATH 0
  "${CMAKE_SOURCE_DIR}/cmake")
include(CheckCCompilerFlag)
include(CheckCXXCompilerFlag)
include(CheckLinkerFlag)
include(CheckLibraryExists)
include(CheckFunctionExists)

if (IOS)
    INCLUDE(CmakeLists_IOS.txt)
endif()

cmake_minimum_required(VERSION 2.8.7)
message(STATUS "CMake version ${CMAKE_VERSION}")

project(graftnetwork)

function (die msg)
  if (NOT WIN32)
    string(ASCII 27 Esc)
    set(ColourReset "${Esc}[m")
    set(BoldRed     "${Esc}[1;31m")
  else ()
    set(ColourReset "")
    set(BoldRed     "")
  endif ()

  message(FATAL_ERROR "${BoldRed}${msg}${ColourReset}")
endfunction ()

function (add_c_flag_if_supported flag var)
  string(REPLACE "-" "_" supported ${flag}_c)
  check_c_compiler_flag(${flag} ${supported})
  if(${${supported}})
    set(${var} "${${var}} ${flag}" PARENT_SCOPE)
  endif()
endfunction()

function (add_cxx_flag_if_supported flag var)
  string(REPLACE "-" "_" supported ${flag}_cxx)
  check_cxx_compiler_flag(${flag} ${supported})
  if(${${supported}})
    set(${var} "${${var}} ${flag}" PARENT_SCOPE)
  endif()
endfunction()

function (add_linker_flag_if_supported flag var)
  string(REPLACE "-" "_" supported ${flag}_ld)
  string(REPLACE "," "_" supported ${flag}_ld)
  check_linker_flag(${flag} ${supported})
  if(${${supported}})
    set(${var} "${${var}} ${flag}" PARENT_SCOPE)
  endif()
endfunction()

function (add_definition_if_function_found function var)
  string(REPLACE "-" "_" supported ${function}_function)
  check_function_exists(${function} ${supported})
  if(${${supported}})
    add_definitions("-D${var}")
  endif()
endfunction()

function (add_definition_if_library_exists library function header var)
  string(REPLACE "-" "_" supported ${function}_library)
  check_library_exists(${library} ${function} ${header} ${supported})
  if(${${supported}})
    add_definitions("-D${var}")
  endif()
endfunction()

if(NOT CMAKE_BUILD_TYPE)
  set(CMAKE_BUILD_TYPE Release CACHE STRING "Build type" FORCE)
  message(STATUS "Setting default build type: ${CMAKE_BUILD_TYPE}")
endif()

if(CMAKE_BUILD_TYPE MATCHES RelWithDebInfo)
    message("==> The configuration is ${CMAKE_BUILD_TYPE}. Debug info will be extracted into separate files.")

    function (add_executable _name)
        _add_executable(${ARGV})

        if (TARGET ${_name})
            add_custom_command(TARGET ${_name} POST_BUILD
                COMMAND echo "$<TARGET_FILE_NAME:${_name}>: extracting debug info"
                COMMAND ${CMAKE_COMMAND} -E chdir $<TARGET_FILE_DIR:${_name}> objcopy --only-keep-debug "$<TARGET_FILE_NAME:${_name}>" "$<TARGET_FILE_NAME:${_name}>.debug"
                COMMAND ${CMAKE_COMMAND} -E chdir $<TARGET_FILE_DIR:${_name}> strip --strip-debug --strip-unneeded "$<TARGET_FILE_NAME:${_name}>"
                COMMAND ${CMAKE_COMMAND} -E chdir $<TARGET_FILE_DIR:${_name}> objcopy --add-gnu-debuglink="$<TARGET_FILE_NAME:${_name}>.debug" "$<TARGET_FILE_NAME:${_name}>"
            )
        endif()
    endfunction()

    function (add_library _name _type)
        _add_library(${ARGV})

        if (TARGET ${_name} AND ${_type} STREQUAL SHARED)
            add_custom_command(TARGET ${_name} POST_BUILD
                COMMAND echo "$<TARGET_FILE_NAME:${_name}>: extracting debug info"
                COMMAND ${CMAKE_COMMAND} -E chdir $<TARGET_FILE_DIR:${_name}> objcopy --only-keep-debug "$<TARGET_FILE_NAME:${_name}>" "$<TARGET_FILE_NAME:${_name}>.debug"
                COMMAND ${CMAKE_COMMAND} -E chdir $<TARGET_FILE_DIR:${_name}> strip --strip-debug --strip-unneeded "$<TARGET_FILE_NAME:${_name}>"
                COMMAND ${CMAKE_COMMAND} -E chdir $<TARGET_FILE_DIR:${_name}> objcopy --add-gnu-debuglink="$<TARGET_FILE_NAME:${_name}>.debug" "$<TARGET_FILE_NAME:${_name}>"
            )
        endif()
    endfunction()

endif(CMAKE_BUILD_TYPE MATCHES RelWithDebInfo)

string(TOLOWER ${CMAKE_BUILD_TYPE} CMAKE_BUILD_TYPE_LOWER)

# ARCH defines the target architecture, either by an explicit identifier or
# one of the following two keywords. By default, ARCH a value of 'native':
# target arch = host arch, binary is not portable. When ARCH is set to the
# string 'default', no -march arg is passed, which creates a binary that is
# portable across processors in the same family as host processor.  In cases
# when ARCH is not set to an explicit identifier, cmake's builtin is used
# to identify the target architecture, to direct logic in this cmake script.
# Since ARCH is a cached variable, it will not be set on first cmake invocation.
if (NOT ARCH OR ARCH STREQUAL "" OR ARCH STREQUAL "native" OR ARCH STREQUAL "default")
  set(ARCH_ID "${CMAKE_SYSTEM_PROCESSOR}")
else()
  set(ARCH_ID "${ARCH}")
endif()
string(TOLOWER "${ARCH_ID}" ARM_ID)
string(SUBSTRING "${ARM_ID}" 0 3 ARM_TEST)
if (ARM_TEST STREQUAL "arm")
  set(ARM 1)
  string(SUBSTRING "${ARM_ID}" 0 5 ARM_TEST)
  if (ARM_TEST STREQUAL "armv6")
    set(ARM6 1)
  endif()
  if (ARM_TEST STREQUAL "armv7")
    set(ARM7 1)
  endif()
endif()

if (ARM_ID STREQUAL "aarch64" OR ARM_ID STREQUAL "arm64" OR ARM_ID STREQUAL "armv8-a")
  set(ARM 1)
  set(ARM8 1)
  set(ARCH "armv8-a")
endif()

if(ARCH_ID STREQUAL "ppc64le")
  set(PPC64LE 1)
  set(PPC64   0)
  set(PPC     0)
endif()

if(ARCH_ID STREQUAL "powerpc64" OR ARCH_ID STREQUAL "ppc64")
  set(PPC64LE 0)
  set(PPC64   1)
  set(PPC     0)
endif()

if(ARCH_ID STREQUAL "powerpc")
  set(PPC64LE 0)
  set(PPC64   0)
  set(PPC     1)
endif()

if(ARCH_ID STREQUAL "s390x")
  set(S390X 1)
endif()

if(WIN32 OR ARM OR PPC64LE OR PPC64 OR PPC)
  set(OPT_FLAGS_RELEASE "-O2")
else()
  set(OPT_FLAGS_RELEASE "-Ofast")
endif()

# BUILD_TAG is used to select the build type to check for a new version
if(BUILD_TAG)
  message(STATUS "Building build tag ${BUILD_TAG}")
  add_definitions("-DBUILD_TAG=${BUILD_TAG}")
else()
  message(STATUS "Building without build tag")
endif()

if(NOT MANUAL_SUBMODULES)
  find_package(Git)
  if(GIT_FOUND)
    message(STATUS "Checking submodules")
    execute_process(COMMAND bash -c "cd ${CMAKE_CURRENT_SOURCE_DIR}/external/miniupnp && git rev-parse HEAD" OUTPUT_VARIABLE miniupnpLocalHead WORKING_DIRECTORY ${CMAKE_SOURCE_DIR})
    execute_process(COMMAND bash -c "cd ${CMAKE_CURRENT_SOURCE_DIR}/external/unbound && git rev-parse HEAD" OUTPUT_VARIABLE unboundLocalHead WORKING_DIRECTORY ${CMAKE_SOURCE_DIR})
    execute_process(COMMAND bash -c "cd ${CMAKE_CURRENT_SOURCE_DIR}/external/rapidjson && git rev-parse HEAD" OUTPUT_VARIABLE rapidjsonLocalHead WORKING_DIRECTORY ${CMAKE_SOURCE_DIR})
    execute_process(COMMAND bash -c "git ls-tree HEAD ${CMAKE_CURRENT_SOURCE_DIR}/external/miniupnp | awk '{print $3}'" OUTPUT_VARIABLE miniupnpCheckedHead WORKING_DIRECTORY ${CMAKE_SOURCE_DIR})
    execute_process(COMMAND bash -c "git ls-tree HEAD ${CMAKE_CURRENT_SOURCE_DIR}/external/unbound | awk '{print $3}'" OUTPUT_VARIABLE unboundCheckedHead WORKING_DIRECTORY ${CMAKE_SOURCE_DIR})
    execute_process(COMMAND bash -c "git ls-tree HEAD ${CMAKE_CURRENT_SOURCE_DIR}/external/rapidjson | awk '{print $3}'" OUTPUT_VARIABLE rapidjsonCheckedHead WORKING_DIRECTORY ${CMAKE_SOURCE_DIR})
    string(COMPARE EQUAL "${miniupnpLocalHead}" "${miniupnpCheckedHead}" miniupnpUpToDate)
    string(COMPARE EQUAL "${unboundLocalHead}" "${unboundCheckedHead}" unboundUpToDate)
    string(COMPARE EQUAL "${rapidjsonLocalHead}" "${rapidjsonCheckedHead}" rapidjsonUpToDate)
    if (NOT miniupnpUpToDate OR NOT unboundUpToDate OR NOT rapidjsonUpToDate)
      message(FATAL_ERROR "Submodules not up to date. Please update with git submodule init && git submodule update, or run cmake with -DMANUAL_SUBMODULES=1")
    endif()
  endif()
endif()

set(CMAKE_C_FLAGS_RELEASE "-DNDEBUG ${OPT_FLAGS_RELEASE}")
set(CMAKE_CXX_FLAGS_RELEASE "-DNDEBUG ${OPT_FLAGS_RELEASE}")

if(NOT DEFINED CMAKE_ROOT_SOURCE_DIR)
# CMAKE_ROOT_SOURCE_DIR variable is required, because CMAKE_SOURCE_DIR works well for include like commands and does not for external projects
    set(CMAKE_ROOT_SOURCE_DIR "${CMAKE_SOURCE_DIR}")
endif()

add_definitions(-DMONERO_DEFAULT_LOG_CATEGORY="cryptonode" -DCMAKE_ROOT_SOURCE_DIR="${CMAKE_ROOT_SOURCE_DIR}")

if(NOT DEFINED ENABLE_SYSLOG)
    option(ENABLE_SYSLOG "SYSLOG support. It can be compiled for UNIX-like platforms only." OFF)
endif()

if(ENABLE_SYSLOG)
    add_definitions(-DELPP_SYSLOG)
endif()

# set this to 0 if per-block checkpoint needs to be disabled
set(PER_BLOCK_CHECKPOINT 1)

if(PER_BLOCK_CHECKPOINT)
  add_definitions("-DPER_BLOCK_CHECKPOINT")
endif()

list(INSERT CMAKE_MODULE_PATH 0
  "${CMAKE_SOURCE_DIR}/cmake")

if (NOT DEFINED ENV{DEVELOPER_LOCAL_TOOLS})
  message(STATUS "Could not find DEVELOPER_LOCAL_TOOLS in env (not required)")
  set(BOOST_IGNORE_SYSTEM_PATHS_DEFAULT OFF)
elseif ("$ENV{DEVELOPER_LOCAL_TOOLS}" EQUAL 1)
  message(STATUS "Found: env DEVELOPER_LOCAL_TOOLS = 1")
  set(BOOST_IGNORE_SYSTEM_PATHS_DEFAULT ON)
else()
  message(STATUS "Found: env DEVELOPER_LOCAL_TOOLS = 0")
  set(BOOST_IGNORE_SYSTEM_PATHS_DEFAULT OFF)
endif()

message(STATUS "BOOST_IGNORE_SYSTEM_PATHS defaults to ${BOOST_IGNORE_SYSTEM_PATHS_DEFAULT}")
option(BOOST_IGNORE_SYSTEM_PATHS "Ignore boost system paths for local boost installation" ${BOOST_IGNORE_SYSTEM_PATHS_DEFAULT})


if (NOT DEFINED ENV{DEVELOPER_LIBUNBOUND_OLD})
  message(STATUS "Could not find DEVELOPER_LIBUNBOUND_OLD in env (not required)")
elseif ("$ENV{DEVELOPER_LIBUNBOUND_OLD}" EQUAL 1)
  message(STATUS "Found: env DEVELOPER_LIBUNBOUND_OLD = 1, will use the work around")
  add_definitions(-DDEVELOPER_LIBUNBOUND_OLD)
elseif ("$ENV{DEVELOPER_LIBUNBOUND_OLD}" EQUAL 0)
  message(STATUS "Found: env DEVELOPER_LIBUNBOUND_OLD = 0")
else()
  message(STATUS "Found: env DEVELOPER_LIBUNBOUND_OLD with bad value. Will NOT use the work around")
endif()

set_property(GLOBAL PROPERTY USE_FOLDERS ON)
enable_testing()

option(BUILD_DOCUMENTATION "Build the Doxygen documentation." ON)
option(BUILD_TESTS "Build tests." OFF)

# Check whether we're on a 32-bit or 64-bit system
if(CMAKE_SIZEOF_VOID_P EQUAL "8")
  set(DEFAULT_BUILD_64 ON)
else()
  set(DEFAULT_BUILD_64 OFF)
endif()
option(BUILD_64 "Build for 64-bit? 'OFF' builds for 32-bit." ${DEFAULT_BUILD_64})

if(BUILD_64)
  set(ARCH_WIDTH "64")
else()
  set(ARCH_WIDTH "32")
endif()
message(STATUS "Building for a ${ARCH_WIDTH}-bit system")

# Check if we're on FreeBSD so we can exclude the local miniupnpc (it should be installed from ports instead)
# CMAKE_SYSTEM_NAME checks are commonly known, but specifically taken from libsdl's CMakeLists
if(CMAKE_SYSTEM_NAME MATCHES "kFreeBSD.*|FreeBSD")
  set(FREEBSD TRUE)
endif()

# Check if we're on DragonFly BSD. See the README.md for build instructions.
if(CMAKE_SYSTEM_NAME MATCHES "DragonFly.*")
  set(DRAGONFLY TRUE)
endif()

# Check if we're on OpenBSD. See the README.md for build instructions.
if(CMAKE_SYSTEM_NAME MATCHES "kOpenBSD.*|OpenBSD.*")
  set(OPENBSD TRUE)
endif()

# TODO: check bsdi, NetBSD, to see if they need the same FreeBSD changes
#
# elseif(CMAKE_SYSTEM_NAME MATCHES "kNetBSD.*|NetBSD.*")
#   set(NETBSD TRUE)
# elseif(CMAKE_SYSTEM_NAME MATCHES ".*BSDI.*")
#   set(BSDI TRUE)

include_directories(external/rapidjson/include external/easylogging++ src contrib/epee/include external)

if(APPLE)
  include_directories(SYSTEM /usr/include/malloc)
  if(POLICY CMP0042)
    cmake_policy(SET CMP0042 NEW)
  endif()
endif()

if(MSVC OR MINGW)
  set(DEFAULT_STATIC true)
else()
  set(DEFAULT_STATIC false)
endif()
option(STATIC "Link libraries statically" ${DEFAULT_STATIC})

# This is a CMake built-in switch that concerns internal libraries
if (NOT DEFINED BUILD_SHARED_LIBS AND NOT STATIC AND CMAKE_BUILD_TYPE_LOWER STREQUAL "debug")
    set(BUILD_SHARED_LIBS ON)
endif()

if (BUILD_SHARED_LIBS)
  message(STATUS "Building internal libraries with position independent code")
  add_definitions("-DBUILD_SHARED_LIBS")
else()
  message(STATUS "Building internal libraries as static")
endif()
set(PIC_FLAG "-fPIC")

if(MINGW)
  string(REGEX MATCH "^[^/]:/[^/]*" msys2_install_path "${CMAKE_C_COMPILER}")
  message(STATUS "MSYS location: ${msys2_install_path}")
  set(CMAKE_INCLUDE_PATH "${msys2_install_path}/mingw${ARCH_WIDTH}/include")
  # This is necessary because otherwise CMake will make Boost libraries -lfoo
  # rather than a full path. Unfortunately, this makes the shared libraries get
  # linked due to a bug in CMake which misses putting -static flags around the
  # -lfoo arguments.
  set(DEFLIB ${msys2_install_path}/mingw${ARCH_WIDTH}/lib)
  list(REMOVE_ITEM CMAKE_C_IMPLICIT_LINK_DIRECTORIES ${DEFLIB})
  list(REMOVE_ITEM CMAKE_CXX_IMPLICIT_LINK_DIRECTORIES ${DEFLIB})
endif()

if(STATIC)
  if(MSVC)
    set(CMAKE_FIND_LIBRARY_SUFFIXES .lib .dll.a .a ${CMAKE_FIND_LIBRARY_SUFFIXES})
  else()
    set(CMAKE_FIND_LIBRARY_SUFFIXES .a ${CMAKE_FIND_LIBRARY_SUFFIXES})
  endif()
  set(CMAKE_CXX_FLAGS "${CMAKE_CXX_FLAGS} -DZMQ_STATIC")
endif()

if(SANITIZE)
  if (MSVC)
    message(FATAL_ERROR "Cannot sanitize with MSVC")
  else()
    message(STATUS "Using ASAN")
    set(CMAKE_C_FLAGS "${CMAKE_C_FLAGS} -fsanitize=address")
    set(CMAKE_CXX_FLAGS "${CMAKE_CXX_FLAGS} -fsanitize=address")
  endif()
endif()

# Set default blockchain storage location:
# memory was the default in Cryptonote before Monero implemented LMDB, it still works but is unnecessary.
# set(DATABASE memory)
set(DATABASE lmdb)

if (DEFINED ENV{DATABASE})
  set(DATABASE $ENV{DATABASE})
  message(STATUS "DATABASE set: ${DATABASE}")
else()
  message(STATUS "Could not find DATABASE in env (not required unless you want to change database type from default: ${DATABASE})")
endif()

set(BERKELEY_DB_OVERRIDE 0)
if (DEFINED ENV{BERKELEY_DB})
  set(BERKELEY_DB_OVERRIDE 1)
  set(BERKELEY_DB $ENV{BERKELEY_DB})
elseif()
  set(BERKELEY_DB 0)
endif()

if (DATABASE STREQUAL "lmdb")
  message(STATUS "Using LMDB as default DB type")
  set(BLOCKCHAIN_DB DB_LMDB)
  add_definitions("-DDEFAULT_DB_TYPE=\"lmdb\"")
elseif (DATABASE STREQUAL "berkeleydb")
  find_package(BerkeleyDB)
  if(NOT BERKELEY_DB)
      die("Found BerkeleyDB includes, but could not find BerkeleyDB library. Please make sure you have installed libdb and libdb-dev / libdb++-dev or the equivalent.")
  else()
    message(STATUS "Found BerkeleyDB include (db.h) in ${BERKELEY_DB_INCLUDE_DIR}")
    if(BERKELEY_DB_LIBRARIES)
      message(STATUS "Found BerkeleyDB shared library")
      set(BDB_STATIC false CACHE BOOL "BDB Static flag")
      set(BDB_INCLUDE ${BERKELEY_DB_INCLUDE_DIR} CACHE STRING "BDB include path")
      set(BDB_LIBRARY ${BERKELEY_DB_LIBRARIES} CACHE STRING "BDB library name")
      set(BDB_LIBRARY_DIRS "" CACHE STRING "BDB Library dirs")
      set(BERKELEY_DB 1)
    else()
      die("Found BerkeleyDB includes, but could not find BerkeleyDB library. Please make sure you have installed libdb and libdb-dev / libdb++-dev or the equivalent.")
    endif()
  endif()

  message(STATUS "Using Berkeley DB as default DB type")
  add_definitions("-DDEFAULT_DB_TYPE=\"berkeley\"")
else()
  die("Invalid database type: ${DATABASE}")
endif()

if(BERKELEY_DB)
  add_definitions("-DBERKELEY_DB")
endif()

add_definitions("-DBLOCKCHAIN_DB=${BLOCKCHAIN_DB}")

# Can't install hook in static build on OSX, because OSX linker does not support --wrap
# On ARM, having libunwind package (with .so's only) installed breaks static link.
# When possible, avoid stack tracing using libunwind in favor of using easylogging++.
if (APPLE)
  set(DEFAULT_STACK_TRACE OFF)
  set(LIBUNWIND_LIBRARIES "")
elseif (DEPENDS AND NOT LINUX)
  set(DEFAULT_STACK_TRACE OFF)
  set(LIBUNWIND_LIBRARIES "")
elseif(CMAKE_C_COMPILER_ID STREQUAL "GNU" AND NOT MINGW)
  set(DEFAULT_STACK_TRACE ON)
  set(STACK_TRACE_LIB "easylogging++") # for diag output only
  set(LIBUNWIND_LIBRARIES "")
elseif (ARM AND STATIC)
  set(DEFAULT_STACK_TRACE OFF)
  set(LIBUNWIND_LIBRARIES "")
else()
  find_package(Libunwind)
  if(LIBUNWIND_FOUND)
    set(DEFAULT_STACK_TRACE ON)
    set(STACK_TRACE_LIB "libunwind") # for diag output only
  else()
    set(DEFAULT_STACK_TRACE OFF)
    set(LIBUNWIND_LIBRARIES "")
  endif()
endif()

option(STACK_TRACE "Install a hook that dumps stack on exception" ${DEFAULT_STACK_TRACE})

if(STACK_TRACE)
  message(STATUS "Stack trace on exception enabled (using ${STACK_TRACE_LIB})")
else()
  message(STATUS "Stack trace on exception disabled")
endif()

if (UNIX AND NOT APPLE)
  # Note that at the time of this writing the -Wstrict-prototypes flag added below will make this fail
  set(THREADS_PREFER_PTHREAD_FLAG ON)
  find_package(Threads)
endif()

<<<<<<< HEAD
# Handle OpenSSL, used for sha256sum on binary updates and light wallet ssl http
if (CMAKE_SYSTEM_NAME MATCHES "(SunOS|Solaris)")
  set(CMAKE_CXX_FLAGS "${CMAKE_CXX_FLAGS} -pthreads")
endif ()

=======
# Handle OpenSSL, used for sha256sum on binary updates
>>>>>>> a3985793
if (APPLE AND NOT IOS)
  set(CMAKE_CXX_FLAGS "${CMAKE_CXX_FLAGS} -march=x86-64 -fvisibility=default")
  if (NOT OpenSSL_DIR)
      EXECUTE_PROCESS(COMMAND brew --prefix openssl
        OUTPUT_VARIABLE OPENSSL_ROOT_DIR
        OUTPUT_STRIP_TRAILING_WHITESPACE)
    message(STATUS "Using OpenSSL found at ${OPENSSL_ROOT_DIR}")
  endif()
endif()

find_package(OpenSSL REQUIRED)
message(STATUS "Using OpenSSL include dir at ${OPENSSL_INCLUDE_DIR}")
include_directories(${OPENSSL_INCLUDE_DIR})
if(STATIC AND NOT IOS)
  if(UNIX)
    set(OPENSSL_LIBRARIES "${OPENSSL_LIBRARIES};${CMAKE_DL_LIBS};${CMAKE_THREAD_LIBS_INIT}")
  endif()
endif()

<<<<<<< HEAD
find_package(HIDAPI)

add_definition_if_library_exists(c memset_s "string.h" HAVE_MEMSET_S)
add_definition_if_library_exists(c explicit_bzero "strings.h" HAVE_EXPLICIT_BZERO)
add_definition_if_function_found(strptime HAVE_STRPTIME)

=======
>>>>>>> a3985793
add_definitions(-DAUTO_INITIALIZE_EASYLOGGINGPP)

# Generate header for embedded translations
# Generate header for embedded translations, use target toolchain if depends, otherwise use the
# lrelease and lupdate binaries from the host
include(ExternalProject)
ExternalProject_Add(generate_translations_header
  SOURCE_DIR "${CMAKE_CURRENT_SOURCE_DIR}/translations"
  BINARY_DIR "${CMAKE_CURRENT_BINARY_DIR}/translations"
  STAMP_DIR ${LRELEASE_PATH}
  CMAKE_ARGS -DLRELEASE_PATH=${LRELEASE_PATH}
  INSTALL_COMMAND cmake -E echo "")
include_directories("${CMAKE_CURRENT_BINARY_DIR}/translations")
add_subdirectory(external)

# Final setup for libunbound
include_directories(${UNBOUND_INCLUDE})
link_directories(${UNBOUND_LIBRARY_DIRS})

# Final setup for easylogging++
include_directories(${EASYLOGGING_INCLUDE})
link_directories(${EASYLOGGING_LIBRARY_DIRS})

# Final setup for liblmdb
include_directories(${LMDB_INCLUDE})

# Final setup for Berkeley DB
if (BERKELEY_DB)
  include_directories(${BDB_INCLUDE})
endif()

# Final setup for libunwind
include_directories(${LIBUNWIND_INCLUDE})
link_directories(${LIBUNWIND_LIBRARY_DIRS})

# Final setup for hid
if (HIDAPI_FOUND) 
  message(STATUS "Using HIDAPI include dir at ${HIDAPI_INCLUDE_DIR}")
  add_definitions(-DHAVE_HIDAPI)
  include_directories(${HIDAPI_INCLUDE_DIR})
  link_directories(${LIBHIDAPI_LIBRARY_DIRS})
else (HIDAPI_FOUND)
  message(STATUS "Could not find HIDAPI")
endif()

if(MSVC)
  add_definitions("/bigobj /MP /W3 /GS- /D_CRT_SECURE_NO_WARNINGS /wd4996 /wd4345 /D_WIN32_WINNT=0x0600 /DWIN32_LEAN_AND_MEAN /DGTEST_HAS_TR1_TUPLE=0 /FIinline_c.h /D__SSE4_1__")
  # set(CMAKE_C_FLAGS "${CMAKE_C_FLAGS} /Dinline=__inline")
  set(CMAKE_EXE_LINKER_FLAGS "${CMAKE_EXE_LINKER_FLAGS} /STACK:10485760")
  if(STATIC)
    foreach(VAR CMAKE_C_FLAGS_DEBUG CMAKE_CXX_FLAGS_DEBUG CMAKE_C_FLAGS_RELEASE CMAKE_CXX_FLAGS_RELEASE)
      string(REPLACE "/MD" "/MT" ${VAR} "${${VAR}}")
    endforeach()
  endif()
  include_directories(SYSTEM src/platform/msc)
else()
  include(TestCXXAcceptsFlag)
  if (NOT ARCH)
    set(ARCH native CACHE STRING "CPU to build for: -march value or 'default' to not pass -march at all")
  endif()
  message(STATUS "Building on ${CMAKE_SYSTEM_PROCESSOR} for ${ARCH}")
  if(APPLE)
    set(CMAKE_EXE_LINKER_FLAGS "${CMAKE_EXE_LINKER_FLAGS} -lz")
  endif()
  if(ARCH STREQUAL "default")
    set(ARCH_FLAG "")
  elseif(PPC64LE)
    set(ARCH_FLAG "-mcpu=power8")
  elseif(PPC64)
    set(ARCH_FLAG "-mcpu=970")
  elseif(PPC)
    set(ARCH_FLAG "-mcpu=7400")
  elseif(IOS AND ARCH STREQUAL "arm64")
    message(STATUS "IOS: Changing arch from arm64 to armv8")
    set(ARCH_FLAG "-march=armv8")
  else()
    set(ARCH_FLAG "-march=${ARCH}")
    if(ARCH STREQUAL "native")
      check_c_compiler_flag(-march=native CC_SUPPORTS_MARCH_NATIVE)
      if (NOT CC_SUPPORTS_MARCH_NATIVE)
        check_c_compiler_flag(-mtune=native CC_SUPPORTS_MTUNE_NATIVE)
        if (CC_SUPPORTS_MTUNE_NATIVE)
          set(ARCH_FLAG "-mtune=${ARCH}")
        else()
          set(ARCH_FLAG "")
        endif()
      endif()
    endif()
  endif()

  option(NO_AES "Explicitly disable AES support" ${NO_AES})

  if(NO_AES)
    message(STATUS "AES support explicitly disabled")
    set(CMAKE_C_FLAGS "${CMAKE_C_FLAGS} -DNO_AES")
    set(CMAKE_CXX_FLAGS "${CMAKE_CXX_FLAGS} -DNO_AES")
  elseif(NOT ARM AND NOT PPC64LE AND NOT PPC64 AND NOT PPC AND NOT S390X)
    message(STATUS "AES support enabled")
    set(CMAKE_C_FLAGS "${CMAKE_C_FLAGS} -maes")
    set(CMAKE_CXX_FLAGS "${CMAKE_CXX_FLAGS} -maes")
  elseif(PPC64LE OR PPC64 OR PPC)
    message(STATUS "AES support not available on POWER")
  elseif(S390X)
    message(STATUS "AES support not available on s390x")
  elseif(ARM6)
    message(STATUS "AES support not available on ARMv6")
  elseif(ARM7)
    message(STATUS "AES support not available on ARMv7")
  elseif(ARM8)
    CHECK_CXX_ACCEPTS_FLAG("-march=${ARCH}+crypto" ARCH_PLUS_CRYPTO)
    if(ARCH_PLUS_CRYPTO)
      message(STATUS "Crypto extensions enabled for ARMv8")
      set(ARCH_FLAG "-march=${ARCH}+crypto")
    else()
      message(STATUS "Crypto extensions unavailable on your ARMv8 device")
    endif()
  else()
    message(STATUS "AES support disabled")
  endif()

  set(CMAKE_C_FLAGS "${CMAKE_C_FLAGS} ${ARCH_FLAG}")
  set(CMAKE_CXX_FLAGS "${CMAKE_CXX_FLAGS} ${ARCH_FLAG}")

  set(WARNINGS "-Wall -Wextra -Wpointer-arith -Wundef -Wvla -Wwrite-strings -Wno-error=extra -Wno-error=deprecated-declarations -Wno-unused-parameter -Wno-unused-variable -Wno-error=unused-variable -Wno-error=undef -Wno-error=uninitialized")
  if(NOT MINGW)
    set(WARNINGS_AS_ERRORS_FLAG "-Werror")
  endif()
  if(CMAKE_C_COMPILER_ID STREQUAL "Clang")
    if(ARM)
      set(WARNINGS "${WARNINGS} -Wno-error=inline-asm")
    endif()
  else()
    set(WARNINGS "${WARNINGS} -Wlogical-op -Wno-error=maybe-uninitialized -Wno-error=cpp")
  endif()
  if(MINGW)
    set(WARNINGS "${WARNINGS} -Wno-error=unused-value -Wno-error=unused-but-set-variable")
    set(MINGW_FLAG "${MINGW_FLAG} -DWIN32_LEAN_AND_MEAN")
    set(Boost_THREADAPI win32)
    include_directories(SYSTEM src/platform/mingw)
    # mingw doesn't support LTO (multiple definition errors at link time)
    set(USE_LTO_DEFAULT false)
    set(CMAKE_EXE_LINKER_FLAGS "${CMAKE_EXE_LINKER_FLAGS} -Wl,--stack,10485760")
    if(NOT BUILD_64)
      add_definitions(-DWINVER=0x0501 -D_WIN32_WINNT=0x0501)
    endif()
  endif()
  set(C_WARNINGS "-Waggregate-return -Wnested-externs -Wold-style-definition -Wstrict-prototypes")
  set(CXX_WARNINGS "-Wno-reorder -Wno-missing-field-initializers")
  try_compile(STATIC_ASSERT_RES "${CMAKE_CURRENT_BINARY_DIR}/static-assert" "${CMAKE_CURRENT_SOURCE_DIR}/cmake/test-static-assert.c" COMPILE_DEFINITIONS "-std=c11")
  if(STATIC_ASSERT_RES)
    set(STATIC_ASSERT_FLAG "")
  else()
    set(STATIC_ASSERT_FLAG "-Dstatic_assert=_Static_assert")
  endif()

  try_compile(STATIC_ASSERT_CPP_RES "${CMAKE_CURRENT_BINARY_DIR}/static-assert" "${CMAKE_CURRENT_SOURCE_DIR}/cmake/test-static-assert.cpp" COMPILE_DEFINITIONS "-std=c++11")
  if(STATIC_ASSERT_CPP_RES)
    set(STATIC_ASSERT_CPP_FLAG "")
  else()
    set(STATIC_ASSERT_CPP_FLAG "-Dstatic_assert=_Static_assert")
  endif()

  option(COVERAGE "Enable profiling for test coverage report" 0)

  if(COVERAGE)
    message(STATUS "Building with profiling for test coverage report")
    set(COVERAGE_FLAGS "-fprofile-arcs -ftest-coverage --coverage")
  endif()

  # With GCC 6.1.1 the compiled binary malfunctions due to aliasing. Until that
  # is fixed in the code (Issue #847), force compiler to be conservative.
  set(CMAKE_C_FLAGS "${CMAKE_C_FLAGS} -fno-strict-aliasing")
  set(CMAKE_CXX_FLAGS "${CMAKE_CXX_FLAGS} -fno-strict-aliasing")

  # if those don't work for your compiler, single it out where appropriate
  if(CMAKE_BUILD_TYPE STREQUAL "Release")
    set(C_SECURITY_FLAGS "${C_SECURITY_FLAGS} -U_FORTIFY_SOURCE -D_FORTIFY_SOURCE=1")
    set(CXX_SECURITY_FLAGS "${CXX_SECURITY_FLAGS} -U_FORTIFY_SOURCE -D_FORTIFY_SOURCE=1")
  endif()

  # warnings
  add_c_flag_if_supported(-Wformat C_SECURITY_FLAGS)
  add_cxx_flag_if_supported(-Wformat CXX_SECURITY_FLAGS)
  add_c_flag_if_supported(-Wformat-security C_SECURITY_FLAGS)
  add_cxx_flag_if_supported(-Wformat-security CXX_SECURITY_FLAGS)

  # -fstack-protector
  if (NOT WIN32)
    add_c_flag_if_supported(-fstack-protector C_SECURITY_FLAGS)
    add_cxx_flag_if_supported(-fstack-protector CXX_SECURITY_FLAGS)
    add_c_flag_if_supported(-fstack-protector-strong C_SECURITY_FLAGS)
    add_cxx_flag_if_supported(-fstack-protector-strong CXX_SECURITY_FLAGS)
  endif()

  # New in GCC 8.2
  if (NOT WIN32)
    add_c_flag_if_supported(-fcf-protection=full C_SECURITY_FLAGS)
    add_cxx_flag_if_supported(-fcf-protection=full CXX_SECURITY_FLAGS)
    add_c_flag_if_supported(-fstack-clash-protection C_SECURITY_FLAGS)
    add_cxx_flag_if_supported(-fstack-clash-protection CXX_SECURITY_FLAGS)
  endif()

  add_c_flag_if_supported(-mmitigate-rop C_SECURITY_FLAGS)
  add_cxx_flag_if_supported(-mmitigate-rop CXX_SECURITY_FLAGS)

  # linker
  if (NOT WIN32)
    # Windows binaries die on startup with PIE
    add_linker_flag_if_supported(-pie LD_SECURITY_FLAGS)
  endif()
  add_linker_flag_if_supported(-Wl,-z,relro LD_SECURITY_FLAGS)
  add_linker_flag_if_supported(-Wl,-z,now LD_SECURITY_FLAGS)
  add_linker_flag_if_supported(-Wl,-z,noexecstack noexecstack_SUPPORTED)
  if (noexecstack_SUPPORTED)
    set(LD_SECURITY_FLAGS "${LD_SECURITY_FLAGS} -Wl,-z,noexecstack")
    set(LD_RAW_FLAGS ${LD_RAW_FLAGS} -z noexecstack)
  endif()
  add_linker_flag_if_supported(-Wl,-z,noexecheap noexecheap_SUPPORTED)
  if (noexecheap_SUPPORTED)
    set(LD_SECURITY_FLAGS "${LD_SECURITY_FLAGS} -Wl,-z,noexecheap")
    set(LD_RAW_FLAGS ${LD_RAW_FLAGS} -z noexecheap)
  endif()

  # some windows linker bits
  if (WIN32)
    add_linker_flag_if_supported(-Wl,--dynamicbase LD_SECURITY_FLAGS)
    add_linker_flag_if_supported(-Wl,--nxcompat LD_SECURITY_FLAGS)
  endif()

  message(STATUS "Using C security hardening flags: ${C_SECURITY_FLAGS}")
  message(STATUS "Using C++ security hardening flags: ${CXX_SECURITY_FLAGS}")
  message(STATUS "Using linker security hardening flags: ${LD_SECURITY_FLAGS}")

  set(CMAKE_C_FLAGS "${CMAKE_C_FLAGS} -std=c11 -D_GNU_SOURCE ${MINGW_FLAG} ${STATIC_ASSERT_FLAG} ${WARNINGS} ${C_WARNINGS} ${COVERAGE_FLAGS} ${PIC_FLAG} ${C_SECURITY_FLAGS}")
  set(CMAKE_CXX_FLAGS "${CMAKE_CXX_FLAGS} -std=c++11 -D_GNU_SOURCE ${MINGW_FLAG} ${STATIC_ASSERT_CPP_FLAG} ${WARNINGS} ${CXX_WARNINGS} ${COVERAGE_FLAGS} ${PIC_FLAG} ${CXX_SECURITY_FLAGS}")
  set(CMAKE_EXE_LINKER_FLAGS "${CMAKE_EXE_LINKER_FLAGS} ${LD_SECURITY_FLAGS}")

  # With GCC 6.1.1 the compiled binary malfunctions due to aliasing. Until that
  # is fixed in the code (Issue #847), force compiler to be conservative.
  set(CMAKE_C_FLAGS "${CMAKE_C_FLAGS} -fno-strict-aliasing")
  set(CMAKE_CXX_FLAGS "${CMAKE_CXX_FLAGS} -fno-strict-aliasing")

  if(ARM)
    message(STATUS "Setting FPU Flags for ARM Processors")

    #NB NEON hardware does not fully implement the IEEE 754 standard for floating-point arithmetic
    #Need custom assembly code to take full advantage of NEON SIMD

    #Cortex-A5/9  -mfpu=neon-fp16
    #Cortex-A7/15 -mfpu=neon-vfpv4
    #Cortex-A8    -mfpu=neon
    #ARMv8  	  -FP and SIMD on by default for all ARM8v-A series, NO -mfpu setting needed

    #For custom -mtune, processor IDs for ARMv8-A series:
    #0xd04 - Cortex-A35
    #0xd07 - Cortex-A57
    #0xd08 - Cortex-A72
    #0xd03 - Cortex-A73

    if(NOT ARM8)
      CHECK_CXX_ACCEPTS_FLAG(-mfpu=vfp3-d16 CXX_ACCEPTS_VFP3_D16)
      CHECK_CXX_ACCEPTS_FLAG(-mfpu=vfp4 CXX_ACCEPTS_VFP4)
      CHECK_CXX_ACCEPTS_FLAG(-mfloat-abi=hard CXX_ACCEPTS_MFLOAT_HARD)
      CHECK_CXX_ACCEPTS_FLAG(-mfloat-abi=softfp CXX_ACCEPTS_MFLOAT_SOFTFP)
    endif()

    if(ARM8)
      CHECK_CXX_ACCEPTS_FLAG(-mfix-cortex-a53-835769 CXX_ACCEPTS_MFIX_CORTEX_A53_835769)
      CHECK_CXX_ACCEPTS_FLAG(-mfix-cortex-a53-843419 CXX_ACCEPTS_MFIX_CORTEX_A53_843419)
    endif()

    if(ARM6)
      message(STATUS "Selecting VFP for ARMv6")
      set(CMAKE_C_FLAGS "${CMAKE_C_FLAGS} -mfpu=vfp")
      set(CMAKE_CXX_FLAGS "${CMAKE_CXX_FLAGS} -mfpu=vfp")
      if(DEPENDS)
        set(CMAKE_C_FLAGS "${CMAKE_C_FLAGS} -marm")
        set(CMAKE_CXX_FLAGS "${CMAKE_CXX_FLAGS} -marm")
      endif()
    endif(ARM6)

    if(ARM7)
      if(CXX_ACCEPTS_VFP3_D16 AND NOT CXX_ACCEPTS_VFP4)
        message(STATUS "Selecting VFP3 for ARMv7")
        set(CMAKE_C_FLAGS "${CMAKE_C_FLAGS} -mfpu=vfp3-d16")
        set(CMAKE_CXX_FLAGS "${CMAKE_CXX_FLAGS} -mfpu=vfp3-d16")
      endif()

      if(CXX_ACCEPTS_VFP4)
        message(STATUS "Selecting VFP4 for ARMv7")
        set(CMAKE_C_FLAGS "${CMAKE_C_FLAGS} -mfpu=vfp4")
        set(CMAKE_CXX_FLAGS "${CMAKE_CXX_FLAGS} -mfpu=vfp4")
      endif()

      if(CXX_ACCEPTS_MFLOAT_HARD)
        message(STATUS "Setting Hardware ABI for Floating Point")
        set(CMAKE_C_FLAGS "${CMAKE_C_FLAGS} -mfloat-abi=hard")
        set(CMAKE_CXX_FLAGS "${CMAKE_CXX_FLAGS} -mfloat-abi=hard")
      endif()

      if(CXX_ACCEPTS_MFLOAT_SOFTFP AND NOT CXX_ACCEPTS_MFLOAT_HARD)
        message(STATUS "Setting Software ABI for Floating Point")
        set(CMAKE_C_FLAGS "${CMAKE_C_FLAGS} -mfloat-abi=softfp")
        set(CMAKE_CXX_FLAGS "${CMAKE_CXX_FLAGS} -mfloat-abi=softfp")
      endif()
    endif(ARM7)

    if(ARM8)
      if(CXX_ACCEPTS_MFIX_CORTEX_A53_835769)
        message(STATUS "Enabling Cortex-A53 workaround 835769")
        set(CMAKE_C_FLAGS "${CMAKE_C_FLAGS} -mfix-cortex-a53-835769")
        set(CMAKE_CXX_FLAGS "${CMAKE_CXX_FLAGS} -mfix-cortex-a53-835769")
      endif()

      if(CXX_ACCEPTS_MFIX_CORTEX_A53_843419)
        message(STATUS "Enabling Cortex-A53 workaround 843419")
        set(CMAKE_C_FLAGS "${CMAKE_C_FLAGS} -mfix-cortex-a53-843419")
        set(CMAKE_CXX_FLAGS "${CMAKE_CXX_FLAGS} -mfix-cortex-a53-843419")
      endif()
    endif(ARM8)

  endif(ARM)

  if(ANDROID AND NOT BUILD_GUI_DEPS STREQUAL "ON" OR IOS)
    #From Android 5: "only position independent executables (PIE) are supported" 
    message(STATUS "Enabling PIE executable")
    set(PIC_FLAG "")
    set(CMAKE_C_FLAGS "${CMAKE_C_FLAGS} -fPIE")
    set(CMAKE_CXX_FLAGS "${CMAKE_CXX_FLAGS} -fPIE")
    set(CMAKE_EXE_LINKER_FLAGS "${CMAKE_CXX_FLAGS} -fPIE -pie")
  endif()

  if(APPLE)
    set(CMAKE_CXX_FLAGS "${CMAKE_CXX_FLAGS} -fvisibility=default -DGTEST_HAS_TR1_TUPLE=0")
  endif()

  set(DEBUG_FLAGS "-g3")
  if(CMAKE_C_COMPILER_ID STREQUAL "GNU" AND NOT (CMAKE_C_COMPILER_VERSION VERSION_LESS 4.8))
    set(DEBUG_FLAGS "${DEBUG_FLAGS} -Og ")
  else()
    set(DEBUG_FLAGS "${DEBUG_FLAGS} -O0 ")
  endif()

  if(NOT DEFINED USE_LTO_DEFAULT)
    set(USE_LTO_DEFAULT false)
  endif()
  set(USE_LTO ${USE_LTO_DEFAULT} CACHE BOOL "Use Link-Time Optimization (Release mode only)")

  if(CMAKE_CXX_COMPILER_ID STREQUAL "Clang")
    # There is a clang bug that does not allow to compile code that uses AES-NI intrinsics if -flto is enabled, so explicitly disable
    set(USE_LTO false)
  endif()


  if(USE_LTO)
    set(RELEASE_FLAGS "${RELEASE_FLAGS} -flto")
    if(STATIC)
      set(RELEASE_FLAGS "${RELEASE_FLAGS} -ffat-lto-objects")
    endif()
    # Since gcc 4.9 the LTO format is non-standard (slim), so we need the gcc-specific ar and ranlib binaries
    if(CMAKE_CXX_COMPILER_ID STREQUAL "GNU" AND NOT (CMAKE_CXX_COMPILER_VERSION VERSION_LESS 4.9.0) AND NOT OPENBSD AND NOT DRAGONFLY)
      # When invoking cmake on distributions on which gcc's binaries are prefixed
      # with an arch-specific triplet, the user must specify -DCHOST=<prefix>
      if (DEFINED CHOST)
        set(CMAKE_AR "${CHOST}-gcc-ar")
        set(CMAKE_RANLIB "${CHOST}-gcc-ranlib")
      else()
        set(CMAKE_AR "gcc-ar")
        set(CMAKE_RANLIB "gcc-ranlib")
      endif()
    endif()
  endif()

  set(CMAKE_C_FLAGS_DEBUG "${CMAKE_C_FLAGS_DEBUG} ${DEBUG_FLAGS}")
  set(CMAKE_CXX_FLAGS_DEBUG "${CMAKE_CXX_FLAGS_DEBUG} ${DEBUG_FLAGS}")
  set(CMAKE_C_FLAGS_RELEASE "${CMAKE_C_FLAGS_RELEASE} ${RELEASE_FLAGS}")
  set(CMAKE_CXX_FLAGS_RELEASE "${CMAKE_CXX_FLAGS_RELEASE} ${RELEASE_FLAGS}")

  if(STATIC)
    # STATIC already configures most deps to be linked in statically,
    # here we make more deps static if the platform permits it
    if (MINGW)
      # On Windows, this is as close to fully-static as we get:
      # this leaves only deps on /c/Windows/system32/*.dll
      set(STATIC_FLAGS "-static")
    elseif (NOT (APPLE OR FREEBSD OR OPENBSD OR DRAGONFLY))
      # On Linux, we don't support fully static build, but these can be static
      set(STATIC_FLAGS "-static-libgcc -static-libstdc++")
    endif()
    set(CMAKE_EXE_LINKER_FLAGS "${CMAKE_EXE_LINKER_FLAGS} ${STATIC_FLAGS} ")
  endif()
endif()

if (${BOOST_IGNORE_SYSTEM_PATHS} STREQUAL "ON")
  set(Boost_NO_SYSTEM_PATHS TRUE)
endif()

set(OLD_LIB_SUFFIXES ${CMAKE_FIND_LIBRARY_SUFFIXES})
if(STATIC)
  if(MINGW)
    set(CMAKE_FIND_LIBRARY_SUFFIXES .a)
  endif()

  set(Boost_USE_STATIC_LIBS ON)
  set(Boost_USE_STATIC_RUNTIME ON)
endif()
find_package(Boost 1.58 QUIET REQUIRED COMPONENTS system filesystem thread date_time chrono regex serialization program_options locale)

set(CMAKE_FIND_LIBRARY_SUFFIXES ${OLD_LIB_SUFFIXES})
if(NOT Boost_FOUND)
  die("Could not find Boost libraries, please make sure you have installed Boost or libboost-all-dev (1.58) or the equivalent")
elseif(Boost_FOUND)
  message(STATUS "Found Boost Version: ${Boost_VERSION}")
  if (Boost_VERSION VERSION_LESS 106200 AND NOT (OPENSSL_VERSION VERSION_LESS 1.1))
      message(FATAL_ERROR "Boost older than 1.62 is too old to link with OpenSSL 1.1 or newer. "
                          "Update Boost or install OpenSSL 1.0 and set path to it when running cmake: "
                          "cmake -DOPENSSL_ROOT_DIR='/usr/include/openssl-1.0;/usr/lib/openssl-1.0'")
  endif()
endif()

include_directories(SYSTEM ${Boost_INCLUDE_DIRS})
if(MINGW)
<<<<<<< HEAD
  set(CMAKE_CXX_FLAGS_DEBUG "${CMAKE_CXX_FLAGS_DEBUG} -Wa,-mbig-obj")
  set(EXTRA_LIBRARIES mswsock;ws2_32;iphlpapi;crypt32)
  if(DEPENDS)
    set(ICU_LIBRARIES ${Boost_LOCALE_LIBRARY} sicuio sicuin sicuuc sicudt sicutu iconv)
  else()
    set(ICU_LIBRARIES ${Boost_LOCALE_LIBRARY} icuio icuin icuuc icudt icutu iconv)
  endif()
=======
  set(EXTRA_LIBRARIES mswsock;ws2_32;iphlpapi;crypt32;bcrypt)
>>>>>>> a3985793
elseif(APPLE OR OPENBSD OR ANDROID)
  set(EXTRA_LIBRARIES "")
elseif(FREEBSD)
  set(EXTRA_LIBRARIES execinfo)
elseif(DRAGONFLY)
  find_library(COMPAT compat)
  set(EXTRA_LIBRARIES execinfo ${COMPAT})
elseif(CMAKE_SYSTEM_NAME MATCHES "(SunOS|Solaris)")
  set(EXTRA_LIBRARIES socket nsl resolv)
elseif(NOT MSVC AND NOT DEPENDS)
  find_library(RT rt)
  set(EXTRA_LIBRARIES ${RT})
endif()

list(APPEND EXTRA_LIBRARIES ${CMAKE_DL_LIBS})

if (HIDAPI_FOUND) 
  if (APPLE)
    if(DEPENDS)
      list(APPEND EXTRA_LIBRARIES "-framework Foundation -framework IOKit")
    else()
      find_library(COREFOUNDATION CoreFoundation)
      find_library(IOKIT IOKit)
      list(APPEND EXTRA_LIBRARIES ${IOKIT})
      list(APPEND EXTRA_LIBRARIES ${COREFOUNDATION})
    endif()
  endif()
  if (WIN32)
    list(APPEND EXTRA_LIBRARIES setupapi)
  endif()
endif()

option(USE_READLINE "Build with GNU readline support." ON)
if(USE_READLINE)
  find_package(Readline)
  if(READLINE_FOUND AND GNU_READLINE_FOUND)
    add_definitions(-DHAVE_READLINE)
    include_directories(${Readline_INCLUDE_DIR})
    message(STATUS "Found readline library at: ${Readline_ROOT_DIR}")
    set(EPEE_READLINE epee_readline)
  else()
    message(STATUS "Could not find GNU readline library so building without readline support")
  endif()
endif()

if(ANDROID)
  set(ATOMIC libatomic.a)
  set(CMAKE_CXX_FLAGS "${CMAKE_CXX_FLAGS} -Wno-error=user-defined-warnings")
endif()
if(CMAKE_C_COMPILER_ID STREQUAL "Clang" AND ARCH_WIDTH EQUAL "32" AND NOT IOS AND NOT FREEBSD)
  find_library(ATOMIC atomic)
  list(APPEND EXTRA_LIBRARIES ${ATOMIC})
endif()

find_path(ZMQ_INCLUDE_PATH zmq.hpp)
find_library(ZMQ_LIB zmq)
find_library(PGM_LIBRARY pgm)
find_library(NORM_LIBRARY norm)
find_library(SODIUM_LIBRARY sodium)

if(NOT ZMQ_INCLUDE_PATH)
  message(FATAL_ERROR "Could not find required header zmq.hpp")
endif()
if(NOT ZMQ_LIB)
  message(FATAL_ERROR "Could not find required libzmq")
endif()
if(PGM_LIBRARY)
  set(ZMQ_LIB "${ZMQ_LIB};${PGM_LIBRARY}")
endif()
if(NORM_LIBRARY)
  set(ZMQ_LIB "${ZMQ_LIB};${NORM_LIBRARY}")
endif()
if(SODIUM_LIBRARY)
  set(ZMQ_LIB "${ZMQ_LIB};${SODIUM_LIBRARY}")
endif()

add_subdirectory(contrib)
add_subdirectory(src)

if(BUILD_TESTS)
  add_subdirectory(tests)
endif()

if(BUILD_DOCUMENTATION)
  set(DOC_GRAPHS "YES" CACHE STRING "Create dependency graphs (needs graphviz)")
  set(DOC_FULLGRAPHS "NO" CACHE STRING "Create call/callee graphs (large)")

  find_program(DOT_PATH dot)

  if (DOT_PATH STREQUAL "DOT_PATH-NOTFOUND")
    message("Doxygen: graphviz not found - graphs disabled")
    set(DOC_GRAPHS "NO")
  endif()

  find_package(Doxygen)
  if(DOXYGEN_FOUND)
    configure_file("cmake/Doxyfile.in" "Doxyfile" @ONLY)
    configure_file("cmake/Doxygen.extra.css.in" "Doxygen.extra.css" @ONLY)
    add_custom_target(doc
      ${DOXYGEN_EXECUTABLE} ${CMAKE_CURRENT_BINARY_DIR}/Doxyfile
      WORKING_DIRECTORY ${CMAKE_CURRENT_BINARY_DIR}
      COMMENT "Generating API documentation with Doxygen.." VERBATIM)
  endif()
endif()

# when ON - will install libwallet_merged into "lib"
option(BUILD_GUI_DEPS "Build GUI dependencies." OFF)

# This is not nice, distribution packagers should not enable this, but depend
# on libunbound shipped with their distribution instead
option(INSTALL_VENDORED_LIBUNBOUND "Install libunbound binary built from source vendored with this repo." OFF)


CHECK_C_COMPILER_FLAG(-std=c11 HAVE_C11)
<|MERGE_RESOLUTION|>--- conflicted
+++ resolved
@@ -477,15 +477,12 @@
   find_package(Threads)
 endif()
 
-<<<<<<< HEAD
 # Handle OpenSSL, used for sha256sum on binary updates and light wallet ssl http
 if (CMAKE_SYSTEM_NAME MATCHES "(SunOS|Solaris)")
   set(CMAKE_CXX_FLAGS "${CMAKE_CXX_FLAGS} -pthreads")
 endif ()
 
-=======
 # Handle OpenSSL, used for sha256sum on binary updates
->>>>>>> a3985793
 if (APPLE AND NOT IOS)
   set(CMAKE_CXX_FLAGS "${CMAKE_CXX_FLAGS} -march=x86-64 -fvisibility=default")
   if (NOT OpenSSL_DIR)
@@ -505,15 +502,12 @@
   endif()
 endif()
 
-<<<<<<< HEAD
 find_package(HIDAPI)
 
 add_definition_if_library_exists(c memset_s "string.h" HAVE_MEMSET_S)
 add_definition_if_library_exists(c explicit_bzero "strings.h" HAVE_EXPLICIT_BZERO)
 add_definition_if_function_found(strptime HAVE_STRPTIME)
 
-=======
->>>>>>> a3985793
 add_definitions(-DAUTO_INITIALIZE_EASYLOGGINGPP)
 
 # Generate header for embedded translations
@@ -936,17 +930,13 @@
 
 include_directories(SYSTEM ${Boost_INCLUDE_DIRS})
 if(MINGW)
-<<<<<<< HEAD
   set(CMAKE_CXX_FLAGS_DEBUG "${CMAKE_CXX_FLAGS_DEBUG} -Wa,-mbig-obj")
-  set(EXTRA_LIBRARIES mswsock;ws2_32;iphlpapi;crypt32)
+  set(EXTRA_LIBRARIES mswsock;ws2_32;iphlpapi;crypt32;bcrypt)
   if(DEPENDS)
     set(ICU_LIBRARIES ${Boost_LOCALE_LIBRARY} sicuio sicuin sicuuc sicudt sicutu iconv)
   else()
     set(ICU_LIBRARIES ${Boost_LOCALE_LIBRARY} icuio icuin icuuc icudt icutu iconv)
   endif()
-=======
-  set(EXTRA_LIBRARIES mswsock;ws2_32;iphlpapi;crypt32;bcrypt)
->>>>>>> a3985793
 elseif(APPLE OR OPENBSD OR ANDROID)
   set(EXTRA_LIBRARIES "")
 elseif(FREEBSD)
