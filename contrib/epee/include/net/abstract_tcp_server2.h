--- conflicted
+++ resolved
@@ -188,10 +188,7 @@
 
     /// Buffer for incoming data.
     boost::array<char, 8192> buffer_;
-<<<<<<< HEAD
-=======
     size_t buffer_ssl_init_fill;
->>>>>>> adc2e3f1
 
     t_connection_context context;
 
@@ -357,15 +354,6 @@
 
     template<class t_handler>
     bool add_idle_handler(t_handler t_callback, uint64_t timeout_ms)
-<<<<<<< HEAD
-    {
-      boost::shared_ptr<idle_callback_conext_base> ptr(new idle_callback_conext<t_handler>(io_service_, t_callback, timeout_ms));
-      //needed call handler here ?...
-      ptr->m_timer.expires_from_now(boost::posix_time::milliseconds(ptr->m_period));
-      ptr->m_timer.async_wait(m_strand.wrap(boost::bind(&boosted_tcp_server<t_protocol_handler>::global_timer_handler, this, ptr)));
-      return true;
-    }
-=======
       {
         boost::shared_ptr<idle_callback_conext<t_handler>> ptr(new idle_callback_conext<t_handler>(io_service_, t_callback, timeout_ms));
         //needed call handler here ?...
@@ -373,7 +361,6 @@
         ptr->m_timer.async_wait(boost::bind(&boosted_tcp_server<t_protocol_handler>::global_timer_handler<t_handler>, this, ptr));
         return true;
       }
->>>>>>> adc2e3f1
 
     template<class t_handler>
     bool global_timer_handler(/*const boost::system::error_code& err, */boost::shared_ptr<idle_callback_conext<t_handler>> ptr)
@@ -436,12 +423,7 @@
     connection_ptr new_connection_;
 
     boost::mutex connections_mutex;
-<<<<<<< HEAD
-    std::deque<std::pair<boost::system_time, connection_ptr>> connections_;
-    boost::asio::io_service::strand m_strand;
-=======
     std::set<connection_ptr> connections_;
->>>>>>> adc2e3f1
   }; // class <>boosted_tcp_server
 
 
