// Copyright (c) 2014-2019, The Monero Project
// Copyright (c)      2018, The Loki Project
// 
// All rights reserved.
// 
// Redistribution and use in source and binary forms, with or without modification, are
// permitted provided that the following conditions are met:
// 
// 1. Redistributions of source code must retain the above copyright notice, this list of
//    conditions and the following disclaimer.
// 
// 2. Redistributions in binary form must reproduce the above copyright notice, this list
//    of conditions and the following disclaimer in the documentation and/or other
//    materials provided with the distribution.
// 
// 3. Neither the name of the copyright holder nor the names of its contributors may be
//    used to endorse or promote products derived from this software without specific
//    prior written permission.
// 
// THIS SOFTWARE IS PROVIDED BY THE COPYRIGHT HOLDERS AND CONTRIBUTORS "AS IS" AND ANY
// EXPRESS OR IMPLIED WARRANTIES, INCLUDING, BUT NOT LIMITED TO, THE IMPLIED WARRANTIES OF
// MERCHANTABILITY AND FITNESS FOR A PARTICULAR PURPOSE ARE DISCLAIMED. IN NO EVENT SHALL
// THE COPYRIGHT HOLDER OR CONTRIBUTORS BE LIABLE FOR ANY DIRECT, INDIRECT, INCIDENTAL,
// SPECIAL, EXEMPLARY, OR CONSEQUENTIAL DAMAGES (INCLUDING, BUT NOT LIMITED TO,
// PROCUREMENT OF SUBSTITUTE GOODS OR SERVICES; LOSS OF USE, DATA, OR PROFITS; OR BUSINESS
// INTERRUPTION) HOWEVER CAUSED AND ON ANY THEORY OF LIABILITY, WHETHER IN CONTRACT,
// STRICT LIABILITY, OR TORT (INCLUDING NEGLIGENCE OR OTHERWISE) ARISING IN ANY WAY OUT OF
// THE USE OF THIS SOFTWARE, EVEN IF ADVISED OF THE POSSIBILITY OF SUCH DAMAGE.
// 
// Parts of this file are originally copyright (c) 2012-2013 The Cryptonote developers

#pragma once
#include "cryptonote_config.h"
#include "cryptonote_protocol/cryptonote_protocol_defs.h"
#include "cryptonote_basic/cryptonote_basic.h"
#include "cryptonote_basic/subaddress_index.h"
#include "crypto/hash.h"
#include "wallet_rpc_server_error_codes.h"

#include "common/loki.h"

#undef LOKI_DEFAULT_LOG_CATEGORY
#define LOKI_DEFAULT_LOG_CATEGORY "wallet.rpc"

// When making *any* change here, bump minor
// If the change is incompatible, then bump major and set minor to 0
// This ensures WALLET_RPC_VERSION always increases, that every change
// has its own version, and that clients can just test major to see
// whether they can talk to a given wallet without having to know in
// advance which version they will stop working with
// Don't go over 32767 for any of these
#define WALLET_RPC_VERSION_MAJOR 1
#define WALLET_RPC_VERSION_MINOR 9
#define MAKE_WALLET_RPC_VERSION(major,minor) (((major)<<16)|(minor))
#define WALLET_RPC_VERSION MAKE_WALLET_RPC_VERSION(WALLET_RPC_VERSION_MAJOR, WALLET_RPC_VERSION_MINOR)
namespace tools
{
namespace wallet_rpc
{
#define WALLET_RPC_STATUS_OK      "OK"
#define WALLET_RPC_STATUS_BUSY    "BUSY"

  LOKI_RPC_DOC_INTROSPECT
  // Return the wallet's balance.
  struct COMMAND_RPC_GET_BALANCE
  {
    struct request_t
    {
      uint32_t account_index;             // Return balance for this account.
      std::set<uint32_t> address_indices; // (Optional) Return balance detail for those subaddresses.
      bool all_accounts;                  // If true, return balance for all accounts, subaddr_indices and account_index are ignored

      BEGIN_KV_SERIALIZE_MAP()
        KV_SERIALIZE(account_index)
        KV_SERIALIZE(address_indices)
        KV_SERIALIZE_OPT(all_accounts, false);
      END_KV_SERIALIZE_MAP()
    };
    typedef epee::misc_utils::struct_init<request_t> request;

    struct per_subaddress_info
    {
      uint32_t account_index;       // Index of the account in the wallet.
      uint32_t address_index;       // Index of the subaddress in the account.
      std::string address;          // Address at this index. Base58 representation of the public keys.
      uint64_t balance;             // Balance for the subaddress (locked or unlocked).
      uint64_t unlocked_balance;    // Unlocked funds are those funds that are sufficiently deep enough in the loki blockchain to be considered safe to spend.
      std::string label;            // Label for the subaddress.
      uint64_t num_unspent_outputs; // Number of unspent outputs available for the subaddress.

      BEGIN_KV_SERIALIZE_MAP()
        KV_SERIALIZE(account_index)
        KV_SERIALIZE(address_index)
        KV_SERIALIZE(address)
        KV_SERIALIZE(balance)
        KV_SERIALIZE(unlocked_balance)
        KV_SERIALIZE(label)
        KV_SERIALIZE(num_unspent_outputs)
      END_KV_SERIALIZE_MAP()
    };

    struct response_t
    {
      uint64_t 	 balance;                              // The total balance (atomic units) of the currently opened wallet.
      uint64_t 	 unlocked_balance;                     // Unlocked funds are those funds that are sufficiently deep enough in the loki blockchain to be considered safe to spend.
      bool       multisig_import_needed;               // True if importing multisig data is needed for returning a correct balance.
      std::vector<per_subaddress_info> per_subaddress; // Balance information for each subaddress in an account.

      BEGIN_KV_SERIALIZE_MAP()
        KV_SERIALIZE(balance)
        KV_SERIALIZE(unlocked_balance)
        KV_SERIALIZE(multisig_import_needed)
        KV_SERIALIZE(per_subaddress)
      END_KV_SERIALIZE_MAP()
    };
    typedef epee::misc_utils::struct_init<response_t> response;
  };

  LOKI_RPC_DOC_INTROSPECT
  // Return the wallet's addresses for an account. Optionally filter for specific set of subaddresses.
  struct COMMAND_RPC_GET_ADDRESS
  {
    struct request_t
    {
      uint32_t account_index;              // Get the wallet addresses for the specified account.
      std::vector<uint32_t> address_index; // (Optional) List of subaddresses to return from the aforementioned account.

      BEGIN_KV_SERIALIZE_MAP()
        KV_SERIALIZE(account_index)
        KV_SERIALIZE(address_index)
      END_KV_SERIALIZE_MAP()
    };
    typedef epee::misc_utils::struct_init<request_t> request;

    struct address_info
    {
      std::string address;    // The (sub)address string.
      std::string label;      // Label of the (sub)address.
      uint32_t address_index; // Index of the subaddress
      bool used;              // True if the (sub)address has received funds before.

      BEGIN_KV_SERIALIZE_MAP()
        KV_SERIALIZE(address)
        KV_SERIALIZE(label)
        KV_SERIALIZE(address_index)
        KV_SERIALIZE(used)
      END_KV_SERIALIZE_MAP()
    };

    struct response_t
    {
      std::string address;                  // (Deprecated) Remains to be compatible with older RPC format
      std::vector<address_info> addresses;  // Addresses informations.

      BEGIN_KV_SERIALIZE_MAP()
        KV_SERIALIZE(address)
        KV_SERIALIZE(addresses)
      END_KV_SERIALIZE_MAP()
    };
    typedef epee::misc_utils::struct_init<response_t> response;
  };

  LOKI_RPC_DOC_INTROSPECT
  // Get account and address indexes from a specific (sub)address.
  struct COMMAND_RPC_GET_ADDRESS_INDEX
  {
    struct request_t
    {
      std::string address; // (Sub)address to look for.

      BEGIN_KV_SERIALIZE_MAP()
        KV_SERIALIZE(address)
      END_KV_SERIALIZE_MAP()
    };
    typedef epee::misc_utils::struct_init<request_t> request;

    struct response_t
    {
      cryptonote::subaddress_index index; // Account index followed by the subaddress index.

      BEGIN_KV_SERIALIZE_MAP()
        KV_SERIALIZE(index)
      END_KV_SERIALIZE_MAP()
    };
    typedef epee::misc_utils::struct_init<response_t> response;
  };

  LOKI_RPC_DOC_INTROSPECT
  // Create a new address for an account. Optionally, label the new address.
  struct COMMAND_RPC_CREATE_ADDRESS
  {
    struct request_t
    {
      uint32_t account_index; // Create a new subaddress for this account.
      std::string label;      // (Optional) Label for the new subaddress.

      BEGIN_KV_SERIALIZE_MAP()
        KV_SERIALIZE(account_index)
        KV_SERIALIZE(label)
      END_KV_SERIALIZE_MAP()
    };
    typedef epee::misc_utils::struct_init<request_t> request;

    struct response_t
    {
      std::string   address;       // The newly requested address.
      uint32_t      address_index; // Index of the new address in the requested account index.

      BEGIN_KV_SERIALIZE_MAP()
        KV_SERIALIZE(address)
        KV_SERIALIZE(address_index)
      END_KV_SERIALIZE_MAP()
    };
    typedef epee::misc_utils::struct_init<response_t> response;
  };

  LOKI_RPC_DOC_INTROSPECT
  // Label an address.
  struct COMMAND_RPC_LABEL_ADDRESS
  {
    struct request_t
    {
      cryptonote::subaddress_index index; // Major & minor address index 
      std::string label;                  // Label for the address.

      BEGIN_KV_SERIALIZE_MAP()
        KV_SERIALIZE(index)
        KV_SERIALIZE(label)
      END_KV_SERIALIZE_MAP()
    };
    typedef epee::misc_utils::struct_init<request_t> request;

    struct response_t
    {
      BEGIN_KV_SERIALIZE_MAP()
      END_KV_SERIALIZE_MAP()
    };
    typedef epee::misc_utils::struct_init<response_t> response;
  };

  LOKI_RPC_DOC_INTROSPECT
  // Get all accounts for a wallet. Optionally filter accounts by tag.
  struct COMMAND_RPC_GET_ACCOUNTS
  {
    struct request_t
    {
      std::string tag;      // (Optional) Tag for filtering accounts. All accounts if empty, otherwise those accounts with this tag

      BEGIN_KV_SERIALIZE_MAP()
        KV_SERIALIZE(tag)
      END_KV_SERIALIZE_MAP()
    };
    typedef epee::misc_utils::struct_init<request_t> request;

    struct subaddress_account_info
    {
      uint32_t account_index;    // Index of the account.
      std::string base_address;  // The first address of the account (i.e. the primary address).
      uint64_t balance;          // Balance of the account (locked or unlocked).
      uint64_t unlocked_balance; // Unlocked balance for the account.
      std::string label;         // (Optional) Label of the account.
      std::string tag;           // (Optional) Tag for filtering accounts.

      BEGIN_KV_SERIALIZE_MAP()
        KV_SERIALIZE(account_index)
        KV_SERIALIZE(base_address)
        KV_SERIALIZE(balance)
        KV_SERIALIZE(unlocked_balance)
        KV_SERIALIZE(label)
        KV_SERIALIZE(tag)
      END_KV_SERIALIZE_MAP()
    };

    struct response_t
    {
      uint64_t total_balance;                                   // Total balance of the selected accounts (locked or unlocked).
      uint64_t total_unlocked_balance;                          // Total unlocked balance of the selected accounts.
      std::vector<subaddress_account_info> subaddress_accounts; // Account information.

      BEGIN_KV_SERIALIZE_MAP()
        KV_SERIALIZE(total_balance)
        KV_SERIALIZE(total_unlocked_balance)
        KV_SERIALIZE(subaddress_accounts)
      END_KV_SERIALIZE_MAP()
    };
    typedef epee::misc_utils::struct_init<response_t> response;
  };

  LOKI_RPC_DOC_INTROSPECT
  // Create a new account with an optional label.
  struct COMMAND_RPC_CREATE_ACCOUNT
  {
    struct request_t
    {
      std::string label; // (Optional) Label for the account.

      BEGIN_KV_SERIALIZE_MAP()
        KV_SERIALIZE(label)
      END_KV_SERIALIZE_MAP()
    };
    typedef epee::misc_utils::struct_init<request_t> request;

    struct response_t
    {
      uint32_t account_index;   // Index of the new account.
      std::string address;      // The primary address of the new account.

      BEGIN_KV_SERIALIZE_MAP()
        KV_SERIALIZE(account_index)
        KV_SERIALIZE(address)
      END_KV_SERIALIZE_MAP()
    };
    typedef epee::misc_utils::struct_init<response_t> response;
  };

  LOKI_RPC_DOC_INTROSPECT
  // Label an account.
  struct COMMAND_RPC_LABEL_ACCOUNT
  {
    struct request_t
    {
      uint32_t account_index; // Account index to set the label for.
      std::string label;      // Label for the account.

      BEGIN_KV_SERIALIZE_MAP()
        KV_SERIALIZE(account_index)
        KV_SERIALIZE(label)
      END_KV_SERIALIZE_MAP()
    };
    typedef epee::misc_utils::struct_init<request_t> request;

    struct response_t
    {
      BEGIN_KV_SERIALIZE_MAP()
      END_KV_SERIALIZE_MAP()
    };
    typedef epee::misc_utils::struct_init<response_t> response;
  };

  LOKI_RPC_DOC_INTROSPECT
  // Get a list of user-defined account tags.
  struct COMMAND_RPC_GET_ACCOUNT_TAGS
  {
    struct request_t
    {
      BEGIN_KV_SERIALIZE_MAP()
      END_KV_SERIALIZE_MAP()
    };
    typedef epee::misc_utils::struct_init<request_t> request;

    struct account_tag_info
    {
      std::string tag;                // Filter tag.
      std::string label;              // Label for the tag.
      std::vector<uint32_t> accounts; // List of tagged account indices.

      BEGIN_KV_SERIALIZE_MAP()
        KV_SERIALIZE(tag);
        KV_SERIALIZE(label);
        KV_SERIALIZE(accounts);
      END_KV_SERIALIZE_MAP()
    };

    struct response_t
    {
      std::vector<account_tag_info> account_tags; // Account tag information:

      BEGIN_KV_SERIALIZE_MAP()
        KV_SERIALIZE(account_tags)
      END_KV_SERIALIZE_MAP()
    };
    typedef epee::misc_utils::struct_init<response_t> response;
  };

  LOKI_RPC_DOC_INTROSPECT
  // Apply a filtering tag to a list of accounts.
  struct COMMAND_RPC_TAG_ACCOUNTS
  {
    struct request_t
    {
      std::string tag;             // Tag for the accounts.
      std::set<uint32_t> accounts; // Tag this list of accounts.

      BEGIN_KV_SERIALIZE_MAP()
        KV_SERIALIZE(tag)
        KV_SERIALIZE(accounts)
      END_KV_SERIALIZE_MAP()
    };
    typedef epee::misc_utils::struct_init<request_t> request;

    struct response_t
    {
      BEGIN_KV_SERIALIZE_MAP()
      END_KV_SERIALIZE_MAP()
    };
    typedef epee::misc_utils::struct_init<response_t> response;
  };

  LOKI_RPC_DOC_INTROSPECT
  // Remove filtering tag from a list of accounts.
  struct COMMAND_RPC_UNTAG_ACCOUNTS
  {
    struct request_t
    {
      std::set<uint32_t> accounts; // Remove tag from this list of accounts.

      BEGIN_KV_SERIALIZE_MAP()
        KV_SERIALIZE(accounts)
      END_KV_SERIALIZE_MAP()
    };
    typedef epee::misc_utils::struct_init<request_t> request;

    struct response_t
    {
      BEGIN_KV_SERIALIZE_MAP()
      END_KV_SERIALIZE_MAP()
    };
    typedef epee::misc_utils::struct_init<response_t> response;
  };

  LOKI_RPC_DOC_INTROSPECT
  // Set description for an account tag.
  struct COMMAND_RPC_SET_ACCOUNT_TAG_DESCRIPTION
  {
    struct request_t
    {
      std::string tag;         // Set a description for this tag.
      std::string description; // Description for the tag.

      BEGIN_KV_SERIALIZE_MAP()
        KV_SERIALIZE(tag)
        KV_SERIALIZE(description)
      END_KV_SERIALIZE_MAP()
    };
    typedef epee::misc_utils::struct_init<request_t> request;

    struct response_t
    {
      BEGIN_KV_SERIALIZE_MAP()
      END_KV_SERIALIZE_MAP()
    };
    typedef epee::misc_utils::struct_init<response_t> response;
  };

  LOKI_RPC_DOC_INTROSPECT
  // Returns the wallet's current block height.
  struct COMMAND_RPC_GET_HEIGHT
  {
    struct request_t
    {
      BEGIN_KV_SERIALIZE_MAP()
      END_KV_SERIALIZE_MAP()
    };
    typedef epee::misc_utils::struct_init<request_t> request;

    struct response_t
    {
      uint64_t  height; // The current wallet's blockchain height. If the wallet has been offline for a long time, it may need to catch up with the daemon.
      BEGIN_KV_SERIALIZE_MAP()
        KV_SERIALIZE(height)
      END_KV_SERIALIZE_MAP()
    };
    typedef epee::misc_utils::struct_init<response_t> response;
  };

  struct transfer_destination
  {
    uint64_t amount;     // Amount to send to each destination, in atomic units.
    std::string address; // Destination public address.

    BEGIN_KV_SERIALIZE_MAP()
      KV_SERIALIZE(amount)
      KV_SERIALIZE(address)
    END_KV_SERIALIZE_MAP()
  };

  LOKI_RPC_DOC_INTROSPECT
  // Send loki to a number of recipients. To preview the transaction fee, set do_not_relay to true and get_tx_metadata to true. 
  // Submit the response using the data in get_tx_metadata in the RPC call, relay_tx.
  struct COMMAND_RPC_TRANSFER
  {
    struct request_t
    {
      std::list<transfer_destination> destinations; // Array of destinations to receive LOKI.
      uint32_t account_index;                       // (Optional) Transfer from this account index. (Defaults to 0)
      std::set<uint32_t> subaddr_indices;           // (Optional) Transfer from this set of subaddresses. (Defaults to 0)
      uint32_t priority;                            // Set a priority for the transaction. Accepted Values are: default (1), or 0-3 for: unimportant, normal, elevated, priority.
      uint64_t ring_size;                           // (Deprecated) Set to 10. Sets ringsize to n (mixin + 1). Loki ring_size is statically set to 10.
      uint64_t unlock_time;                         // Number of blocks before the loki can be spent (0 to use the default lock time).
      std::string payment_id;                       // (Optional) Random 64-character hex string to identify a transaction.
      bool get_tx_key;                              // (Optional) Return the transaction key after sending.
      bool do_not_relay;                            // (Optional) If true, the newly created transaction will not be relayed to the loki network. (Defaults to false)
      bool get_tx_hex;                              // Return the transaction as hex string after sending. (Defaults to false)
      bool get_tx_metadata;                         // Return the metadata needed to relay the transaction. (Defaults to false)

      BEGIN_KV_SERIALIZE_MAP()
        KV_SERIALIZE(destinations)
        KV_SERIALIZE(account_index)
        KV_SERIALIZE(subaddr_indices)
        KV_SERIALIZE(priority)
        KV_SERIALIZE_OPT(ring_size, (uint64_t)0)
        KV_SERIALIZE(unlock_time)
        KV_SERIALIZE(payment_id)
        KV_SERIALIZE(get_tx_key)
        KV_SERIALIZE_OPT(do_not_relay, false)
        KV_SERIALIZE_OPT(get_tx_hex, false)
        KV_SERIALIZE_OPT(get_tx_metadata, false)
      END_KV_SERIALIZE_MAP()
    };
    typedef epee::misc_utils::struct_init<request_t> request;

    struct response_t
    {
      std::string tx_hash;        // Publically searchable transaction hash.
      std::string tx_key;         // Transaction key if get_tx_key is true, otherwise, blank string.
      uint64_t amount;            // Amount transferred for the transaction.
      uint64_t fee;               // Fee charged for the txn.
      std::string tx_blob;        // Raw transaction represented as hex string, if get_tx_hex is true.
      std::string tx_metadata;    // Set of transaction metadata needed to relay this transfer later, if get_tx_metadata is true.
      std::string multisig_txset; // Set of multisig transactions in the process of being signed (empty for non-multisig).
      std::string unsigned_txset; // Set of unsigned tx for cold-signing purposes.

      BEGIN_KV_SERIALIZE_MAP()
        KV_SERIALIZE(tx_hash)
        KV_SERIALIZE(tx_key)
        KV_SERIALIZE(amount)
        KV_SERIALIZE(fee)
        KV_SERIALIZE(tx_blob)
        KV_SERIALIZE(tx_metadata)
        KV_SERIALIZE(multisig_txset)
        KV_SERIALIZE(unsigned_txset)
      END_KV_SERIALIZE_MAP()
    };
    typedef epee::misc_utils::struct_init<response_t> response;
  };

  LOKI_RPC_DOC_INTROSPECT
  // Same as transfer, but can split into more than one tx if necessary.
  struct COMMAND_RPC_TRANSFER_SPLIT
  {
    struct request_t
    {
      std::list<transfer_destination> destinations; // Array of destinations to receive LOKI:
      uint32_t account_index;                       // (Optional) Transfer from this account index. (Defaults to 0)
      std::set<uint32_t> subaddr_indices;           // (Optional) Transfer from this set of subaddresses. (Defaults to 0)
      uint32_t priority;                            // Set a priority for the transactions. Accepted Values are: 0-3 for: default, unimportant, normal, elevated, priority.
      uint64_t ring_size;                           // (Ignored) Sets ringsize to n (mixin + 1). Loki ring_size is statically set to 10.
      uint64_t unlock_time;                         // Number of blocks before the loki can be spent (0 to not add a lock).
      std::string payment_id;                       // (Optional) Random 32-byte/64-character hex string to identify a transaction.
      bool get_tx_keys;                             // (Optional) Return the transaction keys after sending.
      bool do_not_relay;                            // (Optional) If true, the newly created transaction will not be relayed to the loki network. (Defaults to false)
      bool get_tx_hex;                              // Return the transactions as hex string after sending.
      bool get_tx_metadata;                         // Return list of transaction metadata needed to relay the transfer later.

      BEGIN_KV_SERIALIZE_MAP()
        KV_SERIALIZE(destinations)
        KV_SERIALIZE(account_index)
        KV_SERIALIZE(subaddr_indices)
        KV_SERIALIZE(priority)
        KV_SERIALIZE_OPT(ring_size, (uint64_t)0)
        KV_SERIALIZE(unlock_time)
        KV_SERIALIZE(payment_id)
        KV_SERIALIZE(get_tx_keys)
        KV_SERIALIZE_OPT(do_not_relay, false)
        KV_SERIALIZE_OPT(get_tx_hex, false)
        KV_SERIALIZE_OPT(get_tx_metadata, false)
      END_KV_SERIALIZE_MAP()
    };
    typedef epee::misc_utils::struct_init<request_t> request;

    struct key_list
    {
      std::list<std::string> keys; //

      BEGIN_KV_SERIALIZE_MAP()
        KV_SERIALIZE(keys)
      END_KV_SERIALIZE_MAP()
    };

    struct response_t
    {
      std::list<std::string> tx_hash_list;     // The tx hashes of every transaction.
      std::list<std::string> tx_key_list;      // The transaction keys for every transaction.
      std::list<uint64_t> amount_list;         // The amount transferred for every transaction.
      std::list<uint64_t> fee_list;            // The amount of fees paid for every transaction.
      std::list<std::string> tx_blob_list;     // The tx as hex string for every transaction.
      std::list<std::string> tx_metadata_list; // List of transaction metadata needed to relay the transactions later.
      std::string multisig_txset;              // The set of signing keys used in a multisig transaction (empty for non-multisig).
      std::string unsigned_txset;              // Set of unsigned tx for cold-signing purposes.

      BEGIN_KV_SERIALIZE_MAP()
        KV_SERIALIZE(tx_hash_list)
        KV_SERIALIZE(tx_key_list)
        KV_SERIALIZE(amount_list)
        KV_SERIALIZE(fee_list)
        KV_SERIALIZE(tx_blob_list)
        KV_SERIALIZE(tx_metadata_list)
        KV_SERIALIZE(multisig_txset)
        KV_SERIALIZE(unsigned_txset)
      END_KV_SERIALIZE_MAP()
    };
    typedef epee::misc_utils::struct_init<response_t> response;
  };

  LOKI_RPC_DOC_INTROSPECT

  struct COMMAND_RPC_DESCRIBE_TRANSFER
  {
    struct recipient
    {
      std::string address; // Destination public address.
      uint64_t amount;     // Amount in atomic units.

      BEGIN_KV_SERIALIZE_MAP()
        KV_SERIALIZE(address)
        KV_SERIALIZE(amount)
      END_KV_SERIALIZE_MAP()
    };

    struct transfer_description
    {
      uint64_t amount_in;              // Amount in, in atomic units.
      uint64_t amount_out;             // amount out, in atomic units.
      uint32_t ring_size;              // Ring size of transfer.
      uint64_t unlock_time;            // Number of blocks before the loki can be spent (0 represents the default network lock time).
      std::list<recipient> recipients; // List of addresses and amounts.
      std::string payment_id;          // Payment ID matching the input parameter.
      uint64_t change_amount;          // Change received from transaction in atomic units.
      std::string change_address;      // Address the change was sent to.
      uint64_t fee;                    // Fee of the transaction in atomic units.
      uint32_t dummy_outputs;          // 
      std::string extra;               // Data stored in the tx extra represented in hex.

      BEGIN_KV_SERIALIZE_MAP()
        KV_SERIALIZE(amount_in)
        KV_SERIALIZE(amount_out)
        KV_SERIALIZE(ring_size)
        KV_SERIALIZE(unlock_time)
        KV_SERIALIZE(recipients)
        KV_SERIALIZE(payment_id)
        KV_SERIALIZE(change_amount)
        KV_SERIALIZE(change_address)
        KV_SERIALIZE(fee)
        KV_SERIALIZE(dummy_outputs)
        KV_SERIALIZE(extra)
      END_KV_SERIALIZE_MAP()
    };

    struct request_t
    {
      std::string unsigned_txset; // Set of unsigned tx returned by "transfer" or "transfer_split" methods.
      std::string multisig_txset; // Set of unsigned multisig txes returned by "transfer" or "transfer_split" methods

      BEGIN_KV_SERIALIZE_MAP()
        KV_SERIALIZE(unsigned_txset)
        KV_SERIALIZE(multisig_txset)
      END_KV_SERIALIZE_MAP()
    };
    typedef epee::misc_utils::struct_init<request_t> request;

    struct response_t
    {
      std::list<transfer_description> desc; // List of information of transfers.

      BEGIN_KV_SERIALIZE_MAP()
        KV_SERIALIZE(desc)
      END_KV_SERIALIZE_MAP()
    };
    typedef epee::misc_utils::struct_init<response_t> response;
  };

  LOKI_RPC_DOC_INTROSPECT
  // Sign a transaction created on a read-only wallet (in cold-signing process).
  struct COMMAND_RPC_SIGN_TRANSFER
  {
    struct request_t
    {
      std::string unsigned_txset; // Set of unsigned tx returned by "transfer" or "transfer_split" methods.
      bool export_raw;            // (Optional) If true, return the raw transaction data. (Defaults to false)
      bool get_tx_keys;           // (Optional) Return the transaction keys after sending.

      BEGIN_KV_SERIALIZE_MAP()
        KV_SERIALIZE(unsigned_txset)
        KV_SERIALIZE_OPT(export_raw, false)
        KV_SERIALIZE_OPT(get_tx_keys, false)
      END_KV_SERIALIZE_MAP()
    };
    typedef epee::misc_utils::struct_init<request_t> request;

    struct response_t
    {
      std::string signed_txset;            // Set of signed tx to be used for submitting transfer.
      std::list<std::string> tx_hash_list; // The tx hashes of every transaction.
      std::list<std::string> tx_raw_list;  // The tx raw data of every transaction.
      std::list<std::string> tx_key_list;  // The tx key data of every transaction.

      BEGIN_KV_SERIALIZE_MAP()
        KV_SERIALIZE(signed_txset)
        KV_SERIALIZE(tx_hash_list)
        KV_SERIALIZE(tx_raw_list)
        KV_SERIALIZE(tx_key_list)
      END_KV_SERIALIZE_MAP()
    };
    typedef epee::misc_utils::struct_init<response_t> response;
  };

  LOKI_RPC_DOC_INTROSPECT
  // Submit a previously signed transaction on a read-only wallet (in cold-signing process).
  struct COMMAND_RPC_SUBMIT_TRANSFER
  {
    struct request_t
    {
      std::string tx_data_hex; // Set of signed tx returned by "sign_transfer".

      BEGIN_KV_SERIALIZE_MAP()
        KV_SERIALIZE(tx_data_hex)
      END_KV_SERIALIZE_MAP()
    };
    typedef epee::misc_utils::struct_init<request_t> request;

    struct response_t
    {
      std::list<std::string> tx_hash_list; // The tx hashes of every transaction.

      BEGIN_KV_SERIALIZE_MAP()
        KV_SERIALIZE(tx_hash_list)
      END_KV_SERIALIZE_MAP()
    };
    typedef epee::misc_utils::struct_init<response_t> response;
  };

  LOKI_RPC_DOC_INTROSPECT
  // Send all dust outputs back to the wallet's, to make them easier to spend (and mix).
  struct COMMAND_RPC_SWEEP_DUST
  {
    struct request_t
    {
      bool get_tx_keys;     // (Optional) Return the transaction keys after sending.
      bool do_not_relay;    // (Optional) If true, the newly created transaction will not be relayed to the loki network. (Defaults to false)
      bool get_tx_hex;      // (Optional) Return the transactions as hex string after sending. (Defaults to false)
      bool get_tx_metadata; // (Optional) Return list of transaction metadata needed to relay the transfer later. (Defaults to false)

      BEGIN_KV_SERIALIZE_MAP()
        KV_SERIALIZE(get_tx_keys)
        KV_SERIALIZE_OPT(do_not_relay, false)
        KV_SERIALIZE_OPT(get_tx_hex, false)
        KV_SERIALIZE_OPT(get_tx_metadata, false)
      END_KV_SERIALIZE_MAP()
    };
    typedef epee::misc_utils::struct_init<request_t> request;

    struct key_list
    {
      std::list<std::string> keys; 

      BEGIN_KV_SERIALIZE_MAP()
        KV_SERIALIZE(keys)
      END_KV_SERIALIZE_MAP()
    };

    struct response_t
    {
      std::list<std::string> tx_hash_list;     // The tx hashes of every transaction.
      std::list<std::string> tx_key_list;      // The transaction keys for every transaction.
      std::list<uint64_t> amount_list;         // The amount transferred for every transaction.
      std::list<uint64_t> fee_list;            // The amount of fees paid for every transaction.
      std::list<std::string> tx_blob_list;     // The tx as hex string for every transaction.
      std::list<std::string> tx_metadata_list; // List of transaction metadata needed to relay the transactions later. 
      std::string multisig_txset;              // The set of signing keys used in a multisig transaction (empty for non-multisig).
      std::string unsigned_txset;              // Set of unsigned tx for cold-signing purposes.

      BEGIN_KV_SERIALIZE_MAP()
        KV_SERIALIZE(tx_hash_list)
        KV_SERIALIZE(tx_key_list)
        KV_SERIALIZE(amount_list)
        KV_SERIALIZE(fee_list)
        KV_SERIALIZE(tx_blob_list)
        KV_SERIALIZE(tx_metadata_list)
        KV_SERIALIZE(multisig_txset)
        KV_SERIALIZE(unsigned_txset)
      END_KV_SERIALIZE_MAP()
    };
    typedef epee::misc_utils::struct_init<response_t> response;
  };

  LOKI_RPC_DOC_INTROSPECT
  // Send all unlocked balance to an address.
  struct COMMAND_RPC_SWEEP_ALL
  {
    struct request_t
    {
      std::string address;                // Destination public address.
      uint32_t account_index;             // Sweep transactions from this account.
      std::set<uint32_t> subaddr_indices; // (Optional) Sweep from this set of subaddresses in the account.
      uint32_t priority;                  // (Optional) Priority for sending the sweep transfer, partially determines fee. 
      uint64_t ring_size;                 // (Deprecated) Set to 10. Sets ringsize to n (mixin + 1). Loki ring_size is statically set to 10.
      uint64_t outputs;                   // 
      uint64_t unlock_time;               // Number of blocks before the loki can be spent (0 to not add a lock). 
      std::string payment_id;             // (Optional) 64-character hex string to identify a transaction.
      bool get_tx_keys;                   // (Optional) Return the transaction keys after sending.
      uint64_t below_amount;              // (Optional) Include outputs below this amount.
      bool do_not_relay;                  // (Optional) If true, do not relay this sweep transfer. (Defaults to false)
      bool get_tx_hex;                    // (Optional) return the transactions as hex encoded string. (Defaults to false)
      bool get_tx_metadata;               // (Optional) return the transaction metadata as a string. (Defaults to false)

      BEGIN_KV_SERIALIZE_MAP()
        KV_SERIALIZE(address)
        KV_SERIALIZE(account_index)
        KV_SERIALIZE(subaddr_indices)
        KV_SERIALIZE(priority)
        KV_SERIALIZE_OPT(ring_size, (uint64_t)0)
        KV_SERIALIZE_OPT(outputs, (uint64_t)1)
        KV_SERIALIZE(unlock_time)
        KV_SERIALIZE(payment_id)
        KV_SERIALIZE(get_tx_keys)
        KV_SERIALIZE(below_amount)
        KV_SERIALIZE_OPT(do_not_relay, false)
        KV_SERIALIZE_OPT(get_tx_hex, false)
        KV_SERIALIZE_OPT(get_tx_metadata, false)
      END_KV_SERIALIZE_MAP()
    };
    typedef epee::misc_utils::struct_init<request_t> request;

    struct key_list
    {
      std::list<std::string> keys;

      BEGIN_KV_SERIALIZE_MAP()
        KV_SERIALIZE(keys)
      END_KV_SERIALIZE_MAP()
    };

    struct response_t
    {
      std::list<std::string> tx_hash_list;     // The tx hashes of every transaction.
      std::list<std::string> tx_key_list;      // The transaction keys for every transaction.
      std::list<uint64_t> amount_list;         // The amount transferred for every transaction.
      std::list<uint64_t> fee_list;            // The amount of fees paid for every transaction.
      std::list<std::string> tx_blob_list;     // The tx as hex string for every transaction.
      std::list<std::string> tx_metadata_list; // List of transaction metadata needed to relay the transactions later.
      std::string multisig_txset;              // The set of signing keys used in a multisig transaction (empty for non-multisig).
      std::string unsigned_txset;              // Set of unsigned tx for cold-signing purposes.

      BEGIN_KV_SERIALIZE_MAP()
        KV_SERIALIZE(tx_hash_list)
        KV_SERIALIZE(tx_key_list)
        KV_SERIALIZE(amount_list)
        KV_SERIALIZE(fee_list)
        KV_SERIALIZE(tx_blob_list)
        KV_SERIALIZE(tx_metadata_list)
        KV_SERIALIZE(multisig_txset)
        KV_SERIALIZE(unsigned_txset)
      END_KV_SERIALIZE_MAP()
    };
    typedef epee::misc_utils::struct_init<response_t> response;
  };

  LOKI_RPC_DOC_INTROSPECT
  // Send all of a specific unlocked output to an address.
  struct COMMAND_RPC_SWEEP_SINGLE
  {
    struct request_t
    {
      std::string address;    // Destination public address.
      uint32_t priority;      // (Optional) Priority for sending the sweep transfer, partially determines fee.
      uint64_t ring_size;     // (Deprecated) Set to 10. Sets ringsize to n (mixin + 1). Loki ring_size is statically set to 10.
      uint64_t outputs;       // 
      uint64_t unlock_time;   // Number of blocks before the loki can be spent (0 to not add a lock).
      std::string payment_id; // (Optional) 64-character hex string to identify a transaction.
      bool get_tx_key;        // (Optional) Return the transaction keys after sending.
      std::string key_image;  // Key image of specific output to sweep.
      bool do_not_relay;      // (Optional) If true, do not relay this sweep transfer. (Defaults to false)
      bool get_tx_hex;        // (Optional) return the transactions as hex encoded string. (Defaults to false)
      bool get_tx_metadata;   // (Optional) return the transaction metadata as a string. (Defaults to false)

      BEGIN_KV_SERIALIZE_MAP()
        KV_SERIALIZE(address)
        KV_SERIALIZE(priority)
        KV_SERIALIZE_OPT(ring_size, (uint64_t)0)
        KV_SERIALIZE_OPT(outputs, (uint64_t)1)
        KV_SERIALIZE(unlock_time)
        KV_SERIALIZE(payment_id)
        KV_SERIALIZE(get_tx_key)
        KV_SERIALIZE(key_image)
        KV_SERIALIZE_OPT(do_not_relay, false)
        KV_SERIALIZE_OPT(get_tx_hex, false)
        KV_SERIALIZE_OPT(get_tx_metadata, false)
      END_KV_SERIALIZE_MAP()
    };
    typedef epee::misc_utils::struct_init<request_t> request;

    struct response_t
    {
      std::string tx_hash;        // The tx hashes of the transaction.
      std::string tx_key;         // The tx key of the transaction.
      uint64_t amount;            // The amount transfered in atomic units.
      uint64_t fee;               // The fee paid in atomic units.
      std::string tx_blob;        // The tx as hex string.
      std::string tx_metadata;    // Transaction metadata needed to relay the transaction later.
      std::string multisig_txset; // The set of signing keys used in a multisig transaction (empty for non-multisig).
      std::string unsigned_txset; // Set of unsigned tx for cold-signing purposes.

      BEGIN_KV_SERIALIZE_MAP()
        KV_SERIALIZE(tx_hash)
        KV_SERIALIZE(tx_key)
        KV_SERIALIZE(amount)
        KV_SERIALIZE(fee)
        KV_SERIALIZE(tx_blob)
        KV_SERIALIZE(tx_metadata)
        KV_SERIALIZE(multisig_txset)
        KV_SERIALIZE(unsigned_txset)
      END_KV_SERIALIZE_MAP()
    };
    typedef epee::misc_utils::struct_init<response_t> response;
  };

  LOKI_RPC_DOC_INTROSPECT
  // Relay transaction metadata to the daemon 
  struct COMMAND_RPC_RELAY_TX
  {
    struct request_t
    {
      std::string hex; // Transaction metadata returned from a transfer method with get_tx_metadata set to true.

      BEGIN_KV_SERIALIZE_MAP()
        KV_SERIALIZE(hex)
      END_KV_SERIALIZE_MAP()
    };
    typedef epee::misc_utils::struct_init<request_t> request;

    struct response_t
    {
      std::string tx_hash; // String for the publically searchable transaction hash.

      BEGIN_KV_SERIALIZE_MAP()
        KV_SERIALIZE(tx_hash)
      END_KV_SERIALIZE_MAP()
    };
    typedef epee::misc_utils::struct_init<response_t> response;
  };

  LOKI_RPC_DOC_INTROSPECT
  // Save the wallet file.
  struct COMMAND_RPC_STORE
  {
    struct request_t
    {
      BEGIN_KV_SERIALIZE_MAP()
      END_KV_SERIALIZE_MAP()
    };
    typedef epee::misc_utils::struct_init<request_t> request;

    struct response_t
    {
      BEGIN_KV_SERIALIZE_MAP()
      END_KV_SERIALIZE_MAP()
    };
    typedef epee::misc_utils::struct_init<response_t> response;
  };

  LOKI_RPC_DOC_INTROSPECT
  // 
  struct payment_details
  {
    std::string payment_id;                     // Payment ID matching the input parameter.
    std::string tx_hash;                        // Transaction hash used as the transaction ID.
    uint64_t amount;                            // Amount for this payment.
    uint64_t block_height;                      // Height of the block that first confirmed this payment.
    uint64_t unlock_time;                       // Time (in block height) until this payment is safe to spend.
    cryptonote::subaddress_index subaddr_index; // Major & minor index, account and subaddress index respectively.
    std::string address;                        // Address receiving the payment.

    BEGIN_KV_SERIALIZE_MAP()
      KV_SERIALIZE(payment_id)
      KV_SERIALIZE(tx_hash)
      KV_SERIALIZE(amount)
      KV_SERIALIZE(block_height)
      KV_SERIALIZE(unlock_time)
      KV_SERIALIZE(subaddr_index)
      KV_SERIALIZE(address)
    END_KV_SERIALIZE_MAP()
  };

  LOKI_RPC_DOC_INTROSPECT
  // Get a list of incoming payments using a given payment id.
  struct COMMAND_RPC_GET_PAYMENTS
  {
    struct request_t
    {
      std::string payment_id; // Payment ID used to find the payments (16 characters hex).

      BEGIN_KV_SERIALIZE_MAP()
        KV_SERIALIZE(payment_id)
      END_KV_SERIALIZE_MAP()
    };
    typedef epee::misc_utils::struct_init<request_t> request;

    struct response_t
    {
      std::list<payment_details> payments; // List of payment details:

      BEGIN_KV_SERIALIZE_MAP()
        KV_SERIALIZE(payments)
      END_KV_SERIALIZE_MAP()
    };
    typedef epee::misc_utils::struct_init<response_t> response;
  };

  LOKI_RPC_DOC_INTROSPECT
  // Get a list of incoming payments using a given payment id, 
  // or a list of payments ids, from a given height. 
  //
  // This method is the preferred method over  get_paymentsbecause it 
  // has the same functionality but is more extendable. 
  // Either is fine for looking up transactions by a single payment ID.
  struct COMMAND_RPC_GET_BULK_PAYMENTS
  {
    struct request_t
    {
      std::vector<std::string> payment_ids; // Payment IDs used to find the payments (16 characters hex).
      uint64_t min_block_height;            // The block height at which to start looking for payments.

      BEGIN_KV_SERIALIZE_MAP()
        KV_SERIALIZE(payment_ids)
        KV_SERIALIZE(min_block_height)
      END_KV_SERIALIZE_MAP()
    };
    typedef epee::misc_utils::struct_init<request_t> request;

    struct response_t
    {
      std::list<payment_details> payments; // List of payment details: 

      BEGIN_KV_SERIALIZE_MAP()
        KV_SERIALIZE(payments)
      END_KV_SERIALIZE_MAP()
    };
    typedef epee::misc_utils::struct_init<response_t> response;
  };
  
  LOKI_RPC_DOC_INTROSPECT
  // 
  struct transfer_details
  {
    uint64_t amount;                            // Amount of this transfer.
    bool spent;                                 // Indicates if this transfer has been spent.
    uint64_t global_index;                      // The index into the global list of transactions grouped by amount in the Loki network.
    std::string tx_hash;                        // Several incoming transfers may share the same hash if they were in the same transaction.
    cryptonote::subaddress_index subaddr_index; // Major & minor index, account and subaddress index respectively.
    std::string key_image;                      // Key image for the incoming transfer's unspent output (empty unless verbose is true).

    BEGIN_KV_SERIALIZE_MAP()
      KV_SERIALIZE(amount)
      KV_SERIALIZE(spent)
      KV_SERIALIZE(global_index)
      KV_SERIALIZE(tx_hash)
      KV_SERIALIZE(subaddr_index)
      KV_SERIALIZE(key_image)
    END_KV_SERIALIZE_MAP()
  };

  LOKI_RPC_DOC_INTROSPECT
  // Return a list of incoming transfers to the wallet.
  struct COMMAND_RPC_INCOMING_TRANSFERS
  {
    struct request_t
    {
      std::string transfer_type;          // "all": all the transfers, "available": only transfers which are not yet spent, OR "unavailable": only transfers which are already spent.
      uint32_t account_index;             // (Optional) Return transfers for this account. (defaults to 0)
      std::set<uint32_t> subaddr_indices; // (Optional) Return transfers sent to these subaddresses.

      BEGIN_KV_SERIALIZE_MAP()
        KV_SERIALIZE(transfer_type)
        KV_SERIALIZE(account_index)
        KV_SERIALIZE(subaddr_indices)
      END_KV_SERIALIZE_MAP()
    };
    typedef epee::misc_utils::struct_init<request_t> request;

    struct response_t
    {
      std::list<transfer_details> transfers; // List of information of the transfers details.

      BEGIN_KV_SERIALIZE_MAP()
        KV_SERIALIZE(transfers)
      END_KV_SERIALIZE_MAP()
    };
    typedef epee::misc_utils::struct_init<response_t> response;
  };

  //JSON RPC V2
  LOKI_RPC_DOC_INTROSPECT
  // Return the spend or view private key.
  struct COMMAND_RPC_QUERY_KEY
  {
    struct request_t
    {
      std::string key_type; // Which key to retrieve: "mnemonic" - the mnemonic seed (older wallets do not have one) OR "view_key" - the view key

      BEGIN_KV_SERIALIZE_MAP()
        KV_SERIALIZE(key_type)
      END_KV_SERIALIZE_MAP()
    };
    typedef epee::misc_utils::struct_init<request_t> request;

    struct response_t
    {
      std::string key; //  The view key will be hex encoded, while the mnemonic will be a string of words.

      BEGIN_KV_SERIALIZE_MAP()
        KV_SERIALIZE(key)
      END_KV_SERIALIZE_MAP()
    };
    typedef epee::misc_utils::struct_init<response_t> response;
  };

  LOKI_RPC_DOC_INTROSPECT
  // Make an integrated address from the wallet address and a payment id.
  struct COMMAND_RPC_MAKE_INTEGRATED_ADDRESS
  {
    struct request_t
    {
      std::string standard_address; // (Optional, defaults to primary address) Destination public address.
      std::string payment_id;       // (Optional, defaults to a random ID) 16 characters hex encoded.

      BEGIN_KV_SERIALIZE_MAP()
        KV_SERIALIZE(standard_address)
        KV_SERIALIZE(payment_id)
      END_KV_SERIALIZE_MAP()
    };
    typedef epee::misc_utils::struct_init<request_t> request;

    struct response_t
    {
      std::string integrated_address; // 
      std::string payment_id;         // Hex encoded.

      BEGIN_KV_SERIALIZE_MAP()
        KV_SERIALIZE(integrated_address)
        KV_SERIALIZE(payment_id)
      END_KV_SERIALIZE_MAP()
    };
    typedef epee::misc_utils::struct_init<response_t> response;
  };

  LOKI_RPC_DOC_INTROSPECT
  // Retrieve the standard address and payment id corresponding to an integrated address.
  struct COMMAND_RPC_SPLIT_INTEGRATED_ADDRESS
  {
    struct request_t
    {
      std::string integrated_address; // 

      BEGIN_KV_SERIALIZE_MAP()
        KV_SERIALIZE(integrated_address)
      END_KV_SERIALIZE_MAP()
    };
    typedef epee::misc_utils::struct_init<request_t> request;

    struct response_t
    {
      std::string standard_address; // 
      std::string payment_id;       // 
      bool is_subaddress;           // 

      BEGIN_KV_SERIALIZE_MAP()
        KV_SERIALIZE(standard_address)
        KV_SERIALIZE(payment_id)
        KV_SERIALIZE(is_subaddress)
      END_KV_SERIALIZE_MAP()
    };
    typedef epee::misc_utils::struct_init<response_t> response;
  };

  LOKI_RPC_DOC_INTROSPECT
  // Stops the wallet, storing the current state.
  struct COMMAND_RPC_STOP_WALLET
  {
    struct request_t
    {
      BEGIN_KV_SERIALIZE_MAP()
      END_KV_SERIALIZE_MAP()
    };
    typedef epee::misc_utils::struct_init<request_t> request;

    struct response_t
    {
      BEGIN_KV_SERIALIZE_MAP()
      END_KV_SERIALIZE_MAP()
    };
    typedef epee::misc_utils::struct_init<response_t> response;
  };

  LOKI_RPC_DOC_INTROSPECT
  // Rescan the blockchain from scratch, losing any information 
  // which can not be recovered from the blockchain itself.
  // This includes destination addresses, tx secret keys, tx notes, etc.
  
  // Warning: This blocks the Wallet RPC executable until rescanning is complete.
  struct COMMAND_RPC_RESCAN_BLOCKCHAIN
  {
    struct request_t
    {
      bool hard; // 

      BEGIN_KV_SERIALIZE_MAP()
        KV_SERIALIZE_OPT(hard, false);
      END_KV_SERIALIZE_MAP()
    };
    typedef epee::misc_utils::struct_init<request_t> request;

    struct response_t
    {
      BEGIN_KV_SERIALIZE_MAP()
      END_KV_SERIALIZE_MAP()
    };
    typedef epee::misc_utils::struct_init<response_t> response;
  };

  LOKI_RPC_DOC_INTROSPECT
  // Set arbitrary string notes for transactions.
  struct COMMAND_RPC_SET_TX_NOTES
  {
    struct request_t
    {
      std::list<std::string> txids; // Transaction ids.
      std::list<std::string> notes; // Notes for the transactions.

      BEGIN_KV_SERIALIZE_MAP()
        KV_SERIALIZE(txids)
        KV_SERIALIZE(notes)
      END_KV_SERIALIZE_MAP()
    };
    typedef epee::misc_utils::struct_init<request_t> request;

    struct response_t
    {
      BEGIN_KV_SERIALIZE_MAP()
      END_KV_SERIALIZE_MAP()
    };
    typedef epee::misc_utils::struct_init<response_t> response;
  };

  LOKI_RPC_DOC_INTROSPECT
  // Get string notes for transactions.
  struct COMMAND_RPC_GET_TX_NOTES
  {
    struct request_t
    {
      std::list<std::string> txids; // Transaction ids.

      BEGIN_KV_SERIALIZE_MAP()
        KV_SERIALIZE(txids)
      END_KV_SERIALIZE_MAP()
    };
    typedef epee::misc_utils::struct_init<request_t> request;

    struct response_t
    {
      std::list<std::string> notes; // Notes for the transactions.

      BEGIN_KV_SERIALIZE_MAP()
        KV_SERIALIZE(notes)
      END_KV_SERIALIZE_MAP()
    };
    typedef epee::misc_utils::struct_init<response_t> response;
  };

  LOKI_RPC_DOC_INTROSPECT
  // Set arbitrary attribute.
  struct COMMAND_RPC_SET_ATTRIBUTE
  {
    struct request_t
    {
      std::string key;   // Attribute name.
      std::string value; // Attribute value.

      BEGIN_KV_SERIALIZE_MAP()
        KV_SERIALIZE(key)
        KV_SERIALIZE(value)
      END_KV_SERIALIZE_MAP()
    };
    typedef epee::misc_utils::struct_init<request_t> request;

    struct response_t
    {
      BEGIN_KV_SERIALIZE_MAP()
      END_KV_SERIALIZE_MAP()
    };
    typedef epee::misc_utils::struct_init<response_t> response;
  };

  LOKI_RPC_DOC_INTROSPECT
  // Get attribute value by name.
  struct COMMAND_RPC_GET_ATTRIBUTE
  {
    struct request_t
    {

      std::string key; // Attribute name.

      BEGIN_KV_SERIALIZE_MAP()
        KV_SERIALIZE(key)
      END_KV_SERIALIZE_MAP()
    };
    typedef epee::misc_utils::struct_init<request_t> request;

    struct response_t
    {
      std::string value; // Attribute value.

      BEGIN_KV_SERIALIZE_MAP()
        KV_SERIALIZE(value)
      END_KV_SERIALIZE_MAP()
    };
    typedef epee::misc_utils::struct_init<response_t> response;
  };

  LOKI_RPC_DOC_INTROSPECT
  // Get transaction secret key from transaction id.
  struct COMMAND_RPC_GET_TX_KEY
  {
    struct request_t
    {
      std::string txid; // Transaction id.

      BEGIN_KV_SERIALIZE_MAP()
        KV_SERIALIZE(txid)
      END_KV_SERIALIZE_MAP()
    };
    typedef epee::misc_utils::struct_init<request_t> request;

    struct response_t
    {
      std::string tx_key; // Transaction secret key.

      BEGIN_KV_SERIALIZE_MAP()
        KV_SERIALIZE(tx_key)
      END_KV_SERIALIZE_MAP()
    };
    typedef epee::misc_utils::struct_init<response_t> response;
  };

  LOKI_RPC_DOC_INTROSPECT
  // Check a transaction in the blockchain with its secret key.
  struct COMMAND_RPC_CHECK_TX_KEY
  {
    struct request_t
    {
      std::string txid;    // Transaction id.
      std::string tx_key;  // Transaction secret key.
      std::string address; // Destination public address of the transaction.

      BEGIN_KV_SERIALIZE_MAP()
        KV_SERIALIZE(txid)
        KV_SERIALIZE(tx_key)
        KV_SERIALIZE(address)
      END_KV_SERIALIZE_MAP()
    };
    typedef epee::misc_utils::struct_init<request_t> request;

    struct response_t
    {
      uint64_t received;      // Amount of the transaction.
      bool in_pool;           // States if the transaction is still in pool or has been added to a block.
      uint64_t confirmations; // Number of block mined after the one with the transaction.

      BEGIN_KV_SERIALIZE_MAP()
        KV_SERIALIZE(received)
        KV_SERIALIZE(in_pool)
        KV_SERIALIZE(confirmations)
      END_KV_SERIALIZE_MAP()
    };
    typedef epee::misc_utils::struct_init<response_t> response;
  };

  LOKI_RPC_DOC_INTROSPECT
  // Get transaction signature to prove it.
  struct COMMAND_RPC_GET_TX_PROOF
  {
    struct request_t
    {
      std::string txid;    // Transaction id.
      std::string address; // Destination public address of the transaction.
      std::string message; // (Optional) add a message to the signature to further authenticate the prooving process.

      BEGIN_KV_SERIALIZE_MAP()
        KV_SERIALIZE(txid)
        KV_SERIALIZE(address)
        KV_SERIALIZE(message)
      END_KV_SERIALIZE_MAP()
    };
    typedef epee::misc_utils::struct_init<request_t> request;

    struct response_t
    {
      std::string signature; // Transaction signature.

      BEGIN_KV_SERIALIZE_MAP()
        KV_SERIALIZE(signature)
      END_KV_SERIALIZE_MAP()
    };
    typedef epee::misc_utils::struct_init<response_t> response;
  };

  LOKI_RPC_DOC_INTROSPECT
  // Prove a transaction by checking its signature.
  struct COMMAND_RPC_CHECK_TX_PROOF
  {
    struct request_t
    {
      std::string txid;      // Transaction id.
      std::string address;   // Destination public address of the transaction.
      std::string message;   // (Optional) Should be the same message used in `get_tx_proof`.
      std::string signature; // Transaction signature to confirm.

      BEGIN_KV_SERIALIZE_MAP()
        KV_SERIALIZE(txid)
        KV_SERIALIZE(address)
        KV_SERIALIZE(message)
        KV_SERIALIZE(signature)
      END_KV_SERIALIZE_MAP()
    };
    typedef epee::misc_utils::struct_init<request_t> request;

    struct response_t
    {
      bool good;              // States if the inputs proves the transaction.
      uint64_t received;      // Amount of the transaction.
      bool in_pool;           // States if the transaction is still in pool or has been added to a block.
      uint64_t confirmations; // Number of block mined after the one with the transaction.

      BEGIN_KV_SERIALIZE_MAP()
        KV_SERIALIZE(good)
        KV_SERIALIZE(received)
        KV_SERIALIZE(in_pool)
        KV_SERIALIZE(confirmations)
      END_KV_SERIALIZE_MAP()
    };
    typedef epee::misc_utils::struct_init<response_t> response;
  };

  LOKI_RPC_DOC_INTROSPECT
  // 
  struct transfer_entry
  {
    std::string txid;                                          // Transaction ID for this transfer.
    std::string payment_id;                                    // Payment ID for this transfer.
    uint64_t height;                                           // Height of the first block that confirmed this transfer (0 if not mined yet).
    uint64_t timestamp;                                        // UNIX timestamp for when this transfer was first confirmed in a block (or timestamp submission if not mined yet).
    uint64_t amount;                                           // Amount transferred.
    uint64_t fee;                                              // Transaction fee for this transfer.
    std::string note;                                          // Note about this transfer.
    std::list<transfer_destination> destinations;              // Array of transfer destinations.
    std::string type;                                          // Type of transfer, one of the following: "in", "out", "pending", "failed", "pool".
    uint64_t unlock_time;                                      // Number of blocks until transfer is safely spendable.
    cryptonote::subaddress_index subaddr_index;                // Major & minor index, account and subaddress index respectively.
    std::vector<cryptonote::subaddress_index> subaddr_indices;
    std::string address;                                       // Address that transferred the funds.
    bool double_spend_seen;                                    // True if the key image(s) for the transfer have been seen before.
    uint64_t confirmations;                                    // Number of block mined since the block containing this transaction (or block height at which the transaction should be added to a block if not yet confirmed).
    uint64_t suggested_confirmations_threshold;                // Estimation of the confirmations needed for the transaction to be included in a block.

    BEGIN_KV_SERIALIZE_MAP()
      KV_SERIALIZE(txid);
      KV_SERIALIZE(payment_id);
      KV_SERIALIZE(height);
      KV_SERIALIZE(timestamp);
      KV_SERIALIZE(amount);
      KV_SERIALIZE(fee);
      KV_SERIALIZE(note);
      KV_SERIALIZE(destinations);
      KV_SERIALIZE(type);
      KV_SERIALIZE(unlock_time)
      KV_SERIALIZE(subaddr_index);
      KV_SERIALIZE(subaddr_indices);
      KV_SERIALIZE(address);
      KV_SERIALIZE(double_spend_seen)
      KV_SERIALIZE_OPT(confirmations, (uint64_t)0)
      KV_SERIALIZE_OPT(suggested_confirmations_threshold, (uint64_t)0)
    END_KV_SERIALIZE_MAP()
  };

  LOKI_RPC_DOC_INTROSPECT
  // Generate a signature to prove a spend. Unlike proving a transaction, it does not requires the destination public address.
  struct COMMAND_RPC_GET_SPEND_PROOF
  {
    struct request_t
    {
      std::string txid;    // Transaction id.
      std::string message; // (Optional) add a message to the signature to further authenticate the prooving process.

      BEGIN_KV_SERIALIZE_MAP()
        KV_SERIALIZE(txid)
        KV_SERIALIZE(message)
      END_KV_SERIALIZE_MAP()
    };
    typedef epee::misc_utils::struct_init<request_t> request;

    struct response_t
    {
      std::string signature; // Spend signature.

      BEGIN_KV_SERIALIZE_MAP()
        KV_SERIALIZE(signature)
      END_KV_SERIALIZE_MAP()
    };
    typedef epee::misc_utils::struct_init<response_t> response;
  };

  LOKI_RPC_DOC_INTROSPECT
  // Prove a spend using a signature. Unlike proving a transaction, it does not requires the destination public address.
  struct COMMAND_RPC_CHECK_SPEND_PROOF
  {
    struct request_t
    {
      std::string txid;      // Transaction id.
      std::string message;   // (Optional) Should be the same message used in `get_spend_proof`.
      std::string signature; // Spend signature to confirm.

      BEGIN_KV_SERIALIZE_MAP()
        KV_SERIALIZE(txid)
        KV_SERIALIZE(message)
        KV_SERIALIZE(signature)
      END_KV_SERIALIZE_MAP()
    };
    typedef epee::misc_utils::struct_init<request_t> request;

    struct response_t
    {
      bool good; // States if the inputs proves the spend.

      BEGIN_KV_SERIALIZE_MAP()
        KV_SERIALIZE(good)
      END_KV_SERIALIZE_MAP()
    };
    typedef epee::misc_utils::struct_init<response_t> response;
  };

  LOKI_RPC_DOC_INTROSPECT
  // Generate a signature to prove of an available amount in a wallet.
  struct COMMAND_RPC_GET_RESERVE_PROOF
  {
    struct request_t
    {
      bool all;               // Proves all wallet balance to be disposable.
      uint32_t account_index; // Specify the account from witch to prove reserve. (ignored if all is set to true)
      uint64_t amount;        // Amount (in atomic units) to prove the account has for reserve. (ignored if all is set to true)
      std::string message;    // (Optional) add a message to the signature to further authenticate the prooving process.

      BEGIN_KV_SERIALIZE_MAP()
        KV_SERIALIZE(all)
        KV_SERIALIZE(account_index)
        KV_SERIALIZE(amount)
        KV_SERIALIZE(message)
      END_KV_SERIALIZE_MAP()
    };
    typedef epee::misc_utils::struct_init<request_t> request;

    struct response_t
    {
      std::string signature; // Reserve signature.

      BEGIN_KV_SERIALIZE_MAP()
        KV_SERIALIZE(signature)
      END_KV_SERIALIZE_MAP()
    };
    typedef epee::misc_utils::struct_init<response_t> response;
  };

  LOKI_RPC_DOC_INTROSPECT
  // Proves a wallet has a disposable reserve using a signature.
  struct COMMAND_RPC_CHECK_RESERVE_PROOF
  {
    struct request_t
    {
      std::string address;   // Public address of the wallet.
      std::string message;   // (Optional) Should be the same message used in get_reserve_proof.
      std::string signature; // Reserve signature to confirm.

      BEGIN_KV_SERIALIZE_MAP()
        KV_SERIALIZE(address)
        KV_SERIALIZE(message)
        KV_SERIALIZE(signature)
      END_KV_SERIALIZE_MAP()
    };
    typedef epee::misc_utils::struct_init<request_t> request;

    struct response_t
    {
      bool good;      // States if the inputs proves the reserve.
      uint64_t total; //
      uint64_t spent; // 

      BEGIN_KV_SERIALIZE_MAP()
        KV_SERIALIZE(good)
        KV_SERIALIZE(total)
        KV_SERIALIZE(spent)
      END_KV_SERIALIZE_MAP()
    };
    typedef epee::misc_utils::struct_init<response_t> response;
  };

  LOKI_RPC_DOC_INTROSPECT
  // Returns a list of transfers.
  struct COMMAND_RPC_GET_TRANSFERS
  {
    struct request_t
    {
      bool in;                            // (Optional) Include incoming transfers.
      bool out;                           // (Optional) Include outgoing transfers.
      bool pending;                       // (Optional) Include pending transfers.
      bool failed;                        // (Optional) Include failed transfers.
      bool pool;                          // (Optional) Include transfers from the daemon's transaction pool.

      bool filter_by_height;              // (Optional) Filter transfers by block height.
      uint64_t min_height;                // (Optional) Minimum block height to scan for transfers, if filtering by height is enabled.
      uint64_t max_height;                // (Optional) Maximum block height to scan for transfers, if filtering by height is enabled (defaults to max block height).
      uint32_t account_index;             // (Optional) Index of the account to query for transfers. (defaults to 0)
      std::set<uint32_t> subaddr_indices; // (Optional) List of subaddress indices to query for transfers. (defaults to 0)
      bool all_accounts;                  // If true, return transfers for all accounts, subaddr_indices and account_index are ignored

      BEGIN_KV_SERIALIZE_MAP()
        KV_SERIALIZE(in);
        KV_SERIALIZE(out);
        KV_SERIALIZE(pending);
        KV_SERIALIZE(failed);
        KV_SERIALIZE(pool);
        KV_SERIALIZE(filter_by_height);
        KV_SERIALIZE(min_height);
        KV_SERIALIZE_OPT(max_height, (uint64_t)CRYPTONOTE_MAX_BLOCK_NUMBER);
        KV_SERIALIZE(account_index);
        KV_SERIALIZE(subaddr_indices);
        KV_SERIALIZE_OPT(all_accounts, false);
      END_KV_SERIALIZE_MAP()
    };
    typedef epee::misc_utils::struct_init<request_t> request;

    struct response_t
    {
      std::list<transfer_entry> in;      // 
      std::list<transfer_entry> out;     //
      std::list<transfer_entry> pending; //
      std::list<transfer_entry> failed;  //
      std::list<transfer_entry> pool;    // 

      BEGIN_KV_SERIALIZE_MAP()
        KV_SERIALIZE(in);
        KV_SERIALIZE(out);
        KV_SERIALIZE(pending);
        KV_SERIALIZE(failed);
        KV_SERIALIZE(pool);
      END_KV_SERIALIZE_MAP()
    };
    typedef epee::misc_utils::struct_init<response_t> response;
  };

  LOKI_RPC_DOC_INTROSPECT
  // Show information about a transfer to/from this address.
  struct COMMAND_RPC_GET_TRANSFER_BY_TXID
  {
    struct request_t
    {
      std::string txid;       // Transaction ID used to find the transfer.
      uint32_t account_index; // (Optional) Index of the account to query for the transfer.

      BEGIN_KV_SERIALIZE_MAP()
        KV_SERIALIZE(txid);
        KV_SERIALIZE_OPT(account_index, (uint32_t)0)
      END_KV_SERIALIZE_MAP()
    };
    typedef epee::misc_utils::struct_init<request_t> request;

    struct response_t
    {
      transfer_entry transfer;             // 
      std::list<transfer_entry> transfers; // 

      BEGIN_KV_SERIALIZE_MAP()
        KV_SERIALIZE(transfer);
        KV_SERIALIZE(transfers);
      END_KV_SERIALIZE_MAP()
    };
    typedef epee::misc_utils::struct_init<response_t> response;
  };

  LOKI_RPC_DOC_INTROSPECT
  // Sign a string.
  struct COMMAND_RPC_SIGN
  {
    struct request_t
    {
      std::string data; // Anything you need to sign.

      BEGIN_KV_SERIALIZE_MAP()
        KV_SERIALIZE(data);
      END_KV_SERIALIZE_MAP()
    };
    typedef epee::misc_utils::struct_init<request_t> request;

    struct response_t
    {
      std::string signature; // Signature generated against the "data" and the account public address.

      BEGIN_KV_SERIALIZE_MAP()
        KV_SERIALIZE(signature);
      END_KV_SERIALIZE_MAP()
    };
    typedef epee::misc_utils::struct_init<response_t> response;
  };

  LOKI_RPC_DOC_INTROSPECT
  // Verify a signature on a string.
  struct COMMAND_RPC_VERIFY
  {
    struct request_t
    {
      std::string data;      // What should have been signed.
      std::string address;   // Public address of the wallet used to sign the data.
      std::string signature; // Signature generated by `sign` method.

      BEGIN_KV_SERIALIZE_MAP()
        KV_SERIALIZE(data);
        KV_SERIALIZE(address);
        KV_SERIALIZE(signature);
      END_KV_SERIALIZE_MAP()
    };
    typedef epee::misc_utils::struct_init<request_t> request;

    struct response_t
    {
      bool good; // 

      BEGIN_KV_SERIALIZE_MAP()
        KV_SERIALIZE(good);
      END_KV_SERIALIZE_MAP()
    };
    typedef epee::misc_utils::struct_init<response_t> response;
  };

  LOKI_RPC_DOC_INTROSPECT
  // Export all outputs in hex format.
  struct COMMAND_RPC_EXPORT_OUTPUTS
  {
    struct request_t
    {
      BEGIN_KV_SERIALIZE_MAP()
      END_KV_SERIALIZE_MAP()
    };
    typedef epee::misc_utils::struct_init<request_t> request;

    struct response_t
    {
      std::string outputs_data_hex; // Wallet outputs in hex format.

      BEGIN_KV_SERIALIZE_MAP()
        KV_SERIALIZE(outputs_data_hex);
      END_KV_SERIALIZE_MAP()
    };
    typedef epee::misc_utils::struct_init<response_t> response;
  };

  LOKI_RPC_DOC_INTROSPECT
  // Import outputs in hex format.
  struct COMMAND_RPC_IMPORT_OUTPUTS
  {
    struct request_t
    {
      std::string outputs_data_hex; // Wallet outputs in hex format.

      BEGIN_KV_SERIALIZE_MAP()
        KV_SERIALIZE(outputs_data_hex);
      END_KV_SERIALIZE_MAP()
    };
    typedef epee::misc_utils::struct_init<request_t> request;

    struct response_t
    {
      uint64_t num_imported; // Number of outputs imported.

      BEGIN_KV_SERIALIZE_MAP()
        KV_SERIALIZE(num_imported);
      END_KV_SERIALIZE_MAP()
    };
    typedef epee::misc_utils::struct_init<response_t> response;
  };

  LOKI_RPC_DOC_INTROSPECT
  // Export a signed set of key images.
  struct COMMAND_RPC_EXPORT_KEY_IMAGES
  {
    struct request_t
    {
      bool requested_only; // Default `false`.

      BEGIN_KV_SERIALIZE_MAP()
        KV_SERIALIZE_OPT(requested_only, false);
      END_KV_SERIALIZE_MAP()
    };
    typedef epee::misc_utils::struct_init<request_t> request;

    struct signed_key_image
    {
      std::string key_image; // 
      std::string signature; // 

      BEGIN_KV_SERIALIZE_MAP()
        KV_SERIALIZE(key_image);
        KV_SERIALIZE(signature);
      END_KV_SERIALIZE_MAP()
    };

    struct response_t
    {
      uint32_t offset;                                 //
      std::vector<signed_key_image> signed_key_images; //

      BEGIN_KV_SERIALIZE_MAP()
        KV_SERIALIZE(offset);
        KV_SERIALIZE(signed_key_images);
      END_KV_SERIALIZE_MAP()
    };
    typedef epee::misc_utils::struct_init<response_t> response;
  };

  LOKI_RPC_DOC_INTROSPECT
  // Import signed key images list and verify their spent status.
  struct COMMAND_RPC_IMPORT_KEY_IMAGES
  {
    struct signed_key_image
    {
      std::string key_image; // Key image of specific output
      std::string signature; // Transaction signature.

      BEGIN_KV_SERIALIZE_MAP()
        KV_SERIALIZE(key_image);
        KV_SERIALIZE(signature);
      END_KV_SERIALIZE_MAP()
    };

    struct request_t
    {
      uint32_t offset;
      std::vector<signed_key_image> signed_key_images;

      BEGIN_KV_SERIALIZE_MAP()
        KV_SERIALIZE_OPT(offset, (uint32_t)0);
        KV_SERIALIZE(signed_key_images);
      END_KV_SERIALIZE_MAP()
    };
    typedef epee::misc_utils::struct_init<request_t> request;

    struct response_t
    {
      uint64_t height;  
      uint64_t spent;   // Amount (in atomic units) spent from those key images.
      uint64_t unspent; // Amount (in atomic units) still available from those key images.

      BEGIN_KV_SERIALIZE_MAP()
        KV_SERIALIZE(height)
        KV_SERIALIZE(spent)
        KV_SERIALIZE(unspent)
      END_KV_SERIALIZE_MAP()
    };
    typedef epee::misc_utils::struct_init<response_t> response;
  };

  LOKI_RPC_DOC_INTROSPECT
  struct uri_spec
  {
    std::string address;        // Wallet address.
    std::string payment_id;     // (Optional) 16 or 64 character hexadecimal payment id.
    uint64_t amount;            // (Optional) the integer amount to receive, in atomic units.
    std::string tx_description; // (Optional) Description of the reason for the tx.
    std::string recipient_name; // (Optional) name of the payment recipient.

    BEGIN_KV_SERIALIZE_MAP()
      KV_SERIALIZE(address);
      KV_SERIALIZE(payment_id);
      KV_SERIALIZE(amount);
      KV_SERIALIZE(tx_description);
      KV_SERIALIZE(recipient_name);
    END_KV_SERIALIZE_MAP()
  };

  LOKI_RPC_DOC_INTROSPECT
  // Create a payment URI using the official URI spec.
  struct COMMAND_RPC_MAKE_URI
  {
    struct request_t: public uri_spec
    {
    };
    typedef epee::misc_utils::struct_init<request_t> request;

    struct response_t
    {
      std::string uri; // This contains all the payment input information as a properly formatted payment URI.

      BEGIN_KV_SERIALIZE_MAP()
        KV_SERIALIZE(uri)
      END_KV_SERIALIZE_MAP()
    };
    typedef epee::misc_utils::struct_init<response_t> response;
  };

  LOKI_RPC_DOC_INTROSPECT
  // Parse a payment URI to get payment information.
  struct COMMAND_RPC_PARSE_URI
  {
    struct request_t
    {
      std::string uri; // This contains all the payment input information as a properly formatted payment URI.

      BEGIN_KV_SERIALIZE_MAP()
        KV_SERIALIZE(uri)
      END_KV_SERIALIZE_MAP()
    };
    typedef epee::misc_utils::struct_init<request_t> request;

    struct response_t
    {
      uri_spec uri;                                // JSON object containing payment information:
      std::vector<std::string> unknown_parameters; // 

      BEGIN_KV_SERIALIZE_MAP()
        KV_SERIALIZE(uri);
        KV_SERIALIZE(unknown_parameters);
      END_KV_SERIALIZE_MAP()
    };
    typedef epee::misc_utils::struct_init<response_t> response;
  };

  LOKI_RPC_DOC_INTROSPECT
  // Add an entry to the address book.
  struct COMMAND_RPC_ADD_ADDRESS_BOOK_ENTRY
  {
    struct request_t
    {
      std::string address;     // Public address of the entry.
      std::string payment_id;  // (Optional), defaults to "0000000000000000000000000000000000000000000000000000000000000000".
      std::string description; // (Optional), defaults to "".

      BEGIN_KV_SERIALIZE_MAP()
        KV_SERIALIZE(address)
        KV_SERIALIZE(payment_id)
        KV_SERIALIZE(description)
      END_KV_SERIALIZE_MAP()
    };
    typedef epee::misc_utils::struct_init<request_t> request;

    struct response_t
    {
      uint64_t index; // The index of the address book entry.

      BEGIN_KV_SERIALIZE_MAP()
        KV_SERIALIZE(index);
      END_KV_SERIALIZE_MAP()
    };
    typedef epee::misc_utils::struct_init<response_t> response;
  };

  LOKI_RPC_DOC_INTROSPECT
  // Retrieves entries from the address book.
  struct COMMAND_RPC_GET_ADDRESS_BOOK_ENTRY
  {
    struct request_t
    {
      std::list<uint64_t> entries; // Indices of the requested address book entries.

      BEGIN_KV_SERIALIZE_MAP()
        KV_SERIALIZE(entries)
      END_KV_SERIALIZE_MAP()
    };
    typedef epee::misc_utils::struct_init<request_t> request;

    struct entry
    {
      uint64_t index;          // Index of entry.
      std::string address;     // Public address of the entry
      std::string payment_id;  // (Optional) 64-character hex string to identify a transaction.
      std::string description; // Description of this address entry.

      BEGIN_KV_SERIALIZE_MAP()
        KV_SERIALIZE(index)
        KV_SERIALIZE(address)
        KV_SERIALIZE(payment_id)
        KV_SERIALIZE(description)
      END_KV_SERIALIZE_MAP()
    };

    struct response_t
    {
      std::vector<entry> entries; // List of address book entries information.

      BEGIN_KV_SERIALIZE_MAP()
        KV_SERIALIZE(entries)
      END_KV_SERIALIZE_MAP()
    };
    typedef epee::misc_utils::struct_init<response_t> response;
  };

  LOKI_RPC_DOC_INTROSPECT
  // Delete an entry from the address book.
  struct COMMAND_RPC_DELETE_ADDRESS_BOOK_ENTRY
  {
    struct request_t
    {
      uint64_t index; // The index of the address book entry.

      BEGIN_KV_SERIALIZE_MAP()
        KV_SERIALIZE(index);
      END_KV_SERIALIZE_MAP()
    };
    typedef epee::misc_utils::struct_init<request_t> request;

    struct response_t
    {
      BEGIN_KV_SERIALIZE_MAP()
      END_KV_SERIALIZE_MAP()
    };
    typedef epee::misc_utils::struct_init<response_t> response;
  };

  LOKI_RPC_DOC_INTROSPECT
  // Rescan the blockchain for spent outputs.
  struct COMMAND_RPC_RESCAN_SPENT
  {
    struct request_t
    {
      BEGIN_KV_SERIALIZE_MAP()
      END_KV_SERIALIZE_MAP()
    };
    typedef epee::misc_utils::struct_init<request_t> request;

    struct response_t
    {
      BEGIN_KV_SERIALIZE_MAP()
      END_KV_SERIALIZE_MAP()
    };
    typedef epee::misc_utils::struct_init<response_t> response;
  };

  LOKI_RPC_DOC_INTROSPECT
  // Refresh a wallet after openning.
  struct COMMAND_RPC_REFRESH
  {
    struct request_t
    {
      uint64_t start_height; // (Optional) The block height from which to start refreshing.

      BEGIN_KV_SERIALIZE_MAP()
        KV_SERIALIZE_OPT(start_height, (uint64_t) 0)
      END_KV_SERIALIZE_MAP()
    };
    typedef epee::misc_utils::struct_init<request_t> request;

    struct response_t
    {
      uint64_t blocks_fetched; // Number of new blocks scanned.
      bool received_money;     // States if transactions to the wallet have been found in the blocks.

      BEGIN_KV_SERIALIZE_MAP()
        KV_SERIALIZE(blocks_fetched);
        KV_SERIALIZE(received_money);
      END_KV_SERIALIZE_MAP()
    };
    typedef epee::misc_utils::struct_init<response_t> response;
  };

  LOKI_RPC_DOC_INTROSPECT
  struct COMMAND_RPC_AUTO_REFRESH
  {
    struct request_t
    {
      bool enable;
      uint32_t period; // seconds

      BEGIN_KV_SERIALIZE_MAP()
        KV_SERIALIZE_OPT(enable, true)
        KV_SERIALIZE_OPT(period, (uint32_t)0)
      END_KV_SERIALIZE_MAP()
    };
    typedef epee::misc_utils::struct_init<request_t> request;

    struct response_t
    {
      BEGIN_KV_SERIALIZE_MAP()
      END_KV_SERIALIZE_MAP()
    };
    typedef epee::misc_utils::struct_init<response_t> response;
  };

  LOKI_RPC_DOC_INTROSPECT
  // Start mining in the loki daemon.
  struct COMMAND_RPC_START_MINING
  {
    struct request_t
    {
      uint64_t    threads_count;        // Number of threads created for mining.
      bool        do_background_mining; // Allow to start the miner in smart mining mode.
      bool        ignore_battery;       // Ignore battery status (for smart mining only).

      BEGIN_KV_SERIALIZE_MAP()
        KV_SERIALIZE(threads_count)
        KV_SERIALIZE(do_background_mining)        
        KV_SERIALIZE(ignore_battery)        
      END_KV_SERIALIZE_MAP()
    };
    typedef epee::misc_utils::struct_init<request_t> request;

    struct response_t
    {
      BEGIN_KV_SERIALIZE_MAP()
      END_KV_SERIALIZE_MAP()
    };
    typedef epee::misc_utils::struct_init<response_t> response;
  };

  LOKI_RPC_DOC_INTROSPECT
  // Stop mining in the loki daemon.
  struct COMMAND_RPC_STOP_MINING
  {
    struct request_t
    {
      BEGIN_KV_SERIALIZE_MAP()
      END_KV_SERIALIZE_MAP()
    };
    typedef epee::misc_utils::struct_init<request_t> request;

    struct response_t
    {
      BEGIN_KV_SERIALIZE_MAP()
      END_KV_SERIALIZE_MAP()
    };
    typedef epee::misc_utils::struct_init<response_t> response;
  };

  LOKI_RPC_DOC_INTROSPECT
  // Get a list of available languages for your wallet's seed.
  struct COMMAND_RPC_GET_LANGUAGES
  {
    struct request_t
    {
      BEGIN_KV_SERIALIZE_MAP()
      END_KV_SERIALIZE_MAP()
    };
    typedef epee::misc_utils::struct_init<request_t> request;

    struct response_t
    {
<<<<<<< HEAD
      std::vector<std::string> languages; // List of available languages.
=======
      std::vector<std::string> languages;
      std::vector<std::string> languages_local;
>>>>>>> 7e5651c3

      BEGIN_KV_SERIALIZE_MAP()
        KV_SERIALIZE(languages)
        KV_SERIALIZE(languages_local)
      END_KV_SERIALIZE_MAP()
    };
    typedef epee::misc_utils::struct_init<response_t> response;
  };

  LOKI_RPC_DOC_INTROSPECT
  // Create a new wallet. You need to have set the argument "'–wallet-dir" when launching loki-wallet-rpc to make this work.
  struct COMMAND_RPC_CREATE_WALLET
  {
    struct request_t
    {
      std::string filename; // Set the wallet file name.
      std::string password; // (Optional) Set the password to protect the wallet.
      std::string language; // Language for your wallets' seed.

      BEGIN_KV_SERIALIZE_MAP()
        KV_SERIALIZE(filename)
        KV_SERIALIZE(password)
        KV_SERIALIZE(language)
      END_KV_SERIALIZE_MAP()
    };
    typedef epee::misc_utils::struct_init<request_t> request;

    struct response_t
    {
      BEGIN_KV_SERIALIZE_MAP()
      END_KV_SERIALIZE_MAP()
    };
    typedef epee::misc_utils::struct_init<response_t> response;
  };

  LOKI_RPC_DOC_INTROSPECT
  // Open a wallet. You need to have set the argument "–-wallet-dir" when launching loki-wallet-rpc to make this work.
  // The wallet rpc executable may only open wallet files within the same directory as wallet-dir, otherwise use the
  // "--wallet-file" flag to open specific wallets.
  struct COMMAND_RPC_OPEN_WALLET
  {
    struct request_t
    {
      std::string filename; // Wallet name stored in "–-wallet-dir".
      std::string password; // (Optional) only needed if the wallet has a password defined.

      BEGIN_KV_SERIALIZE_MAP()
        KV_SERIALIZE(filename)
        KV_SERIALIZE(password)
      END_KV_SERIALIZE_MAP()
    };
    typedef epee::misc_utils::struct_init<request_t> request;

    struct response_t
    {
      BEGIN_KV_SERIALIZE_MAP()
      END_KV_SERIALIZE_MAP()
    };
    typedef epee::misc_utils::struct_init<response_t> response;
  };

  LOKI_RPC_DOC_INTROSPECT
  // Close the currently opened wallet, after trying to save it.
  struct COMMAND_RPC_CLOSE_WALLET
  {
    struct request_t
    {
      BEGIN_KV_SERIALIZE_MAP()
      END_KV_SERIALIZE_MAP()
    };
    typedef epee::misc_utils::struct_init<request_t> request;

    struct response_t
    {
      BEGIN_KV_SERIALIZE_MAP()
      END_KV_SERIALIZE_MAP()
    };
    typedef epee::misc_utils::struct_init<response_t> response;
  };

  LOKI_RPC_DOC_INTROSPECT
  // Change a wallet password.
  struct COMMAND_RPC_CHANGE_WALLET_PASSWORD
  {
    struct request_t
    {
      std::string old_password; // (Optional) Current wallet password, if defined.
      std::string new_password; // (Optional) New wallet password, if not blank.

      BEGIN_KV_SERIALIZE_MAP()
        KV_SERIALIZE(old_password)
        KV_SERIALIZE(new_password)
      END_KV_SERIALIZE_MAP()
    };
    typedef epee::misc_utils::struct_init<request_t> request;

    struct response_t
    {
      BEGIN_KV_SERIALIZE_MAP()
      END_KV_SERIALIZE_MAP()
    };
    typedef epee::misc_utils::struct_init<response_t> response;
  };

  LOKI_RPC_DOC_INTROSPECT
  // Restore a wallet using the private spend key, view key and public address.
  struct COMMAND_RPC_GENERATE_FROM_KEYS
  {
    struct request_t
    {
      uint64_t restore_height; // Height in which to start scanning the blockchain for transactions into and out of this Wallet.
      std::string filename;    // Set the name of the wallet.
      std::string address;     // The public address of the wallet.
      std::string spendkey;    // The private spend key of the wallet
      std::string viewkey;     // The private view key of the wallet.
      std::string password;    // Set password for Wallet.

      BEGIN_KV_SERIALIZE_MAP()
      KV_SERIALIZE_OPT(restore_height, (uint64_t)0)
      KV_SERIALIZE(filename)
      KV_SERIALIZE(address)
      KV_SERIALIZE(spendkey)
      KV_SERIALIZE(viewkey)
      KV_SERIALIZE(password)
      END_KV_SERIALIZE_MAP()
    };
    typedef epee::misc_utils::struct_init<request_t> request;

    struct response_t
    {
      std::string address;
      std::string info;

      BEGIN_KV_SERIALIZE_MAP()
      KV_SERIALIZE(address)
      KV_SERIALIZE(info)
      END_KV_SERIALIZE_MAP()
    };
    typedef epee::misc_utils::struct_init<response_t> response;
  };

  LOKI_RPC_DOC_INTROSPECT
  // Restore a wallet using the seed words.
  struct COMMAND_RPC_RESTORE_DETERMINISTIC_WALLET
  {
    struct request_t
    {
      uint64_t restore_height; // Height in which to start scanning the blockchain for transactions into and out of this Wallet.
      std::string filename;    // Set the name of the Wallet.
      std::string seed;        // Mnemonic seed of wallet (25 words).
      std::string seed_offset; // 
      std::string password;    // Set password for Wallet.
      std::string language;    // Set language for the wallet.

      BEGIN_KV_SERIALIZE_MAP()
        KV_SERIALIZE_OPT(restore_height, (uint64_t)0)
        KV_SERIALIZE(filename)
        KV_SERIALIZE(seed)
        KV_SERIALIZE(seed_offset)
        KV_SERIALIZE(password)
        KV_SERIALIZE(language)
      END_KV_SERIALIZE_MAP()
    };
    typedef epee::misc_utils::struct_init<request_t> request;

    struct response_t
    {
      std::string address; // Public address of wallet.
      std::string seed;    // Seed of wallet.
      std::string info;    // Wallet information.
      bool was_deprecated; // 

      BEGIN_KV_SERIALIZE_MAP()
        KV_SERIALIZE(address)
        KV_SERIALIZE(seed)
        KV_SERIALIZE(info)
        KV_SERIALIZE(was_deprecated)
      END_KV_SERIALIZE_MAP()
    };
    typedef epee::misc_utils::struct_init<response_t> response;
  };
  
  LOKI_RPC_DOC_INTROSPECT
  // Check if a wallet is a multisig one.
  struct COMMAND_RPC_IS_MULTISIG
  {
    struct request_t
    {
      BEGIN_KV_SERIALIZE_MAP()
      END_KV_SERIALIZE_MAP()
    };
    typedef epee::misc_utils::struct_init<request_t> request;

    struct response_t
    {
      bool multisig;      // States if the wallet is multisig.
      bool ready;         // 
      uint32_t threshold; // Amount of signature needed to sign a transfer.
      uint32_t total;     // Total amount of signature in the multisig wallet.

      BEGIN_KV_SERIALIZE_MAP()
        KV_SERIALIZE(multisig)
        KV_SERIALIZE(ready)
        KV_SERIALIZE(threshold)
        KV_SERIALIZE(total)
      END_KV_SERIALIZE_MAP()
    };
    typedef epee::misc_utils::struct_init<response_t> response;
  };

  LOKI_RPC_DOC_INTROSPECT
  // Prepare a wallet for multisig by generating a multisig string to share with peers.
  struct COMMAND_RPC_PREPARE_MULTISIG
  {
    struct request_t
    {
      BEGIN_KV_SERIALIZE_MAP()
      END_KV_SERIALIZE_MAP()
    };
    typedef epee::misc_utils::struct_init<request_t> request;

    struct response_t
    {
      std::string multisig_info; // Multisig string to share with peers to create the multisig wallet.

      BEGIN_KV_SERIALIZE_MAP()
        KV_SERIALIZE(multisig_info)
      END_KV_SERIALIZE_MAP()
    };
    typedef epee::misc_utils::struct_init<response_t> response;
  };

  LOKI_RPC_DOC_INTROSPECT
  // Make a wallet multisig by importing peers multisig string.
  struct COMMAND_RPC_MAKE_MULTISIG
  {
    struct request_t
    {
      std::vector<std::string> multisig_info; // List of multisig string from peers.
      uint32_t threshold;                     // Amount of signatures needed to sign a transfer. Must be less or equal than the amount of signature in `multisig_info`.
      std::string password;                   // Wallet password.

      BEGIN_KV_SERIALIZE_MAP()
        KV_SERIALIZE(multisig_info)
        KV_SERIALIZE(threshold)
        KV_SERIALIZE(password)
      END_KV_SERIALIZE_MAP()
    };
    typedef epee::misc_utils::struct_init<request_t> request;

    struct response_t
    {
      std::string address;       // Multisig wallet address.
      std::string multisig_info; // Multisig string to share with peers to create the multisig wallet (extra step for N-1/N wallets).

      BEGIN_KV_SERIALIZE_MAP()
        KV_SERIALIZE(address)
        KV_SERIALIZE(multisig_info)
      END_KV_SERIALIZE_MAP()
    };
    typedef epee::misc_utils::struct_init<response_t> response;
  };

  LOKI_RPC_DOC_INTROSPECT
  // Export multisig info for other participants.
  struct COMMAND_RPC_EXPORT_MULTISIG
  {
    struct request_t
    {
      BEGIN_KV_SERIALIZE_MAP()
      END_KV_SERIALIZE_MAP()
    };
    typedef epee::misc_utils::struct_init<request_t> request;

    struct response_t
    {
      std::string info; // Multisig info in hex format for other participants.

      BEGIN_KV_SERIALIZE_MAP()
        KV_SERIALIZE(info)
      END_KV_SERIALIZE_MAP()
    };
    typedef epee::misc_utils::struct_init<response_t> response;
  };

  LOKI_RPC_DOC_INTROSPECT
  // Import multisig info from other participants.
  struct COMMAND_RPC_IMPORT_MULTISIG
  {
    struct request_t
    {
      std::vector<std::string> info; // List of multisig info in hex format from other participants.

      BEGIN_KV_SERIALIZE_MAP()
        KV_SERIALIZE(info)
      END_KV_SERIALIZE_MAP()
    };
    typedef epee::misc_utils::struct_init<request_t> request;

    struct response_t
    {
      uint64_t n_outputs; // Number of outputs signed with those multisig info.

      BEGIN_KV_SERIALIZE_MAP()
        KV_SERIALIZE(n_outputs)
      END_KV_SERIALIZE_MAP()
    };
    typedef epee::misc_utils::struct_init<response_t> response;
  };

  LOKI_RPC_DOC_INTROSPECT
  // Turn this wallet into a multisig wallet, extra step for N-1/N wallets.
  struct COMMAND_RPC_FINALIZE_MULTISIG
  {
    struct request_t
    {
      std::string password;                   // Wallet password.
      std::vector<std::string> multisig_info; // List of multisig string from peers.

      BEGIN_KV_SERIALIZE_MAP()
        KV_SERIALIZE(password)
        KV_SERIALIZE(multisig_info)
      END_KV_SERIALIZE_MAP()
    };
    typedef epee::misc_utils::struct_init<request_t> request;

    struct response_t
    {
      std::string address; // Multisig wallet address.

      BEGIN_KV_SERIALIZE_MAP()
        KV_SERIALIZE(address)
      END_KV_SERIALIZE_MAP()
    };
    typedef epee::misc_utils::struct_init<response_t> response;
  };

  LOKI_RPC_DOC_INTROSPECT
  // 
  struct COMMAND_RPC_EXCHANGE_MULTISIG_KEYS
  {
    struct request_t
    {
      std::string password;                   // Wallet password.
      std::vector<std::string> multisig_info; // List of multisig string from peers.

      BEGIN_KV_SERIALIZE_MAP()
        KV_SERIALIZE(password)
        KV_SERIALIZE(multisig_info)
      END_KV_SERIALIZE_MAP()
    };
    typedef epee::misc_utils::struct_init<request_t> request;

    struct response_t
    {
      std::string address;       // Multisig wallet address.
      std::string multisig_info; // Multisig string to share with peers to create the multisig wallet.

      BEGIN_KV_SERIALIZE_MAP()
        KV_SERIALIZE(address)
        KV_SERIALIZE(multisig_info)
      END_KV_SERIALIZE_MAP()
    };
    typedef epee::misc_utils::struct_init<response_t> response;
  };

  LOKI_RPC_DOC_INTROSPECT
  // Sign a transaction in multisig.
  struct COMMAND_RPC_SIGN_MULTISIG
  {
    struct request_t
    {
      std::string tx_data_hex; // Multisig transaction in hex format, as returned by transfer under `multisig_txset`.

      BEGIN_KV_SERIALIZE_MAP()
        KV_SERIALIZE(tx_data_hex)
      END_KV_SERIALIZE_MAP()
    };
    typedef epee::misc_utils::struct_init<request_t> request;

    struct response_t
    {
      std::string tx_data_hex;             // Multisig transaction in hex format.
      std::list<std::string> tx_hash_list; // List of transaction Hash.

      BEGIN_KV_SERIALIZE_MAP()
        KV_SERIALIZE(tx_data_hex)
        KV_SERIALIZE(tx_hash_list)
      END_KV_SERIALIZE_MAP()
    };
    typedef epee::misc_utils::struct_init<response_t> response;
  };

  LOKI_RPC_DOC_INTROSPECT
  // Submit a signed multisig transaction.
  struct COMMAND_RPC_SUBMIT_MULTISIG
  {
    struct request_t
    {
      std::string tx_data_hex; // Multisig transaction in hex format, as returned by sign_multisig under tx_data_hex.

      BEGIN_KV_SERIALIZE_MAP()
        KV_SERIALIZE(tx_data_hex)
      END_KV_SERIALIZE_MAP()
    };
    typedef epee::misc_utils::struct_init<request_t> request;

    struct response_t
    {
      std::list<std::string> tx_hash_list; // List of transaction hash.

      BEGIN_KV_SERIALIZE_MAP()
        KV_SERIALIZE(tx_hash_list)
      END_KV_SERIALIZE_MAP()
    };
    typedef epee::misc_utils::struct_init<response_t> response;
  };

  LOKI_RPC_DOC_INTROSPECT
  // Get RPC version Major & Minor integer-format, where Major is the first 16 bits and Minor the last 16 bits.
  struct COMMAND_RPC_GET_VERSION
  {
    struct request_t
    {
      BEGIN_KV_SERIALIZE_MAP()
      END_KV_SERIALIZE_MAP()
    };
    typedef epee::misc_utils::struct_init<request_t> request;

    struct response_t
    {
      uint32_t version; // RPC version, formatted with Major * 2^16 + Minor(Major encoded over the first 16 bits, and Minor over the last 16 bits).

      BEGIN_KV_SERIALIZE_MAP()
        KV_SERIALIZE(version)
      END_KV_SERIALIZE_MAP()
    };
    typedef epee::misc_utils::struct_init<response_t> response;
  };

  LOKI_RPC_DOC_INTROSPECT
  // Stake for Service Node.
  struct COMMAND_RPC_STAKE
  {
    struct request_t
    {
      std::string        destination;      // Primary Public address that the rewards will go to.
      uint64_t           amount;           // Amount of Loki to stake in atomic units.
      std::set<uint32_t> subaddr_indices;  // (Optional) Transfer from this set of subaddresses. (Defaults to 0)
      std::string        service_node_key; // Service Node Public Address.
      uint32_t           priority;         // Set a priority for the transaction. Accepted Values are: 0-3 for: default, unimportant, normal, elevated, priority.
      bool               get_tx_key;       // (Optional) Return the transaction key after sending.
      bool               do_not_relay;     // (Optional) If true, the newly created transaction will not be relayed to the loki network. (Defaults to false)
      bool               get_tx_hex;       // Return the transaction as hex string after sending (Defaults to false)
      bool               get_tx_metadata;  // Return the metadata needed to relay the transaction. (Defaults to false)

      BEGIN_KV_SERIALIZE_MAP()
        KV_SERIALIZE_OPT(subaddr_indices, {});
        KV_SERIALIZE    (destination);
        KV_SERIALIZE    (amount);
        KV_SERIALIZE    (service_node_key);
        KV_SERIALIZE_OPT(priority,        (uint32_t)0);
        KV_SERIALIZE    (get_tx_key)
        KV_SERIALIZE_OPT(do_not_relay,    false)
        KV_SERIALIZE_OPT(get_tx_hex,      false)
        KV_SERIALIZE_OPT(get_tx_metadata, false)
      END_KV_SERIALIZE_MAP()
    };
    typedef epee::misc_utils::struct_init<request_t> request;

    struct response_t
    {
      std::string tx_hash;        // Publically searchable transaction hash.
      std::string tx_key;         // Transaction key if `get_tx_key` is `true`, otherwise, blank string.
      uint64_t amount;            // Amount transferred for the transaction in atomic units.
      uint64_t fee;               // Value in atomic units of the fee charged for the tx.
      std::string tx_blob;        // Raw transaction represented as hex string, if get_tx_hex is true.
      std::string tx_metadata;    // Set of transaction metadata needed to relay this transfer later, if `get_tx_metadata` is `true`.
      std::string multisig_txset; // Set of multisig transactions in the process of being signed (empty for non-multisig).
      std::string unsigned_txset; // Set of unsigned tx for cold-signing purposes.

      BEGIN_KV_SERIALIZE_MAP()
        KV_SERIALIZE(tx_hash)
        KV_SERIALIZE(tx_key)
        KV_SERIALIZE(amount)
        KV_SERIALIZE(fee)
        KV_SERIALIZE(tx_blob)
        KV_SERIALIZE(tx_metadata)
        KV_SERIALIZE(multisig_txset)
        KV_SERIALIZE(unsigned_txset)
      END_KV_SERIALIZE_MAP()
    };
    typedef epee::misc_utils::struct_init<response_t> response;
  };

  LOKI_RPC_DOC_INTROSPECT
  // Register Service Node.
  struct COMMAND_RPC_REGISTER_SERVICE_NODE
  {
    struct request_t
    {
      std::string register_service_node_str; // String supplied by the prepare_registration command.
      bool        get_tx_key;                // (Optional) Return the transaction key after sending.
      bool        do_not_relay;              // (Optional) If true, the newly created transaction will not be relayed to the loki network. (Defaults to false)
      bool        get_tx_hex;                // Return the transaction as hex string after sending (Defaults to false)
      bool        get_tx_metadata;           // Return the metadata needed to relay the transaction. (Defaults to false)

      BEGIN_KV_SERIALIZE_MAP()
        KV_SERIALIZE(register_service_node_str);
        KV_SERIALIZE(get_tx_key)
        KV_SERIALIZE_OPT(do_not_relay,    false)
        KV_SERIALIZE_OPT(get_tx_hex,      false)
        KV_SERIALIZE_OPT(get_tx_metadata, false)
      END_KV_SERIALIZE_MAP()
    };
    typedef epee::misc_utils::struct_init<request_t> request;

    struct response_t
    {
      std::string tx_hash;        // Publically searchable transaction hash.
      std::string tx_key;         // Transaction key if get_tx_key is true, otherwise, blank string.
      uint64_t amount;            // Amount transferred for the transaction in atomic units.
      uint64_t fee;               // Value in atomic units of the fee charged for the tx.
      std::string tx_blob;        // Raw transaction represented as hex string, if get_tx_hex is true.
      std::string tx_metadata;    // Set of transaction metadata needed to relay this transfer later, if `get_tx_metadata` is `true`.
      std::string multisig_txset; // Set of multisig transactions in the process of being signed (empty for non-multisig).
      std::string unsigned_txset; // Set of unsigned tx for cold-signing purposes.

      BEGIN_KV_SERIALIZE_MAP()
        KV_SERIALIZE(tx_hash)
        KV_SERIALIZE(tx_key)
        KV_SERIALIZE(amount)
        KV_SERIALIZE(fee)
        KV_SERIALIZE(tx_blob)
        KV_SERIALIZE(tx_metadata)
        KV_SERIALIZE(multisig_txset)
        KV_SERIALIZE(unsigned_txset)
      END_KV_SERIALIZE_MAP()
    };
    typedef epee::misc_utils::struct_init<response_t> response;
  };

  LOKI_RPC_DOC_INTROSPECT
  // Request to unlock stake by deregistering Service Node.
  struct COMMAND_RPC_REQUEST_STAKE_UNLOCK
  {
    struct request_t
    {
      std::string service_node_key; // Service Node Public Key.

      BEGIN_KV_SERIALIZE_MAP()
        KV_SERIALIZE(service_node_key);
      END_KV_SERIALIZE_MAP()
    };
    typedef epee::misc_utils::struct_init<request_t> request;

    struct response_t
    {
      bool unlocked;   // States if stake has been unlocked.
      std::string msg; // Information on the unlocking process.

      BEGIN_KV_SERIALIZE_MAP()
        KV_SERIALIZE(unlocked)
        KV_SERIALIZE(msg)
      END_KV_SERIALIZE_MAP()
    };
    typedef epee::misc_utils::struct_init<response_t> response;
  };
  
  LOKI_RPC_DOC_INTROSPECT
  // Check if Service Node can unlock it's stake.
  struct COMMAND_RPC_CAN_REQUEST_STAKE_UNLOCK
  {
    struct request_t
    {
      std::string service_node_key; // Service node public address.

      BEGIN_KV_SERIALIZE_MAP()
        KV_SERIALIZE(service_node_key);
      END_KV_SERIALIZE_MAP()
    };
    typedef epee::misc_utils::struct_init<request_t> request;

    struct response_t
    {
      bool can_unlock; // States if the stake can be locked.
      std::string msg; // Information on the unlocking process.

      BEGIN_KV_SERIALIZE_MAP()
        KV_SERIALIZE(can_unlock)
        KV_SERIALIZE(msg)
      END_KV_SERIALIZE_MAP()
    };
    typedef epee::misc_utils::struct_init<response_t> response;
  };
  
  LOKI_RPC_DOC_INTROSPECT
  // Parse an address to validate if it's a valid Loki address.
  struct COMMAND_RPC_VALIDATE_ADDRESS
  {
    struct request_t
    {
      std::string address;  // Address to check.
      bool any_net_type;    // 
      bool allow_openalias; // 

      BEGIN_KV_SERIALIZE_MAP()
        KV_SERIALIZE(address)
        KV_SERIALIZE_OPT(any_net_type, false)
        KV_SERIALIZE_OPT(allow_openalias, false)
      END_KV_SERIALIZE_MAP()
    };
    typedef epee::misc_utils::struct_init<request_t> request;

    struct response_t
    {
      bool valid;                    // States if it is a valid Loki address.
      bool integrated;               // States if it is an integrated address.
      bool subaddress;               // States if it is a subaddress.
      std::string nettype;           // States if the nettype is mainet, testnet, stagenet.
      std::string openalias_address;

      BEGIN_KV_SERIALIZE_MAP()
        KV_SERIALIZE(valid)
        KV_SERIALIZE(integrated)
        KV_SERIALIZE(subaddress)
        KV_SERIALIZE(nettype)
        KV_SERIALIZE(openalias_address)
      END_KV_SERIALIZE_MAP()
    };
    typedef epee::misc_utils::struct_init<response_t> response;
  };
<<<<<<< HEAD
=======

  struct COMMAND_RPC_SET_DAEMON
  {
    struct request_t
    {
      std::string address;
      bool trusted;
      std::string ssl_support; // disabled, enabled, autodetect
      std::string ssl_private_key_path;
      std::string ssl_certificate_path;
      std::list<std::string> ssl_allowed_certificates;
      std::vector<std::string> ssl_allowed_fingerprints;
      bool ssl_allow_any_cert;

      BEGIN_KV_SERIALIZE_MAP()
        KV_SERIALIZE(address)
        KV_SERIALIZE_OPT(trusted, false)
        KV_SERIALIZE_OPT(ssl_support, (std::string)"autodetect")
        KV_SERIALIZE(ssl_private_key_path)
        KV_SERIALIZE(ssl_certificate_path)
        KV_SERIALIZE(ssl_allowed_certificates)
        KV_SERIALIZE(ssl_allowed_fingerprints)
        KV_SERIALIZE_OPT(ssl_allow_any_cert, false)
      END_KV_SERIALIZE_MAP()
    };
    typedef epee::misc_utils::struct_init<request_t> request;

    struct response_t
    {
      BEGIN_KV_SERIALIZE_MAP()
      END_KV_SERIALIZE_MAP()
    };
    typedef epee::misc_utils::struct_init<response_t> response;
  };

>>>>>>> 7e5651c3
}
}<|MERGE_RESOLUTION|>--- conflicted
+++ resolved
@@ -2148,12 +2148,8 @@
 
     struct response_t
     {
-<<<<<<< HEAD
       std::vector<std::string> languages; // List of available languages.
-=======
-      std::vector<std::string> languages;
-      std::vector<std::string> languages_local;
->>>>>>> 7e5651c3
+      std::vector<std::string> languages_local; // List of available languages in the native language
 
       BEGIN_KV_SERIALIZE_MAP()
         KV_SERIALIZE(languages)
@@ -2786,16 +2782,15 @@
     };
     typedef epee::misc_utils::struct_init<response_t> response;
   };
-<<<<<<< HEAD
-=======
-
+
+  LOKI_RPC_DOC_INTROSPECT
   struct COMMAND_RPC_SET_DAEMON
   {
     struct request_t
     {
-      std::string address;
-      bool trusted;
-      std::string ssl_support; // disabled, enabled, autodetect
+      std::string address;              // The remote address of the daemon
+      bool trusted;                     // When true, allow the usage of commands that may compromise privacy
+      std::string ssl_support;          // disabled, enabled, autodetect
       std::string ssl_private_key_path;
       std::string ssl_certificate_path;
       std::list<std::string> ssl_allowed_certificates;
@@ -2823,6 +2818,5 @@
     typedef epee::misc_utils::struct_init<response_t> response;
   };
 
->>>>>>> 7e5651c3
 }
 }