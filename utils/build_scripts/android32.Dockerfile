--- conflicted
+++ resolved
@@ -121,35 +121,46 @@
     && test `git rev-parse HEAD` = ${CPPZMQ_HASH} || exit 1 \
     && cp *.hpp ${PREFIX}/include
 
-<<<<<<< HEAD
-RUN git clone https://github.com/graft-project/GraftNetwork.git \
-    && cd GraftNetwork \
-    && mkdir -p build/release \
-    && CC=clang CXX=clang++ \
-         BOOST_ROOT=${WORKDIR}/boost_${BOOST_VERSION} BOOST_LIBRARYDIR=${WORKDIR}/boost_${BOOST_VERSION}/android32/lib/ \
-         OPENSSL_ROOT_DIR=${WORKDIR}/openssl/ \
-         CMAKE_INCLUDE_PATH=${WORKDIR}/cppzmq/ \
-         CMAKE_LIBRARY_PATH=${WORKDIR}/zeromq4-1/.libs \
-         CXXFLAGS="-I ${WORKDIR}/zeromq4-1/include/" \
-         make release-static-android
-=======
-# Sodium
-ARG SODIUM_VERSION=1.0.16
-ARG SODIUM_HASH=675149b9b8b66ff44152553fb3ebf9858128363d
-RUN set -ex \
-    && git clone https://github.com/jedisct1/libsodium.git -b ${SODIUM_VERSION} \
-    && cd libsodium \
-    && test `git rev-parse HEAD` = ${SODIUM_HASH} || exit 1 \
-    && ./autogen.sh \
-    && CC=clang CXX=clang++ ./configure --prefix=${PREFIX} --host=arm-linux-androideabi --enable-static --disable-shared \
-    && make  -j${NPROC} \
-    && make install
-
-ADD . /src
-RUN cd /src \
-    && CMAKE_INCLUDE_PATH="${PREFIX}/include" \
-       CMAKE_LIBRARY_PATH="${PREFIX}/lib" \
-       ANDROID_STANDALONE_TOOLCHAIN_PATH=${TOOLCHAIN_DIR} \
-       USE_SINGLE_BUILDDIR=1 \
-       PATH=${HOST_PATH} make release-static-android-armv7 -j${NPROC}
->>>>>>> 29073f65
+#<<<<<<< HEAD
+#RUN git clone https://github.com/graft-project/GraftNetwork.git \
+#    && cd GraftNetwork \
+#    && mkdir -p build/release \
+#    && CC=clang CXX=clang++ \
+#         BOOST_ROOT=${WORKDIR}/boost_${BOOST_VERSION} BOOST_LIBRARYDIR=${WORKDIR}/boost_${BOOST_VERSION}/android32/lib/ \
+#         OPENSSL_ROOT_DIR=${WORKDIR}/openssl/ \
+#         CMAKE_INCLUDE_PATH=${WORKDIR}/cppzmq/ \
+#         CMAKE_LIBRARY_PATH=${WORKDIR}/zeromq4-1/.libs \
+#         CXXFLAGS="-I ${WORKDIR}/zeromq4-1/include/" \
+#         make release-static-android
+#||||||| merged common ancestors
+#RUN git clone https://github.com/monero-project/monero.git \
+#    && cd monero \
+#    && mkdir -p build/release \
+#    && CC=clang CXX=clang++ \
+#         BOOST_ROOT=${WORKDIR}/boost_${BOOST_VERSION} BOOST_LIBRARYDIR=${WORKDIR}/boost_${BOOST_VERSION}/android32/lib/ \
+#         OPENSSL_ROOT_DIR=${WORKDIR}/openssl/ \
+#         CMAKE_INCLUDE_PATH=${WORKDIR}/cppzmq/ \
+#         CMAKE_LIBRARY_PATH=${WORKDIR}/zeromq4-1/.libs \
+#         CXXFLAGS="-I ${WORKDIR}/zeromq4-1/include/" \
+#         make release-static-android
+#=======
+## Sodium
+#ARG SODIUM_VERSION=1.0.16
+#ARG SODIUM_HASH=675149b9b8b66ff44152553fb3ebf9858128363d
+#RUN set -ex \
+#    && git clone https://github.com/jedisct1/libsodium.git -b ${SODIUM_VERSION} \
+#    && cd libsodium \
+#    && test `git rev-parse HEAD` = ${SODIUM_HASH} || exit 1 \
+#    && ./autogen.sh \
+#    && CC=clang CXX=clang++ ./configure --prefix=${PREFIX} --host=arm-linux-androideabi --enable-static --disable-shared \
+#    && make  -j${NPROC} \
+#    && make install
+#
+#ADD . /src
+#RUN cd /src \
+#    && CMAKE_INCLUDE_PATH="${PREFIX}/include" \
+#       CMAKE_LIBRARY_PATH="${PREFIX}/lib" \
+#       ANDROID_STANDALONE_TOOLCHAIN_PATH=${TOOLCHAIN_DIR} \
+#       USE_SINGLE_BUILDDIR=1 \
+#       PATH=${HOST_PATH} make release-static-android-armv7 -j${NPROC}
+#>>>>>>> 74902419f5946dc01e9b00ad7afad2397eb2efa3
