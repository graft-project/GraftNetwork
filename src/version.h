--- conflicted
+++ resolved
@@ -2,16 +2,7 @@
 #include <cstdint>
 #include <array>
 
-<<<<<<< HEAD
 extern const char* const GRAFT_VERSION_TAG;
 extern const char* const GRAFT_VERSION;
 extern const char* const GRAFT_RELEASE_NAME;
-extern const char* const GRAFT_VERSION_FULL;
-=======
-extern const std::array<uint16_t, 3> LOKI_VERSION;
-
-extern const char* const LOKI_VERSION_TAG;
-extern const char* const LOKI_VERSION_STR;
-extern const char* const LOKI_RELEASE_NAME;
-extern const char* const LOKI_VERSION_FULL;
->>>>>>> 6d2881c8
+extern const char* const GRAFT_VERSION_FULL;