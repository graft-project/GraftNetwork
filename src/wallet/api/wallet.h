--- conflicted
+++ resolved
@@ -32,14 +32,8 @@
 #ifndef WALLET_IMPL_H
 #define WALLET_IMPL_H
 
-<<<<<<< HEAD
 #include "wallet/api/wallet2_api.h"
-#include "wallet/wallet2.h"
-=======
-#include "wallet/wallet2_api.h"
-//#include "wallet/wallet2.h"
 #include "wallet/graft_wallet.h"
->>>>>>> a3985793
 
 #include <string>
 #include <boost/thread/mutex.hpp>
@@ -78,20 +72,19 @@
     // following two methods are deprecated since they create passwordless wallets
     // use the two equivalent methods above
     bool recover(const std::string &path, const std::string &seed);
-<<<<<<< HEAD
+    bool recover(const std::string &seed);
     // deprecated: use recoverFromKeysWithPassword() instead
-=======
-    bool recover(const std::string &seed);
->>>>>>> a3985793
     bool recoverFromKeys(const std::string &path,
                             const std::string &language,
                             const std::string &address_string,
                             const std::string &viewkey_string,
                             const std::string &spendkey_string = "");
-<<<<<<< HEAD
     bool recoverFromDevice(const std::string &path,
                            const std::string &password,
                            const std::string &device_name);
+    bool recoverFromData(const std::string &data, const std::string &password,
+                         const std::string &cache_file = std::string(),
+                         bool use_bse64 = true);
     Device getDeviceType() const override;
     bool close(bool store = true);
     std::string seed() const override;
@@ -140,6 +133,9 @@
     void hardForkInfo(uint8_t &version, uint64_t &earliest_height) const override;
     bool useForkRules(uint8_t version, int64_t early_blocks) const override;
 
+    std::string getWalletData(const std::string &password, bool use_base64 = true) const override;
+    void saveCache(const std::string &cache_file) const override;
+
     void addSubaddressAccount(const std::string& label) override;
     size_t numSubaddressAccounts() const override;
     size_t numSubaddresses(uint32_t accountIndex) const override;
@@ -162,11 +158,17 @@
                                         PendingTransaction::Priority priority = PendingTransaction::Priority_Low,
                                         uint32_t subaddr_account = 0,
                                         std::set<uint32_t> subaddr_indices = {}) override;
+    PendingTransaction * createTransaction(const std::vector<TransactionDestination> &destinations, uint32_t mixin_count,
+                                           bool rtaTransaction = true,
+                                           PendingTransaction::Priority = PendingTransaction::Priority_Low) override;
     virtual PendingTransaction * createSweepUnmixableTransaction() override;
     bool submitTransaction(const std::string &fileName) override;
     virtual UnsignedTransaction * loadUnsignedTx(const std::string &unsigned_filename) override;
     bool exportKeyImages(const std::string &filename) override;
     bool importKeyImages(const std::string &filename) override;
+
+    PendingTransaction * loadSignedTx(std::istream &stream);
+    virtual bool getAmountFromTransaction(PendingTransaction * t, uint64_t &amount) override;
 
     virtual void disposeTransaction(PendingTransaction * t) override;
     virtual TransactionHistory * history() override;
@@ -208,92 +210,6 @@
     virtual bool lockKeysFile() override;
     virtual bool unlockKeysFile() override;
     virtual bool isKeysFileLocked() override;
-=======
-    bool recoverFromData(const std::string &data, const std::string &password,
-                         const std::string &cache_file = std::string(),
-                         bool use_bse64 = true);
-
-    bool close();
-    std::string seed() const;
-    std::string getSeedLanguage() const;
-    void setSeedLanguage(const std::string &arg);
-    // void setListener(Listener *) {}
-    int status() const;
-    std::string errorString() const;
-    bool setPassword(const std::string &password);
-    std::string address() const;
-    std::string integratedAddress(const std::string &payment_id) const;
-    std::string secretViewKey() const;
-    std::string publicViewKey() const;
-    std::string secretSpendKey() const;
-    std::string publicSpendKey() const;
-    std::string path() const;
-    bool store(const std::string &path);
-    std::string filename() const;
-    std::string keysFilename() const;
-    bool init(const std::string &daemon_address, uint64_t upper_transaction_size_limit = 0, const std::string &daemon_username = "", const std::string &daemon_password = "");
-    bool connectToDaemon();
-    ConnectionStatus connected() const;
-    void setTrustedDaemon(bool arg);
-    bool trustedDaemon() const;
-    uint64_t balance() const;
-    uint64_t unlockedBalance(uint64_t till_block = 0) const;
-    uint64_t blockChainHeight() const;
-    uint64_t approximateBlockChainHeight() const;
-    uint64_t daemonBlockChainHeight() const;
-    uint64_t daemonBlockChainTargetHeight() const;
-    bool synchronized() const;
-
-    std::string getWalletData(const std::string &password, bool use_base64 = true) const override;
-    void saveCache(const std::string &cache_file) const override;
-
-    bool refresh();
-    void refreshAsync();
-    void setAutoRefreshInterval(int millis);
-    int autoRefreshInterval() const;
-    void setRefreshFromBlockHeight(uint64_t refresh_from_block_height);
-    uint64_t getRefreshFromBlockHeight() const { return m_wallet->get_refresh_from_block_height(); }
-    void setRecoveringFromSeed(bool recoveringFromSeed);
-    bool watchOnly() const;
-    bool rescanSpent();
-    bool testnet() const {return m_wallet->testnet();}
-    void hardForkInfo(uint8_t &version, uint64_t &earliest_height) const;
-    bool useForkRules(uint8_t version, int64_t early_blocks) const;
-
-    PendingTransaction * createTransaction(const std::string &dst_addr, const std::string &payment_id,
-                                        optional<uint64_t> amount, uint32_t mixin_count,
-                                        PendingTransaction::Priority priority = PendingTransaction::Priority_Low);
-
-    PendingTransaction * loadTransaction(std::istream &iss);
-    PendingTransaction * createTransaction(const std::vector<TransactionDestination> &destinations, uint32_t mixin_count,
-                                           bool rtaTransaction = true,
-                                           PendingTransaction::Priority = PendingTransaction::Priority_Low) override;
-
-    virtual PendingTransaction * createSweepUnmixableTransaction();
-    bool submitTransaction(const std::string &fileName);
-
-    virtual UnsignedTransaction * loadUnsignedTx(const std::string &unsigned_filename);
-    bool exportKeyImages(const std::string &filename);
-    bool importKeyImages(const std::string &filename);
-    PendingTransaction * loadSignedTx(std::istream &stream);
-    virtual void disposeTransaction(PendingTransaction * t);
-    virtual bool getAmountFromTransaction(PendingTransaction * t, uint64_t &amount);
-
-    virtual TransactionHistory * history() const;
-    virtual AddressBook * addressBook() const;
-    virtual void setListener(WalletListener * l);
-    virtual uint32_t defaultMixin() const;
-    virtual void setDefaultMixin(uint32_t arg);
-    virtual bool setUserNote(const std::string &txid, const std::string &note);
-    virtual std::string getUserNote(const std::string &txid) const;
-    virtual std::string getTxKey(const std::string &txid) const;
-    virtual std::string signMessage(const std::string &message);
-    virtual bool verifySignedMessage(const std::string &message, const std::string &address, const std::string &signature) const;
-    virtual void startRefresh();
-    virtual void pauseRefresh();
-    virtual bool parse_uri(const std::string &uri, std::string &address, std::string &payment_id, uint64_t &amount, std::string &tx_description, std::string &recipient_name, std::vector<std::string> &unknown_parameters, std::string &error);
-    virtual std::string getDefaultDataDir() const;
->>>>>>> a3985793
 
 private:
     void clearStatus() const;
@@ -316,14 +232,9 @@
     friend class SubaddressImpl;
     friend class SubaddressAccountImpl;
 
-<<<<<<< HEAD
-    std::unique_ptr<tools::wallet2> m_wallet;
+    std::unique_ptr<tools::GraftWallet> m_wallet;
     mutable boost::mutex m_statusMutex;
     mutable int m_status;
-=======
-    tools::GraftWallet * m_wallet;
-    mutable std::atomic<int>  m_status;
->>>>>>> a3985793
     mutable std::string m_errorString;
     std::string m_password;
     std::unique_ptr<TransactionHistoryImpl> m_history;
