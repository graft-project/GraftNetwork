// Copyright (c) 2014-2018, The Monero Project
// Copyright (c)      2018, The Loki Project
// 
// All rights reserved.
// 
// Redistribution and use in source and binary forms, with or without modification, are
// permitted provided that the following conditions are met:
// 
// 1. Redistributions of source code must retain the above copyright notice, this list of
//    conditions and the following disclaimer.
// 
// 2. Redistributions in binary form must reproduce the above copyright notice, this list
//    of conditions and the following disclaimer in the documentation and/or other
//    materials provided with the distribution.
// 
// 3. Neither the name of the copyright holder nor the names of its contributors may be
//    used to endorse or promote products derived from this software without specific
//    prior written permission.
// 
// THIS SOFTWARE IS PROVIDED BY THE COPYRIGHT HOLDERS AND CONTRIBUTORS "AS IS" AND ANY
// EXPRESS OR IMPLIED WARRANTIES, INCLUDING, BUT NOT LIMITED TO, THE IMPLIED WARRANTIES OF
// MERCHANTABILITY AND FITNESS FOR A PARTICULAR PURPOSE ARE DISCLAIMED. IN NO EVENT SHALL
// THE COPYRIGHT HOLDER OR CONTRIBUTORS BE LIABLE FOR ANY DIRECT, INDIRECT, INCIDENTAL,
// SPECIAL, EXEMPLARY, OR CONSEQUENTIAL DAMAGES (INCLUDING, BUT NOT LIMITED TO,
// PROCUREMENT OF SUBSTITUTE GOODS OR SERVICES; LOSS OF USE, DATA, OR PROFITS; OR BUSINESS
// INTERRUPTION) HOWEVER CAUSED AND ON ANY THEORY OF LIABILITY, WHETHER IN CONTRACT,
// STRICT LIABILITY, OR TORT (INCLUDING NEGLIGENCE OR OTHERWISE) ARISING IN ANY WAY OUT OF
// THE USE OF THIS SOFTWARE, EVEN IF ADVISED OF THE POSSIBILITY OF SUCH DAMAGE.
// 
// Parts of this file are originally copyright (c) 2012-2013 The Cryptonote developers

#pragma once

#include <memory>

#include <boost/program_options/options_description.hpp>
#include <boost/program_options/variables_map.hpp>
#include <boost/serialization/list.hpp>
#include <boost/serialization/vector.hpp>
#include <boost/serialization/deque.hpp>
#include <atomic>

#include "include_base_utils.h"
#include "cryptonote_basic/account.h"
#include "cryptonote_basic/account_boost_serialization.h"
#include "cryptonote_basic/cryptonote_basic_impl.h"
#include "cryptonote_core/service_node_deregister.h"
#include "net/http_client.h"
#include "storages/http_abstract_invoke.h"
#include "rpc/core_rpc_server_commands_defs.h"
#include "cryptonote_basic/cryptonote_format_utils.h"
#include "cryptonote_core/cryptonote_tx_utils.h"
#include "common/unordered_containers_boost_serialization.h"
#include "crypto/chacha.h"
#include "crypto/hash.h"
#include "ringct/rctTypes.h"
#include "ringct/rctOps.h"
#include "checkpoints/checkpoints.h"

#include "wallet_errors.h"
#include "common/password.h"
#include "node_rpc_proxy.h"

#undef LOKI_DEFAULT_LOG_CATEGORY
#define LOKI_DEFAULT_LOG_CATEGORY "wallet.wallet2"

#define SUBADDRESS_LOOKAHEAD_MAJOR 50
#define SUBADDRESS_LOOKAHEAD_MINOR 200

class Serialization_portability_wallet_Test;

namespace tools
{
  class ringdb;
  class wallet2;

  class wallet_keys_unlocker
  {
  public:
    wallet_keys_unlocker(wallet2 &w, const boost::optional<tools::password_container> &password);
    wallet_keys_unlocker(wallet2 &w, bool locked, const epee::wipeable_string &password);
    ~wallet_keys_unlocker();
  private:
    wallet2 &w;
    bool locked;
    crypto::chacha_key key;
  };

  class i_wallet2_callback
  {
  public:
    // Full wallet callbacks
    virtual void on_new_block(uint64_t height, const cryptonote::block& block) {}
    virtual void on_money_received(uint64_t height, const crypto::hash &txid, const cryptonote::transaction& tx, uint64_t amount, const cryptonote::subaddress_index& subaddr_index) {}
    virtual void on_unconfirmed_money_received(uint64_t height, const crypto::hash &txid, const cryptonote::transaction& tx, uint64_t amount, const cryptonote::subaddress_index& subaddr_index) {}
    virtual void on_money_spent(uint64_t height, const crypto::hash &txid, const cryptonote::transaction& in_tx, uint64_t amount, const cryptonote::transaction& spend_tx, const cryptonote::subaddress_index& subaddr_index) {}
    virtual void on_skip_transaction(uint64_t height, const crypto::hash &txid, const cryptonote::transaction& tx) {}
    virtual boost::optional<epee::wipeable_string> on_get_password(const char *reason) { return boost::none; }
    // Light wallet callbacks
    virtual void on_lw_new_block(uint64_t height) {}
    virtual void on_lw_money_received(uint64_t height, const crypto::hash &txid, uint64_t amount) {}
    virtual void on_lw_unconfirmed_money_received(uint64_t height, const crypto::hash &txid, uint64_t amount) {}
    virtual void on_lw_money_spent(uint64_t height, const crypto::hash &txid, uint64_t amount) {}
    // Common callbacks
    virtual void on_pool_tx_removed(const crypto::hash &txid) {}
    virtual ~i_wallet2_callback() {}
  };

  struct tx_dust_policy
  {
    uint64_t dust_threshold;
    bool add_to_fee;
    cryptonote::account_public_address addr_for_dust;

    tx_dust_policy(uint64_t a_dust_threshold = 0, bool an_add_to_fee = true, cryptonote::account_public_address an_addr_for_dust = cryptonote::account_public_address())
      : dust_threshold(a_dust_threshold)
      , add_to_fee(an_add_to_fee)
      , addr_for_dust(an_addr_for_dust)
    {
    }
  };

  struct tx_money_got_in_out
  {
    cryptonote::subaddress_index index;
    uint64_t amount;
    uint64_t unlock_time;
  };

  class hashchain
  {
  public:
    hashchain(): m_genesis(crypto::null_hash), m_offset(0) {}

    size_t size() const { return m_blockchain.size() + m_offset; }
    size_t offset() const { return m_offset; }
    const crypto::hash &genesis() const { return m_genesis; }
    void push_back(const crypto::hash &hash) { if (m_offset == 0 && m_blockchain.empty()) m_genesis = hash; m_blockchain.push_back(hash); }
    bool is_in_bounds(size_t idx) const { return idx >= m_offset && idx < size(); }
    const crypto::hash &operator[](size_t idx) const { return m_blockchain[idx - m_offset]; }
    crypto::hash &operator[](size_t idx) { return m_blockchain[idx - m_offset]; }
    void crop(size_t height) { m_blockchain.resize(height - m_offset); }
    void clear() { m_offset = 0; m_blockchain.clear(); }
    bool empty() const { return m_blockchain.empty() && m_offset == 0; }
    void trim(size_t height) { while (height > m_offset && m_blockchain.size() > 1) { m_blockchain.pop_front(); ++m_offset; } m_blockchain.shrink_to_fit(); }
    void refill(const crypto::hash &hash) { m_blockchain.push_back(hash); --m_offset; }

    template <class t_archive>
    inline void serialize(t_archive &a, const unsigned int ver)
    {
      a & m_offset;
      a & m_genesis;
      a & m_blockchain;
    }

  private:
    size_t m_offset;
    crypto::hash m_genesis;
    std::deque<crypto::hash> m_blockchain;
  };

  class wallet_keys_unlocker;
  class wallet2
  {
    friend class ::Serialization_portability_wallet_Test;
    friend class wallet_keys_unlocker;
  public:
    static constexpr const std::chrono::seconds rpc_timeout = std::chrono::minutes(3) + std::chrono::seconds(30);

    enum RefreshType {
      RefreshFull,
      RefreshOptimizeCoinbase,
      RefreshNoCoinbase,
      RefreshDefault = RefreshOptimizeCoinbase,
    };

    static const char* tr(const char* str);

    static bool has_testnet_option(const boost::program_options::variables_map& vm);
    static bool has_stagenet_option(const boost::program_options::variables_map& vm);
    static void init_options(boost::program_options::options_description& desc_params);

    //! Uses stdin and stdout. Returns a wallet2 if no errors.
    static std::unique_ptr<wallet2> make_from_json(const boost::program_options::variables_map& vm, bool rpc, const std::string& json_file, const std::function<boost::optional<password_container>(const char *, bool)> &password_prompter);

    //! Uses stdin and stdout. Returns a wallet2 and password for `wallet_file` if no errors.
    static std::pair<std::unique_ptr<wallet2>, password_container>
      make_from_file(const boost::program_options::variables_map& vm, bool rpc, const std::string& wallet_file, const std::function<boost::optional<password_container>(const char *, bool)> &password_prompter);

    //! Uses stdin and stdout. Returns a wallet2 and password for wallet with no file if no errors.
    static std::pair<std::unique_ptr<wallet2>, password_container> make_new(const boost::program_options::variables_map& vm, bool rpc, const std::function<boost::optional<password_container>(const char *, bool)> &password_prompter);

    //! Just parses variables.
    static std::unique_ptr<wallet2> make_dummy(const boost::program_options::variables_map& vm, bool rpc, const std::function<boost::optional<password_container>(const char *, bool)> &password_prompter);

    static bool verify_password(const std::string& keys_file_name, const epee::wipeable_string& password, bool no_spend_key, hw::device &hwdev, uint64_t kdf_rounds);

    wallet2(cryptonote::network_type nettype = cryptonote::MAINNET, uint64_t kdf_rounds = 1);
    ~wallet2();

    struct multisig_info
    {
      struct LR
      {
        rct::key m_L;
        rct::key m_R;

        BEGIN_SERIALIZE_OBJECT()
          FIELD(m_L)
          FIELD(m_R)
        END_SERIALIZE()
      };

      crypto::public_key m_signer;
      std::vector<LR> m_LR;
      std::vector<crypto::key_image> m_partial_key_images; // one per key the participant has

      BEGIN_SERIALIZE_OBJECT()
        FIELD(m_signer)
        FIELD(m_LR)
        FIELD(m_partial_key_images)
      END_SERIALIZE()
    };

    struct tx_scan_info_t
    {
      cryptonote::keypair in_ephemeral;
      crypto::key_image ki;
      rct::key mask;
      uint64_t amount;
      uint64_t money_transfered;
      uint64_t unlock_time;
      bool error;
      boost::optional<cryptonote::subaddress_receive_info> received;
      tx_scan_info_t(): money_transfered(0), error(true) {}
    };

    struct transfer_details
    {
      uint64_t m_block_height;
      cryptonote::transaction_prefix m_tx;
      crypto::hash m_txid;
      size_t m_internal_output_index;
      uint64_t m_global_output_index;
      bool m_spent;
      uint64_t m_spent_height;
      crypto::key_image m_key_image; //TODO: key_image stored twice :(
      rct::key m_mask;
      uint64_t m_amount;
      bool m_rct;
      bool m_key_image_known;
      size_t m_pk_index;
      cryptonote::subaddress_index m_subaddr_index;
      bool m_key_image_partial;
      std::vector<rct::key> m_multisig_k;
      std::vector<multisig_info> m_multisig_info; // one per other participant

      bool is_rct() const { return m_rct; }
      uint64_t amount() const { return m_amount; }
      const crypto::public_key &get_public_key() const { return boost::get<const cryptonote::txout_to_key>(m_tx.vout[m_internal_output_index].target).key; }

      BEGIN_SERIALIZE_OBJECT()
        FIELD(m_block_height)
        FIELD(m_tx)
        FIELD(m_txid)
        FIELD(m_internal_output_index)
        FIELD(m_global_output_index)
        FIELD(m_spent)
        FIELD(m_spent_height)
        FIELD(m_key_image)
        FIELD(m_mask)
        FIELD(m_amount)
        FIELD(m_rct)
        FIELD(m_key_image_known)
        FIELD(m_pk_index)
        FIELD(m_subaddr_index)
        FIELD(m_key_image_partial)
        FIELD(m_multisig_k)
        FIELD(m_multisig_info)
      END_SERIALIZE()
    };

    struct payment_details
    {
      crypto::hash m_tx_hash;
      uint64_t m_amount;
      uint64_t m_fee;
      uint64_t m_block_height;
      uint64_t m_unlock_time;
      uint64_t m_timestamp;
      bool m_coinbase;
      cryptonote::subaddress_index m_subaddr_index;
    };

    struct address_tx : payment_details
    {
      bool m_mempool;
      bool m_incoming;
    };

    struct pool_payment_details
    {
      payment_details m_pd;
      bool m_double_spend_seen;
    };

    struct unconfirmed_transfer_details
    {
      cryptonote::transaction_prefix m_tx;
      uint64_t m_amount_in;
      uint64_t m_amount_out;
      uint64_t m_change;
      time_t m_sent_time;
      std::vector<cryptonote::tx_destination_entry> m_dests;
      crypto::hash m_payment_id;
      enum { pending, pending_not_in_pool, failed } m_state;
      uint64_t m_timestamp;
      uint32_t m_subaddr_account;   // subaddress account of your wallet to be used in this transfer
      std::set<uint32_t> m_subaddr_indices;  // set of address indices used as inputs in this transfer
      std::vector<std::pair<crypto::key_image, std::vector<uint64_t>>> m_rings; // relative
    };

    struct confirmed_transfer_details
    {
      uint64_t m_amount_in;
      uint64_t m_amount_out;
      uint64_t m_change;
      uint64_t m_block_height;
      std::vector<cryptonote::tx_destination_entry> m_dests;
      crypto::hash m_payment_id;
      uint64_t m_timestamp;
      uint64_t m_unlock_time;
      uint32_t m_subaddr_account;   // subaddress account of your wallet to be used in this transfer
      std::set<uint32_t> m_subaddr_indices;  // set of address indices used as inputs in this transfer
      std::vector<std::pair<crypto::key_image, std::vector<uint64_t>>> m_rings; // relative

      confirmed_transfer_details(): m_amount_in(0), m_amount_out(0), m_change((uint64_t)-1), m_block_height(0), m_payment_id(crypto::null_hash), m_timestamp(0), m_unlock_time(0), m_subaddr_account((uint32_t)-1) {}
      confirmed_transfer_details(const unconfirmed_transfer_details &utd, uint64_t height):
        m_amount_in(utd.m_amount_in), m_amount_out(utd.m_amount_out), m_change(utd.m_change), m_block_height(height), m_dests(utd.m_dests), m_payment_id(utd.m_payment_id), m_timestamp(utd.m_timestamp), m_unlock_time(utd.m_tx.unlock_time), m_subaddr_account(utd.m_subaddr_account), m_subaddr_indices(utd.m_subaddr_indices), m_rings(utd.m_rings) {}
    };

    struct tx_construction_data
    {
      std::vector<cryptonote::tx_source_entry> sources;
      cryptonote::tx_destination_entry change_dts;
      std::vector<cryptonote::tx_destination_entry> splitted_dsts; // split, includes change
      std::vector<size_t> selected_transfers;
      std::vector<uint8_t> extra;
      uint64_t unlock_time;
      bool use_rct;
      bool use_bulletproofs;
      std::vector<cryptonote::tx_destination_entry> dests; // original setup, does not include change
      uint32_t subaddr_account;   // subaddress account of your wallet to be used in this transfer
      std::set<uint32_t> subaddr_indices;  // set of address indices used as inputs in this transfer

      BEGIN_SERIALIZE_OBJECT()
        FIELD(sources)
        FIELD(change_dts)
        FIELD(splitted_dsts)
        FIELD(selected_transfers)
        FIELD(extra)
        FIELD(unlock_time)
        FIELD(use_rct)
        FIELD(use_bulletproofs)
        FIELD(dests)
        FIELD(subaddr_account)
        FIELD(subaddr_indices)
      END_SERIALIZE()
    };

    typedef std::vector<transfer_details> transfer_container;
    typedef std::unordered_multimap<crypto::hash, payment_details> payment_container;

    struct multisig_sig
    {
      rct::rctSig sigs;
      crypto::public_key ignore;
      std::unordered_set<rct::key> used_L;
      std::unordered_set<crypto::public_key> signing_keys;
      rct::multisig_out msout;
    };

    // The convention for destinations is:
    // dests does not include change
    // splitted_dsts (in construction_data) does
    struct pending_tx
    {
      cryptonote::transaction tx;
      uint64_t dust, fee;
      bool dust_added_to_fee;
      cryptonote::tx_destination_entry change_dts;
      std::vector<size_t> selected_transfers;
      std::string key_images;
      crypto::secret_key tx_key;
      std::vector<crypto::secret_key> additional_tx_keys;
      std::vector<cryptonote::tx_destination_entry> dests;
      std::vector<multisig_sig> multisig_sigs;

      tx_construction_data construction_data;

      BEGIN_SERIALIZE_OBJECT()
        FIELD(tx)
        FIELD(dust)
        FIELD(fee)
        FIELD(dust_added_to_fee)
        FIELD(change_dts)
        FIELD(selected_transfers)
        FIELD(key_images)
        FIELD(tx_key)
        FIELD(additional_tx_keys)
        FIELD(dests)
        FIELD(construction_data)
        FIELD(multisig_sigs)
      END_SERIALIZE()
    };

    // The term "Unsigned tx" is not really a tx since it's not signed yet.
    // It doesnt have tx hash, key and the integrated address is not separated into addr + payment id.
    struct unsigned_tx_set
    {
      std::vector<tx_construction_data> txes;
      wallet2::transfer_container transfers;
    };

    struct signed_tx_set
    {
      std::vector<pending_tx> ptx;
      std::vector<crypto::key_image> key_images;
    };

    struct multisig_tx_set
    {
      std::vector<pending_tx> m_ptx;
      std::unordered_set<crypto::public_key> m_signers;

      BEGIN_SERIALIZE_OBJECT()
        FIELD(m_ptx)
        FIELD(m_signers)
      END_SERIALIZE()
    };

    struct keys_file_data
    {
      crypto::chacha_iv iv;
      std::string account_data;

      BEGIN_SERIALIZE_OBJECT()
        FIELD(iv)
        FIELD(account_data)
      END_SERIALIZE()
    };

    struct cache_file_data
    {
      crypto::chacha_iv iv;
      std::string cache_data;

      BEGIN_SERIALIZE_OBJECT()
        FIELD(iv)
        FIELD(cache_data)
      END_SERIALIZE()
    };
    
    // GUI Address book
    struct address_book_row
    {
      cryptonote::account_public_address m_address;
      crypto::hash m_payment_id;
      std::string m_description;   
      bool m_is_subaddress;
    };

    struct reserve_proof_entry
    {
      crypto::hash txid;
      uint64_t index_in_tx;
      crypto::public_key shared_secret;
      crypto::key_image key_image;
      crypto::signature shared_secret_sig;
      crypto::signature key_image_sig;
    };

    typedef std::tuple<uint64_t, crypto::public_key, rct::key> get_outs_entry;

    struct parsed_block
    {
      crypto::hash hash;
      cryptonote::block block;
      std::vector<cryptonote::transaction> txes;
      cryptonote::COMMAND_RPC_GET_BLOCKS_FAST::block_output_indices o_indices;
      bool error;
    };

    struct is_out_data
    {
      crypto::public_key pkey;
      crypto::key_derivation derivation;
      std::vector<boost::optional<cryptonote::subaddress_receive_info>> received;
    };

    struct tx_cache_data
    {
      std::vector<cryptonote::tx_extra_field> tx_extra_fields;
      std::vector<is_out_data> primary;
      std::vector<is_out_data> additional;
    };

    /*!
     * \brief  Generates a wallet or restores one.
     * \param  wallet_              Name of wallet file
     * \param  password             Password of wallet file
     * \param  multisig_data        The multisig restore info and keys
     * \param  create_address_file  Whether to create an address file
     */
    void generate(const std::string& wallet_, const epee::wipeable_string& password,
      const epee::wipeable_string& multisig_data, bool create_address_file = false);

    /*!
     * \brief Generates a wallet or restores one.
     * \param  wallet_              Name of wallet file
     * \param  password             Password of wallet file
     * \param  recovery_param       If it is a restore, the recovery key
     * \param  recover              Whether it is a restore
     * \param  two_random           Whether it is a non-deterministic wallet
     * \param  create_address_file  Whether to create an address file
     * \return                      The secret key of the generated wallet
     */
    crypto::secret_key generate(const std::string& wallet, const epee::wipeable_string& password,
      const crypto::secret_key& recovery_param = crypto::secret_key(), bool recover = false,
      bool two_random = false, bool create_address_file = false);
    /*!
     * \brief Creates a wallet from a public address and a spend/view secret key pair.
     * \param  wallet_                 Name of wallet file
     * \param  password                Password of wallet file
     * \param  account_public_address  The account's public address
     * \param  spendkey                spend secret key
     * \param  viewkey                 view secret key
     * \param  create_address_file     Whether to create an address file
     */
    void generate(const std::string& wallet, const epee::wipeable_string& password,
      const cryptonote::account_public_address &account_public_address,
      const crypto::secret_key& spendkey, const crypto::secret_key& viewkey, bool create_address_file = false);
    /*!
     * \brief Creates a watch only wallet from a public address and a view secret key.
     * \param  wallet_                 Name of wallet file
     * \param  password                Password of wallet file
     * \param  account_public_address  The account's public address
     * \param  viewkey                 view secret key
     * \param  create_address_file     Whether to create an address file
     */
    void generate(const std::string& wallet, const epee::wipeable_string& password,
      const cryptonote::account_public_address &account_public_address,
      const crypto::secret_key& viewkey = crypto::secret_key(), bool create_address_file = false);
    /*!
     * \brief Restore a wallet hold by an HW.
     * \param  wallet_        Name of wallet file
     * \param  password       Password of wallet file
     * \param  device_name    name of HW to use
     */
    void restore(const std::string& wallet_, const epee::wipeable_string& password, const std::string &device_name);

    /*!
     * \brief Creates a multisig wallet
     * \return empty if done, non empty if we need to send another string
     * to other participants
     */
    std::string make_multisig(const epee::wipeable_string &password,
      const std::vector<std::string> &info,
      uint32_t threshold);
    /*!
     * \brief Creates a multisig wallet
     * \return empty if done, non empty if we need to send another string
     * to other participants
     */
    std::string make_multisig(const epee::wipeable_string &password,
      const std::vector<crypto::secret_key> &view_keys,
      const std::vector<crypto::public_key> &spend_keys,
      uint32_t threshold);
    /*!
     * \brief Finalizes creation of a multisig wallet
     */
    bool finalize_multisig(const epee::wipeable_string &password, const std::vector<std::string> &info);
    /*!
     * \brief Finalizes creation of a multisig wallet
     */
    bool finalize_multisig(const epee::wipeable_string &password, std::unordered_set<crypto::public_key> pkeys, std::vector<crypto::public_key> signers);
    /*!
     * Get a packaged multisig information string
     */
    std::string get_multisig_info() const;
    /*!
     * Verifies and extracts keys from a packaged multisig information string
     */
    static bool verify_multisig_info(const std::string &data, crypto::secret_key &skey, crypto::public_key &pkey);
    /*!
     * Verifies and extracts keys from a packaged multisig information string
     */
    static bool verify_extra_multisig_info(const std::string &data, std::unordered_set<crypto::public_key> &pkeys, crypto::public_key &signer);
    /*!
     * Export multisig info
     * This will generate and remember new k values
     */
    cryptonote::blobdata export_multisig();
    /*!
     * Import a set of multisig info from multisig partners
     * \return the number of inputs which were imported
     */
    size_t import_multisig(std::vector<cryptonote::blobdata> info);
    /*!
     * \brief Rewrites to the wallet file for wallet upgrade (doesn't generate key, assumes it's already there)
     * \param wallet_name Name of wallet file (should exist)
     * \param password    Password for wallet file
     */
    void rewrite(const std::string& wallet_name, const epee::wipeable_string& password);
    void write_watch_only_wallet(const std::string& wallet_name, const epee::wipeable_string& password, std::string &new_keys_filename);
    void load(const std::string& wallet, const epee::wipeable_string& password);
    void store();
    /*!
     * \brief store_to  Stores wallet to another file(s), deleting old ones
     * \param path      Path to the wallet file (keys and address filenames will be generated based on this filename)
     * \param password  Password to protect new wallet (TODO: probably better save the password in the wallet object?)
     */
    void store_to(const std::string &path, const epee::wipeable_string &password);

    std::string path() const;

    /*!
     * \brief verifies given password is correct for default wallet keys file
     */
    bool verify_password(const epee::wipeable_string& password);
    cryptonote::account_base& get_account(){return m_account;}
    const cryptonote::account_base& get_account()const{return m_account;}

    void encrypt_keys(const crypto::chacha_key &key);
    void encrypt_keys(const epee::wipeable_string &password);
    void decrypt_keys(const crypto::chacha_key &key);
    void decrypt_keys(const epee::wipeable_string &password);

    void set_refresh_from_block_height(uint64_t height) {m_refresh_from_block_height = height;}
    uint64_t get_refresh_from_block_height() const {return m_refresh_from_block_height;}

    void explicit_refresh_from_block_height(bool expl) {m_explicit_refresh_from_block_height = expl;}
    bool explicit_refresh_from_block_height() const {return m_explicit_refresh_from_block_height;}

    bool deinit();
    bool init(bool rpc, std::string daemon_address = "http://localhost:8080",
      boost::optional<epee::net_utils::http::login> daemon_login = boost::none, uint64_t upper_transaction_weight_limit = 0, bool ssl = false, bool trusted_daemon = false);

    void stop() { m_run.store(false, std::memory_order_relaxed); }

    i_wallet2_callback* callback() const { return m_callback; }
    void callback(i_wallet2_callback* callback) { m_callback = callback; }

    bool is_trusted_daemon() const { return m_trusted_daemon; }
    void set_trusted_daemon(bool trusted) { m_trusted_daemon = trusted; }

    /*!
     * \brief Checks if deterministic wallet
     */
    bool is_deterministic() const;
    bool get_seed(epee::wipeable_string& electrum_words, const epee::wipeable_string &passphrase = epee::wipeable_string()) const;

    /*!
    * \brief Checks if light wallet. A light wallet sends view key to a server where the blockchain is scanned.
    */
    bool light_wallet() const { return m_light_wallet; }
    void set_light_wallet(bool light_wallet) { m_light_wallet = light_wallet; }
    uint64_t get_light_wallet_scanned_block_height() const { return m_light_wallet_scanned_block_height; }
    uint64_t get_light_wallet_blockchain_height() const { return m_light_wallet_blockchain_height; }

    /*!
     * \brief Gets the seed language
     */
    const std::string &get_seed_language() const;
    /*!
     * \brief Sets the seed language
     */
    void set_seed_language(const std::string &language);

    // Subaddress scheme
    cryptonote::account_public_address get_subaddress(const cryptonote::subaddress_index& index) const;
    cryptonote::account_public_address get_address() const { return get_subaddress({0,0}); }
    boost::optional<cryptonote::subaddress_index> get_subaddress_index(const cryptonote::account_public_address& address) const;
    crypto::public_key get_subaddress_spend_public_key(const cryptonote::subaddress_index& index) const;
    std::vector<crypto::public_key> get_subaddress_spend_public_keys(uint32_t account, uint32_t begin, uint32_t end) const;
    std::string get_subaddress_as_str(const cryptonote::subaddress_index& index) const;
    std::string get_address_as_str() const { return get_subaddress_as_str({0, 0}); }
    std::string get_integrated_address_as_str(const crypto::hash8& payment_id) const;
    void add_subaddress_account(const std::string& label);
    size_t get_num_subaddress_accounts() const { return m_subaddress_labels.size(); }
    size_t get_num_subaddresses(uint32_t index_major) const { return index_major < m_subaddress_labels.size() ? m_subaddress_labels[index_major].size() : 0; }
    void add_subaddress(uint32_t index_major, const std::string& label); // throws when index is out of bound
    void expand_subaddresses(const cryptonote::subaddress_index& index);
    std::string get_subaddress_label(const cryptonote::subaddress_index& index) const;
    void set_subaddress_label(const cryptonote::subaddress_index &index, const std::string &label);
    void set_subaddress_lookahead(size_t major, size_t minor);
    std::pair<size_t, size_t> get_subaddress_lookahead() const { return {m_subaddress_lookahead_major, m_subaddress_lookahead_minor}; }
    bool contains_address(const cryptonote::account_public_address& address) const;
    /*!
     * \brief Tells if the wallet file is deprecated.
     */
    bool is_deprecated() const;
    void refresh(bool trusted_daemon);
    void refresh(bool trusted_daemon, uint64_t start_height, uint64_t & blocks_fetched);
    void refresh(bool trusted_daemon, uint64_t start_height, uint64_t & blocks_fetched, bool& received_money);
    bool refresh(bool trusted_daemon, uint64_t & blocks_fetched, bool& received_money, bool& ok);

    void set_refresh_type(RefreshType refresh_type) { m_refresh_type = refresh_type; }
    RefreshType get_refresh_type() const { return m_refresh_type; }

    cryptonote::network_type nettype() const { return m_nettype; }
    bool watch_only() const { return m_watch_only; }
    bool multisig(bool *ready = NULL, uint32_t *threshold = NULL, uint32_t *total = NULL) const;
    bool has_multisig_partial_key_images() const;
    bool has_unknown_key_images() const;
    bool get_multisig_seed(epee::wipeable_string& seed, const epee::wipeable_string &passphrase = std::string(), bool raw = true) const;
    bool key_on_device() const { return m_key_on_device; }

    // locked & unlocked balance of given or current subaddress account
    uint64_t balance(uint32_t subaddr_index_major) const;
    uint64_t unlocked_balance(uint32_t subaddr_index_major) const;
    // locked & unlocked balance per subaddress of given or current subaddress account
    std::map<uint32_t, uint64_t> balance_per_subaddress(uint32_t subaddr_index_major) const;
    std::map<uint32_t, uint64_t> unlocked_balance_per_subaddress(uint32_t subaddr_index_major) const;
    // all locked & unlocked balances of all subaddress accounts
    uint64_t balance_all() const;
    uint64_t unlocked_balance_all() const;
    template<typename T>
    void transfer_selected(const std::vector<cryptonote::tx_destination_entry>& dsts, const std::vector<size_t>& selected_transfers, size_t fake_outputs_count,
      std::vector<std::vector<tools::wallet2::get_outs_entry>> &outs,
      uint64_t unlock_time, uint64_t fee, const std::vector<uint8_t>& extra, T destination_split_strategy, const tx_dust_policy& dust_policy, cryptonote::transaction& tx, pending_tx &ptx);
    void transfer_selected_rct(std::vector<cryptonote::tx_destination_entry> dsts, const std::vector<size_t>& selected_transfers, size_t fake_outputs_count,
      std::vector<std::vector<tools::wallet2::get_outs_entry>> &outs,
      uint64_t unlock_time, uint64_t fee, const std::vector<uint8_t>& extra, cryptonote::transaction& tx, pending_tx &ptx, rct::RangeProofType range_proof_type, bool is_staking_tx=false);

    void commit_deregister_vote(loki::service_node_deregister::vote& vote);
    void commit_tx(pending_tx& ptx_vector);
    void commit_tx(std::vector<pending_tx>& ptx_vector);
    bool save_tx(const std::vector<pending_tx>& ptx_vector, const std::string &filename) const;
    std::string dump_tx_to_str(const std::vector<pending_tx> &ptx_vector) const;
    std::string save_multisig_tx(multisig_tx_set txs);
    bool save_multisig_tx(const multisig_tx_set &txs, const std::string &filename);
    std::string save_multisig_tx(const std::vector<pending_tx>& ptx_vector);
    bool save_multisig_tx(const std::vector<pending_tx>& ptx_vector, const std::string &filename);
    multisig_tx_set make_multisig_tx_set(const std::vector<pending_tx>& ptx_vector) const;
    // load unsigned tx from file and sign it. Takes confirmation callback as argument. Used by the cli wallet
    bool sign_tx(const std::string &unsigned_filename, const std::string &signed_filename, std::vector<wallet2::pending_tx> &ptx, std::function<bool(const unsigned_tx_set&)> accept_func = NULL, bool export_raw = false);
    // sign unsigned tx. Takes unsigned_tx_set as argument. Used by GUI
    bool sign_tx(unsigned_tx_set &exported_txs, const std::string &signed_filename, std::vector<wallet2::pending_tx> &ptx, bool export_raw = false);
    bool sign_tx(unsigned_tx_set &exported_txs, std::vector<wallet2::pending_tx> &ptx, signed_tx_set &signed_txs);
    std::string sign_tx_dump_to_str(unsigned_tx_set &exported_txs, std::vector<wallet2::pending_tx> &ptx, signed_tx_set &signed_txes);
    // load unsigned_tx_set from file. 
    bool load_unsigned_tx(const std::string &unsigned_filename, unsigned_tx_set &exported_txs) const;
    bool parse_unsigned_tx_from_str(const std::string &unsigned_tx_st, unsigned_tx_set &exported_txs) const;
    bool load_tx(const std::string &signed_filename, std::vector<tools::wallet2::pending_tx> &ptx, std::function<bool(const signed_tx_set&)> accept_func = NULL);
    bool parse_tx_from_str(const std::string &signed_tx_st, std::vector<tools::wallet2::pending_tx> &ptx, std::function<bool(const signed_tx_set &)> accept_func);
<<<<<<< HEAD
    std::vector<pending_tx> create_transactions(std::vector<cryptonote::tx_destination_entry> dsts, const size_t fake_outs_count, const uint64_t unlock_time, uint32_t priority, const std::vector<uint8_t>& extra);
    std::vector<wallet2::pending_tx> create_transactions_2(std::vector<cryptonote::tx_destination_entry> dsts, const size_t fake_outs_count, const uint64_t unlock_time, uint32_t priority, const std::vector<uint8_t>& extra, uint32_t subaddr_account, std::set<uint32_t> subaddr_indices, bool is_staking_tx=false);     // pass subaddr_indices by value on purpose
    std::vector<wallet2::pending_tx> create_transactions_all(uint64_t below, const cryptonote::account_public_address &address, bool is_subaddress, const size_t fake_outs_count, const uint64_t unlock_time, uint32_t priority, const std::vector<uint8_t>& extra, uint32_t subaddr_account, std::set<uint32_t> subaddr_indices, bool is_staking_tx=false);
=======
    std::vector<wallet2::pending_tx> create_transactions_2(std::vector<cryptonote::tx_destination_entry> dsts, const size_t fake_outs_count, const uint64_t unlock_time, uint32_t priority, const std::vector<uint8_t>& extra, uint32_t subaddr_account, std::set<uint32_t> subaddr_indices);     // pass subaddr_indices by value on purpose
    std::vector<wallet2::pending_tx> create_transactions_all(uint64_t below, const cryptonote::account_public_address &address, bool is_subaddress, const size_t fake_outs_count, const uint64_t unlock_time, uint32_t priority, const std::vector<uint8_t>& extra, uint32_t subaddr_account, std::set<uint32_t> subaddr_indices);
>>>>>>> 7addabce
    std::vector<wallet2::pending_tx> create_transactions_single(const crypto::key_image &ki, const cryptonote::account_public_address &address, bool is_subaddress, const size_t fake_outs_count, const uint64_t unlock_time, uint32_t priority, const std::vector<uint8_t>& extra);
    std::vector<wallet2::pending_tx> create_transactions_from(const cryptonote::account_public_address &address, bool is_subaddress, std::vector<size_t> unused_transfers_indices, std::vector<size_t> unused_dust_indices, const size_t fake_outs_count, const uint64_t unlock_time, uint32_t priority, const std::vector<uint8_t>& extra, bool is_staking_tx=false);
    bool load_multisig_tx(cryptonote::blobdata blob, multisig_tx_set &exported_txs, std::function<bool(const multisig_tx_set&)> accept_func = NULL);
    bool load_multisig_tx_from_file(const std::string &filename, multisig_tx_set &exported_txs, std::function<bool(const multisig_tx_set&)> accept_func = NULL);
    bool sign_multisig_tx_from_file(const std::string &filename, std::vector<crypto::hash> &txids, std::function<bool(const multisig_tx_set&)> accept_func);
    bool sign_multisig_tx(multisig_tx_set &exported_txs, std::vector<crypto::hash> &txids);
    bool sign_multisig_tx_to_file(multisig_tx_set &exported_txs, const std::string &filename, std::vector<crypto::hash> &txids);
    std::vector<pending_tx> create_unmixable_sweep_transactions();
    void discard_unmixable_outputs();
    bool check_connection(uint32_t *version = NULL, uint32_t timeout = 200000);
    void get_transfers(wallet2::transfer_container& incoming_transfers) const;
    void get_payments(const crypto::hash& payment_id, std::list<wallet2::payment_details>& payments, uint64_t min_height = 0, const boost::optional<uint32_t>& subaddr_account = boost::none, const std::set<uint32_t>& subaddr_indices = {}) const;
    void get_payments(std::list<std::pair<crypto::hash,wallet2::payment_details>>& payments, uint64_t min_height, uint64_t max_height = (uint64_t)-1, const boost::optional<uint32_t>& subaddr_account = boost::none, const std::set<uint32_t>& subaddr_indices = {}) const;
    void get_payments_out(std::list<std::pair<crypto::hash,wallet2::confirmed_transfer_details>>& confirmed_payments,
      uint64_t min_height, uint64_t max_height = (uint64_t)-1, const boost::optional<uint32_t>& subaddr_account = boost::none, const std::set<uint32_t>& subaddr_indices = {}) const;
    void get_unconfirmed_payments_out(std::list<std::pair<crypto::hash,wallet2::unconfirmed_transfer_details>>& unconfirmed_payments, const boost::optional<uint32_t>& subaddr_account = boost::none, const std::set<uint32_t>& subaddr_indices = {}) const;
    void get_unconfirmed_payments(std::list<std::pair<crypto::hash,wallet2::pool_payment_details>>& unconfirmed_payments, const boost::optional<uint32_t>& subaddr_account = boost::none, const std::set<uint32_t>& subaddr_indices = {}) const;

    cryptonote::COMMAND_RPC_GET_SERVICE_NODES::response get_service_nodes(std::vector<std::string> const &pubkeys = {});
    uint64_t get_blockchain_current_height() const { return m_light_wallet_blockchain_height ? m_light_wallet_blockchain_height : m_blockchain.size(); }
    void rescan_spent();
    void rescan_blockchain(bool refresh = true);
    bool is_transfer_unlocked(const transfer_details& td) const;
    bool is_transfer_unlocked(uint64_t unlock_time, uint64_t block_height) const;

    uint64_t get_last_block_reward() const { return m_last_block_reward; }

    template <class t_archive>
    inline void serialize(t_archive &a, const unsigned int ver)
    {
      uint64_t dummy_refresh_height = 0; // moved to keys file
      if(ver < 5)
        return;
      if (ver < 19)
      {
        std::vector<crypto::hash> blockchain;
        a & blockchain;
        for (const auto &b: blockchain)
        {
          m_blockchain.push_back(b);
        }
      }
      else
      {
        a & m_blockchain;
      }
      a & m_transfers;
      a & m_account_public_address;
      a & m_key_images;
      if(ver < 6)
        return;
      a & m_unconfirmed_txs;
      if(ver < 7)
        return;
      a & m_payments;
      if(ver < 8)
        return;
      a & m_tx_keys;
      if(ver < 9)
        return;
      a & m_confirmed_txs;
      if(ver < 11)
        return;
      a & dummy_refresh_height;
      if(ver < 12)
        return;
      a & m_tx_notes;
      if(ver < 13)
        return;
      if (ver < 17)
      {
        // we're loading an old version, where m_unconfirmed_payments was a std::map
        std::unordered_map<crypto::hash, payment_details> m;
        a & m;
        for (std::unordered_map<crypto::hash, payment_details>::const_iterator i = m.begin(); i != m.end(); ++i)
          m_unconfirmed_payments.insert(std::make_pair(i->first, pool_payment_details{i->second, false}));
      }
      if(ver < 14)
        return;
      if(ver < 15)
      {
        // we're loading an older wallet without a pubkey map, rebuild it
        for (size_t i = 0; i < m_transfers.size(); ++i)
        {
          const transfer_details &td = m_transfers[i];
          const cryptonote::tx_out &out = td.m_tx.vout[td.m_internal_output_index];
          const cryptonote::txout_to_key &o = boost::get<const cryptonote::txout_to_key>(out.target);
          m_pub_keys.emplace(o.key, i);
        }
        return;
      }
      a & m_pub_keys;
      if(ver < 16)
        return;
      a & m_address_book;
      if(ver < 17)
        return;
      if (ver < 22)
      {
        // we're loading an old version, where m_unconfirmed_payments payload was payment_details
        std::unordered_multimap<crypto::hash, payment_details> m;
        a & m;
        for (const auto &i: m)
          m_unconfirmed_payments.insert(std::make_pair(i.first, pool_payment_details{i.second, false}));
      }
      if(ver < 18)
        return;
      a & m_scanned_pool_txs[0];
      a & m_scanned_pool_txs[1];
      if (ver < 20)
        return;
      a & m_subaddresses;
      std::unordered_map<cryptonote::subaddress_index, crypto::public_key> dummy_subaddresses_inv;
      a & dummy_subaddresses_inv;
      a & m_subaddress_labels;
      a & m_additional_tx_keys;
      if(ver < 21)
        return;
      a & m_attributes;
      if(ver < 22)
        return;
      a & m_unconfirmed_payments;
      if(ver < 23)
        return;
      a & m_account_tags;
      if(ver < 24)
        return;
      a & m_ring_history_saved;
      if(ver < 25)
        return;
      a & m_last_block_reward;
    }

    /*!
     * \brief  Check if wallet keys and bin files exist
     * \param  file_path           Wallet file path
     * \param  keys_file_exists    Whether keys file exists
     * \param  wallet_file_exists  Whether bin file exists
     */
    static void wallet_exists(const std::string& file_path, bool& keys_file_exists, bool& wallet_file_exists);
    /*!
     * \brief  Check if wallet file path is valid format
     * \param  file_path      Wallet file path
     * \return                Whether path is valid format
     */
    static bool wallet_valid_path_format(const std::string& file_path);
    static bool parse_long_payment_id(const std::string& payment_id_str, crypto::hash& payment_id);
    static bool parse_short_payment_id(const std::string& payment_id_str, crypto::hash8& payment_id);
    static bool parse_payment_id(const std::string& payment_id_str, crypto::hash& payment_id);

    bool always_confirm_transfers() const { return m_always_confirm_transfers; }
    void always_confirm_transfers(bool always) { m_always_confirm_transfers = always; }
    bool print_ring_members() const { return m_print_ring_members; }
    void print_ring_members(bool value) { m_print_ring_members = value; }
    bool store_tx_info() const { return m_store_tx_info; }
    void store_tx_info(bool store) { m_store_tx_info = store; }
    uint32_t default_mixin() const { return m_default_mixin; }
    void default_mixin(uint32_t m) { m_default_mixin = m; }
    uint32_t get_default_priority() const { return m_default_priority; }
    void set_default_priority(uint32_t p) { m_default_priority = p; }
    bool auto_refresh() const { return m_auto_refresh; }
    void auto_refresh(bool r) { m_auto_refresh = r; }
    bool confirm_missing_payment_id() const { return m_confirm_missing_payment_id; }
    void confirm_missing_payment_id(bool always) { m_confirm_missing_payment_id = always; }
    bool ask_password() const { return m_ask_password; }
    void ask_password(bool always) { m_ask_password = always; }
    void set_min_output_count(uint32_t count) { m_min_output_count = count; }
    uint32_t get_min_output_count() const { return m_min_output_count; }
    void set_min_output_value(uint64_t value) { m_min_output_value = value; }
    uint64_t get_min_output_value() const { return m_min_output_value; }
    void merge_destinations(bool merge) { m_merge_destinations = merge; }
    bool merge_destinations() const { return m_merge_destinations; }
    bool confirm_backlog() const { return m_confirm_backlog; }
    void confirm_backlog(bool always) { m_confirm_backlog = always; }
    void set_confirm_backlog_threshold(uint32_t threshold) { m_confirm_backlog_threshold = threshold; };
    uint32_t get_confirm_backlog_threshold() const { return m_confirm_backlog_threshold; };
    bool confirm_export_overwrite() const { return m_confirm_export_overwrite; }
    void confirm_export_overwrite(bool always) { m_confirm_export_overwrite = always; }
    bool auto_low_priority() const { return m_auto_low_priority; }
    void auto_low_priority(bool value) { m_auto_low_priority = value; }
    bool segregate_pre_fork_outputs() const { return m_segregate_pre_fork_outputs; }
    void segregate_pre_fork_outputs(bool value) { m_segregate_pre_fork_outputs = value; }
    bool key_reuse_mitigation2() const { return m_key_reuse_mitigation2; }
    void key_reuse_mitigation2(bool value) { m_key_reuse_mitigation2 = value; }
    uint64_t segregation_height() const { return m_segregation_height; }
    void segregation_height(uint64_t height) { m_segregation_height = height; }
    bool ignore_fractional_outputs() const { return m_ignore_fractional_outputs; }
    void ignore_fractional_outputs(bool value) { m_ignore_fractional_outputs = value; }
    bool confirm_non_default_ring_size() const { return m_confirm_non_default_ring_size; }
    void confirm_non_default_ring_size(bool always) { m_confirm_non_default_ring_size = always; }

    bool get_tx_key(const crypto::hash &txid, crypto::secret_key &tx_key, std::vector<crypto::secret_key> &additional_tx_keys) const;
    void set_tx_key(const crypto::hash &txid, const crypto::secret_key &tx_key, const std::vector<crypto::secret_key> &additional_tx_keys);
    void check_tx_key(const crypto::hash &txid, const crypto::secret_key &tx_key, const std::vector<crypto::secret_key> &additional_tx_keys, const cryptonote::account_public_address &address, uint64_t &received, bool &in_pool, uint64_t &confirmations);
    void check_tx_key_helper(const crypto::hash &txid, const crypto::key_derivation &derivation, const std::vector<crypto::key_derivation> &additional_derivations, const cryptonote::account_public_address &address, uint64_t &received, bool &in_pool, uint64_t &confirmations);
    std::string get_tx_proof(const crypto::hash &txid, const cryptonote::account_public_address &address, bool is_subaddress, const std::string &message);
    bool check_tx_proof(const crypto::hash &txid, const cryptonote::account_public_address &address, bool is_subaddress, const std::string &message, const std::string &sig_str, uint64_t &received, bool &in_pool, uint64_t &confirmations);

    std::string get_spend_proof(const crypto::hash &txid, const std::string &message);
    bool check_spend_proof(const crypto::hash &txid, const std::string &message, const std::string &sig_str);

    /*!
     * \brief  Generates a proof that proves the reserve of unspent funds
     * \param  account_minreserve       When specified, collect outputs only belonging to the given account and prove the smallest reserve above the given amount
     *                                  When unspecified, proves for all unspent outputs across all accounts
     * \param  message                  Arbitrary challenge message to be signed together
     * \return                          Signature string
     */
    std::string get_reserve_proof(const boost::optional<std::pair<uint32_t, uint64_t>> &account_minreserve, const std::string &message);
    /*!
     * \brief  Verifies a proof of reserve
     * \param  address                  The signer's address
     * \param  message                  Challenge message used for signing
     * \param  sig_str                  Signature string
     * \param  total                    [OUT] the sum of funds included in the signature
     * \param  spent                    [OUT] the sum of spent funds included in the signature
     * \return                          true if the signature verifies correctly
     */
    bool check_reserve_proof(const cryptonote::account_public_address &address, const std::string &message, const std::string &sig_str, uint64_t &total, uint64_t &spent);

   /*!
    * \brief GUI Address book get/store
    */
    std::vector<address_book_row> get_address_book() const { return m_address_book; }
    bool add_address_book_row(const cryptonote::account_public_address &address, const crypto::hash &payment_id, const std::string &description, bool is_subaddress);
    bool delete_address_book_row(std::size_t row_id);
        
    uint64_t get_num_rct_outputs();
    size_t get_num_transfer_details() const { return m_transfers.size(); }
    const transfer_details &get_transfer_details(size_t idx) const;

    void get_hard_fork_info(uint8_t version, uint64_t &earliest_height) const;
    bool use_fork_rules(uint8_t version, int64_t early_blocks = 0) const;
    int get_fee_algorithm() const;

    std::string get_wallet_file() const;
    std::string get_keys_file() const;
    std::string get_daemon_address() const;
    const boost::optional<epee::net_utils::http::login>& get_daemon_login() const { return m_daemon_login; }
    uint64_t get_daemon_blockchain_height(std::string& err) const;
    uint64_t get_daemon_blockchain_target_height(std::string& err);
   /*!
    * \brief Calculates the approximate blockchain height from current date/time.
    */
    uint64_t get_approximate_blockchain_height() const;
    uint64_t estimate_blockchain_height();
    std::vector<size_t> select_available_outputs_from_histogram(uint64_t count, bool atleast, bool unlocked, bool allow_rct);
    std::vector<size_t> select_available_outputs(const std::function<bool(const transfer_details &td)> &f) const;
    std::vector<size_t> select_available_unmixable_outputs();
    std::vector<size_t> select_available_mixable_outputs();

    size_t pop_best_value_from(const transfer_container &transfers, std::vector<size_t> &unused_dust_indices, const std::vector<size_t>& selected_transfers, bool smallest = false) const;
    size_t pop_best_value(std::vector<size_t> &unused_dust_indices, const std::vector<size_t>& selected_transfers, bool smallest = false) const;

    void set_tx_note(const crypto::hash &txid, const std::string &note);
    std::string get_tx_note(const crypto::hash &txid) const;

    void set_description(const std::string &description);
    std::string get_description() const;

    /*!
     * \brief  Get the list of registered account tags. 
     * \return first.Key=(tag's name), first.Value=(tag's label), second[i]=(i-th account's tag)
     */
    const std::pair<std::map<std::string, std::string>, std::vector<std::string>>& get_account_tags();
    /*!
     * \brief  Set a tag to the given accounts.
     * \param  account_indices  Indices of accounts.
     * \param  tag              Tag's name. If empty, the accounts become untagged.
     */
    void set_account_tag(const std::set<uint32_t> account_indices, const std::string& tag);
    /*!
     * \brief  Set the label of the given tag.
     * \param  tag            Tag's name (which must be non-empty).
     * \param  description    Tag's description.
     */
    void set_account_tag_description(const std::string& tag, const std::string& description);

    std::string sign(const std::string &data) const;
    bool verify(const std::string &data, const cryptonote::account_public_address &address, const std::string &signature) const;

    /*!
     * \brief sign_multisig_participant signs given message with the multisig public signer key
     * \param data                      message to sign
     * \throws                          if wallet is not multisig
     * \return                          signature
     */
    std::string sign_multisig_participant(const std::string& data) const;
    /*!
     * \brief verify_with_public_key verifies message was signed with given public key
     * \param data                   message
     * \param public_key             public key to check signature
     * \param signature              signature of the message
     * \return                       true if the signature is correct
     */
    bool verify_with_public_key(const std::string &data, const crypto::public_key &public_key, const std::string &signature) const;

    // Import/Export wallet data
    std::vector<tools::wallet2::transfer_details> export_outputs() const;
    std::string export_outputs_to_str() const;
    size_t import_outputs(const std::vector<tools::wallet2::transfer_details> &outputs);
    size_t import_outputs_from_str(const std::string &outputs_st);
    payment_container export_payments() const;
    void import_payments(const payment_container &payments);
    void import_payments_out(const std::list<std::pair<crypto::hash,wallet2::confirmed_transfer_details>> &confirmed_payments);
    std::tuple<size_t, crypto::hash, std::vector<crypto::hash>> export_blockchain() const;
    void import_blockchain(const std::tuple<size_t, crypto::hash, std::vector<crypto::hash>> &bc);
    bool export_key_images(const std::string &filename) const;
    std::vector<std::pair<crypto::key_image, crypto::signature>> export_key_images() const;
    uint64_t import_key_images(const std::vector<std::pair<crypto::key_image, crypto::signature>> &signed_key_images, uint64_t &spent, uint64_t &unspent, bool check_spent = true);
    uint64_t import_key_images(const std::string &filename, uint64_t &spent, uint64_t &unspent);

    void update_pool_state(bool refreshed = false);
    void remove_obsolete_pool_txs(const std::vector<crypto::hash> &tx_hashes);

    std::string encrypt(const char *plaintext, size_t len, const crypto::secret_key &skey, bool authenticated = true) const;
    std::string encrypt(const epee::span<char> &span, const crypto::secret_key &skey, bool authenticated = true) const;
    std::string encrypt(const std::string &plaintext, const crypto::secret_key &skey, bool authenticated = true) const;
    std::string encrypt(const epee::wipeable_string &plaintext, const crypto::secret_key &skey, bool authenticated = true) const;
    std::string encrypt_with_view_secret_key(const std::string &plaintext, bool authenticated = true) const;
    template<typename T=std::string> T decrypt(const std::string &ciphertext, const crypto::secret_key &skey, bool authenticated = true) const;
    std::string decrypt_with_view_secret_key(const std::string &ciphertext, bool authenticated = true) const;

    std::string make_uri(const std::string &address, const std::string &payment_id, uint64_t amount, const std::string &tx_description, const std::string &recipient_name, std::string &error) const;
    bool parse_uri(const std::string &uri, std::string &address, std::string &payment_id, uint64_t &amount, std::string &tx_description, std::string &recipient_name, std::vector<std::string> &unknown_parameters, std::string &error);

    uint64_t get_blockchain_height_by_date(uint16_t year, uint8_t month, uint8_t day);    // 1<=month<=12, 1<=day<=31

    bool is_synced() const;

    std::vector<std::pair<uint64_t, uint64_t>> estimate_backlog(const std::vector<std::pair<double, double>> &fee_levels);
    std::vector<std::pair<uint64_t, uint64_t>> estimate_backlog(uint64_t min_tx_weight, uint64_t max_tx_weight, const std::vector<uint64_t> &fees);

    uint64_t get_fee_multiplier(uint32_t priority, int fee_algorithm = -1) const;
    uint64_t get_base_fee() const;
    uint64_t get_fee_quantization_mask() const;
    uint64_t get_min_ring_size() const;
    uint64_t get_max_ring_size() const;
    uint64_t adjust_mixin(uint64_t mixin) const;
    uint32_t adjust_priority(uint32_t priority);

    bool is_rpc() const { return m_rpc; }

    // Light wallet specific functions
    // fetch unspent outs from lw node and store in m_transfers
    void light_wallet_get_unspent_outs();
    // fetch txs and store in m_payments
    void light_wallet_get_address_txs();
    // get_address_info
    bool light_wallet_get_address_info(cryptonote::COMMAND_RPC_GET_ADDRESS_INFO::response &response);
    // Login. new_address is true if address hasn't been used on lw node before.
    bool light_wallet_login(bool &new_address);
    // Send an import request to lw node. returns info about import fee, address and payment_id
    bool light_wallet_import_wallet_request(cryptonote::COMMAND_RPC_IMPORT_WALLET_REQUEST::response &response);
    // get random outputs from light wallet server
    void light_wallet_get_outs(std::vector<std::vector<get_outs_entry>> &outs, const std::vector<size_t> &selected_transfers, size_t fake_outputs_count);
    // Parse rct string
    bool light_wallet_parse_rct_str(const std::string& rct_string, const crypto::public_key& tx_pub_key, uint64_t internal_output_index, rct::key& decrypted_mask, rct::key& rct_commit, bool decrypt) const;
    // check if key image is ours
    bool light_wallet_key_image_is_ours(const crypto::key_image& key_image, const crypto::public_key& tx_public_key, uint64_t out_index);

    /*
     * "attributes" are a mechanism to store an arbitrary number of string values
     * on the level of the wallet as a whole, identified by keys. Their introduction,
     * technically the unordered map m_attributes stored as part of a wallet file,
     * led to a new wallet file version, but now new singular pieces of info may be added
     * without the need for a new version.
     *
     * The first and so far only value stored as such an attribute is the description.
     * It's stored under the standard key ATTRIBUTE_DESCRIPTION (see method set_description).
     *
     * The mechanism is open to all clients and allows them to use it for storing basically any
     * single string values in a wallet. To avoid the problem that different clients possibly
     * overwrite or misunderstand each other's attributes, a two-part key scheme is
     * proposed: <client name>.<value name>
     */
    const char* const ATTRIBUTE_DESCRIPTION = "wallet2.description";
    void set_attribute(const std::string &key, const std::string &value);
    std::string get_attribute(const std::string &key) const;

    crypto::public_key get_multisig_signer_public_key(const crypto::secret_key &spend_skey) const;
    crypto::public_key get_multisig_signer_public_key() const;
    crypto::public_key get_multisig_signing_public_key(size_t idx) const;
    crypto::public_key get_multisig_signing_public_key(const crypto::secret_key &skey) const;

    template<class t_request, class t_response>
    inline bool invoke_http_json(const boost::string_ref uri, const t_request& req, t_response& res, std::chrono::milliseconds timeout = std::chrono::seconds(15), const boost::string_ref http_method = "GET")
    {
      boost::lock_guard<boost::mutex> lock(m_daemon_rpc_mutex);
      return epee::net_utils::invoke_http_json(uri, req, res, m_http_client, timeout, http_method);
    }
    template<class t_request, class t_response>
    inline bool invoke_http_bin(const boost::string_ref uri, const t_request& req, t_response& res, std::chrono::milliseconds timeout = std::chrono::seconds(15), const boost::string_ref http_method = "GET")
    {
      boost::lock_guard<boost::mutex> lock(m_daemon_rpc_mutex);
      return epee::net_utils::invoke_http_bin(uri, req, res, m_http_client, timeout, http_method);
    }
    template<class t_request, class t_response>
    inline bool invoke_http_json_rpc(const boost::string_ref uri, const std::string& method_name, const t_request& req, t_response& res, std::chrono::milliseconds timeout = std::chrono::seconds(15), const boost::string_ref http_method = "GET", const std::string& req_id = "0")
    {
      boost::lock_guard<boost::mutex> lock(m_daemon_rpc_mutex);
      return epee::net_utils::invoke_http_json_rpc(uri, method_name, req, res, m_http_client, timeout, http_method, req_id);
    }

    bool set_ring_database(const std::string &filename);
    const std::string get_ring_database() const { return m_ring_database; }
    bool get_ring(const crypto::key_image &key_image, std::vector<uint64_t> &outs);
    bool get_rings(const crypto::hash &txid, std::vector<std::pair<crypto::key_image, std::vector<uint64_t>>> &outs);
    bool set_ring(const crypto::key_image &key_image, const std::vector<uint64_t> &outs, bool relative);
    bool find_and_save_rings(bool force = true);

    bool blackball_output(const std::pair<uint64_t, uint64_t> &output);
    bool set_blackballed_outputs(const std::vector<std::pair<uint64_t, uint64_t>> &outputs, bool add = false);
    bool unblackball_output(const std::pair<uint64_t, uint64_t> &output);
    bool is_output_blackballed(const std::pair<uint64_t, uint64_t> &output) const;

    bool lock_keys_file();
    bool unlock_keys_file();
    bool is_keys_file_locked() const;

    void change_password(const std::string &filename, const epee::wipeable_string &original_password, const epee::wipeable_string &new_password);

  private:
    /*!
     * \brief  Stores wallet information to wallet file.
     * \param  keys_file_name Name of wallet file
     * \param  password       Password of wallet file
     * \param  watch_only     true to save only view key, false to save both spend and view keys
     * \return                Whether it was successful.
     */
    bool store_keys(const std::string& keys_file_name, const epee::wipeable_string& password, bool watch_only = false);
    /*!
     * \brief Load wallet information from wallet file.
     * \param keys_file_name Name of wallet file
     * \param password       Password of wallet file
     */
    bool load_keys(const std::string& keys_file_name, const epee::wipeable_string& password);
    void process_new_transaction(const crypto::hash &txid, const cryptonote::transaction& tx, const std::vector<uint64_t> &o_indices, uint64_t height, uint64_t ts, bool miner_tx, bool pool, bool double_spend_seen, const tx_cache_data &tx_cache_data);
    void process_new_blockchain_entry(const cryptonote::block& b, const cryptonote::block_complete_entry& bche, const parsed_block &parsed_block, const crypto::hash& bl_id, uint64_t height, const std::vector<tx_cache_data> &tx_cache_data, size_t tx_cache_data_offset);
    void detach_blockchain(uint64_t height);
    void get_short_chain_history(std::list<crypto::hash>& ids, uint64_t granularity = 1) const;
    bool is_tx_spendtime_unlocked(uint64_t unlock_time, uint64_t block_height) const;
    bool clear();
    void pull_blocks(uint64_t start_height, uint64_t& blocks_start_height, const std::list<crypto::hash> &short_chain_history, std::vector<cryptonote::block_complete_entry> &blocks, std::vector<cryptonote::COMMAND_RPC_GET_BLOCKS_FAST::block_output_indices> &o_indices);
    void pull_hashes(uint64_t start_height, uint64_t& blocks_start_height, const std::list<crypto::hash> &short_chain_history, std::vector<crypto::hash> &hashes);
    void fast_refresh(uint64_t stop_height, uint64_t &blocks_start_height, std::list<crypto::hash> &short_chain_history, bool force = false);
    void pull_and_parse_next_blocks(uint64_t start_height, uint64_t &blocks_start_height, std::list<crypto::hash> &short_chain_history, const std::vector<cryptonote::block_complete_entry> &prev_blocks, const std::vector<parsed_block> &prev_parsed_blocks, std::vector<cryptonote::block_complete_entry> &blocks, std::vector<parsed_block> &parsed_blocks, bool &error);
    void process_parsed_blocks(uint64_t start_height, const std::vector<cryptonote::block_complete_entry> &blocks, const std::vector<parsed_block> &parsed_blocks, uint64_t& blocks_added);
    uint64_t select_transfers(uint64_t needed_money, std::vector<size_t> unused_transfers_indices, std::vector<size_t>& selected_transfers) const;
    bool prepare_file_names(const std::string& file_path);
    void process_unconfirmed(const crypto::hash &txid, const cryptonote::transaction& tx, uint64_t height);
    void process_outgoing(const crypto::hash &txid, const cryptonote::transaction& tx, uint64_t height, uint64_t ts, uint64_t spent, uint64_t received, uint32_t subaddr_account, const std::set<uint32_t>& subaddr_indices);
    void add_unconfirmed_tx(const cryptonote::transaction& tx, uint64_t amount_in, const std::vector<cryptonote::tx_destination_entry> &dests, const crypto::hash &payment_id, uint64_t change_amount, uint32_t subaddr_account, const std::set<uint32_t>& subaddr_indices);
    void generate_genesis(cryptonote::block& b) const;
    void check_genesis(const crypto::hash& genesis_hash) const; //throws
    bool generate_chacha_key_from_secret_keys(crypto::chacha_key &key) const;
    void generate_chacha_key_from_password(const epee::wipeable_string &pass, crypto::chacha_key &key) const;
    crypto::hash get_payment_id(const pending_tx &ptx) const;
    void check_acc_out_precomp(const cryptonote::tx_out &o, const crypto::key_derivation &derivation, const std::vector<crypto::key_derivation> &additional_derivations, size_t i, tx_scan_info_t &tx_scan_info) const;
    void check_acc_out_precomp(const cryptonote::tx_out &o, const crypto::key_derivation &derivation, const std::vector<crypto::key_derivation> &additional_derivations, size_t i, const is_out_data *is_out_data, tx_scan_info_t &tx_scan_info) const;
    void check_acc_out_precomp_once(const cryptonote::tx_out &o, const crypto::key_derivation &derivation, const std::vector<crypto::key_derivation> &additional_derivations, size_t i, const is_out_data *is_out_data, tx_scan_info_t &tx_scan_info, bool &already_seen) const;
    void parse_block_round(const cryptonote::blobdata &blob, cryptonote::block &bl, crypto::hash &bl_id, bool &error) const;
    uint64_t get_upper_transaction_weight_limit() const;
    std::vector<uint64_t> get_unspent_amounts_vector() const;
    uint64_t get_dynamic_base_fee_estimate() const;
    float get_output_relatedness(const transfer_details &td0, const transfer_details &td1) const;
    std::vector<size_t> pick_preferred_rct_inputs(uint64_t needed_money, uint32_t subaddr_account, const std::set<uint32_t> &subaddr_indices) const;
    void set_spent(size_t idx, uint64_t height);
    void set_unspent(size_t idx);
    void get_outs(std::vector<std::vector<get_outs_entry>> &outs, const std::vector<size_t> &selected_transfers, size_t fake_outputs_count);
    bool tx_add_fake_output(std::vector<std::vector<tools::wallet2::get_outs_entry>> &outs, uint64_t global_index, const crypto::public_key& tx_public_key, const rct::key& mask, uint64_t real_index, bool unlocked) const;
    crypto::public_key get_tx_pub_key_from_received_outs(const tools::wallet2::transfer_details &td) const;
    bool should_pick_a_second_output(bool use_rct, size_t n_transfers, const std::vector<size_t> &unused_transfers_indices, const std::vector<size_t> &unused_dust_indices) const;
    std::vector<size_t> get_only_rct(const std::vector<size_t> &unused_dust_indices, const std::vector<size_t> &unused_transfers_indices) const;
    void scan_output(const cryptonote::transaction &tx, const crypto::public_key &tx_pub_key, size_t i, tx_scan_info_t &tx_scan_info, std::vector<tx_money_got_in_out> &tx_money_got_in_outs, std::vector<size_t> &outs);
    void trim_hashchain();
    crypto::key_image get_multisig_composite_key_image(size_t n) const;
    rct::multisig_kLRki get_multisig_composite_kLRki(size_t n, const crypto::public_key &ignore, std::unordered_set<rct::key> &used_L, std::unordered_set<rct::key> &new_used_L) const;
    rct::multisig_kLRki get_multisig_kLRki(size_t n, const rct::key &k) const;
    rct::key get_multisig_k(size_t idx, const std::unordered_set<rct::key> &used_L) const;
    void update_multisig_rescan_info(const std::vector<std::vector<rct::key>> &multisig_k, const std::vector<std::vector<tools::wallet2::multisig_info>> &info, size_t n);
    bool add_rings(const crypto::chacha_key &key, const cryptonote::transaction_prefix &tx);
    bool add_rings(const cryptonote::transaction_prefix &tx);
    bool remove_rings(const cryptonote::transaction_prefix &tx);
    bool get_ring(const crypto::chacha_key &key, const crypto::key_image &key_image, std::vector<uint64_t> &outs);
    crypto::chacha_key get_ringdb_key();
    void setup_keys(const epee::wipeable_string &password);

    bool get_rct_distribution(uint64_t &start_height, std::vector<uint64_t> &distribution);

    uint64_t get_segregation_fork_height() const;

    void cache_tx_data(const cryptonote::transaction& tx, const crypto::hash &txid, tx_cache_data &tx_cache_data) const;

    cryptonote::account_base m_account;
    boost::optional<epee::net_utils::http::login> m_daemon_login;
    std::string m_daemon_address;
    std::string m_wallet_file;
    std::string m_keys_file;
    epee::net_utils::http::http_simple_client m_http_client;
    hashchain m_blockchain;
    std::unordered_map<crypto::hash, unconfirmed_transfer_details> m_unconfirmed_txs;
    std::unordered_map<crypto::hash, confirmed_transfer_details> m_confirmed_txs;
    std::unordered_multimap<crypto::hash, pool_payment_details> m_unconfirmed_payments;
    std::unordered_map<crypto::hash, crypto::secret_key> m_tx_keys;
    cryptonote::checkpoints m_checkpoints;
    std::unordered_map<crypto::hash, std::vector<crypto::secret_key>> m_additional_tx_keys;

    transfer_container m_transfers;
    payment_container m_payments;
    std::unordered_map<crypto::key_image, size_t> m_key_images;
    std::unordered_map<crypto::public_key, size_t> m_pub_keys;
    cryptonote::account_public_address m_account_public_address;
    std::unordered_map<crypto::public_key, cryptonote::subaddress_index> m_subaddresses;
    std::vector<std::vector<std::string>> m_subaddress_labels;
    std::unordered_map<crypto::hash, std::string> m_tx_notes;
    std::unordered_map<std::string, std::string> m_attributes;
    std::vector<tools::wallet2::address_book_row> m_address_book;
    std::pair<std::map<std::string, std::string>, std::vector<std::string>> m_account_tags;
    uint64_t m_upper_transaction_weight_limit; //TODO: auto-calc this value or request from daemon, now use some fixed value
    const std::vector<std::vector<tools::wallet2::multisig_info>> *m_multisig_rescan_info;
    const std::vector<std::vector<rct::key>> *m_multisig_rescan_k;

    std::atomic<bool> m_run;

    boost::mutex m_daemon_rpc_mutex;

    bool m_trusted_daemon;
    i_wallet2_callback* m_callback;
    bool m_key_on_device;
    cryptonote::network_type m_nettype;
    uint64_t m_kdf_rounds;
    std::string seed_language; /*!< Language of the mnemonics (seed). */
    bool is_old_file_format; /*!< Whether the wallet file is of an old file format */
    bool m_watch_only; /*!< no spend key */
    bool m_multisig; /*!< if > 1 spend secret key will not match spend public key */
    uint32_t m_multisig_threshold;
    std::vector<crypto::public_key> m_multisig_signers;
    bool m_always_confirm_transfers;
    bool m_print_ring_members;
    bool m_store_tx_info; /*!< request txkey to be returned in RPC, and store in the wallet cache file */
    uint32_t m_default_mixin;
    uint32_t m_default_priority;
    RefreshType m_refresh_type;
    bool m_auto_refresh;
    bool m_first_refresh_done;
    uint64_t m_refresh_from_block_height;
    // If m_refresh_from_block_height is explicitly set to zero we need this to differentiate it from the case that
    // m_refresh_from_block_height was defaulted to zero.*/
    bool m_explicit_refresh_from_block_height;
    bool m_confirm_missing_payment_id;
    bool m_confirm_non_default_ring_size;
    bool m_ask_password;
    uint32_t m_min_output_count;
    uint64_t m_min_output_value;
    bool m_merge_destinations;
    bool m_confirm_backlog;
    uint32_t m_confirm_backlog_threshold;
    bool m_confirm_export_overwrite;
    bool m_auto_low_priority;
    bool m_segregate_pre_fork_outputs;
    bool m_key_reuse_mitigation2;
    uint64_t m_segregation_height;
    bool m_ignore_fractional_outputs;
    bool m_is_initialized;
    NodeRPCProxy m_node_rpc_proxy;
    std::unordered_set<crypto::hash> m_scanned_pool_txs[2];
    size_t m_subaddress_lookahead_major, m_subaddress_lookahead_minor;

    // Light wallet
    bool m_light_wallet; /* sends view key to daemon for scanning */
    uint64_t m_light_wallet_scanned_block_height;
    uint64_t m_light_wallet_blockchain_height;
    uint64_t m_light_wallet_per_kb_fee = FEE_PER_KB;
    bool m_light_wallet_connected;
    uint64_t m_light_wallet_balance;
    uint64_t m_light_wallet_unlocked_balance;
    // Light wallet info needed to populate m_payment requires 2 separate api calls (get_address_txs and get_unspent_outs)
    // We save the info from the first call in m_light_wallet_address_txs for easier lookup.
    std::unordered_map<crypto::hash, address_tx> m_light_wallet_address_txs;
    // store calculated key image for faster lookup
    std::unordered_map<crypto::public_key, std::map<uint64_t, crypto::key_image> > m_key_image_cache;

    std::string m_ring_database;
    bool m_ring_history_saved;
    std::unique_ptr<ringdb> m_ringdb;
    boost::optional<crypto::chacha_key> m_ringdb_key;

    uint64_t m_last_block_reward;
    std::unique_ptr<tools::file_locker> m_keys_file_locker;

    crypto::chacha_key m_cache_key;
    boost::optional<epee::wipeable_string> m_encrypt_keys_after_refresh;

    bool m_rpc;
  };
}
BOOST_CLASS_VERSION(tools::wallet2, 25)
BOOST_CLASS_VERSION(tools::wallet2::transfer_details, 9)
BOOST_CLASS_VERSION(tools::wallet2::multisig_info, 1)
BOOST_CLASS_VERSION(tools::wallet2::multisig_info::LR, 0)
BOOST_CLASS_VERSION(tools::wallet2::multisig_tx_set, 1)
BOOST_CLASS_VERSION(tools::wallet2::payment_details, 4)
BOOST_CLASS_VERSION(tools::wallet2::pool_payment_details, 1)
BOOST_CLASS_VERSION(tools::wallet2::unconfirmed_transfer_details, 8)
BOOST_CLASS_VERSION(tools::wallet2::confirmed_transfer_details, 6)
BOOST_CLASS_VERSION(tools::wallet2::address_book_row, 17)
BOOST_CLASS_VERSION(tools::wallet2::reserve_proof_entry, 0)
BOOST_CLASS_VERSION(tools::wallet2::unsigned_tx_set, 0)
BOOST_CLASS_VERSION(tools::wallet2::signed_tx_set, 0)
BOOST_CLASS_VERSION(tools::wallet2::tx_construction_data, 3)
BOOST_CLASS_VERSION(tools::wallet2::pending_tx, 3)
BOOST_CLASS_VERSION(tools::wallet2::multisig_sig, 0)

namespace boost
{
  namespace serialization
  {
    template <class Archive>
    inline typename std::enable_if<!Archive::is_loading::value, void>::type initialize_transfer_details(Archive &a, tools::wallet2::transfer_details &x, const boost::serialization::version_type ver)
    {
    }
    template <class Archive>
    inline typename std::enable_if<Archive::is_loading::value, void>::type initialize_transfer_details(Archive &a, tools::wallet2::transfer_details &x, const boost::serialization::version_type ver)
    {
        if (ver < 1)
        {
          x.m_mask = rct::identity();
          x.m_amount = x.m_tx.vout[x.m_internal_output_index].amount;
        }
        if (ver < 2)
        {
          x.m_spent_height = 0;
        }
        if (ver < 4)
        {
          x.m_rct = x.m_tx.vout[x.m_internal_output_index].amount == 0;
        }
        if (ver < 6)
        {
          x.m_key_image_known = true;
        }
        if (ver < 7)
        {
          x.m_pk_index = 0;
        }
        if (ver < 8)
        {
          x.m_subaddr_index = {};
        }
        if (ver < 9)
        {
          x.m_key_image_partial = false;
          x.m_multisig_k.clear();
          x.m_multisig_info.clear();
        }
    }

    template <class Archive>
    inline void serialize(Archive &a, tools::wallet2::transfer_details &x, const boost::serialization::version_type ver)
    {
      a & x.m_block_height;
      a & x.m_global_output_index;
      a & x.m_internal_output_index;
      if (ver < 3)
      {
        cryptonote::transaction tx;
        a & tx;
        x.m_tx = (const cryptonote::transaction_prefix&)tx;
        x.m_txid = cryptonote::get_transaction_hash(tx);
      }
      else
      {
        a & x.m_tx;
      }
      a & x.m_spent;
      a & x.m_key_image;
      if (ver < 1)
      {
        // ensure mask and amount are set
        initialize_transfer_details(a, x, ver);
        return;
      }
      a & x.m_mask;
      a & x.m_amount;
      if (ver < 2)
      {
        initialize_transfer_details(a, x, ver);
        return;
      }
      a & x.m_spent_height;
      if (ver < 3)
      {
        initialize_transfer_details(a, x, ver);
        return;
      }
      a & x.m_txid;
      if (ver < 4)
      {
        initialize_transfer_details(a, x, ver);
        return;
      }
      a & x.m_rct;
      if (ver < 5)
      {
        initialize_transfer_details(a, x, ver);
        return;
      }
      if (ver < 6)
      {
        // v5 did not properly initialize
        uint8_t u;
        a & u;
        x.m_key_image_known = true;
        return;
      }
      a & x.m_key_image_known;
      if (ver < 7)
      {
        initialize_transfer_details(a, x, ver);
        return;
      }
      a & x.m_pk_index;
      if (ver < 8)
      {
        initialize_transfer_details(a, x, ver);
        return;
      }
      a & x.m_subaddr_index;
      if (ver < 9)
      {
        initialize_transfer_details(a, x, ver);
        return;
      }
      a & x.m_multisig_info;
      a & x.m_multisig_k;
      a & x.m_key_image_partial;
    }

    template <class Archive>
    inline void serialize(Archive &a, tools::wallet2::multisig_info::LR &x, const boost::serialization::version_type ver)
    {
      a & x.m_L;
      a & x.m_R;
    }

    template <class Archive>
    inline void serialize(Archive &a, tools::wallet2::multisig_info &x, const boost::serialization::version_type ver)
    {
      a & x.m_signer;
      a & x.m_LR;
      a & x.m_partial_key_images;
    }

    template <class Archive>
    inline void serialize(Archive &a, tools::wallet2::multisig_tx_set &x, const boost::serialization::version_type ver)
    {
      a & x.m_ptx;
      a & x.m_signers;
    }

    template <class Archive>
    inline void serialize(Archive &a, tools::wallet2::unconfirmed_transfer_details &x, const boost::serialization::version_type ver)
    {
      a & x.m_change;
      a & x.m_sent_time;
      if (ver < 5)
      {
        cryptonote::transaction tx;
        a & tx;
        x.m_tx = (const cryptonote::transaction_prefix&)tx;
      }
      else
      {
        a & x.m_tx;
      }
      if (ver < 1)
        return;
      a & x.m_dests;
      a & x.m_payment_id;
      if (ver < 2)
        return;
      a & x.m_state;
      if (ver < 3)
        return;
      a & x.m_timestamp;
      if (ver < 4)
        return;
      a & x.m_amount_in;
      a & x.m_amount_out;
      if (ver < 6)
      {
        // v<6 may not have change accumulated in m_amount_out, which is a pain,
        // as it's readily understood to be sum of outputs.
        // We convert it to include change from v6
        if (!typename Archive::is_saving() && x.m_change != (uint64_t)-1)
          x.m_amount_out += x.m_change;
      }
      if (ver < 7)
      {
        x.m_subaddr_account = 0;
        return;
      }
      a & x.m_subaddr_account;
      a & x.m_subaddr_indices;
      if (ver < 8)
        return;
      a & x.m_rings;
    }

    template <class Archive>
    inline void serialize(Archive &a, tools::wallet2::confirmed_transfer_details &x, const boost::serialization::version_type ver)
    {
      a & x.m_amount_in;
      a & x.m_amount_out;
      a & x.m_change;
      a & x.m_block_height;
      if (ver < 1)
        return;
      a & x.m_dests;
      a & x.m_payment_id;
      if (ver < 2)
        return;
      a & x.m_timestamp;
      if (ver < 3)
      {
        // v<3 may not have change accumulated in m_amount_out, which is a pain,
        // as it's readily understood to be sum of outputs. Whether it got added
        // or not depends on whether it came from a unconfirmed_transfer_details
        // (not included) or not (included). We can't reliably tell here, so we
        // check whether either yields a "negative" fee, or use the other if so.
        // We convert it to include change from v3
        if (!typename Archive::is_saving() && x.m_change != (uint64_t)-1)
        {
          if (x.m_amount_in > (x.m_amount_out + x.m_change))
            x.m_amount_out += x.m_change;
        }
      }
      if (ver < 4)
      {
        if (!typename Archive::is_saving())
          x.m_unlock_time = 0;
        return;
      }
      a & x.m_unlock_time;
      if (ver < 5)
      {
        x.m_subaddr_account = 0;
        return;
      }
      a & x.m_subaddr_account;
      a & x.m_subaddr_indices;
      if (ver < 6)
        return;
      a & x.m_rings;
    }

    template <class Archive>
    inline void serialize(Archive& a, tools::wallet2::payment_details& x, const boost::serialization::version_type ver)
    {
      a & x.m_tx_hash;
      a & x.m_amount;
      a & x.m_block_height;
      a & x.m_unlock_time;
      if (ver < 1)
        return;
      a & x.m_timestamp;
      if (ver < 2)
      {
        x.m_coinbase = false;
        x.m_subaddr_index = {};
        return;
      }
      a & x.m_subaddr_index;
      if (ver < 3)
      {
        x.m_coinbase = false;
        x.m_fee = 0;
        return;
      }
      a & x.m_fee;
      if (ver < 4)
      {
        x.m_coinbase = false;
        return;
      }
      a & x.m_coinbase;
    }

    template <class Archive>
    inline void serialize(Archive& a, tools::wallet2::pool_payment_details& x, const boost::serialization::version_type ver)
    {
      a & x.m_pd;
      a & x.m_double_spend_seen;
    }

    template <class Archive>
    inline void serialize(Archive& a, tools::wallet2::address_book_row& x, const boost::serialization::version_type ver)
    {
      a & x.m_address;
      a & x.m_payment_id;
      a & x.m_description;
      if (ver < 17)
      {
        x.m_is_subaddress = false;
        return;
      }
      a & x.m_is_subaddress;
    }

    template <class Archive>
    inline void serialize(Archive& a, tools::wallet2::reserve_proof_entry& x, const boost::serialization::version_type ver)
    {
      a & x.txid;
      a & x.index_in_tx;
      a & x.shared_secret;
      a & x.key_image;
      a & x.shared_secret_sig;
      a & x.key_image_sig;
    }

    template <class Archive>
    inline void serialize(Archive &a, tools::wallet2::unsigned_tx_set &x, const boost::serialization::version_type ver)
    {
      a & x.txes;
      a & x.transfers;
    }

    template <class Archive>
    inline void serialize(Archive &a, tools::wallet2::signed_tx_set &x, const boost::serialization::version_type ver)
    {
      a & x.ptx;
      a & x.key_images;
    }

    template <class Archive>
    inline void serialize(Archive &a, tools::wallet2::tx_construction_data &x, const boost::serialization::version_type ver)
    {
      a & x.sources;
      a & x.change_dts;
      a & x.splitted_dsts;
      if (ver < 2)
      {
        // load list to vector
        std::list<size_t> selected_transfers;
        a & selected_transfers;
        x.selected_transfers.clear();
        x.selected_transfers.reserve(selected_transfers.size());
        for (size_t t: selected_transfers)
          x.selected_transfers.push_back(t);
      }
      a & x.extra;
      a & x.unlock_time;
      a & x.use_rct;
      a & x.dests;
      if (ver < 1)
      {
        x.subaddr_account = 0;
        return;
      }
      a & x.subaddr_account;
      a & x.subaddr_indices;
      if (ver < 2)
        return;
      a & x.selected_transfers;
      if (ver < 3)
        return;
      a & x.use_bulletproofs;
    }

    template <class Archive>
    inline void serialize(Archive &a, tools::wallet2::multisig_sig &x, const boost::serialization::version_type ver)
    {
      a & x.sigs;
      a & x.ignore;
      a & x.used_L;
      a & x.signing_keys;
      a & x.msout;
    }

    template <class Archive>
    inline void serialize(Archive &a, tools::wallet2::pending_tx &x, const boost::serialization::version_type ver)
    {
      a & x.tx;
      a & x.dust;
      a & x.fee;
      a & x.dust_added_to_fee;
      a & x.change_dts;
      if (ver < 2)
      {
        // load list to vector
        std::list<size_t> selected_transfers;
        a & selected_transfers;
        x.selected_transfers.clear();
        x.selected_transfers.reserve(selected_transfers.size());
        for (size_t t: selected_transfers)
          x.selected_transfers.push_back(t);
      }
      a & x.key_images;
      a & x.tx_key;
      a & x.dests;
      a & x.construction_data;
      if (ver < 1)
        return;
      a & x.additional_tx_keys;
      if (ver < 2)
        return;
      a & x.selected_transfers;
      if (ver < 3)
        return;
      a & x.multisig_sigs;
    }
  }
}

namespace tools
{

  namespace detail
  {
    //----------------------------------------------------------------------------------------------------
    inline void digit_split_strategy(const std::vector<cryptonote::tx_destination_entry>& dsts,
      const cryptonote::tx_destination_entry& change_dst, uint64_t dust_threshold,
      std::vector<cryptonote::tx_destination_entry>& splitted_dsts, std::vector<cryptonote::tx_destination_entry> &dust_dsts)
    {
      splitted_dsts.clear();
      dust_dsts.clear();

      for(auto& de: dsts)
      {
        cryptonote::decompose_amount_into_digits(de.amount, 0,
          [&](uint64_t chunk) { splitted_dsts.push_back(cryptonote::tx_destination_entry(chunk, de.addr, de.is_subaddress)); },
          [&](uint64_t a_dust) { splitted_dsts.push_back(cryptonote::tx_destination_entry(a_dust, de.addr, de.is_subaddress)); } );
      }

      cryptonote::decompose_amount_into_digits(change_dst.amount, 0,
        [&](uint64_t chunk) {
          if (chunk <= dust_threshold)
            dust_dsts.push_back(cryptonote::tx_destination_entry(chunk, change_dst.addr, false));
          else
            splitted_dsts.push_back(cryptonote::tx_destination_entry(chunk, change_dst.addr, false));
        },
        [&](uint64_t a_dust) { dust_dsts.push_back(cryptonote::tx_destination_entry(a_dust, change_dst.addr, false)); } );
    }
    //----------------------------------------------------------------------------------------------------
    inline void null_split_strategy(const std::vector<cryptonote::tx_destination_entry>& dsts,
      const cryptonote::tx_destination_entry& change_dst, uint64_t dust_threshold,
      std::vector<cryptonote::tx_destination_entry>& splitted_dsts, std::vector<cryptonote::tx_destination_entry> &dust_dsts)
    {
      splitted_dsts = dsts;

      dust_dsts.clear();
      uint64_t change = change_dst.amount;

      if (0 != change)
      {
        splitted_dsts.push_back(cryptonote::tx_destination_entry(change, change_dst.addr, false));
      }
    }
    //----------------------------------------------------------------------------------------------------
    inline void print_source_entry(const cryptonote::tx_source_entry& src)
    {
      std::string indexes;
      std::for_each(src.outputs.begin(), src.outputs.end(), [&](const cryptonote::tx_source_entry::output_entry& s_e) { indexes += boost::to_string(s_e.first) + " "; });
      LOG_PRINT_L0("amount=" << cryptonote::print_money(src.amount) << ", real_output=" <<src.real_output << ", real_output_in_tx_index=" << src.real_output_in_tx_index << ", indexes: " << indexes);
    }
    //----------------------------------------------------------------------------------------------------
  }
  //----------------------------------------------------------------------------------------------------
<<<<<<< HEAD
  template<typename T>
  void wallet2::transfer(const std::vector<cryptonote::tx_destination_entry>& dsts, const size_t fake_outs_count, const std::vector<size_t> &unused_transfers_indices,
    uint64_t unlock_time, uint64_t fee, const std::vector<uint8_t>& extra, T destination_split_strategy, const tx_dust_policy& dust_policy)
  {
    pending_tx ptx;
    cryptonote::transaction tx;
    transfer(dsts, fake_outs_count, unused_transfers_indices, unlock_time, fee, extra, destination_split_strategy, dust_policy, tx, ptx);
  }

  template<typename T>
  void wallet2::transfer(const std::vector<cryptonote::tx_destination_entry>& dsts, const size_t fake_outputs_count, const std::vector<size_t> &unused_transfers_indices,
    uint64_t unlock_time, uint64_t fee, const std::vector<uint8_t>& extra, T destination_split_strategy, const tx_dust_policy& dust_policy, cryptonote::transaction& tx, pending_tx &ptx)
  {
    using namespace cryptonote;
    // throw if attempting a transaction with no destinations
    THROW_WALLET_EXCEPTION_IF(dsts.empty(), error::zero_destination);

    THROW_WALLET_EXCEPTION_IF(m_multisig, error::wallet_internal_error, "Multisig wallets cannot spend non rct outputs");

    uint64_t upper_transaction_weight_limit = get_upper_transaction_weight_limit();
    uint64_t needed_money = fee;

    // calculate total amount being sent to all destinations
    // throw if total amount overflows uint64_t
    for(auto& dt: dsts)
    {
      THROW_WALLET_EXCEPTION_IF(0 == dt.amount, error::zero_destination);
      needed_money += dt.amount;
      THROW_WALLET_EXCEPTION_IF(needed_money < dt.amount, error::tx_sum_overflow, dsts, fee, m_nettype);
    }

    // randomly select inputs for transaction
    // throw if requested send amount is greater than (unlocked) amount available to send
    std::vector<size_t> selected_transfers;
    uint64_t found_money = select_transfers(needed_money, unused_transfers_indices, selected_transfers);
    THROW_WALLET_EXCEPTION_IF(found_money < needed_money, error::not_enough_unlocked_money, found_money, needed_money - fee, fee);

    uint32_t subaddr_account = m_transfers[*selected_transfers.begin()].m_subaddr_index.major;
    for (auto i = ++selected_transfers.begin(); i != selected_transfers.end(); ++i)
      THROW_WALLET_EXCEPTION_IF(subaddr_account != *i, error::wallet_internal_error, "the tx uses funds from multiple accounts");

    typedef COMMAND_RPC_GET_RANDOM_OUTPUTS_FOR_AMOUNTS::out_entry out_entry;
    typedef cryptonote::tx_source_entry::output_entry tx_output_entry;

    COMMAND_RPC_GET_RANDOM_OUTPUTS_FOR_AMOUNTS::response daemon_resp = AUTO_VAL_INIT(daemon_resp);
    if(fake_outputs_count)
    {
      COMMAND_RPC_GET_RANDOM_OUTPUTS_FOR_AMOUNTS::request req = AUTO_VAL_INIT(req);
      req.outs_count = fake_outputs_count + 1;// add one to make possible (if need) to skip real output key
      for(size_t idx: selected_transfers)
      {
        const transfer_container::const_iterator it = m_transfers.begin() + idx;
        THROW_WALLET_EXCEPTION_IF(it->m_tx.vout.size() <= it->m_internal_output_index, error::wallet_internal_error,
          "m_internal_output_index = " + std::to_string(it->m_internal_output_index) +
          " is greater or equal to outputs count = " + std::to_string(it->m_tx.vout.size()));
        req.amounts.push_back(it->amount());
      }

      m_daemon_rpc_mutex.lock();
      bool r = epee::net_utils::invoke_http_bin("/getrandom_outs.bin", req, daemon_resp, m_http_client, rpc_timeout);
      m_daemon_rpc_mutex.unlock();
      THROW_WALLET_EXCEPTION_IF(!r, error::no_connection_to_daemon, "getrandom_outs.bin");
      THROW_WALLET_EXCEPTION_IF(daemon_resp.status == CORE_RPC_STATUS_BUSY, error::daemon_busy, "getrandom_outs.bin");
      THROW_WALLET_EXCEPTION_IF(daemon_resp.status != CORE_RPC_STATUS_OK, error::get_random_outs_error, daemon_resp.status);
      THROW_WALLET_EXCEPTION_IF(daemon_resp.outs.size() != selected_transfers.size(), error::wallet_internal_error,
        "daemon returned wrong response for getrandom_outs.bin, wrong amounts count = " +
        std::to_string(daemon_resp.outs.size()) + ", expected " +  std::to_string(selected_transfers.size()));

      std::unordered_map<uint64_t, uint64_t> scanty_outs;
      for(COMMAND_RPC_GET_RANDOM_OUTPUTS_FOR_AMOUNTS::outs_for_amount& amount_outs: daemon_resp.outs)
      {
        if (amount_outs.outs.size() < fake_outputs_count)
        {
          scanty_outs[amount_outs.amount] = amount_outs.outs.size();
        }
      }
      THROW_WALLET_EXCEPTION_IF(!scanty_outs.empty(), error::not_enough_outs_to_mix, scanty_outs, fake_outputs_count);
    }

    //prepare inputs
    size_t i = 0;
    std::vector<cryptonote::tx_source_entry> sources;
    for(size_t idx: selected_transfers)
    {
      sources.resize(sources.size()+1);
      cryptonote::tx_source_entry& src = sources.back();
      const transfer_details& td = m_transfers[idx];
      src.amount = td.amount();
      src.rct = false;
      //paste mixin transaction
      if(daemon_resp.outs.size())
      {
        daemon_resp.outs[i].outs.sort([](const out_entry& a, const out_entry& b){return a.global_amount_index < b.global_amount_index;});
        for(out_entry& daemon_oe: daemon_resp.outs[i].outs)
        {
          if(td.m_global_output_index == daemon_oe.global_amount_index)
            continue;
          tx_output_entry oe;
          oe.first = daemon_oe.global_amount_index;
          oe.second.dest = rct::pk2rct(daemon_oe.out_key);
          oe.second.mask = rct::identity();
          src.outputs.push_back(oe);
          if(src.outputs.size() >= fake_outputs_count)
            break;
        }
      }

      //paste real transaction to the random index
      auto it_to_insert = std::find_if(src.outputs.begin(), src.outputs.end(), [&](const tx_output_entry& a)
      {
        return a.first >= td.m_global_output_index;
      });
      //size_t real_index = src.outputs.size() ? (rand() % src.outputs.size() ):0;
      tx_output_entry real_oe;
      real_oe.first = td.m_global_output_index;
      real_oe.second.dest = rct::pk2rct(boost::get<txout_to_key>(td.m_tx.vout[td.m_internal_output_index].target).key);
      real_oe.second.mask = rct::identity();
      auto interted_it = src.outputs.insert(it_to_insert, real_oe);
      src.real_out_tx_key = get_tx_pub_key_from_extra(td.m_tx);
      src.real_output = interted_it - src.outputs.begin();
      src.real_output_in_tx_index = td.m_internal_output_index;
      src.multisig_kLRki = rct::multisig_kLRki({rct::zero(), rct::zero(), rct::zero(), rct::zero()});
      detail::print_source_entry(src);
      ++i;
    }

    cryptonote::tx_destination_entry change_dts = AUTO_VAL_INIT(change_dts);
    if (needed_money < found_money)
    {
      change_dts.addr = get_subaddress({subaddr_account, 0});
      change_dts.amount = found_money - needed_money;
    }

    std::vector<cryptonote::tx_destination_entry> splitted_dsts, dust_dsts;
    uint64_t dust = 0;
    destination_split_strategy(dsts, change_dts, dust_policy.dust_threshold, splitted_dsts, dust_dsts);
    for(auto& d: dust_dsts) {
      THROW_WALLET_EXCEPTION_IF(dust_policy.dust_threshold < d.amount, error::wallet_internal_error, "invalid dust value: dust = " +
        std::to_string(d.amount) + ", dust_threshold = " + std::to_string(dust_policy.dust_threshold));
    }
    for(auto& d: dust_dsts) {
      if (!dust_policy.add_to_fee)
        splitted_dsts.push_back(cryptonote::tx_destination_entry(d.amount, dust_policy.addr_for_dust, d.is_subaddress));
      dust += d.amount;
    }

    crypto::secret_key tx_key;
    std::vector<crypto::secret_key> additional_tx_keys;
    rct::multisig_out msout;
    bool per_output_unlock = use_fork_rules(9, 10);
    bool r = cryptonote::construct_tx_and_get_tx_key(m_account.get_keys(), m_subaddresses, sources, splitted_dsts, change_dts, extra, tx, unlock_time, tx_key, additional_tx_keys, false, rct::RangeProofBorromean, m_multisig ? &msout : NULL, per_output_unlock);
    THROW_WALLET_EXCEPTION_IF(!r, error::tx_not_constructed, sources, splitted_dsts, unlock_time, m_nettype);
    THROW_WALLET_EXCEPTION_IF(upper_transaction_weight_limit <= get_transaction_weight(tx), error::tx_too_big, tx, upper_transaction_weight_limit);

    std::string key_images;
    bool all_are_txin_to_key = std::all_of(tx.vin.begin(), tx.vin.end(), [&](const txin_v& s_e) -> bool
    {
      CHECKED_GET_SPECIFIC_VARIANT(s_e, const txin_to_key, in, false);
      key_images += boost::to_string(in.k_image) + " ";
      return true;
    });
    THROW_WALLET_EXCEPTION_IF(!all_are_txin_to_key, error::unexpected_txin_type, tx);
    
    bool dust_sent_elsewhere = (dust_policy.addr_for_dust.m_view_public_key != change_dts.addr.m_view_public_key
                                || dust_policy.addr_for_dust.m_spend_public_key != change_dts.addr.m_spend_public_key);      

    if (dust_policy.add_to_fee || dust_sent_elsewhere) change_dts.amount -= dust;

    ptx.key_images = key_images;
    ptx.fee = (dust_policy.add_to_fee ? fee+dust : fee);
    ptx.dust = ((dust_policy.add_to_fee || dust_sent_elsewhere) ? dust : 0);
    ptx.dust_added_to_fee = dust_policy.add_to_fee;
    ptx.tx = tx;
    ptx.change_dts = change_dts;
    ptx.selected_transfers = selected_transfers;
    ptx.tx_key = tx_key;
    ptx.additional_tx_keys = additional_tx_keys;
    ptx.dests = dsts;
    ptx.construction_data.sources = sources;
    ptx.construction_data.change_dts = change_dts;
    ptx.construction_data.splitted_dsts = splitted_dsts;
    ptx.construction_data.selected_transfers = selected_transfers;
    ptx.construction_data.extra = tx.extra;
    ptx.construction_data.unlock_time = unlock_time;
    ptx.construction_data.use_rct = false;
    ptx.construction_data.use_bulletproofs = false;
    ptx.construction_data.dests = dsts;
    // record which subaddress indices are being used as inputs
    ptx.construction_data.subaddr_account = subaddr_account;
    ptx.construction_data.subaddr_indices.clear();
    for (size_t idx: selected_transfers)
      ptx.construction_data.subaddr_indices.insert(m_transfers[idx].m_subaddr_index.minor);
  }


=======
>>>>>>> 7addabce
}<|MERGE_RESOLUTION|>--- conflicted
+++ resolved
@@ -754,14 +754,8 @@
     bool parse_unsigned_tx_from_str(const std::string &unsigned_tx_st, unsigned_tx_set &exported_txs) const;
     bool load_tx(const std::string &signed_filename, std::vector<tools::wallet2::pending_tx> &ptx, std::function<bool(const signed_tx_set&)> accept_func = NULL);
     bool parse_tx_from_str(const std::string &signed_tx_st, std::vector<tools::wallet2::pending_tx> &ptx, std::function<bool(const signed_tx_set &)> accept_func);
-<<<<<<< HEAD
-    std::vector<pending_tx> create_transactions(std::vector<cryptonote::tx_destination_entry> dsts, const size_t fake_outs_count, const uint64_t unlock_time, uint32_t priority, const std::vector<uint8_t>& extra);
     std::vector<wallet2::pending_tx> create_transactions_2(std::vector<cryptonote::tx_destination_entry> dsts, const size_t fake_outs_count, const uint64_t unlock_time, uint32_t priority, const std::vector<uint8_t>& extra, uint32_t subaddr_account, std::set<uint32_t> subaddr_indices, bool is_staking_tx=false);     // pass subaddr_indices by value on purpose
     std::vector<wallet2::pending_tx> create_transactions_all(uint64_t below, const cryptonote::account_public_address &address, bool is_subaddress, const size_t fake_outs_count, const uint64_t unlock_time, uint32_t priority, const std::vector<uint8_t>& extra, uint32_t subaddr_account, std::set<uint32_t> subaddr_indices, bool is_staking_tx=false);
-=======
-    std::vector<wallet2::pending_tx> create_transactions_2(std::vector<cryptonote::tx_destination_entry> dsts, const size_t fake_outs_count, const uint64_t unlock_time, uint32_t priority, const std::vector<uint8_t>& extra, uint32_t subaddr_account, std::set<uint32_t> subaddr_indices);     // pass subaddr_indices by value on purpose
-    std::vector<wallet2::pending_tx> create_transactions_all(uint64_t below, const cryptonote::account_public_address &address, bool is_subaddress, const size_t fake_outs_count, const uint64_t unlock_time, uint32_t priority, const std::vector<uint8_t>& extra, uint32_t subaddr_account, std::set<uint32_t> subaddr_indices);
->>>>>>> 7addabce
     std::vector<wallet2::pending_tx> create_transactions_single(const crypto::key_image &ki, const cryptonote::account_public_address &address, bool is_subaddress, const size_t fake_outs_count, const uint64_t unlock_time, uint32_t priority, const std::vector<uint8_t>& extra);
     std::vector<wallet2::pending_tx> create_transactions_from(const cryptonote::account_public_address &address, bool is_subaddress, std::vector<size_t> unused_transfers_indices, std::vector<size_t> unused_dust_indices, const size_t fake_outs_count, const uint64_t unlock_time, uint32_t priority, const std::vector<uint8_t>& extra, bool is_staking_tx=false);
     bool load_multisig_tx(cryptonote::blobdata blob, multisig_tx_set &exported_txs, std::function<bool(const multisig_tx_set&)> accept_func = NULL);
@@ -1098,8 +1092,6 @@
     uint64_t get_fee_multiplier(uint32_t priority, int fee_algorithm = -1) const;
     uint64_t get_base_fee() const;
     uint64_t get_fee_quantization_mask() const;
-    uint64_t get_min_ring_size() const;
-    uint64_t get_max_ring_size() const;
     uint64_t adjust_mixin(uint64_t mixin) const;
     uint32_t adjust_priority(uint32_t priority);
 
@@ -1831,202 +1823,4 @@
     //----------------------------------------------------------------------------------------------------
   }
   //----------------------------------------------------------------------------------------------------
-<<<<<<< HEAD
-  template<typename T>
-  void wallet2::transfer(const std::vector<cryptonote::tx_destination_entry>& dsts, const size_t fake_outs_count, const std::vector<size_t> &unused_transfers_indices,
-    uint64_t unlock_time, uint64_t fee, const std::vector<uint8_t>& extra, T destination_split_strategy, const tx_dust_policy& dust_policy)
-  {
-    pending_tx ptx;
-    cryptonote::transaction tx;
-    transfer(dsts, fake_outs_count, unused_transfers_indices, unlock_time, fee, extra, destination_split_strategy, dust_policy, tx, ptx);
-  }
-
-  template<typename T>
-  void wallet2::transfer(const std::vector<cryptonote::tx_destination_entry>& dsts, const size_t fake_outputs_count, const std::vector<size_t> &unused_transfers_indices,
-    uint64_t unlock_time, uint64_t fee, const std::vector<uint8_t>& extra, T destination_split_strategy, const tx_dust_policy& dust_policy, cryptonote::transaction& tx, pending_tx &ptx)
-  {
-    using namespace cryptonote;
-    // throw if attempting a transaction with no destinations
-    THROW_WALLET_EXCEPTION_IF(dsts.empty(), error::zero_destination);
-
-    THROW_WALLET_EXCEPTION_IF(m_multisig, error::wallet_internal_error, "Multisig wallets cannot spend non rct outputs");
-
-    uint64_t upper_transaction_weight_limit = get_upper_transaction_weight_limit();
-    uint64_t needed_money = fee;
-
-    // calculate total amount being sent to all destinations
-    // throw if total amount overflows uint64_t
-    for(auto& dt: dsts)
-    {
-      THROW_WALLET_EXCEPTION_IF(0 == dt.amount, error::zero_destination);
-      needed_money += dt.amount;
-      THROW_WALLET_EXCEPTION_IF(needed_money < dt.amount, error::tx_sum_overflow, dsts, fee, m_nettype);
-    }
-
-    // randomly select inputs for transaction
-    // throw if requested send amount is greater than (unlocked) amount available to send
-    std::vector<size_t> selected_transfers;
-    uint64_t found_money = select_transfers(needed_money, unused_transfers_indices, selected_transfers);
-    THROW_WALLET_EXCEPTION_IF(found_money < needed_money, error::not_enough_unlocked_money, found_money, needed_money - fee, fee);
-
-    uint32_t subaddr_account = m_transfers[*selected_transfers.begin()].m_subaddr_index.major;
-    for (auto i = ++selected_transfers.begin(); i != selected_transfers.end(); ++i)
-      THROW_WALLET_EXCEPTION_IF(subaddr_account != *i, error::wallet_internal_error, "the tx uses funds from multiple accounts");
-
-    typedef COMMAND_RPC_GET_RANDOM_OUTPUTS_FOR_AMOUNTS::out_entry out_entry;
-    typedef cryptonote::tx_source_entry::output_entry tx_output_entry;
-
-    COMMAND_RPC_GET_RANDOM_OUTPUTS_FOR_AMOUNTS::response daemon_resp = AUTO_VAL_INIT(daemon_resp);
-    if(fake_outputs_count)
-    {
-      COMMAND_RPC_GET_RANDOM_OUTPUTS_FOR_AMOUNTS::request req = AUTO_VAL_INIT(req);
-      req.outs_count = fake_outputs_count + 1;// add one to make possible (if need) to skip real output key
-      for(size_t idx: selected_transfers)
-      {
-        const transfer_container::const_iterator it = m_transfers.begin() + idx;
-        THROW_WALLET_EXCEPTION_IF(it->m_tx.vout.size() <= it->m_internal_output_index, error::wallet_internal_error,
-          "m_internal_output_index = " + std::to_string(it->m_internal_output_index) +
-          " is greater or equal to outputs count = " + std::to_string(it->m_tx.vout.size()));
-        req.amounts.push_back(it->amount());
-      }
-
-      m_daemon_rpc_mutex.lock();
-      bool r = epee::net_utils::invoke_http_bin("/getrandom_outs.bin", req, daemon_resp, m_http_client, rpc_timeout);
-      m_daemon_rpc_mutex.unlock();
-      THROW_WALLET_EXCEPTION_IF(!r, error::no_connection_to_daemon, "getrandom_outs.bin");
-      THROW_WALLET_EXCEPTION_IF(daemon_resp.status == CORE_RPC_STATUS_BUSY, error::daemon_busy, "getrandom_outs.bin");
-      THROW_WALLET_EXCEPTION_IF(daemon_resp.status != CORE_RPC_STATUS_OK, error::get_random_outs_error, daemon_resp.status);
-      THROW_WALLET_EXCEPTION_IF(daemon_resp.outs.size() != selected_transfers.size(), error::wallet_internal_error,
-        "daemon returned wrong response for getrandom_outs.bin, wrong amounts count = " +
-        std::to_string(daemon_resp.outs.size()) + ", expected " +  std::to_string(selected_transfers.size()));
-
-      std::unordered_map<uint64_t, uint64_t> scanty_outs;
-      for(COMMAND_RPC_GET_RANDOM_OUTPUTS_FOR_AMOUNTS::outs_for_amount& amount_outs: daemon_resp.outs)
-      {
-        if (amount_outs.outs.size() < fake_outputs_count)
-        {
-          scanty_outs[amount_outs.amount] = amount_outs.outs.size();
-        }
-      }
-      THROW_WALLET_EXCEPTION_IF(!scanty_outs.empty(), error::not_enough_outs_to_mix, scanty_outs, fake_outputs_count);
-    }
-
-    //prepare inputs
-    size_t i = 0;
-    std::vector<cryptonote::tx_source_entry> sources;
-    for(size_t idx: selected_transfers)
-    {
-      sources.resize(sources.size()+1);
-      cryptonote::tx_source_entry& src = sources.back();
-      const transfer_details& td = m_transfers[idx];
-      src.amount = td.amount();
-      src.rct = false;
-      //paste mixin transaction
-      if(daemon_resp.outs.size())
-      {
-        daemon_resp.outs[i].outs.sort([](const out_entry& a, const out_entry& b){return a.global_amount_index < b.global_amount_index;});
-        for(out_entry& daemon_oe: daemon_resp.outs[i].outs)
-        {
-          if(td.m_global_output_index == daemon_oe.global_amount_index)
-            continue;
-          tx_output_entry oe;
-          oe.first = daemon_oe.global_amount_index;
-          oe.second.dest = rct::pk2rct(daemon_oe.out_key);
-          oe.second.mask = rct::identity();
-          src.outputs.push_back(oe);
-          if(src.outputs.size() >= fake_outputs_count)
-            break;
-        }
-      }
-
-      //paste real transaction to the random index
-      auto it_to_insert = std::find_if(src.outputs.begin(), src.outputs.end(), [&](const tx_output_entry& a)
-      {
-        return a.first >= td.m_global_output_index;
-      });
-      //size_t real_index = src.outputs.size() ? (rand() % src.outputs.size() ):0;
-      tx_output_entry real_oe;
-      real_oe.first = td.m_global_output_index;
-      real_oe.second.dest = rct::pk2rct(boost::get<txout_to_key>(td.m_tx.vout[td.m_internal_output_index].target).key);
-      real_oe.second.mask = rct::identity();
-      auto interted_it = src.outputs.insert(it_to_insert, real_oe);
-      src.real_out_tx_key = get_tx_pub_key_from_extra(td.m_tx);
-      src.real_output = interted_it - src.outputs.begin();
-      src.real_output_in_tx_index = td.m_internal_output_index;
-      src.multisig_kLRki = rct::multisig_kLRki({rct::zero(), rct::zero(), rct::zero(), rct::zero()});
-      detail::print_source_entry(src);
-      ++i;
-    }
-
-    cryptonote::tx_destination_entry change_dts = AUTO_VAL_INIT(change_dts);
-    if (needed_money < found_money)
-    {
-      change_dts.addr = get_subaddress({subaddr_account, 0});
-      change_dts.amount = found_money - needed_money;
-    }
-
-    std::vector<cryptonote::tx_destination_entry> splitted_dsts, dust_dsts;
-    uint64_t dust = 0;
-    destination_split_strategy(dsts, change_dts, dust_policy.dust_threshold, splitted_dsts, dust_dsts);
-    for(auto& d: dust_dsts) {
-      THROW_WALLET_EXCEPTION_IF(dust_policy.dust_threshold < d.amount, error::wallet_internal_error, "invalid dust value: dust = " +
-        std::to_string(d.amount) + ", dust_threshold = " + std::to_string(dust_policy.dust_threshold));
-    }
-    for(auto& d: dust_dsts) {
-      if (!dust_policy.add_to_fee)
-        splitted_dsts.push_back(cryptonote::tx_destination_entry(d.amount, dust_policy.addr_for_dust, d.is_subaddress));
-      dust += d.amount;
-    }
-
-    crypto::secret_key tx_key;
-    std::vector<crypto::secret_key> additional_tx_keys;
-    rct::multisig_out msout;
-    bool per_output_unlock = use_fork_rules(9, 10);
-    bool r = cryptonote::construct_tx_and_get_tx_key(m_account.get_keys(), m_subaddresses, sources, splitted_dsts, change_dts, extra, tx, unlock_time, tx_key, additional_tx_keys, false, rct::RangeProofBorromean, m_multisig ? &msout : NULL, per_output_unlock);
-    THROW_WALLET_EXCEPTION_IF(!r, error::tx_not_constructed, sources, splitted_dsts, unlock_time, m_nettype);
-    THROW_WALLET_EXCEPTION_IF(upper_transaction_weight_limit <= get_transaction_weight(tx), error::tx_too_big, tx, upper_transaction_weight_limit);
-
-    std::string key_images;
-    bool all_are_txin_to_key = std::all_of(tx.vin.begin(), tx.vin.end(), [&](const txin_v& s_e) -> bool
-    {
-      CHECKED_GET_SPECIFIC_VARIANT(s_e, const txin_to_key, in, false);
-      key_images += boost::to_string(in.k_image) + " ";
-      return true;
-    });
-    THROW_WALLET_EXCEPTION_IF(!all_are_txin_to_key, error::unexpected_txin_type, tx);
-    
-    bool dust_sent_elsewhere = (dust_policy.addr_for_dust.m_view_public_key != change_dts.addr.m_view_public_key
-                                || dust_policy.addr_for_dust.m_spend_public_key != change_dts.addr.m_spend_public_key);      
-
-    if (dust_policy.add_to_fee || dust_sent_elsewhere) change_dts.amount -= dust;
-
-    ptx.key_images = key_images;
-    ptx.fee = (dust_policy.add_to_fee ? fee+dust : fee);
-    ptx.dust = ((dust_policy.add_to_fee || dust_sent_elsewhere) ? dust : 0);
-    ptx.dust_added_to_fee = dust_policy.add_to_fee;
-    ptx.tx = tx;
-    ptx.change_dts = change_dts;
-    ptx.selected_transfers = selected_transfers;
-    ptx.tx_key = tx_key;
-    ptx.additional_tx_keys = additional_tx_keys;
-    ptx.dests = dsts;
-    ptx.construction_data.sources = sources;
-    ptx.construction_data.change_dts = change_dts;
-    ptx.construction_data.splitted_dsts = splitted_dsts;
-    ptx.construction_data.selected_transfers = selected_transfers;
-    ptx.construction_data.extra = tx.extra;
-    ptx.construction_data.unlock_time = unlock_time;
-    ptx.construction_data.use_rct = false;
-    ptx.construction_data.use_bulletproofs = false;
-    ptx.construction_data.dests = dsts;
-    // record which subaddress indices are being used as inputs
-    ptx.construction_data.subaddr_account = subaddr_account;
-    ptx.construction_data.subaddr_indices.clear();
-    for (size_t idx: selected_transfers)
-      ptx.construction_data.subaddr_indices.insert(m_transfers[idx].m_subaddr_index.minor);
-  }
-
-
-=======
->>>>>>> 7addabce
 }