--- conflicted
+++ resolved
@@ -1058,12 +1058,8 @@
       // Notify neighbours about new ANNOUNCE
       std::string arg_buff;
       epee::serialization::store_t_to_binary(arg, arg_buff);
-<<<<<<< HEAD
-      relay_notify_to_all(command, arg_buff, context /*exclude*/);
+      relay_notify_to_all(command, arg_buff, context);
       std::cout << "handle_supernode_announce end" << std::endl;
-=======
-      relay_notify_to_all(command, arg_buff, context);
->>>>>>> db7f7188
       return 1;
   }
 
