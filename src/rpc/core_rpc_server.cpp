// Copyright (c) 2018, The Graft Project
// Copyright (c) 2014-2017, The Monero Project
// 
// All rights reserved.
// 
// Redistribution and use in source and binary forms, with or without modification, are
// permitted provided that the following conditions are met:
// 
// 1. Redistributions of source code must retain the above copyright notice, this list of
//    conditions and the following disclaimer.
// 
// 2. Redistributions in binary form must reproduce the above copyright notice, this list
//    of conditions and the following disclaimer in the documentation and/or other
//    materials provided with the distribution.
// 
// 3. Neither the name of the copyright holder nor the names of its contributors may be
//    used to endorse or promote products derived from this software without specific
//    prior written permission.
// 
// THIS SOFTWARE IS PROVIDED BY THE COPYRIGHT HOLDERS AND CONTRIBUTORS "AS IS" AND ANY
// EXPRESS OR IMPLIED WARRANTIES, INCLUDING, BUT NOT LIMITED TO, THE IMPLIED WARRANTIES OF
// MERCHANTABILITY AND FITNESS FOR A PARTICULAR PURPOSE ARE DISCLAIMED. IN NO EVENT SHALL
// THE COPYRIGHT HOLDER OR CONTRIBUTORS BE LIABLE FOR ANY DIRECT, INDIRECT, INCIDENTAL,
// SPECIAL, EXEMPLARY, OR CONSEQUENTIAL DAMAGES (INCLUDING, BUT NOT LIMITED TO,
// PROCUREMENT OF SUBSTITUTE GOODS OR SERVICES; LOSS OF USE, DATA, OR PROFITS; OR BUSINESS
// INTERRUPTION) HOWEVER CAUSED AND ON ANY THEORY OF LIABILITY, WHETHER IN CONTRACT,
// STRICT LIABILITY, OR TORT (INCLUDING NEGLIGENCE OR OTHERWISE) ARISING IN ANY WAY OUT OF
// THE USE OF THIS SOFTWARE, EVEN IF ADVISED OF THE POSSIBILITY OF SUCH DAMAGE.
// 
// Parts of this file are originally copyright (c) 2012-2013 The Cryptonote developers

#include "include_base_utils.h"
using namespace epee;

#include "core_rpc_server.h"
#include "common/command_line.h"
#include "common/updates.h"
#include "common/download.h"
#include "common/util.h"
#include "cryptonote_basic/cryptonote_format_utils.h"
#include "cryptonote_basic/account.h"
#include "cryptonote_basic/cryptonote_basic_impl.h"
#include "misc_language.h"
#include "crypto/hash.h"
#include "rpc/rpc_args.h"
#include "core_rpc_server_error_codes.h"

#undef MONERO_DEFAULT_LOG_CATEGORY
#define MONERO_DEFAULT_LOG_CATEGORY "daemon.rpc"

#define MAX_RESTRICTED_FAKE_OUTS_COUNT 40
#define MAX_RESTRICTED_GLOBAL_FAKE_OUTS_COUNT 500

namespace cryptonote
{
  // TODO: move to some utils/helpers library
  bool validate_wallet(const std::string &wallet_addr, bool testnet)
  {
    cryptonote::account_public_address acc = AUTO_VAL_INIT(acc);
    return wallet_addr.size() && cryptonote::get_account_address_from_str(acc, testnet, wallet_addr);
  }
  //-----------------------------------------------------------------------------------
  void core_rpc_server::init_options(boost::program_options::options_description& desc)
  {
    command_line::add_arg(desc, arg_rpc_bind_port);
    command_line::add_arg(desc, arg_testnet_rpc_bind_port);
    command_line::add_arg(desc, arg_restricted_rpc);
    cryptonote::rpc_args::init_options(desc);
  }
  //------------------------------------------------------------------------------------------------------------------------------
  core_rpc_server::core_rpc_server(
      core& cr
    , nodetool::node_server<cryptonote::t_cryptonote_protocol_handler<cryptonote::core> >& p2p
    )
    : m_core(cr)
    , m_p2p(p2p)
  {}
  //------------------------------------------------------------------------------------------------------------------------------
  bool core_rpc_server::init(
      const boost::program_options::variables_map& vm
    )
  {
    m_testnet = command_line::get_arg(vm, command_line::arg_testnet_on);
    m_net_server.set_threads_prefix("RPC");

    auto p2p_bind_arg = m_testnet ? arg_testnet_rpc_bind_port : arg_rpc_bind_port;

    auto rpc_config = cryptonote::rpc_args::process(vm);
    if (!rpc_config)
      return false;

    m_restricted = command_line::get_arg(vm, arg_restricted_rpc);

    boost::optional<epee::net_utils::http::login> http_login{};
    std::string port = command_line::get_arg(vm, p2p_bind_arg);
    if (rpc_config->login)
      http_login.emplace(std::move(rpc_config->login->username), std::move(rpc_config->login->password).password());

    return epee::http_server_impl_base<core_rpc_server, connection_context>::init(
      std::move(port), std::move(rpc_config->bind_ip), std::move(http_login)
    );
  }
  //------------------------------------------------------------------------------------------------------------------------------
  bool core_rpc_server::check_core_busy()
  {
    if(m_p2p.get_payload_object().get_core().get_blockchain_storage().is_storing_blockchain())
    {
      return false;
    }
    return true;
  }
#define CHECK_CORE_BUSY() do { if(!check_core_busy()){res.status =  CORE_RPC_STATUS_BUSY;return true;} } while(0)
  //------------------------------------------------------------------------------------------------------------------------------
  bool core_rpc_server::check_core_ready()
  {
    if(!m_p2p.get_payload_object().is_synchronized())
    {
      return false;
    }
    return check_core_busy();
  }
#define CHECK_CORE_READY() do { if(!check_core_ready()){res.status =  CORE_RPC_STATUS_BUSY;return true;} } while(0)

  //------------------------------------------------------------------------------------------------------------------------------
  bool core_rpc_server::on_get_height(const COMMAND_RPC_GET_HEIGHT::request& req, COMMAND_RPC_GET_HEIGHT::response& res)
  {
    CHECK_CORE_BUSY();
    res.height = m_core.get_current_blockchain_height();
    res.status = CORE_RPC_STATUS_OK;
    return true;
  }
  //------------------------------------------------------------------------------------------------------------------------------
  bool core_rpc_server::on_get_info(const COMMAND_RPC_GET_INFO::request& req, COMMAND_RPC_GET_INFO::response& res)
  {
    CHECK_CORE_BUSY();
    crypto::hash top_hash;
    if (!m_core.get_blockchain_top(res.height, top_hash))
    {
      res.status = "Failed";
      return false;
    }
    ++res.height; // turn top block height into blockchain height
    res.top_block_hash = string_tools::pod_to_hex(top_hash);
    res.target_height = m_core.get_target_blockchain_height();
    res.difficulty = m_core.get_blockchain_storage().get_difficulty_for_next_block();
    res.target = m_core.get_blockchain_storage().get_current_hard_fork_version() < 2 ? DIFFICULTY_TARGET_V1 : DIFFICULTY_TARGET_V2;
    res.tx_count = m_core.get_blockchain_storage().get_total_transactions() - res.height; //without coinbase
    res.tx_pool_size = m_core.get_pool_transactions_count();
    res.alt_blocks_count = m_core.get_blockchain_storage().get_alternative_blocks_count();
    uint64_t total_conn = m_p2p.get_connections_count();
    res.outgoing_connections_count = m_p2p.get_outgoing_connections_count();
    res.incoming_connections_count = total_conn - res.outgoing_connections_count;
    res.white_peerlist_size = m_p2p.get_peerlist_manager().get_white_peers_count();
    res.grey_peerlist_size = m_p2p.get_peerlist_manager().get_gray_peers_count();
    res.testnet = m_testnet;
    res.cumulative_difficulty = m_core.get_blockchain_storage().get_db().get_block_cumulative_difficulty(res.height - 1);
    res.block_size_limit = m_core.get_blockchain_storage().get_current_cumulative_blocksize_limit();
    res.status = CORE_RPC_STATUS_OK;
    res.start_time = (uint64_t)m_core.get_start_time();
    return true;
  }
  //------------------------------------------------------------------------------------------------------------------------------
  static cryptonote::blobdata get_pruned_tx_blob(const cryptonote::blobdata &blobdata)
  {
    cryptonote::transaction tx;

    if (!cryptonote::parse_and_validate_tx_from_blob(blobdata, tx))
    {
      MERROR("Failed to parse and validate tx from blob");
      return blobdata;
    }

    std::stringstream ss;
    binary_archive<true> ba(ss);
    bool r = tx.serialize_base(ba);
    CHECK_AND_ASSERT_MES(r, blobdata, "Failed to serialize rct signatures base");
    return ss.str();
  }
  //------------------------------------------------------------------------------------------------------------------------------
  bool core_rpc_server::on_get_blocks(const COMMAND_RPC_GET_BLOCKS_FAST::request& req, COMMAND_RPC_GET_BLOCKS_FAST::response& res)
  {
    CHECK_CORE_BUSY();
    std::list<std::pair<cryptonote::blobdata, std::list<cryptonote::blobdata> > > bs;

    if(!m_core.find_blockchain_supplement(req.start_height, req.block_ids, bs, res.current_height, res.start_height, COMMAND_RPC_GET_BLOCKS_FAST_MAX_COUNT))
    {
      res.status = "Failed";
      return false;
    }

    size_t pruned_size = 0, unpruned_size = 0, ntxes = 0;
    for(auto& bd: bs)
    {
      res.blocks.resize(res.blocks.size()+1);
      res.blocks.back().block = bd.first;
      pruned_size += bd.first.size();
      unpruned_size += bd.first.size();
      res.output_indices.push_back(COMMAND_RPC_GET_BLOCKS_FAST::block_output_indices());
      res.output_indices.back().indices.push_back(COMMAND_RPC_GET_BLOCKS_FAST::tx_output_indices());
      block b;
      if (!parse_and_validate_block_from_blob(bd.first, b))
      {
        res.status = "Invalid block";
        return false;
      }
      bool r = m_core.get_tx_outputs_gindexs(get_transaction_hash(b.miner_tx), res.output_indices.back().indices.back().indices);
      if (!r)
      {
        res.status = "Failed";
        return false;
      }
      size_t txidx = 0;
      ntxes += bd.second.size();
      for (std::list<cryptonote::blobdata>::iterator i = bd.second.begin(); i != bd.second.end(); ++i)
      {
        unpruned_size += i->size();
        if (req.prune)
          res.blocks.back().txs.push_back(get_pruned_tx_blob(std::move(*i)));
        else
          res.blocks.back().txs.push_back(std::move(*i));
        i->clear();
        i->shrink_to_fit();
        pruned_size += res.blocks.back().txs.back().size();

        res.output_indices.back().indices.push_back(COMMAND_RPC_GET_BLOCKS_FAST::tx_output_indices());
        bool r = m_core.get_tx_outputs_gindexs(b.tx_hashes[txidx++], res.output_indices.back().indices.back().indices);
        if (!r)
        {
          res.status = "Failed";
          return false;
        }
      }
    }

    MDEBUG("on_get_blocks: " << bs.size() << " blocks, " << ntxes << " txes, pruned size " << pruned_size << ", unpruned size " << unpruned_size);
    res.status = CORE_RPC_STATUS_OK;
    return true;
  }
    bool core_rpc_server::on_get_alt_blocks_hashes(const COMMAND_RPC_GET_ALT_BLOCKS_HASHES::request& req, COMMAND_RPC_GET_ALT_BLOCKS_HASHES::response& res)
    {
      CHECK_CORE_BUSY();
      std::list<block> blks;

      if(!m_core.get_alternative_blocks(blks))
      {
          res.status = "Failed";
          return false;
      }

      res.blks_hashes.reserve(blks.size());

      for (auto const& blk: blks)
      {
          res.blks_hashes.push_back(epee::string_tools::pod_to_hex(get_block_hash(blk)));
      }

      MDEBUG("on_get_alt_blocks_hashes: " << blks.size() << " blocks " );
      res.status = CORE_RPC_STATUS_OK;
      return true;
  }
  //------------------------------------------------------------------------------------------------------------------------------
  bool core_rpc_server::on_get_blocks_by_height(const COMMAND_RPC_GET_BLOCKS_BY_HEIGHT::request& req, COMMAND_RPC_GET_BLOCKS_BY_HEIGHT::response& res)
  {
    CHECK_CORE_BUSY();
    res.status = "Failed";
    res.blocks.clear();
    res.blocks.reserve(req.heights.size());
    for (uint64_t height : req.heights)
    {
      block blk;
      try
      {
        blk = m_core.get_blockchain_storage().get_db().get_block_from_height(height);
      }
      catch (...)
      {
        res.status = "Error retrieving block at height " + std::to_string(height);
        return true;
      }
      std::list<transaction> txs;
      std::list<crypto::hash> missed_txs;
      m_core.get_transactions(blk.tx_hashes, txs, missed_txs);
      res.blocks.resize(res.blocks.size() + 1);
      res.blocks.back().block = block_to_blob(blk);
      for (auto& tx : txs)
        res.blocks.back().txs.push_back(tx_to_blob(tx));
    }
    res.status = CORE_RPC_STATUS_OK;
    return true;
  }
  //------------------------------------------------------------------------------------------------------------------------------
  bool core_rpc_server::on_get_hashes(const COMMAND_RPC_GET_HASHES_FAST::request& req, COMMAND_RPC_GET_HASHES_FAST::response& res)
  {
    CHECK_CORE_BUSY();
    NOTIFY_RESPONSE_CHAIN_ENTRY::request resp;

    resp.start_height = req.start_height;
    if(!m_core.find_blockchain_supplement(req.block_ids, resp))
    {
      res.status = "Failed";
      return false;
    }
    res.current_height = resp.total_height;
    res.start_height = resp.start_height;
    res.m_block_ids = std::move(resp.m_block_ids);

    res.status = CORE_RPC_STATUS_OK;
    return true;
  }
  //------------------------------------------------------------------------------------------------------------------------------
  bool core_rpc_server::on_get_random_outs(const COMMAND_RPC_GET_RANDOM_OUTPUTS_FOR_AMOUNTS::request& req, COMMAND_RPC_GET_RANDOM_OUTPUTS_FOR_AMOUNTS::response& res)
  {
    CHECK_CORE_BUSY();
    res.status = "Failed";

    if (m_restricted)
    {
      if (req.amounts.size() > 100 || req.outs_count > MAX_RESTRICTED_FAKE_OUTS_COUNT)
      {
        res.status = "Too many outs requested";
        return true;
      }
    }

    if(!m_core.get_random_outs_for_amounts(req, res))
    {
      return true;
    }

    res.status = CORE_RPC_STATUS_OK;
    std::stringstream ss;
    typedef COMMAND_RPC_GET_RANDOM_OUTPUTS_FOR_AMOUNTS::outs_for_amount outs_for_amount;
    typedef COMMAND_RPC_GET_RANDOM_OUTPUTS_FOR_AMOUNTS::out_entry out_entry;
    std::for_each(res.outs.begin(), res.outs.end(), [&](outs_for_amount& ofa)
    {
      ss << "[" << ofa.amount << "]:";
      CHECK_AND_ASSERT_MES(ofa.outs.size(), ;, "internal error: ofa.outs.size() is empty for amount " << ofa.amount);
      std::for_each(ofa.outs.begin(), ofa.outs.end(), [&](out_entry& oe)
          {
            ss << oe.global_amount_index << " ";
          });
      ss << ENDL;
    });
    std::string s = ss.str();
    LOG_PRINT_L2("COMMAND_RPC_GET_RANDOM_OUTPUTS_FOR_AMOUNTS: " << ENDL << s);
    res.status = CORE_RPC_STATUS_OK;
    return true;
  }
  //------------------------------------------------------------------------------------------------------------------------------
  bool core_rpc_server::on_get_outs_bin(const COMMAND_RPC_GET_OUTPUTS_BIN::request& req, COMMAND_RPC_GET_OUTPUTS_BIN::response& res)
  {
    CHECK_CORE_BUSY();
    res.status = "Failed";

    if (m_restricted)
    {
      if (req.outputs.size() > MAX_RESTRICTED_GLOBAL_FAKE_OUTS_COUNT)
      {
        res.status = "Too many outs requested";
        return true;
      }
    }

    if(!m_core.get_outs(req, res))
    {
      return true;
    }

    res.status = CORE_RPC_STATUS_OK;
    return true;
  }
  //------------------------------------------------------------------------------------------------------------------------------
  bool core_rpc_server::on_get_outs(const COMMAND_RPC_GET_OUTPUTS::request& req, COMMAND_RPC_GET_OUTPUTS::response& res)
  {
    CHECK_CORE_BUSY();
    res.status = "Failed";

    if (m_restricted)
    {
      if (req.outputs.size() > MAX_RESTRICTED_GLOBAL_FAKE_OUTS_COUNT)
      {
        res.status = "Too many outs requested";
        return true;
      }
    }

    cryptonote::COMMAND_RPC_GET_OUTPUTS_BIN::request req_bin;
    req_bin.outputs = req.outputs;
    cryptonote::COMMAND_RPC_GET_OUTPUTS_BIN::response res_bin;
    if(!m_core.get_outs(req_bin, res_bin))
    {
      return true;
    }

    // convert to text
    for (const auto &i: res_bin.outs)
    {
      res.outs.push_back(cryptonote::COMMAND_RPC_GET_OUTPUTS::outkey());
      cryptonote::COMMAND_RPC_GET_OUTPUTS::outkey &outkey = res.outs.back();
      outkey.key = epee::string_tools::pod_to_hex(i.key);
      outkey.mask = epee::string_tools::pod_to_hex(i.mask);
      outkey.unlocked = i.unlocked;
      outkey.height = i.height;
      outkey.txid = epee::string_tools::pod_to_hex(i.txid);
    }

    res.status = CORE_RPC_STATUS_OK;
    return true;
  }
  //------------------------------------------------------------------------------------------------------------------------------
  bool core_rpc_server::on_get_random_rct_outs(const COMMAND_RPC_GET_RANDOM_RCT_OUTPUTS::request& req, COMMAND_RPC_GET_RANDOM_RCT_OUTPUTS::response& res)
  {
    CHECK_CORE_BUSY();
    res.status = "Failed";
    if(!m_core.get_random_rct_outs(req, res))
    {
      return true;
    }

    res.status = CORE_RPC_STATUS_OK;
    std::stringstream ss;
    typedef COMMAND_RPC_GET_RANDOM_RCT_OUTPUTS::out_entry out_entry;
    CHECK_AND_ASSERT_MES(res.outs.size(), true, "internal error: res.outs.size() is empty");
    std::for_each(res.outs.begin(), res.outs.end(), [&](out_entry& oe)
      {
        ss << oe.global_amount_index << " ";
      });
    ss << ENDL;
    std::string s = ss.str();
    LOG_PRINT_L2("COMMAND_RPC_GET_RANDOM_RCT_OUTPUTS: " << ENDL << s);
    res.status = CORE_RPC_STATUS_OK;
    return true;
  }
  //------------------------------------------------------------------------------------------------------------------------------
  bool core_rpc_server::on_get_indexes(const COMMAND_RPC_GET_TX_GLOBAL_OUTPUTS_INDEXES::request& req, COMMAND_RPC_GET_TX_GLOBAL_OUTPUTS_INDEXES::response& res)
  {
    CHECK_CORE_BUSY();
    bool r = m_core.get_tx_outputs_gindexs(req.txid, res.o_indexes);
    if(!r)
    {
      res.status = "Failed";
      return true;
    }
    res.status = CORE_RPC_STATUS_OK;
    LOG_PRINT_L2("COMMAND_RPC_GET_TX_GLOBAL_OUTPUTS_INDEXES: [" << res.o_indexes.size() << "]");
    return true;
  }
  //------------------------------------------------------------------------------------------------------------------------------
  bool core_rpc_server::on_get_transactions(const COMMAND_RPC_GET_TRANSACTIONS::request& req, COMMAND_RPC_GET_TRANSACTIONS::response& res)
  {
    CHECK_CORE_BUSY();
    std::vector<crypto::hash> vh;
    for(const auto& tx_hex_str: req.txs_hashes)
    {
      blobdata b;
      if(!string_tools::parse_hexstr_to_binbuff(tx_hex_str, b))
      {
        res.status = "Failed to parse hex representation of transaction hash";
        return true;
      }
      if(b.size() != sizeof(crypto::hash))
      {
        res.status = "Failed, size of data mismatch";
        return true;
      }
      vh.push_back(*reinterpret_cast<const crypto::hash*>(b.data()));
    }
    std::list<crypto::hash> missed_txs;
    std::list<transaction> txs;
    bool r = m_core.get_transactions(vh, txs, missed_txs);
    if(!r)
    {
      res.status = "Failed";
      return true;
    }
    LOG_PRINT_L2("Found " << txs.size() << "/" << vh.size() << " transactions on the blockchain");

    // try the pool for any missing txes
    size_t found_in_pool = 0;
    std::unordered_set<crypto::hash> pool_tx_hashes;
    if (!missed_txs.empty())
    {
      std::list<transaction> pool_txs;
      bool r = m_core.get_pool_transactions(pool_txs);
      if(r)
      {
        for (std::list<transaction>::const_iterator i = pool_txs.begin(); i != pool_txs.end(); ++i)
        {
          crypto::hash tx_hash = get_transaction_hash(*i);
          std::list<crypto::hash>::iterator mi = std::find(missed_txs.begin(), missed_txs.end(), tx_hash);
          if (mi != missed_txs.end())
          {
            pool_tx_hashes.insert(tx_hash);
            missed_txs.erase(mi);
            txs.push_back(*i);
            ++found_in_pool;
          }
        }
      }
      LOG_PRINT_L2("Found " << found_in_pool << "/" << vh.size() << " transactions in the pool");
    }

    std::list<std::string>::const_iterator txhi = req.txs_hashes.begin();
    std::vector<crypto::hash>::const_iterator vhi = vh.begin();
    for(auto& tx: txs)
    {
      res.txs.push_back(COMMAND_RPC_GET_TRANSACTIONS::entry());
      COMMAND_RPC_GET_TRANSACTIONS::entry &e = res.txs.back();

      crypto::hash tx_hash = *vhi++;
      e.tx_hash = *txhi++;
      blobdata blob = t_serializable_object_to_blob(tx);
      e.as_hex = string_tools::buff_to_hex_nodelimer(blob);
      if (req.decode_as_json)
        e.as_json = obj_to_json_str(tx);
      e.in_pool = pool_tx_hashes.find(tx_hash) != pool_tx_hashes.end();
      if (e.in_pool)
      {
        e.block_height = std::numeric_limits<uint64_t>::max();
      }
      else
      {
        e.block_height = m_core.get_blockchain_storage().get_db().get_tx_block_height(tx_hash);
      }

      // fill up old style responses too, in case an old wallet asks
      res.txs_as_hex.push_back(e.as_hex);
      if (req.decode_as_json)
        res.txs_as_json.push_back(e.as_json);

      // output indices too if not in pool
      if (pool_tx_hashes.find(tx_hash) == pool_tx_hashes.end())
      {
        bool r = m_core.get_tx_outputs_gindexs(tx_hash, e.output_indices);
        if (!r)
        {
          res.status = "Failed";
          return false;
        }
      }
    }

    for(const auto& miss_tx: missed_txs)
    {
      res.missed_tx.push_back(string_tools::pod_to_hex(miss_tx));
    }

    LOG_PRINT_L2(res.txs.size() << " transactions found, " << res.missed_tx.size() << " not found");
    res.status = CORE_RPC_STATUS_OK;
    return true;
  }
  //------------------------------------------------------------------------------------------------------------------------------
  bool core_rpc_server::on_is_key_image_spent(const COMMAND_RPC_IS_KEY_IMAGE_SPENT::request& req, COMMAND_RPC_IS_KEY_IMAGE_SPENT::response& res)
  {
    CHECK_CORE_BUSY();
    std::vector<crypto::key_image> key_images;
    for(const auto& ki_hex_str: req.key_images)
    {
      blobdata b;
      if(!string_tools::parse_hexstr_to_binbuff(ki_hex_str, b))
      {
        res.status = "Failed to parse hex representation of key image";
        return true;
      }
      if(b.size() != sizeof(crypto::key_image))
      {
        res.status = "Failed, size of data mismatch";
      }
      key_images.push_back(*reinterpret_cast<const crypto::key_image*>(b.data()));
    }
    std::vector<bool> spent_status;
    bool r = m_core.are_key_images_spent(key_images, spent_status);
    if(!r)
    {
      res.status = "Failed";
      return true;
    }
    res.spent_status.clear();
    for (size_t n = 0; n < spent_status.size(); ++n)
      res.spent_status.push_back(spent_status[n] ? COMMAND_RPC_IS_KEY_IMAGE_SPENT::SPENT_IN_BLOCKCHAIN : COMMAND_RPC_IS_KEY_IMAGE_SPENT::UNSPENT);

    // check the pool too
    std::vector<cryptonote::tx_info> txs;
    std::vector<cryptonote::spent_key_image_info> ki;
    r = m_core.get_pool_transactions_and_spent_keys_info(txs, ki);
    if(!r)
    {
      res.status = "Failed";
      return true;
    }
    for (std::vector<cryptonote::spent_key_image_info>::const_iterator i = ki.begin(); i != ki.end(); ++i)
    {
      crypto::hash hash;
      crypto::key_image spent_key_image;
      if (parse_hash256(i->id_hash, hash))
      {
        memcpy(&spent_key_image, &hash, sizeof(hash)); // a bit dodgy, should be other parse functions somewhere
        for (size_t n = 0; n < res.spent_status.size(); ++n)
        {
          if (res.spent_status[n] == COMMAND_RPC_IS_KEY_IMAGE_SPENT::UNSPENT)
          {
            if (key_images[n] == spent_key_image)
            {
              res.spent_status[n] = COMMAND_RPC_IS_KEY_IMAGE_SPENT::SPENT_IN_POOL;
              break;
            }
          }
        }
      }
    }

    res.status = CORE_RPC_STATUS_OK;
    return true;
  }
  //------------------------------------------------------------------------------------------------------------------------------
  bool core_rpc_server::on_send_raw_tx(const COMMAND_RPC_SEND_RAW_TX::request& req, COMMAND_RPC_SEND_RAW_TX::response& res)
  {
    CHECK_CORE_READY();

    std::string tx_blob;
    if(!string_tools::parse_hexstr_to_binbuff(req.tx_as_hex, tx_blob))
    {
      LOG_PRINT_L0("[on_send_raw_tx]: Failed to parse tx from hexbuff: " << req.tx_as_hex);
      res.status = "Failed";
      return true;
    }

    cryptonote_connection_context fake_context = AUTO_VAL_INIT(fake_context);
    tx_verification_context tvc = AUTO_VAL_INIT(tvc);
    if(!m_core.handle_incoming_tx(tx_blob, tvc, false, false, req.do_not_relay) || tvc.m_verifivation_failed)
    {
      if (tvc.m_verifivation_failed)
      {
        LOG_PRINT_L0("[on_send_raw_tx]: tx verification failed");
      }
      else
      {
        LOG_PRINT_L0("[on_send_raw_tx]: Failed to process tx");
      }
      res.status = "Failed";
      if ((res.low_mixin = tvc.m_low_mixin))
        res.reason = "ring size too small";
      if ((res.double_spend = tvc.m_double_spend))
        res.reason = "double spend";
      if ((res.invalid_input = tvc.m_invalid_input))
        res.reason = "invalid input";
      if ((res.invalid_output = tvc.m_invalid_output))
        res.reason = "invalid output";
      if ((res.too_big = tvc.m_too_big))
        res.reason = "too big";
      if ((res.overspend = tvc.m_overspend))
        res.reason = "overspend";
      if ((res.fee_too_low = tvc.m_fee_too_low))
        res.reason = "fee too low";
      if ((res.not_rct = tvc.m_not_rct))
        res.reason = "tx is not ringct";
      return true;
    }

    if(!tvc.m_should_be_relayed)
    {
      LOG_PRINT_L0("[on_send_raw_tx]: tx accepted, but not relayed");
      res.reason = "Not relayed";
      res.not_relayed = true;
      res.status = CORE_RPC_STATUS_OK;
      return true;
    }

    NOTIFY_NEW_TRANSACTIONS::request r;
    r.txs.push_back(tx_blob);
    m_core.get_protocol()->relay_transactions(r, fake_context);
    //TODO: make sure that tx has reached other nodes here, probably wait to receive reflections from other nodes
    res.status = CORE_RPC_STATUS_OK;
    return true;
  }
  //------------------------------------------------------------------------------------------------------------------------------
  bool core_rpc_server::on_start_mining(const COMMAND_RPC_START_MINING::request& req, COMMAND_RPC_START_MINING::response& res)
  {
    CHECK_CORE_READY();
    account_public_address adr;
    if(!get_account_address_from_str(adr, m_testnet, req.miner_address))
    {
      res.status = "Failed, wrong address";
      LOG_PRINT_L0(res.status);
      return true;
    }

    unsigned int concurrency_count = boost::thread::hardware_concurrency() * 4;

    // if we couldn't detect threads, set it to a ridiculously high number
    if(concurrency_count == 0)
    {
      concurrency_count = 257;
    }

    // if there are more threads requested than the hardware supports
    // then we fail and log that.
    if(req.threads_count > concurrency_count)
    {
      res.status = "Failed, too many threads relative to CPU cores.";
      LOG_PRINT_L0(res.status);
      return true;
    }

    boost::thread::attributes attrs;
    attrs.set_stack_size(THREAD_STACK_SIZE);

    if(!m_core.get_miner().start(adr, static_cast<size_t>(req.threads_count), attrs, req.do_background_mining, req.ignore_battery))
    {
      res.status = "Failed, mining not started";
      LOG_PRINT_L0(res.status);
      return true;
    }
    res.status = CORE_RPC_STATUS_OK;
    return true;
  }
  //------------------------------------------------------------------------------------------------------------------------------
  bool core_rpc_server::on_stop_mining(const COMMAND_RPC_STOP_MINING::request& req, COMMAND_RPC_STOP_MINING::response& res)
  {
    if(!m_core.get_miner().stop())
    {
      res.status = "Failed, mining not stopped";
      LOG_PRINT_L0(res.status);
      return true;
    }
    res.status = CORE_RPC_STATUS_OK;
    return true;
  }
  //------------------------------------------------------------------------------------------------------------------------------
  bool core_rpc_server::on_mining_status(const COMMAND_RPC_MINING_STATUS::request& req, COMMAND_RPC_MINING_STATUS::response& res)
  {
    CHECK_CORE_BUSY();

    const miner& lMiner = m_core.get_miner();
    res.active = lMiner.is_mining();
    res.is_background_mining_enabled = lMiner.get_is_background_mining_enabled();
    
    if ( lMiner.is_mining() ) {
      res.speed = lMiner.get_speed();
      res.threads_count = lMiner.get_threads_count();
      const account_public_address& lMiningAdr = lMiner.get_mining_address();
      res.address = get_account_address_as_str(m_testnet, lMiningAdr);
    }

    res.status = CORE_RPC_STATUS_OK;
    return true;
  }
  //------------------------------------------------------------------------------------------------------------------------------
  bool core_rpc_server::on_save_bc(const COMMAND_RPC_SAVE_BC::request& req, COMMAND_RPC_SAVE_BC::response& res)
  {
    CHECK_CORE_BUSY();
    if( !m_core.get_blockchain_storage().store_blockchain() )
    {
      res.status = "Error while storing blockhain";
      return true;
    }
    res.status = CORE_RPC_STATUS_OK;
    return true;
  }
  //------------------------------------------------------------------------------------------------------------------------------
  bool core_rpc_server::on_get_peer_list(const COMMAND_RPC_GET_PEER_LIST::request& req, COMMAND_RPC_GET_PEER_LIST::response& res)
  {
    std::list<nodetool::peerlist_entry> white_list;
    std::list<nodetool::peerlist_entry> gray_list;
    m_p2p.get_peerlist_manager().get_peerlist_full(gray_list, white_list);


    for (auto & entry : white_list)
    {
      if (entry.adr.get_type_id() == epee::net_utils::ipv4_network_address::ID)
        res.white_list.emplace_back(entry.id, entry.adr.as<epee::net_utils::ipv4_network_address>().ip(),
            entry.adr.as<epee::net_utils::ipv4_network_address>().port(), entry.last_seen);
      else
        res.white_list.emplace_back(entry.id, entry.adr.str(), entry.last_seen);
    }

    for (auto & entry : gray_list)
    {
      if (entry.adr.get_type_id() == epee::net_utils::ipv4_network_address::ID)
        res.gray_list.emplace_back(entry.id, entry.adr.as<epee::net_utils::ipv4_network_address>().ip(),
            entry.adr.as<epee::net_utils::ipv4_network_address>().port(), entry.last_seen);
      else
        res.gray_list.emplace_back(entry.id, entry.adr.str(), entry.last_seen);
    }

    res.status = CORE_RPC_STATUS_OK;
    return true;
  }
  //------------------------------------------------------------------------------------------------------------------------------
  bool core_rpc_server::on_set_log_hash_rate(const COMMAND_RPC_SET_LOG_HASH_RATE::request& req, COMMAND_RPC_SET_LOG_HASH_RATE::response& res)
  {
    if(m_core.get_miner().is_mining())
    {
      m_core.get_miner().do_print_hashrate(req.visible);
      res.status = CORE_RPC_STATUS_OK;
    }
    else
    {
      res.status = CORE_RPC_STATUS_NOT_MINING;
    }
    return true;
  }
  //------------------------------------------------------------------------------------------------------------------------------
  bool core_rpc_server::on_set_log_level(const COMMAND_RPC_SET_LOG_LEVEL::request& req, COMMAND_RPC_SET_LOG_LEVEL::response& res)
  {
    if (req.level < 0 || req.level > 4)
    {
      res.status = "Error: log level not valid";
      return true;
    }
    mlog_set_log_level(req.level);
    res.status = CORE_RPC_STATUS_OK;
    return true;
  }
  //------------------------------------------------------------------------------------------------------------------------------
  bool core_rpc_server::on_set_log_categories(const COMMAND_RPC_SET_LOG_CATEGORIES::request& req, COMMAND_RPC_SET_LOG_CATEGORIES::response& res)
  {
    mlog_set_log(req.categories.c_str());
    res.status = CORE_RPC_STATUS_OK;
    return true;
  }
  //------------------------------------------------------------------------------------------------------------------------------
  bool core_rpc_server::on_get_transaction_pool(const COMMAND_RPC_GET_TRANSACTION_POOL::request& req, COMMAND_RPC_GET_TRANSACTION_POOL::response& res)
  {
    CHECK_CORE_BUSY();
    m_core.get_pool_transactions_and_spent_keys_info(res.transactions, res.spent_key_images);
    res.status = CORE_RPC_STATUS_OK;
    return true;
  }
  //------------------------------------------------------------------------------------------------------------------------------
  bool core_rpc_server::on_get_transaction_pool_hashes(const COMMAND_RPC_GET_TRANSACTION_POOL_HASHES::request& req, COMMAND_RPC_GET_TRANSACTION_POOL_HASHES::response& res)
  {
    CHECK_CORE_BUSY();
    m_core.get_pool_transaction_hashes(res.tx_hashes);
    res.status = CORE_RPC_STATUS_OK;
    return true;
  }
  //------------------------------------------------------------------------------------------------------------------------------
  bool core_rpc_server::on_get_transaction_pool_stats(const COMMAND_RPC_GET_TRANSACTION_POOL_STATS::request& req, COMMAND_RPC_GET_TRANSACTION_POOL_STATS::response& res)
  {
    CHECK_CORE_BUSY();
    m_core.get_pool_transaction_stats(res.pool_stats);
    res.status = CORE_RPC_STATUS_OK;
    return true;
  }
  //------------------------------------------------------------------------------------------------------------------------------
  bool core_rpc_server::on_stop_daemon(const COMMAND_RPC_STOP_DAEMON::request& req, COMMAND_RPC_STOP_DAEMON::response& res)
  {
    // FIXME: replace back to original m_p2p.send_stop_signal() after
    // investigating why that isn't working quite right.
    m_p2p.send_stop_signal();
    res.status = CORE_RPC_STATUS_OK;
    return true;
  }
  //------------------------------------------------------------------------------------------------------------------------------
  bool core_rpc_server::on_getblockcount(const COMMAND_RPC_GETBLOCKCOUNT::request& req, COMMAND_RPC_GETBLOCKCOUNT::response& res)
  {
    CHECK_CORE_BUSY();
    res.count = m_core.get_current_blockchain_height();
    res.status = CORE_RPC_STATUS_OK;
    return true;
  }
  //------------------------------------------------------------------------------------------------------------------------------
  bool core_rpc_server::on_getblockhash(const COMMAND_RPC_GETBLOCKHASH::request& req, COMMAND_RPC_GETBLOCKHASH::response& res, epee::json_rpc::error& error_resp)
  {
    if(!check_core_busy())
    {
      error_resp.code = CORE_RPC_ERROR_CODE_CORE_BUSY;
      error_resp.message = "Core is busy";
      return false;
    }
    if(req.size() != 1)
    {
      error_resp.code = CORE_RPC_ERROR_CODE_WRONG_PARAM;
      error_resp.message = "Wrong parameters, expected height";
      return false;
    }
    uint64_t h = req[0];
    if(m_core.get_current_blockchain_height() <= h)
    {
      error_resp.code = CORE_RPC_ERROR_CODE_TOO_BIG_HEIGHT;
      error_resp.message = std::string("Too big height: ") + std::to_string(h) + ", current blockchain height = " +  std::to_string(m_core.get_current_blockchain_height());
    }
    res = string_tools::pod_to_hex(m_core.get_block_id_by_height(h));
    return true;
  }
  //------------------------------------------------------------------------------------------------------------------------------
  // equivalent of strstr, but with arbitrary bytes (ie, NULs)
  // This does not differentiate between "not found" and "found at offset 0"
  uint64_t slow_memmem(const void* start_buff, size_t buflen,const void* pat,size_t patlen)
  {
    const void* buf = start_buff;
    const void* end=(const char*)buf+buflen;
    if (patlen > buflen || patlen == 0) return 0;
    while(buflen>0 && (buf=memchr(buf,((const char*)pat)[0],buflen-patlen+1)))
    {
      if(memcmp(buf,pat,patlen)==0)
        return (const char*)buf - (const char*)start_buff;
      buf=(const char*)buf+1;
      buflen = (const char*)end - (const char*)buf;
    }
    return 0;
  }
  //------------------------------------------------------------------------------------------------------------------------------
  bool core_rpc_server::on_getblocktemplate(const COMMAND_RPC_GETBLOCKTEMPLATE::request& req, COMMAND_RPC_GETBLOCKTEMPLATE::response& res, epee::json_rpc::error& error_resp)
  {
    if(!check_core_ready())
    {
      error_resp.code = CORE_RPC_ERROR_CODE_CORE_BUSY;
      error_resp.message = "Core is busy";
      return false;
    }

    if(req.reserve_size > 255)
    {
      error_resp.code = CORE_RPC_ERROR_CODE_TOO_BIG_RESERVE_SIZE;
      error_resp.message = "To big reserved size, maximum 255";
      return false;
    }

    cryptonote::account_public_address acc = AUTO_VAL_INIT(acc);

    if(!req.wallet_address.size() || !cryptonote::get_account_address_from_str(acc, m_testnet, req.wallet_address))
    {
      error_resp.code = CORE_RPC_ERROR_CODE_WRONG_WALLET_ADDRESS;
      error_resp.message = "Failed to parse wallet address";
      return false;
    }

    block b = AUTO_VAL_INIT(b);
    cryptonote::blobdata blob_reserve;
    blob_reserve.resize(req.reserve_size, 0);
    if(!m_core.get_block_template(b, acc, res.difficulty, res.height, res.expected_reward, blob_reserve))
    {
      error_resp.code = CORE_RPC_ERROR_CODE_INTERNAL_ERROR;
      error_resp.message = "Internal error: failed to create block template";
      LOG_ERROR("Failed to create block template");
      return false;
    }
    blobdata block_blob = t_serializable_object_to_blob(b);
    crypto::public_key tx_pub_key = cryptonote::get_tx_pub_key_from_extra(b.miner_tx);
    if(tx_pub_key == null_pkey)
    {
      error_resp.code = CORE_RPC_ERROR_CODE_INTERNAL_ERROR;
      error_resp.message = "Internal error: failed to create block template";
      LOG_ERROR("Failed to  tx pub key in coinbase extra");
      return false;
    }
    res.reserved_offset = slow_memmem((void*)block_blob.data(), block_blob.size(), &tx_pub_key, sizeof(tx_pub_key));
    if(!res.reserved_offset)
    {
      error_resp.code = CORE_RPC_ERROR_CODE_INTERNAL_ERROR;
      error_resp.message = "Internal error: failed to create block template";
      LOG_ERROR("Failed to find tx pub key in blockblob");
      return false;
    }
    res.reserved_offset += sizeof(tx_pub_key) + 3; //3 bytes: tag for TX_EXTRA_TAG_PUBKEY(1 byte), tag for TX_EXTRA_NONCE(1 byte), counter in TX_EXTRA_NONCE(1 byte)
    if(res.reserved_offset + req.reserve_size > block_blob.size())
    {
      error_resp.code = CORE_RPC_ERROR_CODE_INTERNAL_ERROR;
      error_resp.message = "Internal error: failed to create block template";
      LOG_ERROR("Failed to calculate offset for ");
      return false;
    }
    blobdata hashing_blob = get_block_hashing_blob(b);
    res.prev_hash = string_tools::pod_to_hex(b.prev_id);
    res.blocktemplate_blob = string_tools::buff_to_hex_nodelimer(block_blob);
    res.blockhashing_blob =  string_tools::buff_to_hex_nodelimer(hashing_blob);
    res.status = CORE_RPC_STATUS_OK;
    return true;
  }
  //------------------------------------------------------------------------------------------------------------------------------
  bool core_rpc_server::on_submitblock(const COMMAND_RPC_SUBMITBLOCK::request& req, COMMAND_RPC_SUBMITBLOCK::response& res, epee::json_rpc::error& error_resp)
  {
    CHECK_CORE_READY();
    if(req.size()!=1)
    {
      error_resp.code = CORE_RPC_ERROR_CODE_WRONG_PARAM;
      error_resp.message = "Wrong param";
      return false;
    }
    blobdata blockblob;
    if(!string_tools::parse_hexstr_to_binbuff(req[0], blockblob))
    {
      error_resp.code = CORE_RPC_ERROR_CODE_WRONG_BLOCKBLOB;
      error_resp.message = "Wrong block blob";
      return false;
    }
    
    // Fixing of high orphan issue for most pools
    // Thanks Boolberry!
    block b = AUTO_VAL_INIT(b);
    if(!parse_and_validate_block_from_blob(blockblob, b))
    {
      error_resp.code = CORE_RPC_ERROR_CODE_WRONG_BLOCKBLOB;
      error_resp.message = "Wrong block blob";
      return false;
    }

    // Fix from Boolberry neglects to check block
    // size, do that with the function below
    if(!m_core.check_incoming_block_size(blockblob))
    {
      error_resp.code = CORE_RPC_ERROR_CODE_WRONG_BLOCKBLOB_SIZE;
      error_resp.message = "Block bloc size is too big, rejecting block";
      return false;
    }

    if(!m_core.handle_block_found(b))
    {
      error_resp.code = CORE_RPC_ERROR_CODE_BLOCK_NOT_ACCEPTED;
      error_resp.message = "Block not accepted";
      return false;
    }
    res.status = CORE_RPC_STATUS_OK;
    return true;
  }
  //------------------------------------------------------------------------------------------------------------------------------
  uint64_t core_rpc_server::get_block_reward(const block& blk)
  {
    uint64_t reward = 0;
    for(const tx_out& out: blk.miner_tx.vout)
    {
      reward += out.amount;
    }
    return reward;
  }
  //------------------------------------------------------------------------------------------------------------------------------
  bool core_rpc_server::fill_block_header_response(const block& blk, bool orphan_status, uint64_t height, const crypto::hash& hash, block_header_response& response)
  {
    response.major_version = blk.major_version;
    response.minor_version = blk.minor_version;
    response.timestamp = blk.timestamp;
    response.prev_hash = string_tools::pod_to_hex(blk.prev_id);
    response.nonce = blk.nonce;
    response.orphan_status = orphan_status;
    response.height = height;
    response.depth = m_core.get_current_blockchain_height() - height - 1;
    response.hash = string_tools::pod_to_hex(hash);
    response.difficulty = m_core.get_blockchain_storage().block_difficulty(height);
    response.reward = get_block_reward(blk);
    response.block_size = m_core.get_blockchain_storage().get_db().get_block_size(height);
    response.num_txes = blk.tx_hashes.size();
    return true;
  }
  //------------------------------------------------------------------------------------------------------------------------------
  bool core_rpc_server::on_get_last_block_header(const COMMAND_RPC_GET_LAST_BLOCK_HEADER::request& req, COMMAND_RPC_GET_LAST_BLOCK_HEADER::response& res, epee::json_rpc::error& error_resp)
  {
    if(!check_core_busy())
    {
      error_resp.code = CORE_RPC_ERROR_CODE_CORE_BUSY;
      error_resp.message = "Core is busy.";
      return false;
    }
    uint64_t last_block_height;
    crypto::hash last_block_hash;
    bool have_last_block_hash = m_core.get_blockchain_top(last_block_height, last_block_hash);
    if (!have_last_block_hash)
    {
      error_resp.code = CORE_RPC_ERROR_CODE_INTERNAL_ERROR;
      error_resp.message = "Internal error: can't get last block hash.";
      return false;
    }
    block last_block;
    bool have_last_block = m_core.get_block_by_hash(last_block_hash, last_block);
    if (!have_last_block)
    {
      error_resp.code = CORE_RPC_ERROR_CODE_INTERNAL_ERROR;
      error_resp.message = "Internal error: can't get last block.";
      return false;
    }
    bool response_filled = fill_block_header_response(last_block, false, last_block_height, last_block_hash, res.block_header);
    if (!response_filled)
    {
      error_resp.code = CORE_RPC_ERROR_CODE_INTERNAL_ERROR;
      error_resp.message = "Internal error: can't produce valid response.";
      return false;
    }
    res.status = CORE_RPC_STATUS_OK;
    return true;
  }
  //------------------------------------------------------------------------------------------------------------------------------
  bool core_rpc_server::on_get_block_header_by_hash(const COMMAND_RPC_GET_BLOCK_HEADER_BY_HASH::request& req, COMMAND_RPC_GET_BLOCK_HEADER_BY_HASH::response& res, epee::json_rpc::error& error_resp){
    if(!check_core_busy())
    {
      error_resp.code = CORE_RPC_ERROR_CODE_CORE_BUSY;
      error_resp.message = "Core is busy.";
      return false;
    }
    crypto::hash block_hash;
    bool hash_parsed = parse_hash256(req.hash, block_hash);
    if(!hash_parsed)
    {
      error_resp.code = CORE_RPC_ERROR_CODE_WRONG_PARAM;
      error_resp.message = "Failed to parse hex representation of block hash. Hex = " + req.hash + '.';
      return false;
    }
    block blk;
    bool orphan = false;
    bool have_block = m_core.get_block_by_hash(block_hash, blk, &orphan);
    if (!have_block)
    {
      error_resp.code = CORE_RPC_ERROR_CODE_INTERNAL_ERROR;
      error_resp.message = "Internal error: can't get block by hash. Hash = " + req.hash + '.';
      return false;
    }
    if (blk.miner_tx.vin.front().type() != typeid(txin_gen))
    {
      error_resp.code = CORE_RPC_ERROR_CODE_INTERNAL_ERROR;
      error_resp.message = "Internal error: coinbase transaction in the block has the wrong type";
      return false;
    }
    uint64_t block_height = boost::get<txin_gen>(blk.miner_tx.vin.front()).height;
    bool response_filled = fill_block_header_response(blk, orphan, block_height, block_hash, res.block_header);
    if (!response_filled)
    {
      error_resp.code = CORE_RPC_ERROR_CODE_INTERNAL_ERROR;
      error_resp.message = "Internal error: can't produce valid response.";
      return false;
    }
    res.status = CORE_RPC_STATUS_OK;
    return true;
  }
  //------------------------------------------------------------------------------------------------------------------------------
  bool core_rpc_server::on_get_block_headers_range(const COMMAND_RPC_GET_BLOCK_HEADERS_RANGE::request& req, COMMAND_RPC_GET_BLOCK_HEADERS_RANGE::response& res, epee::json_rpc::error& error_resp){
    if(!check_core_busy())
    {
      error_resp.code = CORE_RPC_ERROR_CODE_CORE_BUSY;
      error_resp.message = "Core is busy.";
      return false;
    }
    const uint64_t bc_height = m_core.get_current_blockchain_height();
    if (req.start_height >= bc_height || req.end_height >= bc_height || req.start_height > req.end_height)
    {
      error_resp.code = CORE_RPC_ERROR_CODE_TOO_BIG_HEIGHT;
      error_resp.message = "Invalid start/end heights.";
      return false;
    }
    for (uint64_t h = req.start_height; h <= req.end_height; ++h)
    {
      crypto::hash block_hash = m_core.get_block_id_by_height(h);
      block blk;
      bool have_block = m_core.get_block_by_hash(block_hash, blk);
      if (!have_block)
      {
        error_resp.code = CORE_RPC_ERROR_CODE_INTERNAL_ERROR;
        error_resp.message = "Internal error: can't get block by height. Height = " + boost::lexical_cast<std::string>(h) + ". Hash = " + epee::string_tools::pod_to_hex(block_hash) + '.';
        return false;
      }
      if (blk.miner_tx.vin.front().type() != typeid(txin_gen))
      {
        error_resp.code = CORE_RPC_ERROR_CODE_INTERNAL_ERROR;
        error_resp.message = "Internal error: coinbase transaction in the block has the wrong type";
        return false;
      }
      uint64_t block_height = boost::get<txin_gen>(blk.miner_tx.vin.front()).height;
      if (block_height != h)
      {
        error_resp.code = CORE_RPC_ERROR_CODE_INTERNAL_ERROR;
        error_resp.message = "Internal error: coinbase transaction in the block has the wrong height";
        return false;
      }
      res.headers.push_back(block_header_response());
      bool response_filled = fill_block_header_response(blk, false, block_height, block_hash, res.headers.back());
      if (!response_filled)
      {
        error_resp.code = CORE_RPC_ERROR_CODE_INTERNAL_ERROR;
        error_resp.message = "Internal error: can't produce valid response.";
        return false;
      }
    }
    res.status = CORE_RPC_STATUS_OK;
    return true;
  }
  //------------------------------------------------------------------------------------------------------------------------------
  bool core_rpc_server::on_get_block_header_by_height(const COMMAND_RPC_GET_BLOCK_HEADER_BY_HEIGHT::request& req, COMMAND_RPC_GET_BLOCK_HEADER_BY_HEIGHT::response& res, epee::json_rpc::error& error_resp){
    if(!check_core_busy())
    {
      error_resp.code = CORE_RPC_ERROR_CODE_CORE_BUSY;
      error_resp.message = "Core is busy.";
      return false;
    }
    if(m_core.get_current_blockchain_height() <= req.height)
    {
      error_resp.code = CORE_RPC_ERROR_CODE_TOO_BIG_HEIGHT;
      error_resp.message = std::string("Too big height: ") + std::to_string(req.height) + ", current blockchain height = " +  std::to_string(m_core.get_current_blockchain_height());
      return false;
    }
    crypto::hash block_hash = m_core.get_block_id_by_height(req.height);
    block blk;
    bool have_block = m_core.get_block_by_hash(block_hash, blk);
    if (!have_block)
    {
      error_resp.code = CORE_RPC_ERROR_CODE_INTERNAL_ERROR;
      error_resp.message = "Internal error: can't get block by height. Height = " + std::to_string(req.height) + '.';
      return false;
    }
    bool response_filled = fill_block_header_response(blk, false, req.height, block_hash, res.block_header);
    if (!response_filled)
    {
      error_resp.code = CORE_RPC_ERROR_CODE_INTERNAL_ERROR;
      error_resp.message = "Internal error: can't produce valid response.";
      return false;
    }
    res.status = CORE_RPC_STATUS_OK;
    return true;
  }
  //------------------------------------------------------------------------------------------------------------------------------
  bool core_rpc_server::on_get_block(const COMMAND_RPC_GET_BLOCK::request& req, COMMAND_RPC_GET_BLOCK::response& res, epee::json_rpc::error& error_resp){
    if(!check_core_busy())
    {
      error_resp.code = CORE_RPC_ERROR_CODE_CORE_BUSY;
      error_resp.message = "Core is busy.";
      return false;
    }
    crypto::hash block_hash;
    if (!req.hash.empty())
    {
      bool hash_parsed = parse_hash256(req.hash, block_hash);
      if(!hash_parsed)
      {
        error_resp.code = CORE_RPC_ERROR_CODE_WRONG_PARAM;
        error_resp.message = "Failed to parse hex representation of block hash. Hex = " + req.hash + '.';
        return false;
      }
    }
    else
    {
      if(m_core.get_current_blockchain_height() <= req.height)
      {
        error_resp.code = CORE_RPC_ERROR_CODE_TOO_BIG_HEIGHT;
        error_resp.message = std::string("Too big height: ") + std::to_string(req.height) + ", current blockchain height = " +  std::to_string(m_core.get_current_blockchain_height());
        return false;
      }
      block_hash = m_core.get_block_id_by_height(req.height);
    }
    block blk;
    bool orphan = false;
    bool have_block = m_core.get_block_by_hash(block_hash, blk, &orphan);
    if (!have_block)
    {
      error_resp.code = CORE_RPC_ERROR_CODE_INTERNAL_ERROR;
      error_resp.message = "Internal error: can't get block by hash. Hash = " + req.hash + '.';
      return false;
    }
    if (blk.miner_tx.vin.front().type() != typeid(txin_gen))
    {
      error_resp.code = CORE_RPC_ERROR_CODE_INTERNAL_ERROR;
      error_resp.message = "Internal error: coinbase transaction in the block has the wrong type";
      return false;
    }
    uint64_t block_height = boost::get<txin_gen>(blk.miner_tx.vin.front()).height;
    bool response_filled = fill_block_header_response(blk, orphan, block_height, block_hash, res.block_header);
    if (!response_filled)
    {
      error_resp.code = CORE_RPC_ERROR_CODE_INTERNAL_ERROR;
      error_resp.message = "Internal error: can't produce valid response.";
      return false;
    }
    for (size_t n = 0; n < blk.tx_hashes.size(); ++n)
    {
      res.tx_hashes.push_back(epee::string_tools::pod_to_hex(blk.tx_hashes[n]));
    }
    res.blob = string_tools::buff_to_hex_nodelimer(t_serializable_object_to_blob(blk));
    res.json = obj_to_json_str(blk);
    res.status = CORE_RPC_STATUS_OK;
    return true;
  }
  //------------------------------------------------------------------------------------------------------------------------------
  bool core_rpc_server::on_get_connections(const COMMAND_RPC_GET_CONNECTIONS::request& req, COMMAND_RPC_GET_CONNECTIONS::response& res, epee::json_rpc::error& error_resp)
  {
    if(!check_core_busy())
    {
      error_resp.code = CORE_RPC_ERROR_CODE_CORE_BUSY;
      error_resp.message = "Core is busy.";
      return false;
    }

    res.connections = m_p2p.get_payload_object().get_connections();

    res.status = CORE_RPC_STATUS_OK;

    return true;
  }
  //------------------------------------------------------------------------------------------------------------------------------
  bool core_rpc_server::on_get_info_json(const COMMAND_RPC_GET_INFO::request& req, COMMAND_RPC_GET_INFO::response& res, epee::json_rpc::error& error_resp)
  {
    if(!check_core_busy())
    {
      error_resp.code = CORE_RPC_ERROR_CODE_CORE_BUSY;
      error_resp.message = "Core is busy.";
      return false;
    }

    crypto::hash top_hash;
    if (!m_core.get_blockchain_top(res.height, top_hash))
    {
      res.status = "Failed";
      return false;
    }
    ++res.height; // turn top block height into blockchain height
    res.top_block_hash = string_tools::pod_to_hex(top_hash);
    res.target_height = m_core.get_target_blockchain_height();
    res.difficulty = m_core.get_blockchain_storage().get_difficulty_for_next_block();
    res.target = m_core.get_blockchain_storage().get_current_hard_fork_version() < 2 ? DIFFICULTY_TARGET_V1 : DIFFICULTY_TARGET_V2;
    res.tx_count = m_core.get_blockchain_storage().get_total_transactions() - res.height; //without coinbase
    res.tx_pool_size = m_core.get_pool_transactions_count();
    res.alt_blocks_count = m_core.get_blockchain_storage().get_alternative_blocks_count();
    uint64_t total_conn = m_p2p.get_connections_count();
    res.outgoing_connections_count = m_p2p.get_outgoing_connections_count();
    res.incoming_connections_count = total_conn - res.outgoing_connections_count;
    res.white_peerlist_size = m_p2p.get_peerlist_manager().get_white_peers_count();
    res.grey_peerlist_size = m_p2p.get_peerlist_manager().get_gray_peers_count();
    res.testnet = m_testnet;
    res.cumulative_difficulty = m_core.get_blockchain_storage().get_db().get_block_cumulative_difficulty(res.height - 1);
    res.block_size_limit = m_core.get_blockchain_storage().get_current_cumulative_blocksize_limit();
    res.status = CORE_RPC_STATUS_OK;
    res.start_time = (uint64_t)m_core.get_start_time();
    return true;
  }
  //------------------------------------------------------------------------------------------------------------------------------
  bool core_rpc_server::on_hard_fork_info(const COMMAND_RPC_HARD_FORK_INFO::request& req, COMMAND_RPC_HARD_FORK_INFO::response& res, epee::json_rpc::error& error_resp)
  {
    if(!check_core_busy())
    {
      error_resp.code = CORE_RPC_ERROR_CODE_CORE_BUSY;
      error_resp.message = "Core is busy.";
      return false;
    }

    const Blockchain &blockchain = m_core.get_blockchain_storage();
    uint8_t version = req.version > 0 ? req.version : blockchain.get_next_hard_fork_version();
    res.version = blockchain.get_current_hard_fork_version();
    res.enabled = blockchain.get_hard_fork_voting_info(version, res.window, res.votes, res.threshold, res.earliest_height, res.voting);
    res.state = blockchain.get_hard_fork_state();
    res.status = CORE_RPC_STATUS_OK;
    return true;
  }
  //------------------------------------------------------------------------------------------------------------------------------
  bool core_rpc_server::on_get_bans(const COMMAND_RPC_GETBANS::request& req, COMMAND_RPC_GETBANS::response& res, epee::json_rpc::error& error_resp)
  {
    if(!check_core_busy())
    {
      error_resp.code = CORE_RPC_ERROR_CODE_CORE_BUSY;
      error_resp.message = "Core is busy.";
      return false;
    }

    auto now = time(nullptr);
    std::map<std::string, time_t> blocked_hosts = m_p2p.get_blocked_hosts();
    for (std::map<std::string, time_t>::const_iterator i = blocked_hosts.begin(); i != blocked_hosts.end(); ++i)
    {
      if (i->second > now) {
        COMMAND_RPC_GETBANS::ban b;
        b.host = i->first;
        b.ip = 0;
        uint32_t ip;
        if (epee::string_tools::get_ip_int32_from_string(ip, i->first))
          b.ip = ip;
        b.seconds = i->second - now;
        res.bans.push_back(b);
      }
    }

    res.status = CORE_RPC_STATUS_OK;
    return true;
  }
  //------------------------------------------------------------------------------------------------------------------------------
  bool core_rpc_server::on_set_bans(const COMMAND_RPC_SETBANS::request& req, COMMAND_RPC_SETBANS::response& res, epee::json_rpc::error& error_resp)
  {
    if(!check_core_busy())
    {
      error_resp.code = CORE_RPC_ERROR_CODE_CORE_BUSY;
      error_resp.message = "Core is busy.";
      return false;
    }

    for (auto i = req.bans.begin(); i != req.bans.end(); ++i)
    {
      epee::net_utils::network_address na;
      if (!i->host.empty())
      {
        if (!epee::net_utils::create_network_address(na, i->host))
        {
          error_resp.code = CORE_RPC_ERROR_CODE_WRONG_PARAM;
          error_resp.message = "Unsupported host type";
          return false;
        }
      }
      else
      {
        na.reset(new epee::net_utils::ipv4_network_address(i->ip, 0));
      }
      if (i->ban)
        m_p2p.block_host(na, i->seconds);
      else
        m_p2p.unblock_host(na);
    }

    res.status = CORE_RPC_STATUS_OK;
    return true;
  }
  //------------------------------------------------------------------------------------------------------------------------------
  bool core_rpc_server::on_flush_txpool(const COMMAND_RPC_FLUSH_TRANSACTION_POOL::request& req, COMMAND_RPC_FLUSH_TRANSACTION_POOL::response& res, epee::json_rpc::error& error_resp)
  {
    if(!check_core_busy())
    {
      error_resp.code = CORE_RPC_ERROR_CODE_CORE_BUSY;
      error_resp.message = "Core is busy.";
      return false;
    }

    bool failed = false;
    std::list<crypto::hash> txids;
    if (req.txids.empty())
    {
      std::list<transaction> pool_txs;
      bool r = m_core.get_pool_transactions(pool_txs);
      if (!r)
      {
        res.status = "Failed to get txpool contents";
        return true;
      }
      for (const auto &tx: pool_txs)
      {
        txids.push_back(cryptonote::get_transaction_hash(tx));
      }
    }
    else
    {
      for (const auto &str: req.txids)
      {
        cryptonote::blobdata txid_data;
        if(!epee::string_tools::parse_hexstr_to_binbuff(str, txid_data))
        {
          failed = true;
        }
        crypto::hash txid = *reinterpret_cast<const crypto::hash*>(txid_data.data());
        txids.push_back(txid);
      }
    }
    if (!m_core.get_blockchain_storage().flush_txes_from_pool(txids))
    {
      res.status = "Failed to remove one more tx";
      return false;
    }

    if (failed)
    {
      res.status = "Failed to parse txid";
      return false;
    }

    res.status = CORE_RPC_STATUS_OK;
    return true;
  }
  //------------------------------------------------------------------------------------------------------------------------------
  bool core_rpc_server::on_get_output_histogram(const COMMAND_RPC_GET_OUTPUT_HISTOGRAM::request& req, COMMAND_RPC_GET_OUTPUT_HISTOGRAM::response& res, epee::json_rpc::error& error_resp)
  {
    if(!check_core_busy())
    {
      error_resp.code = CORE_RPC_ERROR_CODE_CORE_BUSY;
      error_resp.message = "Core is busy.";
      return false;
    }

    std::map<uint64_t, std::tuple<uint64_t, uint64_t, uint64_t>> histogram;
    try
    {
      histogram = m_core.get_blockchain_storage().get_output_histogram(req.amounts, req.unlocked, req.recent_cutoff);
    }
    catch (const std::exception &e)
    {
      res.status = "Failed to get output histogram";
      return true;
    }

    res.histogram.clear();
    res.histogram.reserve(histogram.size());
    for (const auto &i: histogram)
    {
      if (std::get<0>(i.second) >= req.min_count && (std::get<0>(i.second) <= req.max_count || req.max_count == 0))
        res.histogram.push_back(COMMAND_RPC_GET_OUTPUT_HISTOGRAM::entry(i.first, std::get<0>(i.second), std::get<1>(i.second), std::get<2>(i.second)));
    }

    res.status = CORE_RPC_STATUS_OK;
    return true;
  }
  //------------------------------------------------------------------------------------------------------------------------------
  bool core_rpc_server::on_get_version(const COMMAND_RPC_GET_VERSION::request& req, COMMAND_RPC_GET_VERSION::response& res, epee::json_rpc::error& error_resp)
  {
    res.version = CORE_RPC_VERSION;
    res.status = CORE_RPC_STATUS_OK;
    return true;
  }
  //------------------------------------------------------------------------------------------------------------------------------
  bool core_rpc_server::on_get_coinbase_tx_sum(const COMMAND_RPC_GET_COINBASE_TX_SUM::request& req, COMMAND_RPC_GET_COINBASE_TX_SUM::response& res, epee::json_rpc::error& error_resp)
  {
    std::pair<uint64_t, uint64_t> amounts = m_core.get_coinbase_tx_sum(req.height, req.count);
    res.emission_amount = amounts.first;
    res.fee_amount = amounts.second;
    res.status = CORE_RPC_STATUS_OK;
    return true;
  }
  //------------------------------------------------------------------------------------------------------------------------------
  bool core_rpc_server::on_get_per_kb_fee_estimate(const COMMAND_RPC_GET_PER_KB_FEE_ESTIMATE::request& req, COMMAND_RPC_GET_PER_KB_FEE_ESTIMATE::response& res, epee::json_rpc::error& error_resp)
  {
    res.fee = m_core.get_blockchain_storage().get_dynamic_per_kb_fee_estimate(req.grace_blocks);
    res.status = CORE_RPC_STATUS_OK;
    return true;
  }
  //------------------------------------------------------------------------------------------------------------------------------
  bool core_rpc_server::on_get_alternate_chains(const COMMAND_RPC_GET_ALTERNATE_CHAINS::request& req, COMMAND_RPC_GET_ALTERNATE_CHAINS::response& res, epee::json_rpc::error& error_resp)
  {
    try
    {
      std::list<std::pair<Blockchain::block_extended_info, uint64_t>> chains = m_core.get_blockchain_storage().get_alternative_chains();
      for (const auto &i: chains)
      {
        res.chains.push_back(COMMAND_RPC_GET_ALTERNATE_CHAINS::chain_info{epee::string_tools::pod_to_hex(get_block_hash(i.first.bl)), i.first.height, i.second, i.first.cumulative_difficulty});
      }
      res.status = CORE_RPC_STATUS_OK;
    }
    catch (...)
    {
      res.status = "Error retrieving alternate chains";
    }
    return true;
  }
  //------------------------------------------------------------------------------------------------------------------------------
  bool core_rpc_server::on_out_peers(const COMMAND_RPC_OUT_PEERS::request& req, COMMAND_RPC_OUT_PEERS::response& res)
  {
	  // TODO
	  /*if (m_p2p.get_outgoing_connections_count() > req.out_peers)
	  {
		  m_p2p.m_config.m_net_config.connections_count = req.out_peers;
		  if (m_p2p.get_outgoing_connections_count() > req.out_peers)
		  {
			int count = m_p2p.get_outgoing_connections_count() - req.out_peers;
			m_p2p.delete_connections(count);
		  }
	  }
	  
	  else
		m_p2p.m_config.m_net_config.connections_count = req.out_peers;
		*/
	  return true;
  }
  //------------------------------------------------------------------------------------------------------------------------------
  bool core_rpc_server::on_start_save_graph(const COMMAND_RPC_START_SAVE_GRAPH::request& req, COMMAND_RPC_START_SAVE_GRAPH::response& res)
  {
	  m_p2p.set_save_graph(true);
	  res.status = CORE_RPC_STATUS_OK;
	  return true;
  }
  //------------------------------------------------------------------------------------------------------------------------------
  bool core_rpc_server::on_stop_save_graph(const COMMAND_RPC_STOP_SAVE_GRAPH::request& req, COMMAND_RPC_STOP_SAVE_GRAPH::response& res)
  {
	  m_p2p.set_save_graph(false);
	  res.status = CORE_RPC_STATUS_OK;
	  return true;
  }
  //------------------------------------------------------------------------------------------------------------------------------
  bool core_rpc_server::on_update(const COMMAND_RPC_UPDATE::request& req, COMMAND_RPC_UPDATE::response& res)
  {
    static const char software[] = "monero";
#ifdef BUILD_TAG
    static const char buildtag[] = BOOST_PP_STRINGIZE(BUILD_TAG);
    static const char subdir[] = "cli";
#else
    static const char buildtag[] = "source";
    static const char subdir[] = "source";
#endif

    if (req.command != "check" && req.command != "download" && req.command != "update")
    {
      res.status = std::string("unknown command: '") + req.command + "'";
      return true;
    }

    std::string version, hash;
    if (!tools::check_updates(software, buildtag, version, hash))
    {
      res.status = "Error checking for updates";
      return true;
    }
    if (tools::vercmp(version.c_str(), GRAFT_VERSION) <= 0)
    {
      res.update = false;
      res.status = CORE_RPC_STATUS_OK;
      return true;
    }
    res.update = true;
    res.version = version;
    res.user_uri = tools::get_update_url(software, subdir, buildtag, version, true);
    res.auto_uri = tools::get_update_url(software, subdir, buildtag, version, false);
    res.hash = hash;
    if (req.command == "check")
    {
      res.status = CORE_RPC_STATUS_OK;
      return true;
    }

    boost::filesystem::path path;
    if (req.path.empty())
    {
      std::string filename;
      const char *slash = strrchr(res.auto_uri.c_str(), '/');
      if (slash)
        filename = slash + 1;
      else
        filename = std::string(software) + "-update-" + version;
      path = epee::string_tools::get_current_module_folder();
      path /= filename;
    }
    else
    {
      path = req.path;
    }

    crypto::hash file_hash;
    if (!tools::sha256sum(path.string(), file_hash) || (hash != epee::string_tools::pod_to_hex(file_hash)))
    {
      MDEBUG("We don't have that file already, downloading");
      if (!tools::download(path.string(), res.auto_uri))
      {
        MERROR("Failed to download " << res.auto_uri);
        return false;
      }
      if (!tools::sha256sum(path.string(), file_hash))
      {
        MERROR("Failed to hash " << path);
        return false;
      }
      if (hash != epee::string_tools::pod_to_hex(file_hash))
      {
        MERROR("Download from " << res.auto_uri << " does not match the expected hash");
        return false;
      }
      MINFO("New version downloaded to " << path);
    }
    else
    {
      MDEBUG("We already have " << path << " with expected hash");
    }
    res.path = path.string();

    if (req.command == "download")
    {
      res.status = CORE_RPC_STATUS_OK;
      return true;
    }

    res.status = "'update' not implemented yet";
    return true;
  }
  //------------------------------------------------------------------------------------------------------------------------------
  bool core_rpc_server::on_relay_tx(const COMMAND_RPC_RELAY_TX::request& req, COMMAND_RPC_RELAY_TX::response& res, epee::json_rpc::error& error_resp)
  {
    if(!check_core_busy())
    {
      error_resp.code = CORE_RPC_ERROR_CODE_CORE_BUSY;
      error_resp.message = "Core is busy.";
      return false;
    }

    bool failed = false;
    for (const auto &str: req.txids)
    {
      cryptonote::blobdata txid_data;
      if(!epee::string_tools::parse_hexstr_to_binbuff(str, txid_data))
      {
        res.status = std::string("Invalid transaction id: ") + str;
        failed = true;
      }
      crypto::hash txid = *reinterpret_cast<const crypto::hash*>(txid_data.data());

      cryptonote::blobdata txblob;
      bool r = m_core.get_pool_transaction(txid, txblob);
      if (r)
      {
        cryptonote_connection_context fake_context = AUTO_VAL_INIT(fake_context);
        NOTIFY_NEW_TRANSACTIONS::request r;
        r.txs.push_back(txblob);
        m_core.get_protocol()->relay_transactions(r, fake_context);
        //TODO: make sure that tx has reached other nodes here, probably wait to receive reflections from other nodes
      }
      else
      {
        res.status = std::string("Transaction not found in pool: ") + str;
        failed = true;
      }
    }

    if (failed)
    {
      return false;
    }

    res.status = CORE_RPC_STATUS_OK;
    return true;
  }
  //------------------------------------------------------------------------------------------------------------------------------
  bool core_rpc_server::on_sync_info(const COMMAND_RPC_SYNC_INFO::request& req, COMMAND_RPC_SYNC_INFO::response& res, epee::json_rpc::error& error_resp)
  {
    if(!check_core_busy())
    {
      error_resp.code = CORE_RPC_ERROR_CODE_CORE_BUSY;
      error_resp.message = "Core is busy.";
      return false;
    }

    crypto::hash top_hash;
    if (!m_core.get_blockchain_top(res.height, top_hash))
    {
      res.status = "Failed";
      return false;
    }
    ++res.height; // turn top block height into blockchain height
    res.target_height = m_core.get_target_blockchain_height();

    for (const auto &c: m_p2p.get_payload_object().get_connections())
      res.peers.push_back({c});
    const cryptonote::block_queue &block_queue = m_p2p.get_payload_object().get_block_queue();
    block_queue.foreach([&](const cryptonote::block_queue::span &span) {
      uint32_t speed = (uint32_t)(100.0f * block_queue.get_speed(span.connection_id) + 0.5f);
      std::string address = "";
      for (const auto &c: m_p2p.get_payload_object().get_connections())
        if (c.connection_id == span.connection_id)
          address = c.address;
      res.spans.push_back({span.start_block_height, span.nblocks, span.connection_id, (uint32_t)(span.rate + 0.5f), speed, span.size, address});
      return true;
    });

    res.status = CORE_RPC_STATUS_OK;
    return true;
  }
  //------------------------------------------------------------------------------------------------------------------------------
  bool core_rpc_server::on_get_txpool_backlog(const COMMAND_RPC_GET_TRANSACTION_POOL_BACKLOG::request& req, COMMAND_RPC_GET_TRANSACTION_POOL_BACKLOG::response& res, epee::json_rpc::error& error_resp)
  {
    if(!check_core_busy())
    {
      error_resp.code = CORE_RPC_ERROR_CODE_CORE_BUSY;
      error_resp.message = "Core is busy.";
      return false;
    }

    if (!m_core.get_txpool_backlog(res.backlog))
    {
      error_resp.code = CORE_RPC_ERROR_CODE_INTERNAL_ERROR;
      error_resp.message = "Failed to get txpool backlog";
      return false;
    }

    res.status = CORE_RPC_STATUS_OK;
    return true;
  }



  bool core_rpc_server::on_supernode_announce(const COMMAND_RPC_SUPERNODE_ANNOUNCE::request &req, COMMAND_RPC_SUPERNODE_ANNOUNCE::response &res, json_rpc::error &error_resp)
  {
      LOG_PRINT_L0("on_supernode_announce start");
      if(!check_core_busy())
      {
        error_resp.code = CORE_RPC_ERROR_CODE_CORE_BUSY;
        error_resp.message = "Core is busy.";
        return false;
      }

      // validate input parameters
      cryptonote::account_public_address acc = AUTO_VAL_INIT(acc);
      if (!validate_wallet(req.address, m_testnet))
      {
        error_resp.code = CORE_RPC_ERROR_CODE_WRONG_WALLET_ADDRESS;
        error_resp.message = "Failed to parse wallet address";
        return false;
      }

      // TODO: uncomment when debug done
      // signature
      std::string message = to_string(req.timestamp) + req.address;

//      if (!req.signature.size()
//              /*|| !validate_sign(acc,  message, req.signature)*/) {
//        error_resp.code = CORE_RPC_ERROR_CODE_WRONG_PARAM;
//        error_resp.message = "Empty signature";
//        return false;
//      }

//      crypto::hash hash; crypto::signature sign;
//      crypto::cn_fast_hash(message.data(), message.size(), hash);
//      epee::string_tools::hex_to_pod(req.signature, sign);
//      bool sign_valid = crypto::check_signature(hash, acc.m_view_public_key, sign);

//      // TODO: uncomment when debug done

////    if (!sign_valid) {
////      error_resp.code = CORE_RPC_ERROR_CODE_WRONG_PARAM;
////      error_resp.message = "Empty signature";
////      return false;
////    }

      // send p2p announce
      m_p2p.supernode_set(req.address, req.network_address);
      m_p2p.do_supernode_announce(req);
<<<<<<< HEAD
      res.status = CORE_RPC_STATUS_OK;
      LOG_PRINT_L0("on_supernode_announce end");
=======
      res.status = 0;
>>>>>>> e72988c8
      return true;
  }

  bool core_rpc_server::on_tx_to_sign(const COMMAND_RPC_TX_TO_SIGN::request& req, COMMAND_RPC_TX_TO_SIGN::response& res, epee::json_rpc::error& error_resp)
  {
      LOG_PRINT_L0(__FUNCTION__);
      if(!check_core_busy()) {
        error_resp.code = CORE_RPC_ERROR_CODE_CORE_BUSY;
        error_resp.message = "Core is busy.";
        return false;
      }

      // validate input parameters

      cryptonote::account_public_address acc = AUTO_VAL_INIT(acc);
      if(!req.requ_wallet_address.size() || !cryptonote::get_account_address_from_str(acc, m_testnet, req.requ_wallet_address)) {
        error_resp.code = CORE_RPC_ERROR_CODE_WRONG_WALLET_ADDRESS;
        error_resp.message = "Failed to parse wallet address";
        return false;
      }

      for (auto addr : req.auth_wallet_addresses ) {
          if(!addr.size() || !cryptonote::get_account_address_from_str(acc, m_testnet, addr)) {
            error_resp.code = CORE_RPC_ERROR_CODE_WRONG_WALLET_ADDRESS;
            error_resp.message = "Failed to parse wallet address";
            return false;
          }
      }

      // TODO: supernode check
      // send p2p tx_to_sign
      m_p2p.do_tx_to_sign(req);
      res.status = CORE_RPC_STATUS_OK;
      return true;
  }

  bool core_rpc_server::on_signed_tx(const COMMAND_RPC_SIGNED_TX::request& req, COMMAND_RPC_SIGNED_TX::response& res, epee::json_rpc::error& error_resp)
  {
      LOG_PRINT_L0(__FUNCTION__);
      if(!check_core_busy())
      {
        error_resp.code = CORE_RPC_ERROR_CODE_CORE_BUSY;
        error_resp.message = "Core is busy.";
        return false;
      }

      // validate input parameters

      cryptonote::account_public_address acc = AUTO_VAL_INIT(acc);
      if( (!req.requ_wallet_address.size() || !cryptonote::get_account_address_from_str(acc, m_testnet, req.requ_wallet_address))
              || (!req.auth_wallet_address.size() || !cryptonote::get_account_address_from_str(acc, m_testnet, req.auth_wallet_address))
              )  {
        error_resp.code = CORE_RPC_ERROR_CODE_WRONG_WALLET_ADDRESS;
        error_resp.message = "Failed to parse wallet address";
        return false;
      }

      // TODO: supernode check
      // send p2p signed_tx
      m_p2p.do_signed_tx(req);
      res.status = CORE_RPC_STATUS_OK;
      return true;
  }

  bool core_rpc_server::on_reject_tx(const COMMAND_RPC_REJECT_TX::request& req, COMMAND_RPC_REJECT_TX::response& res, epee::json_rpc::error& error_resp)
  {
      LOG_PRINT_L0(__FUNCTION__);
      if(!check_core_busy())
      {
        error_resp.code = CORE_RPC_ERROR_CODE_CORE_BUSY;
        error_resp.message = "Core is busy.";
        return false;
      }

      // validate input parameters

      cryptonote::account_public_address acc = AUTO_VAL_INIT(acc);
      if( (!req.requ_wallet_address.size() || !cryptonote::get_account_address_from_str(acc, m_testnet, req.requ_wallet_address))
              || (!req.auth_wallet_address.size() || !cryptonote::get_account_address_from_str(acc, m_testnet, req.auth_wallet_address))
              )  {
        error_resp.code = CORE_RPC_ERROR_CODE_WRONG_WALLET_ADDRESS;
        error_resp.message = "Failed to parse wallet address";
        return false;
      }

      // TODO: supernode check
      // send p2p reject_tx
      m_p2p.do_reject_tx(req);
      res.status = CORE_RPC_STATUS_OK;
      return true;
  }



  //------------------------------------------------------------------------------------------------------------------------------
  bool core_rpc_server::on_rta_authorize_tx(const COMMAND_RPC_RTA_AUTHORIZE_TX::request &req, COMMAND_RPC_RTA_AUTHORIZE_TX::response &res, json_rpc::error &error_resp)
  {
    LOG_PRINT_L0("rta_authorize_tx, req: " << epee::serialization::store_t_to_json(req));

    if(!check_core_busy())
    {
      error_resp.code = CORE_RPC_ERROR_CODE_CORE_BUSY;
      error_resp.message = "Core is busy.";
      return false;
    }


    // validate input parameters:
    // wallet address
    if (!validate_wallet(req.src_address, m_testnet))
    {
      error_resp.code = CORE_RPC_ERROR_CODE_WRONG_WALLET_ADDRESS;
      error_resp.message = "Failed to parse src wallet address";
      return false;
    }

    if (!validate_wallet(req.dst_address, m_testnet))
    {
      error_resp.code = CORE_RPC_ERROR_CODE_WRONG_WALLET_ADDRESS;
      error_resp.message = "Failed to parse dst wallet address";
      return false;
    }

    // send p2p announce
    m_p2p.do_rta_authorize_tx(req);
    //

    res.status = CORE_RPC_STATUS_OK;
    return true;
  }
  //------------------------------------------------------------------------------------------------------------------------------


  const command_line::arg_descriptor<std::string> core_rpc_server::arg_rpc_bind_port = {
      "rpc-bind-port"
    , "Port for RPC server"
    , std::to_string(config::RPC_DEFAULT_PORT)
    };

  const command_line::arg_descriptor<std::string> core_rpc_server::arg_testnet_rpc_bind_port = {
      "testnet-rpc-bind-port"
    , "Port for testnet RPC server"
    , std::to_string(config::testnet::RPC_DEFAULT_PORT)
    };

  const command_line::arg_descriptor<bool> core_rpc_server::arg_restricted_rpc = {
      "restricted-rpc"
    , "Restrict RPC to view only commands"
    , false
    };
}  // namespace cryptonote<|MERGE_RESOLUTION|>--- conflicted
+++ resolved
@@ -1804,12 +1804,8 @@
       // send p2p announce
       m_p2p.supernode_set(req.address, req.network_address);
       m_p2p.do_supernode_announce(req);
-<<<<<<< HEAD
-      res.status = CORE_RPC_STATUS_OK;
+      res.status = 0;
       LOG_PRINT_L0("on_supernode_announce end");
-=======
-      res.status = 0;
->>>>>>> e72988c8
       return true;
   }
 
