// Copyright (c) 2014-2018, The Monero Project
// 
// All rights reserved.
// 
// Redistribution and use in source and binary forms, with or without modification, are
// permitted provided that the following conditions are met:
// 
// 1. Redistributions of source code must retain the above copyright notice, this list of
//    conditions and the following disclaimer.
// 
// 2. Redistributions in binary form must reproduce the above copyright notice, this list
//    of conditions and the following disclaimer in the documentation and/or other
//    materials provided with the distribution.
// 
// 3. Neither the name of the copyright holder nor the names of its contributors may be
//    used to endorse or promote products derived from this software without specific
//    prior written permission.
// 
// THIS SOFTWARE IS PROVIDED BY THE COPYRIGHT HOLDERS AND CONTRIBUTORS "AS IS" AND ANY
// EXPRESS OR IMPLIED WARRANTIES, INCLUDING, BUT NOT LIMITED TO, THE IMPLIED WARRANTIES OF
// MERCHANTABILITY AND FITNESS FOR A PARTICULAR PURPOSE ARE DISCLAIMED. IN NO EVENT SHALL
// THE COPYRIGHT HOLDER OR CONTRIBUTORS BE LIABLE FOR ANY DIRECT, INDIRECT, INCIDENTAL,
// SPECIAL, EXEMPLARY, OR CONSEQUENTIAL DAMAGES (INCLUDING, BUT NOT LIMITED TO,
// PROCUREMENT OF SUBSTITUTE GOODS OR SERVICES; LOSS OF USE, DATA, OR PROFITS; OR BUSINESS
// INTERRUPTION) HOWEVER CAUSED AND ON ANY THEORY OF LIABILITY, WHETHER IN CONTRACT,
// STRICT LIABILITY, OR TORT (INCLUDING NEGLIGENCE OR OTHERWISE) ARISING IN ANY WAY OUT OF
// THE USE OF THIS SOFTWARE, EVEN IF ADVISED OF THE POSSIBILITY OF SUCH DAMAGE.
// 
// Parts of this file are originally copyright (c) 2012-2013 The Cryptonote developers

#include <unordered_set>
#include <random>
#include "include_base_utils.h"
#include "string_tools.h"
using namespace epee;

#include "common/apply_permutation.h"
#include "cryptonote_tx_utils.h"
#include "cryptonote_config.h"
#include "cryptonote_basic/miner.h"
#include "crypto/crypto.h"
#include "crypto/hash.h"
#include "ringct/rctSigs.h"
#include "multisig/multisig.h"

using namespace crypto;

namespace cryptonote
{
  //---------------------------------------------------------------
  void classify_addresses(const std::vector<tx_destination_entry> &destinations, const boost::optional<cryptonote::account_public_address>& change_addr, size_t &num_stdaddresses, size_t &num_subaddresses, account_public_address &single_dest_subaddress)
  {
    num_stdaddresses = 0;
    num_subaddresses = 0;
    std::unordered_set<cryptonote::account_public_address> unique_dst_addresses;
    for(const tx_destination_entry& dst_entr: destinations)
    {
      if (change_addr && dst_entr.addr == change_addr)
        continue;
      if (unique_dst_addresses.count(dst_entr.addr) == 0)
      {
        unique_dst_addresses.insert(dst_entr.addr);
        if (dst_entr.is_subaddress)
        {
          ++num_subaddresses;
          single_dest_subaddress = dst_entr.addr;
        }
        else
        {
          ++num_stdaddresses;
        }
      }
    }
    LOG_PRINT_L2("destinations include " << num_stdaddresses << " standard addresses and " << num_subaddresses << " subaddresses");
  }
  //---------------------------------------------------------------
  bool construct_miner_tx(size_t height, size_t median_weight, uint64_t already_generated_coins, size_t current_block_weight, uint64_t fee, const account_public_address &miner_address, transaction& tx, const blobdata& extra_nonce, size_t max_outs, uint8_t hard_fork_version) {
    tx.vin.clear();
    tx.vout.clear();
    tx.extra.clear();

    keypair txkey = keypair::generate(hw::get_device("default"));
    add_tx_pub_key_to_extra(tx, txkey.pub);
    if(!extra_nonce.empty())
      if(!add_extra_nonce_to_tx_extra(tx.extra, extra_nonce))
        return false;

    txin_gen in;
    in.height = height;

    uint64_t block_reward;
    if(!get_block_reward(median_weight, current_block_weight, already_generated_coins, block_reward, hard_fork_version))
    {
      LOG_PRINT_L0("Block is too big");
      return false;
    }

#if defined(DEBUG_CREATE_BLOCK_TEMPLATE)
    LOG_PRINT_L1("Creating block template: reward " << block_reward <<
      ", fee " << fee);
#endif
    block_reward += fee;

    // from hard fork 2, we cut out the low significant digits. This makes the tx smaller, and
    // keeps the paid amount almost the same. The unpaid remainder gets pushed back to the
    // emission schedule
    // from hard fork 4, we use a single "dusty" output. This makes the tx even smaller,
    // and avoids the quantization. These outputs will be added as rct outputs with identity
    // masks, to they can be used as rct inputs.
    if (hard_fork_version >= 2 && hard_fork_version < 4) {
      block_reward = block_reward - block_reward % ::config::BASE_REWARD_CLAMP_THRESHOLD;
    }

    std::vector<uint64_t> out_amounts;
    decompose_amount_into_digits(block_reward, hard_fork_version >= 2 ? 0 : ::config::DEFAULT_DUST_THRESHOLD,
      [&out_amounts](uint64_t a_chunk) { out_amounts.push_back(a_chunk); },
      [&out_amounts](uint64_t a_dust) { out_amounts.push_back(a_dust); });

    CHECK_AND_ASSERT_MES(1 <= max_outs, false, "max_out must be non-zero");
    if (height == 0 || hard_fork_version >= 4)
    {
      // the genesis block was not decomposed, for unknown reasons
      while (max_outs < out_amounts.size())
      {
        //out_amounts[out_amounts.size() - 2] += out_amounts.back();
        //out_amounts.resize(out_amounts.size() - 1);
        out_amounts[1] += out_amounts[0];
        for (size_t n = 1; n < out_amounts.size(); ++n)
          out_amounts[n - 1] = out_amounts[n];
        out_amounts.pop_back();
      }
    }
    else
    {
      CHECK_AND_ASSERT_MES(max_outs >= out_amounts.size(), false, "max_out exceeded");
    }

    uint64_t summary_amounts = 0;
    for (size_t no = 0; no < out_amounts.size(); no++)
    {
      crypto::key_derivation derivation = AUTO_VAL_INIT(derivation);;
      crypto::public_key out_eph_public_key = AUTO_VAL_INIT(out_eph_public_key);
      bool r = crypto::generate_key_derivation(miner_address.m_view_public_key, txkey.sec, derivation);
      CHECK_AND_ASSERT_MES(r, false, "while creating outs: failed to generate_key_derivation(" << miner_address.m_view_public_key << ", " << txkey.sec << ")");

      r = crypto::derive_public_key(derivation, no, miner_address.m_spend_public_key, out_eph_public_key);
      CHECK_AND_ASSERT_MES(r, false, "while creating outs: failed to derive_public_key(" << derivation << ", " << no << ", "<< miner_address.m_spend_public_key << ")");

      txout_to_key tk;
      tk.key = out_eph_public_key;

      tx_out out;
      summary_amounts += out.amount = out_amounts[no];
      out.target = tk;
      tx.vout.push_back(out);
    }

    CHECK_AND_ASSERT_MES(summary_amounts == block_reward, false, "Failed to construct miner tx, summary_amounts = " << summary_amounts << " not equal block_reward = " << block_reward);

    if (hard_fork_version >= 4)
      tx.version = 2;
    else
      tx.version = 1;

    //lock
    tx.unlock_time = height + CRYPTONOTE_MINED_MONEY_UNLOCK_WINDOW;
    tx.vin.push_back(in);

    tx.invalidate_hashes();

    //LOG_PRINT("MINER_TX generated ok, block_reward=" << print_money(block_reward) << "("  << print_money(block_reward - fee) << "+" << print_money(fee)
    //  << "), current_block_size=" << current_block_size << ", already_generated_coins=" << already_generated_coins << ", tx_id=" << get_transaction_hash(tx), LOG_LEVEL_2);
    return true;
  }
  //---------------------------------------------------------------
  crypto::public_key get_destination_view_key_pub(const std::vector<tx_destination_entry> &destinations, const boost::optional<cryptonote::account_public_address>& change_addr)
  {
    account_public_address addr = {null_pkey, null_pkey};
    size_t count = 0;
    for (const auto &i : destinations)
    {
      if (i.amount == 0)
        continue;
      if (change_addr && i.addr == *change_addr)
        continue;
      if (i.addr == addr)
        continue;
      if (count > 0)
        return null_pkey;
      addr = i.addr;
      ++count;
    }
    if (count == 0 && change_addr)
      return change_addr->m_view_public_key;
    return addr.m_view_public_key;
  }
  //---------------------------------------------------------------
<<<<<<< HEAD
  bool construct_tx_with_tx_key(const account_keys& sender_account_keys, const std::unordered_map<crypto::public_key, subaddress_index>& subaddresses, std::vector<tx_source_entry>& sources, std::vector<tx_destination_entry>& destinations, const boost::optional<cryptonote::account_public_address>& change_addr, std::vector<uint8_t> extra, transaction& tx, uint64_t unlock_time, const crypto::secret_key &tx_key, const std::vector<crypto::secret_key> &additional_tx_keys, bool rct, rct::RangeProofType range_proof_type, rct::multisig_out *msout, bool shuffle_outs)
=======
  bool construct_tx_and_get_tx_key(const account_keys& sender_account_keys, const std::vector<tx_source_entry>& sources, const std::vector<tx_destination_entry>& destinations,
                                   std::vector<uint8_t> extra, transaction& tx, uint64_t unlock_time, crypto::secret_key &tx_key, bool rct, uint32_t tx_type)
>>>>>>> a3985793
  {
    hw::device &hwdev = sender_account_keys.get_device();

    if (sources.empty())
    {
      LOG_ERROR("Empty sources");
      return false;
    }

    std::vector<rct::key> amount_keys;
    tx.set_null();
    amount_keys.clear();
    if (msout)
    {
      msout->c.clear();
    }

    tx.version = rct ? (tx_type == transaction::tx_type_rta? 3 : 2) : 1;
    tx.unlock_time = unlock_time;

    tx.extra = extra;
<<<<<<< HEAD
    crypto::public_key txkey_pub;
=======
    tx.type = tx_type;
    keypair txkey = keypair::generate();
    remove_field_from_tx_extra(tx.extra, typeid(tx_extra_pub_key));
    add_tx_pub_key_to_extra(tx, txkey.pub);
    tx_key = txkey.sec;
>>>>>>> a3985793

    // if we have a stealth payment id, find it and encrypt it with the tx key now
    std::vector<tx_extra_field> tx_extra_fields;
    if (parse_tx_extra(tx.extra, tx_extra_fields))
    {
      tx_extra_nonce extra_nonce;
      if (find_tx_extra_field_by_type(tx_extra_fields, extra_nonce))
      {
        crypto::hash8 payment_id = null_hash8;
        if (get_encrypted_payment_id_from_tx_extra_nonce(extra_nonce.nonce, payment_id))
        {
          LOG_PRINT_L2("Encrypting payment id " << payment_id);
          crypto::public_key view_key_pub = get_destination_view_key_pub(destinations, change_addr);
          if (view_key_pub == null_pkey)
          {
            LOG_ERROR("Destinations have to have exactly one output to support encrypted payment ids");
            return false;
          }

          if (!hwdev.encrypt_payment_id(payment_id, view_key_pub, tx_key))
          {
            LOG_ERROR("Failed to encrypt payment id");
            return false;
          }

          std::string extra_nonce;
          set_encrypted_payment_id_to_tx_extra_nonce(extra_nonce, payment_id);
          remove_field_from_tx_extra(tx.extra, typeid(tx_extra_nonce));
          if (!add_extra_nonce_to_tx_extra(tx.extra, extra_nonce))
          {
            LOG_ERROR("Failed to add encrypted payment id to tx extra");
            return false;
          }
          LOG_PRINT_L1("Encrypted payment ID: " << payment_id);
        }
      }

      tx_extra_graft_stake_tx stake_tx_extra;
      if(find_tx_extra_field_by_type(tx_extra_fields, stake_tx_extra))
      {
        LOG_PRINT_L1("Adding tx_key to stake transaction: " << tx_key);

        if (!add_graft_tx_secret_key_to_extra(tx.extra, tx_key))
        {
          LOG_ERROR("Failed to add tx_key to stake transaction");
          return false;
        }
      }
    }
    else
    {
      LOG_ERROR("Failed to parse tx extra");
      return false;
    }

    struct input_generation_context_data
    {
      keypair in_ephemeral;
    };
    std::vector<input_generation_context_data> in_contexts;

    uint64_t summary_inputs_money = 0;
    //fill inputs
    int idx = -1;
    for(const tx_source_entry& src_entr:  sources)
    {
      ++idx;
      if(src_entr.real_output >= src_entr.outputs.size())
      {
        LOG_ERROR("real_output index (" << src_entr.real_output << ")bigger than output_keys.size()=" << src_entr.outputs.size());
        return false;
      }
      summary_inputs_money += src_entr.amount;

      //key_derivation recv_derivation;
      in_contexts.push_back(input_generation_context_data());
      keypair& in_ephemeral = in_contexts.back().in_ephemeral;
      crypto::key_image img;
      const auto& out_key = reinterpret_cast<const crypto::public_key&>(src_entr.outputs[src_entr.real_output].second.dest);
      if(!generate_key_image_helper(sender_account_keys, subaddresses, out_key, src_entr.real_out_tx_key, src_entr.real_out_additional_tx_keys, src_entr.real_output_in_tx_index, in_ephemeral,img, hwdev))
      {
        LOG_ERROR("Key image generation failed!");
        return false;
      }

      //check that derivated key is equal with real output key (if non multisig)
      if(!msout && !(in_ephemeral.pub == src_entr.outputs[src_entr.real_output].second.dest) )
      {
        LOG_ERROR("derived public key mismatch with output public key at index " << idx << ", real out " << src_entr.real_output << "! "<< ENDL << "derived_key:"
          << string_tools::pod_to_hex(in_ephemeral.pub) << ENDL << "real output_public_key:"
          << string_tools::pod_to_hex(src_entr.outputs[src_entr.real_output].second.dest) );
        LOG_ERROR("amount " << src_entr.amount << ", rct " << src_entr.rct);
        LOG_ERROR("tx pubkey " << src_entr.real_out_tx_key << ", real_output_in_tx_index " << src_entr.real_output_in_tx_index);
        return false;
      }

      //put key image into tx input
      txin_to_key input_to_key;
      input_to_key.amount = src_entr.amount;
      input_to_key.k_image = msout ? rct::rct2ki(src_entr.multisig_kLRki.ki) : img;

      //fill outputs array and use relative offsets
      for(const tx_source_entry::output_entry& out_entry: src_entr.outputs)
        input_to_key.key_offsets.push_back(out_entry.first);

      input_to_key.key_offsets = absolute_output_offsets_to_relative(input_to_key.key_offsets);
      tx.vin.push_back(input_to_key);
    }

    if (shuffle_outs)
    {
      std::shuffle(destinations.begin(), destinations.end(), std::default_random_engine(crypto::rand<unsigned int>()));
    }

    // sort ins by their key image
    std::vector<size_t> ins_order(sources.size());
    for (size_t n = 0; n < sources.size(); ++n)
      ins_order[n] = n;
    std::sort(ins_order.begin(), ins_order.end(), [&](const size_t i0, const size_t i1) {
      const txin_to_key &tk0 = boost::get<txin_to_key>(tx.vin[i0]);
      const txin_to_key &tk1 = boost::get<txin_to_key>(tx.vin[i1]);
      return memcmp(&tk0.k_image, &tk1.k_image, sizeof(tk0.k_image)) > 0;
    });
    tools::apply_permutation(ins_order, [&] (size_t i0, size_t i1) {
      std::swap(tx.vin[i0], tx.vin[i1]);
      std::swap(in_contexts[i0], in_contexts[i1]);
      std::swap(sources[i0], sources[i1]);
    });

    // figure out if we need to make additional tx pubkeys
    size_t num_stdaddresses = 0;
    size_t num_subaddresses = 0;
    account_public_address single_dest_subaddress;
    classify_addresses(destinations, change_addr, num_stdaddresses, num_subaddresses, single_dest_subaddress);

    // if this is a single-destination transfer to a subaddress, we set the tx pubkey to R=s*D
    if (num_stdaddresses == 0 && num_subaddresses == 1)
    {
      txkey_pub = rct::rct2pk(hwdev.scalarmultKey(rct::pk2rct(single_dest_subaddress.m_spend_public_key), rct::sk2rct(tx_key)));
    }
    else
    {
      txkey_pub = rct::rct2pk(hwdev.scalarmultBase(rct::sk2rct(tx_key)));
    }
    remove_field_from_tx_extra(tx.extra, typeid(tx_extra_pub_key));
    add_tx_pub_key_to_extra(tx, txkey_pub);

    std::vector<crypto::public_key> additional_tx_public_keys;

    // we don't need to include additional tx keys if:
    //   - all the destinations are standard addresses
    //   - there's only one destination which is a subaddress
    bool need_additional_txkeys = num_subaddresses > 0 && (num_stdaddresses > 0 || num_subaddresses > 1);
    if (need_additional_txkeys)
      CHECK_AND_ASSERT_MES(destinations.size() == additional_tx_keys.size(), false, "Wrong amount of additional tx keys");

    uint64_t summary_outs_money = 0;
    //fill outputs
    size_t output_index = 0;
    for(const tx_destination_entry& dst_entr: destinations)
    {
      CHECK_AND_ASSERT_MES(dst_entr.amount > 0 || tx.version > 1, false, "Destination with wrong amount: " << dst_entr.amount);
      crypto::key_derivation derivation;
      crypto::public_key out_eph_public_key;

      // make additional tx pubkey if necessary
      keypair additional_txkey;
      if (need_additional_txkeys)
      {
        additional_txkey.sec = additional_tx_keys[output_index];
        if (dst_entr.is_subaddress)
          additional_txkey.pub = rct::rct2pk(hwdev.scalarmultKey(rct::pk2rct(dst_entr.addr.m_spend_public_key), rct::sk2rct(additional_txkey.sec)));
        else
          additional_txkey.pub = rct::rct2pk(hwdev.scalarmultBase(rct::sk2rct(additional_txkey.sec)));
      }

      bool r;
      if (change_addr && dst_entr.addr == *change_addr)
      {
        // sending change to yourself; derivation = a*R
        r = hwdev.generate_key_derivation(txkey_pub, sender_account_keys.m_view_secret_key, derivation);
        CHECK_AND_ASSERT_MES(r, false, "at creation outs: failed to generate_key_derivation(" << txkey_pub << ", " << sender_account_keys.m_view_secret_key << ")");
      }
      else
      {
        // sending to the recipient; derivation = r*A (or s*C in the subaddress scheme)
        r = hwdev.generate_key_derivation(dst_entr.addr.m_view_public_key, dst_entr.is_subaddress && need_additional_txkeys ? additional_txkey.sec : tx_key, derivation);
        CHECK_AND_ASSERT_MES(r, false, "at creation outs: failed to generate_key_derivation(" << dst_entr.addr.m_view_public_key << ", " << (dst_entr.is_subaddress && need_additional_txkeys ? additional_txkey.sec : tx_key) << ")");
      }

      if (need_additional_txkeys)
      {
        additional_tx_public_keys.push_back(additional_txkey.pub);
      }

      if (tx.version > 1)
      {
        crypto::secret_key scalar1;
        hwdev.derivation_to_scalar(derivation, output_index, scalar1);
        amount_keys.push_back(rct::sk2rct(scalar1));
      }
      r = hwdev.derive_public_key(derivation, output_index, dst_entr.addr.m_spend_public_key, out_eph_public_key);
      CHECK_AND_ASSERT_MES(r, false, "at creation outs: failed to derive_public_key(" << derivation << ", " << output_index << ", "<< dst_entr.addr.m_spend_public_key << ")");

      hwdev.add_output_key_mapping(dst_entr.addr.m_view_public_key, dst_entr.addr.m_spend_public_key, dst_entr.is_subaddress, output_index, amount_keys.back(), out_eph_public_key);

      tx_out out;
      out.amount = dst_entr.amount;
      txout_to_key tk;
      tk.key = out_eph_public_key;
      out.target = tk;
      tx.vout.push_back(out);
      output_index++;
      summary_outs_money += dst_entr.amount;
    }
    CHECK_AND_ASSERT_MES(additional_tx_public_keys.size() == additional_tx_keys.size(), false, "Internal error creating additional public keys");

    remove_field_from_tx_extra(tx.extra, typeid(tx_extra_additional_pub_keys));

    LOG_PRINT_L2("tx pubkey: " << txkey_pub);
    if (need_additional_txkeys)
    {
      LOG_PRINT_L2("additional tx pubkeys: ");
      for (size_t i = 0; i < additional_tx_public_keys.size(); ++i)
        LOG_PRINT_L2(additional_tx_public_keys[i]);
      add_additional_tx_pub_keys_to_extra(tx.extra, additional_tx_public_keys);
    }

    //check money
    if(summary_outs_money > summary_inputs_money )
    {
      LOG_ERROR("Transaction inputs money ("<< summary_inputs_money << ") less than outputs money (" << summary_outs_money << ")");
      return false;
    }

    // check for watch only wallet
    bool zero_secret_key = true;
    for (size_t i = 0; i < sizeof(sender_account_keys.m_spend_secret_key); ++i)
      zero_secret_key &= (sender_account_keys.m_spend_secret_key.data[i] == 0);
    if (zero_secret_key)
    {
      MDEBUG("Null secret key, skipping signatures");
    }

    if (tx.version == 1)
    {
      //generate ring signatures
      crypto::hash tx_prefix_hash;
      get_transaction_prefix_hash(tx, tx_prefix_hash);

      std::stringstream ss_ring_s;
      size_t i = 0;
      for(const tx_source_entry& src_entr:  sources)
      {
        ss_ring_s << "pub_keys:" << ENDL;
        std::vector<const crypto::public_key*> keys_ptrs;
        std::vector<crypto::public_key> keys(src_entr.outputs.size());
        size_t ii = 0;
        for(const tx_source_entry::output_entry& o: src_entr.outputs)
        {
          keys[ii] = rct2pk(o.second.dest);
          keys_ptrs.push_back(&keys[ii]);
          ss_ring_s << o.second.dest << ENDL;
          ++ii;
        }

        tx.signatures.push_back(std::vector<crypto::signature>());
        std::vector<crypto::signature>& sigs = tx.signatures.back();
        sigs.resize(src_entr.outputs.size());
        if (!zero_secret_key)
          crypto::generate_ring_signature(tx_prefix_hash, boost::get<txin_to_key>(tx.vin[i]).k_image, keys_ptrs, in_contexts[i].in_ephemeral.sec, src_entr.real_output, sigs.data());
        ss_ring_s << "signatures:" << ENDL;
        std::for_each(sigs.begin(), sigs.end(), [&](const crypto::signature& s){ss_ring_s << s << ENDL;});
        ss_ring_s << "prefix_hash:" << tx_prefix_hash << ENDL << "in_ephemeral_key: " << in_contexts[i].in_ephemeral.sec << ENDL << "real_output: " << src_entr.real_output << ENDL;
        i++;
      }

      MCINFO("construct_tx", "transaction_created: " << get_transaction_hash(tx) << ENDL << obj_to_json_str(tx) << ENDL << ss_ring_s.str());
    }
    else
    {
      size_t n_total_outs = sources[0].outputs.size(); // only for non-simple rct

      // the non-simple version is slightly smaller, but assumes all real inputs
      // are on the same index, so can only be used if there just one ring.
      bool use_simple_rct = sources.size() > 1 || range_proof_type != rct::RangeProofBorromean;

      if (!use_simple_rct)
      {
        // non simple ringct requires all real inputs to be at the same index for all inputs
        for(const tx_source_entry& src_entr:  sources)
        {
          if(src_entr.real_output != sources.begin()->real_output)
          {
            LOG_ERROR("All inputs must have the same index for non-simple ringct");
            return false;
          }
        }

        // enforce same mixin for all outputs
        for (size_t i = 1; i < sources.size(); ++i) {
          if (n_total_outs != sources[i].outputs.size()) {
            LOG_ERROR("Non-simple ringct transaction has varying ring size");
            return false;
          }
        }
      }

      uint64_t amount_in = 0, amount_out = 0;
      rct::ctkeyV inSk;
      inSk.reserve(sources.size());
      // mixRing indexing is done the other way round for simple
      rct::ctkeyM mixRing(use_simple_rct ? sources.size() : n_total_outs);
      rct::keyV destinations;
      std::vector<uint64_t> inamounts, outamounts;
      std::vector<unsigned int> index;
      std::vector<rct::multisig_kLRki> kLRki;
      for (size_t i = 0; i < sources.size(); ++i)
      {
        rct::ctkey ctkey;
        amount_in += sources[i].amount;
        inamounts.push_back(sources[i].amount);
        index.push_back(sources[i].real_output);
        // inSk: (secret key, mask)
        ctkey.dest = rct::sk2rct(in_contexts[i].in_ephemeral.sec);
        ctkey.mask = sources[i].mask;
        inSk.push_back(ctkey);
        memwipe(&ctkey, sizeof(rct::ctkey));
        // inPk: (public key, commitment)
        // will be done when filling in mixRing
        if (msout)
        {
          kLRki.push_back(sources[i].multisig_kLRki);
        }
      }
      for (size_t i = 0; i < tx.vout.size(); ++i)
      {
        destinations.push_back(rct::pk2rct(boost::get<txout_to_key>(tx.vout[i].target).key));
        outamounts.push_back(tx.vout[i].amount);
        amount_out += tx.vout[i].amount;
      }

      if (use_simple_rct)
      {
        // mixRing indexing is done the other way round for simple
        for (size_t i = 0; i < sources.size(); ++i)
        {
          mixRing[i].resize(sources[i].outputs.size());
          for (size_t n = 0; n < sources[i].outputs.size(); ++n)
          {
            mixRing[i][n] = sources[i].outputs[n].second;
          }
        }
      }
      else
      {
        for (size_t i = 0; i < n_total_outs; ++i) // same index assumption
        {
          mixRing[i].resize(sources.size());
          for (size_t n = 0; n < sources.size(); ++n)
          {
            mixRing[i][n] = sources[n].outputs[i].second;
          }
        }
      }

      // fee
      if (!use_simple_rct && amount_in > amount_out)
        outamounts.push_back(amount_in - amount_out);

      // zero out all amounts to mask rct outputs, real amounts are now encrypted
      for (size_t i = 0; i < tx.vin.size(); ++i)
      {
        if (sources[i].rct)
          boost::get<txin_to_key>(tx.vin[i]).amount = 0;
      }
      for (size_t i = 0; i < tx.vout.size(); ++i)
        tx.vout[i].amount = 0;

      crypto::hash tx_prefix_hash;
      get_transaction_prefix_hash(tx, tx_prefix_hash);
      rct::ctkeyV outSk;
      if (use_simple_rct)
        tx.rct_signatures = rct::genRctSimple(rct::hash2rct(tx_prefix_hash), inSk, destinations, inamounts, outamounts, amount_in - amount_out, mixRing, amount_keys, msout ? &kLRki : NULL, msout, index, outSk, range_proof_type, hwdev);
      else
        tx.rct_signatures = rct::genRct(rct::hash2rct(tx_prefix_hash), inSk, destinations, outamounts, mixRing, amount_keys, msout ? &kLRki[0] : NULL, msout, sources[0].real_output, outSk, hwdev); // same index assumption
      memwipe(inSk.data(), inSk.size() * sizeof(rct::ctkey));

      CHECK_AND_ASSERT_MES(tx.vout.size() == outSk.size(), false, "outSk size does not match vout");

      MCINFO("construct_tx", "transaction_created: " << get_transaction_hash(tx) << ENDL << obj_to_json_str(tx) << ENDL);
    }

    tx.invalidate_hashes();

    return true;
  }
  //---------------------------------------------------------------
<<<<<<< HEAD
  bool construct_tx_and_get_tx_key(const account_keys& sender_account_keys, const std::unordered_map<crypto::public_key, subaddress_index>& subaddresses, std::vector<tx_source_entry>& sources, std::vector<tx_destination_entry>& destinations, const boost::optional<cryptonote::account_public_address>& change_addr, std::vector<uint8_t> extra, transaction& tx, uint64_t unlock_time, crypto::secret_key &tx_key, std::vector<crypto::secret_key> &additional_tx_keys, bool rct, rct::RangeProofType range_proof_type, rct::multisig_out *msout)
  {
    hw::device &hwdev = sender_account_keys.get_device();
    hwdev.open_tx(tx_key);

    // figure out if we need to make additional tx pubkeys
    size_t num_stdaddresses = 0;
    size_t num_subaddresses = 0;
    account_public_address single_dest_subaddress;
    classify_addresses(destinations, change_addr, num_stdaddresses, num_subaddresses, single_dest_subaddress);
    bool need_additional_txkeys = num_subaddresses > 0 && (num_stdaddresses > 0 || num_subaddresses > 1);
    if (need_additional_txkeys)
    {
      additional_tx_keys.clear();
      for (const auto &d: destinations)
        additional_tx_keys.push_back(keypair::generate(sender_account_keys.get_device()).sec);
    }

    bool r = construct_tx_with_tx_key(sender_account_keys, subaddresses, sources, destinations, change_addr, extra, tx, unlock_time, tx_key, additional_tx_keys, rct, range_proof_type, msout);
    hwdev.close_tx();
    return r;
  }
  //---------------------------------------------------------------
  bool construct_tx(const account_keys& sender_account_keys, std::vector<tx_source_entry>& sources, const std::vector<tx_destination_entry>& destinations, const boost::optional<cryptonote::account_public_address>& change_addr, std::vector<uint8_t> extra, transaction& tx, uint64_t unlock_time)
=======
  bool construct_tx(const account_keys& sender_account_keys, const std::vector<tx_source_entry>& sources, const std::vector<tx_destination_entry>& destinations,
                    std::vector<uint8_t> extra, transaction& tx, uint64_t unlock_time, uint32_t tx_type)
>>>>>>> a3985793
  {
     std::unordered_map<crypto::public_key, cryptonote::subaddress_index> subaddresses;
     subaddresses[sender_account_keys.m_account_address.m_spend_public_key] = {0,0};
     crypto::secret_key tx_key;
<<<<<<< HEAD
     std::vector<crypto::secret_key> additional_tx_keys;
     std::vector<tx_destination_entry> destinations_copy = destinations;
     return construct_tx_and_get_tx_key(sender_account_keys, subaddresses, sources, destinations_copy, change_addr, extra, tx, unlock_time, tx_key, additional_tx_keys, false, rct::RangeProofBorromean, NULL);
=======
     return construct_tx_and_get_tx_key(sender_account_keys, sources, destinations, extra, tx, unlock_time, tx_key, false, tx_type);
>>>>>>> a3985793
  }
  //---------------------------------------------------------------
  bool generate_genesis_block(
      block& bl
    , std::string const & genesis_tx
    , uint32_t nonce
    )
  {
    //genesis block
    bl = boost::value_initialized<block>();

    blobdata tx_bl;
    bool r = string_tools::parse_hexstr_to_binbuff(genesis_tx, tx_bl);
    CHECK_AND_ASSERT_MES(r, false, "failed to parse coinbase tx from hard coded blob");
    r = parse_and_validate_tx_from_blob(tx_bl, bl.miner_tx);
    CHECK_AND_ASSERT_MES(r, false, "failed to parse coinbase tx from hard coded blob");
    bl.major_version = CURRENT_BLOCK_MAJOR_VERSION;
    bl.minor_version = CURRENT_BLOCK_MINOR_VERSION;
    bl.timestamp = 0;
    bl.nonce = nonce;
    miner::find_nonce_for_given_block(bl, 1, 0);
    bl.invalidate_hashes();
    return true;
  }
  //---------------------------------------------------------------
}<|MERGE_RESOLUTION|>--- conflicted
+++ resolved
@@ -1,21 +1,21 @@
 // Copyright (c) 2014-2018, The Monero Project
-// 
+//
 // All rights reserved.
-// 
+//
 // Redistribution and use in source and binary forms, with or without modification, are
 // permitted provided that the following conditions are met:
-// 
+//
 // 1. Redistributions of source code must retain the above copyright notice, this list of
 //    conditions and the following disclaimer.
-// 
+//
 // 2. Redistributions in binary form must reproduce the above copyright notice, this list
 //    of conditions and the following disclaimer in the documentation and/or other
 //    materials provided with the distribution.
-// 
+//
 // 3. Neither the name of the copyright holder nor the names of its contributors may be
 //    used to endorse or promote products derived from this software without specific
 //    prior written permission.
-// 
+//
 // THIS SOFTWARE IS PROVIDED BY THE COPYRIGHT HOLDERS AND CONTRIBUTORS "AS IS" AND ANY
 // EXPRESS OR IMPLIED WARRANTIES, INCLUDING, BUT NOT LIMITED TO, THE IMPLIED WARRANTIES OF
 // MERCHANTABILITY AND FITNESS FOR A PARTICULAR PURPOSE ARE DISCLAIMED. IN NO EVENT SHALL
@@ -25,7 +25,7 @@
 // INTERRUPTION) HOWEVER CAUSED AND ON ANY THEORY OF LIABILITY, WHETHER IN CONTRACT,
 // STRICT LIABILITY, OR TORT (INCLUDING NEGLIGENCE OR OTHERWISE) ARISING IN ANY WAY OUT OF
 // THE USE OF THIS SOFTWARE, EVEN IF ADVISED OF THE POSSIBILITY OF SUCH DAMAGE.
-// 
+//
 // Parts of this file are originally copyright (c) 2012-2013 The Cryptonote developers
 
 #include <unordered_set>
@@ -94,10 +94,10 @@
       LOG_PRINT_L0("Block is too big");
       return false;
     }
-
+#define DEBUG_CREATE_BLOCK_TEMPLATE
 #if defined(DEBUG_CREATE_BLOCK_TEMPLATE)
     LOG_PRINT_L1("Creating block template: reward " << block_reward <<
-      ", fee " << fee);
+      ", fee " << fee << "  hf-ver:" << (int)hard_fork_version);
 #endif
     block_reward += fee;
 
@@ -116,6 +116,8 @@
       [&out_amounts](uint64_t a_chunk) { out_amounts.push_back(a_chunk); },
       [&out_amounts](uint64_t a_dust) { out_amounts.push_back(a_dust); });
 
+    LOG_PRINT_L1("construct_miner_tx: out-amount-cnt:" << out_amounts.size());
+
     CHECK_AND_ASSERT_MES(1 <= max_outs, false, "max_out must be non-zero");
     if (height == 0 || hard_fork_version >= 4)
     {
@@ -128,12 +130,15 @@
         for (size_t n = 1; n < out_amounts.size(); ++n)
           out_amounts[n - 1] = out_amounts[n];
         out_amounts.pop_back();
+        LOG_PRINT_L1("construct_miner_tx:  UPD-dec   out-amount-cnt:" << out_amounts.size());
       }
     }
     else
     {
       CHECK_AND_ASSERT_MES(max_outs >= out_amounts.size(), false, "max_out exceeded");
     }
+
+    LOG_PRINT_L1("construct_miner_tx: out-amount-cnt-2:" << out_amounts.size());
 
     uint64_t summary_amounts = 0;
     for (size_t no = 0; no < out_amounts.size(); no++)
@@ -154,6 +159,8 @@
       out.target = tk;
       tx.vout.push_back(out);
     }
+
+    LOG_PRINT_L1("construct_miner_tx: tx-vout-cnt:" << tx.vout.size());
 
     CHECK_AND_ASSERT_MES(summary_amounts == block_reward, false, "Failed to construct miner tx, summary_amounts = " << summary_amounts << " not equal block_reward = " << block_reward);
 
@@ -195,12 +202,7 @@
     return addr.m_view_public_key;
   }
   //---------------------------------------------------------------
-<<<<<<< HEAD
-  bool construct_tx_with_tx_key(const account_keys& sender_account_keys, const std::unordered_map<crypto::public_key, subaddress_index>& subaddresses, std::vector<tx_source_entry>& sources, std::vector<tx_destination_entry>& destinations, const boost::optional<cryptonote::account_public_address>& change_addr, std::vector<uint8_t> extra, transaction& tx, uint64_t unlock_time, const crypto::secret_key &tx_key, const std::vector<crypto::secret_key> &additional_tx_keys, bool rct, rct::RangeProofType range_proof_type, rct::multisig_out *msout, bool shuffle_outs)
-=======
-  bool construct_tx_and_get_tx_key(const account_keys& sender_account_keys, const std::vector<tx_source_entry>& sources, const std::vector<tx_destination_entry>& destinations,
-                                   std::vector<uint8_t> extra, transaction& tx, uint64_t unlock_time, crypto::secret_key &tx_key, bool rct, uint32_t tx_type)
->>>>>>> a3985793
+  bool construct_tx_with_tx_key(const account_keys& sender_account_keys, const std::unordered_map<crypto::public_key, subaddress_index>& subaddresses, std::vector<tx_source_entry>& sources, std::vector<tx_destination_entry>& destinations, const boost::optional<cryptonote::account_public_address>& change_addr, std::vector<uint8_t> extra, transaction& tx, uint64_t unlock_time, const crypto::secret_key &tx_key, const std::vector<crypto::secret_key> &additional_tx_keys, bool rct, rct::RangeProofType range_proof_type, rct::multisig_out *msout, bool shuffle_outs, uint32_t tx_type)
   {
     hw::device &hwdev = sender_account_keys.get_device();
 
@@ -222,15 +224,7 @@
     tx.unlock_time = unlock_time;
 
     tx.extra = extra;
-<<<<<<< HEAD
     crypto::public_key txkey_pub;
-=======
-    tx.type = tx_type;
-    keypair txkey = keypair::generate();
-    remove_field_from_tx_extra(tx.extra, typeid(tx_extra_pub_key));
-    add_tx_pub_key_to_extra(tx, txkey.pub);
-    tx_key = txkey.sec;
->>>>>>> a3985793
 
     // if we have a stealth payment id, find it and encrypt it with the tx key now
     std::vector<tx_extra_field> tx_extra_fields;
@@ -629,8 +623,7 @@
     return true;
   }
   //---------------------------------------------------------------
-<<<<<<< HEAD
-  bool construct_tx_and_get_tx_key(const account_keys& sender_account_keys, const std::unordered_map<crypto::public_key, subaddress_index>& subaddresses, std::vector<tx_source_entry>& sources, std::vector<tx_destination_entry>& destinations, const boost::optional<cryptonote::account_public_address>& change_addr, std::vector<uint8_t> extra, transaction& tx, uint64_t unlock_time, crypto::secret_key &tx_key, std::vector<crypto::secret_key> &additional_tx_keys, bool rct, rct::RangeProofType range_proof_type, rct::multisig_out *msout)
+  bool construct_tx_and_get_tx_key(const account_keys& sender_account_keys, const std::unordered_map<crypto::public_key, subaddress_index>& subaddresses, std::vector<tx_source_entry>& sources, std::vector<tx_destination_entry>& destinations, const boost::optional<cryptonote::account_public_address>& change_addr, std::vector<uint8_t> extra, transaction& tx, uint64_t unlock_time, crypto::secret_key &tx_key, std::vector<crypto::secret_key> &additional_tx_keys, bool rct, rct::RangeProofType range_proof_type, rct::multisig_out *msout, uint32_t tx_type)
   {
     hw::device &hwdev = sender_account_keys.get_device();
     hwdev.open_tx(tx_key);
@@ -653,22 +646,14 @@
     return r;
   }
   //---------------------------------------------------------------
-  bool construct_tx(const account_keys& sender_account_keys, std::vector<tx_source_entry>& sources, const std::vector<tx_destination_entry>& destinations, const boost::optional<cryptonote::account_public_address>& change_addr, std::vector<uint8_t> extra, transaction& tx, uint64_t unlock_time)
-=======
-  bool construct_tx(const account_keys& sender_account_keys, const std::vector<tx_source_entry>& sources, const std::vector<tx_destination_entry>& destinations,
-                    std::vector<uint8_t> extra, transaction& tx, uint64_t unlock_time, uint32_t tx_type)
->>>>>>> a3985793
+  bool construct_tx(const account_keys& sender_account_keys, std::vector<tx_source_entry>& sources, const std::vector<tx_destination_entry>& destinations, const boost::optional<cryptonote::account_public_address>& change_addr, std::vector<uint8_t> extra, transaction& tx, uint64_t unlock_time, uint32_t tx_type)
   {
      std::unordered_map<crypto::public_key, cryptonote::subaddress_index> subaddresses;
      subaddresses[sender_account_keys.m_account_address.m_spend_public_key] = {0,0};
      crypto::secret_key tx_key;
-<<<<<<< HEAD
      std::vector<crypto::secret_key> additional_tx_keys;
      std::vector<tx_destination_entry> destinations_copy = destinations;
-     return construct_tx_and_get_tx_key(sender_account_keys, subaddresses, sources, destinations_copy, change_addr, extra, tx, unlock_time, tx_key, additional_tx_keys, false, rct::RangeProofBorromean, NULL);
-=======
-     return construct_tx_and_get_tx_key(sender_account_keys, sources, destinations, extra, tx, unlock_time, tx_key, false, tx_type);
->>>>>>> a3985793
+     return construct_tx_and_get_tx_key(sender_account_keys, subaddresses, sources, destinations_copy, change_addr, extra, tx, unlock_time, tx_key, additional_tx_keys, false, rct::RangeProofBorromean, NULL, tx_type);
   }
   //---------------------------------------------------------------
   bool generate_genesis_block(
