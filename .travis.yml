language: cpp
dist: bionic
cache:
  ccache: true
  timeout: 600
  directories:
    - $HOME/Library/Caches/Homebrew
env:
  global:
    - CCACHE_COMPRESS=1
<<<<<<< HEAD
    - CCACHE_DIR=$HOME/.ccache
    - BASE_OUTDIR=$TRAVIS_BUILD_DIR/out
    - SDK_URL=https://bitcoincore.org/depends-sources/sdks
    - PYTHON_DEBUG=1
    - WINEDEBUG=fixme-all
    - DOCKER_PACKAGES="build-essential libtool cmake autotools-dev automake pkg-config bsdmainutils curl git ca-certificates ccache"
  matrix:
# ARM v7
    - HOST=arm-linux-gnueabihf PACKAGES="gperf g++-arm-linux-gnueabihf"
# ARM v8
    - HOST=aarch64-linux-gnu PACKAGES="gperf g++-aarch64-linux-gnu"
# i686 Win
    - HOST=i686-w64-mingw32 PACKAGES="python3 nsis g++-mingw-w64-i686"
# i686 Linux
    - HOST=i686-pc-linux-gnu PACKAGES="gperf cmake g++-multilib bc python3-zmq" RUN_TESTS=true
# Win64
    - HOST=x86_64-w64-mingw32 PACKAGES="cmake python3 nsis g++-mingw-w64-x86-64 wine-binfmt wine64 bc" RUN_TESTS=true
# x86_64 Linux
    - HOST=x86_64-unknown-linux-gnu PACKAGES="gperf cmake python3-zmq protobuf-compiler libdbus-1-dev libharfbuzz-dev libprotobuf-dev" RUN_TESTS=true
# Cross-Mac
    - HOST=x86_64-apple-darwin11 PACKAGES="cmake imagemagick libcap-dev librsvg2-bin libz-dev libbz2-dev libtiff-tools python-dev python3-setuptools-git" OSX_SDK=10.11
=======
    - GCC_COLORS=\ 

os: linux
addons:
  apt:
    packages: [libboost-chrono-dev, libboost-date-time-dev, libboost-filesystem-dev, libboost-locale-dev,
        libboost-thread-dev, libboost-serialization-dev, libboost-program-options-dev, libboost-regex-dev,
        libboost-system-dev, libssl-dev, libzmq3-dev, libunbound-dev, libevent-dev, libsodium-dev, libreadline-dev,
        libldns-dev, libgtest-dev, libhidapi-dev, libusb-1.0-0-dev, libudev-dev, libprotobuf-dev, protobuf-compiler,
        libminiupnpc-dev, python3, pkg-config, ccache]
  homebrew:
    update: true
    packages: [cmake, ccache, zeromq, boost, openssl@1.1, unbound, miniupnpc, libsodium, readline, ldns, hidapi, libusb, pkg-config]

jobs:
  include:
    - name: "bionic"
      env: BUILD_TESTS=ON
    - name: "bionic/static"
      env: STATIC=ON
    - name: "bionic/clang"
      compiler: clang
    - name: "bionic/debug"
      env: CMAKE_BUILD_TYPE=Debug
    - name: "xenial"
      dist: xenial
    - name: "macOS 10.14"
      os: osx
      osx_image: xcode11.2
    - name: "macOS 10.13"
      os: osx
      osx_image: xcode9.3
    - arch: arm64
    - arch: s390x
    - arch: ppc64le
    - name: "Windows cross-compile"
      addons:
        apt:
          packages: [g++-mingw-w64-x86-64, qttools5-dev-tools, python3]
      before_script:
        - export HOST=x86_64-w64-mingw32
        - sudo update-alternatives --set $HOST-g++ $(which $HOST-g++-posix)
        - sudo update-alternatives --set $HOST-gcc $(which $HOST-gcc-posix)
        - make -j2 -C contrib/depends HOST=$HOST NO_QT=1
        - export CMAKE_OPTS="-DCMAKE_TOOLCHAIN_FILE=$TRAVIS_BUILD_DIR/contrib/depends/$HOST/share/toolchain.cmake"
        - export LD_LIBRARY_PATH=$TRAVIS_BUILD_DIR/contrib/depends/$HOST/lib
  fast_finish: true
  allow_failures:
      - name: "Windows cross-compile"
      - arch: ppc64le
      - arch: arm64
>>>>>>> 6d2881c8

before_script:
  - if [ "${TRAVIS_OS_NAME}" = "osx" ]; then export PATH="/usr/local/opt/ccache/libexec:$PATH" PKG_CONFIG_PATH="/usr/local/opt/openssl@1.1/lib/pkgconfig"; fi
  - if [ "${TRAVIS_COMPILER}" = "clang" ] && ! [ -e /usr/lib/ccache/clang ]; then sudo ln -s ../../bin/ccache /usr/lib/ccache/clang; sudo ln -s ../../bin/ccache /usr/lib/ccache/clang++; fi
  - echo $TRAVIS_COMMIT_RANGE
  - git log --format=fuller -1
script:
<<<<<<< HEAD
    - git submodule init && git submodule update
    - export TRAVIS_COMMIT_LOG=`git log --format=fuller -1`
    - OUTDIR=$BASE_OUTDIR/$TRAVIS_PULL_REQUEST/$TRAVIS_JOB_NUMBER-$HOST
    - if [ -z "$NO_DEPENDS" ]; then $DOCKER_EXEC ccache --max-size=$CCACHE_SIZE; fi
    - $DOCKER_EXEC bash -c "mkdir build && cd build && cmake -DCMAKE_TOOLCHAIN_FILE=$TRAVIS_BUILD_DIR/contrib/depends/$HOST/share/toolchain.cmake -DTRAVIS=true .. && make $MAKEJOBS"
    - export LD_LIBRARY_PATH=$TRAVIS_BUILD_DIR/contrib/depends/$HOST/lib
after_script:
    - echo $TRAVIS_COMMIT_RANGE
    - echo $TRAVIS_COMMIT_LOG
=======
  - mkdir build && cd build
  - cmake .. -DCMAKE_BUILD_TYPE=${CMAKE_BUILD_TYPE:-Release} -DSTATIC=${STATIC:-OFF} -DBUILD_TESTS=${BUILD_TESTS:-OFF} -DDOWNLOAD_SODIUM=ON
  - |
    set -e
    if [ -z "$TRAVIS_CPU_ARCH" ] || [ "$TRAVIS_CPU_ARCH" == "amd64" ]; then
      make -j2
    else
      # The wallet code is too bloated to be compiled at -j2 with only 4GB ram, so do the huge ones
      # at -j1 and the rest at -j2.
      #
      make -j1 rpc wallet # core_rpc_server.cpp and wallet2.cpp are hogs
      make -j2 daemon device_trezor # covers most things
      make -j1 wallet_rpc_server # another hog, which depends on much of the above
      make -j2 # everything else
    fi
  - if [ -n "$RUN_TESTS" ]; then make ARGS="-E libwallet_api_tests" test; fi
    # Test that we can invoke the binaries (e.g. to test against linking failure):
  - ./bin/lokid --version
  - ./bin/loki-wallet-cli --version
before_cache:
  - if [ "${TRAVIS_OS_NAME}" = "osx" ]; then brew cleanup; fi
>>>>>>> 6d2881c8
<|MERGE_RESOLUTION|>--- conflicted
+++ resolved
@@ -8,29 +8,6 @@
 env:
   global:
     - CCACHE_COMPRESS=1
-<<<<<<< HEAD
-    - CCACHE_DIR=$HOME/.ccache
-    - BASE_OUTDIR=$TRAVIS_BUILD_DIR/out
-    - SDK_URL=https://bitcoincore.org/depends-sources/sdks
-    - PYTHON_DEBUG=1
-    - WINEDEBUG=fixme-all
-    - DOCKER_PACKAGES="build-essential libtool cmake autotools-dev automake pkg-config bsdmainutils curl git ca-certificates ccache"
-  matrix:
-# ARM v7
-    - HOST=arm-linux-gnueabihf PACKAGES="gperf g++-arm-linux-gnueabihf"
-# ARM v8
-    - HOST=aarch64-linux-gnu PACKAGES="gperf g++-aarch64-linux-gnu"
-# i686 Win
-    - HOST=i686-w64-mingw32 PACKAGES="python3 nsis g++-mingw-w64-i686"
-# i686 Linux
-    - HOST=i686-pc-linux-gnu PACKAGES="gperf cmake g++-multilib bc python3-zmq" RUN_TESTS=true
-# Win64
-    - HOST=x86_64-w64-mingw32 PACKAGES="cmake python3 nsis g++-mingw-w64-x86-64 wine-binfmt wine64 bc" RUN_TESTS=true
-# x86_64 Linux
-    - HOST=x86_64-unknown-linux-gnu PACKAGES="gperf cmake python3-zmq protobuf-compiler libdbus-1-dev libharfbuzz-dev libprotobuf-dev" RUN_TESTS=true
-# Cross-Mac
-    - HOST=x86_64-apple-darwin11 PACKAGES="cmake imagemagick libcap-dev librsvg2-bin libz-dev libbz2-dev libtiff-tools python-dev python3-setuptools-git" OSX_SDK=10.11
-=======
     - GCC_COLORS=\ 
 
 os: linux
@@ -82,7 +59,6 @@
       - name: "Windows cross-compile"
       - arch: ppc64le
       - arch: arm64
->>>>>>> 6d2881c8
 
 before_script:
   - if [ "${TRAVIS_OS_NAME}" = "osx" ]; then export PATH="/usr/local/opt/ccache/libexec:$PATH" PKG_CONFIG_PATH="/usr/local/opt/openssl@1.1/lib/pkgconfig"; fi
@@ -90,17 +66,6 @@
   - echo $TRAVIS_COMMIT_RANGE
   - git log --format=fuller -1
 script:
-<<<<<<< HEAD
-    - git submodule init && git submodule update
-    - export TRAVIS_COMMIT_LOG=`git log --format=fuller -1`
-    - OUTDIR=$BASE_OUTDIR/$TRAVIS_PULL_REQUEST/$TRAVIS_JOB_NUMBER-$HOST
-    - if [ -z "$NO_DEPENDS" ]; then $DOCKER_EXEC ccache --max-size=$CCACHE_SIZE; fi
-    - $DOCKER_EXEC bash -c "mkdir build && cd build && cmake -DCMAKE_TOOLCHAIN_FILE=$TRAVIS_BUILD_DIR/contrib/depends/$HOST/share/toolchain.cmake -DTRAVIS=true .. && make $MAKEJOBS"
-    - export LD_LIBRARY_PATH=$TRAVIS_BUILD_DIR/contrib/depends/$HOST/lib
-after_script:
-    - echo $TRAVIS_COMMIT_RANGE
-    - echo $TRAVIS_COMMIT_LOG
-=======
   - mkdir build && cd build
   - cmake .. -DCMAKE_BUILD_TYPE=${CMAKE_BUILD_TYPE:-Release} -DSTATIC=${STATIC:-OFF} -DBUILD_TESTS=${BUILD_TESTS:-OFF} -DDOWNLOAD_SODIUM=ON
   - |
@@ -121,5 +86,4 @@
   - ./bin/lokid --version
   - ./bin/loki-wallet-cli --version
 before_cache:
-  - if [ "${TRAVIS_OS_NAME}" = "osx" ]; then brew cleanup; fi
->>>>>>> 6d2881c8
+  - if [ "${TRAVIS_OS_NAME}" = "osx" ]; then brew cleanup; fi