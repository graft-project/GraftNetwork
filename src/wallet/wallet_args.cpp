--- conflicted
+++ resolved
@@ -1,9 +1,5 @@
-<<<<<<< HEAD
 // Copyright (c) 2018, The Graft Project
-// Copyright (c) 2014-2017, The Monero Project
-=======
 // Copyright (c) 2014-2018, The Monero Project
->>>>>>> c29890c2
 //
 // All rights reserved.
 //
@@ -139,8 +135,8 @@
 
       if (command_line::get_arg(vm, command_line::arg_help))
       {
-        Print(print) << "Monero '" << MONERO_RELEASE_NAME << "' (v" << MONERO_VERSION_FULL << ")" << ENDL;
-        Print(print) << wallet_args::tr("This is the command line monero wallet. It needs to connect to a monero\n"
+        Print(print) << "Graft '" << GRAFT_RELEASE_NAME << "' (v" << GRAFT_VERSION_FULL << ")" << ENDL;
+        Print(print) << wallet_args::tr("This is the command line graft wallet. It needs to connect to a graft\n"
 												  "daemon to work correctly.") << ENDL;
         Print(print) << wallet_args::tr("Usage:") << ENDL << "  " << usage;
         Print(print) << desc_all;
@@ -148,7 +144,7 @@
       }
       else if (command_line::get_arg(vm, command_line::arg_version))
       {
-        Print(print) << "Monero '" << MONERO_RELEASE_NAME << "' (v" << MONERO_VERSION_FULL << ")";
+        Print(print) << "Graft '" << GRAFT_RELEASE_NAME << "' (v" << GRAFT_VERSION_FULL << ")";
         return false;
       }
 
@@ -185,34 +181,13 @@
       mlog_set_log(command_line::get_arg(vm, arg_log_level).c_str());
     }
 
-<<<<<<< HEAD
-    if (command_line::get_arg(vm, command_line::arg_help))
-    {
-      tools::msg_writer() << "Graft '" << GRAFT_RELEASE_NAME << "' (v" << GRAFT_VERSION_FULL << ")" << ENDL;
-      tools::msg_writer() << wallet_args::tr("This is the command line monero wallet. It needs to connect to a graft\n"
-												"daemon to work correctly.") << ENDL;
-      tools::msg_writer() << wallet_args::tr("Usage:") << ENDL << "  " << usage;
-      tools::msg_writer() << desc_all;
-      return boost::none;
-    }
-    else if (command_line::get_arg(vm, command_line::arg_version))
-    {
-      tools::msg_writer() << "Graft '" << GRAFT_RELEASE_NAME << "' (v" << GRAFT_VERSION_FULL << ")";
-      return boost::none;
-    }
-=======
     if (notice)
       Print(print) << notice << ENDL;
->>>>>>> c29890c2
 
     if (!command_line::is_arg_defaulted(vm, arg_max_concurrency))
       tools::set_max_concurrency(command_line::get_arg(vm, arg_max_concurrency));
 
-<<<<<<< HEAD
-    tools::scoped_message_writer(epee::console_color_white, true) << "Graft '" << GRAFT_RELEASE_NAME << "' (v" << GRAFT_VERSION_FULL << ")";
-=======
-    Print(print) << "Monero '" << MONERO_RELEASE_NAME << "' (v" << MONERO_VERSION_FULL << ")";
->>>>>>> c29890c2
+    Print(print) << "Graft '" << GRAFT_RELEASE_NAME << "' (v" << GRAFT_VERSION_FULL << ")";
 
     if (!command_line::is_arg_defaulted(vm, arg_log_level))
       MINFO("Setting log level = " << command_line::get_arg(vm, arg_log_level));
