// Copyright (c) 2017, The Graft Project
// Copyright (c) 2014-2018, The Monero Project
// 
// All rights reserved.
// 
// Redistribution and use in source and binary forms, with or without modification, are
// permitted provided that the following conditions are met:
// 
// 1. Redistributions of source code must retain the above copyright notice, this list of
//    conditions and the following disclaimer.
// 
// 2. Redistributions in binary form must reproduce the above copyright notice, this list
//    of conditions and the following disclaimer in the documentation and/or other
//    materials provided with the distribution.
// 
// 3. Neither the name of the copyright holder nor the names of its contributors may be
//    used to endorse or promote products derived from this software without specific
//    prior written permission.
// 
// THIS SOFTWARE IS PROVIDED BY THE COPYRIGHT HOLDERS AND CONTRIBUTORS "AS IS" AND ANY
// EXPRESS OR IMPLIED WARRANTIES, INCLUDING, BUT NOT LIMITED TO, THE IMPLIED WARRANTIES OF
// MERCHANTABILITY AND FITNESS FOR A PARTICULAR PURPOSE ARE DISCLAIMED. IN NO EVENT SHALL
// THE COPYRIGHT HOLDER OR CONTRIBUTORS BE LIABLE FOR ANY DIRECT, INDIRECT, INCIDENTAL,
// SPECIAL, EXEMPLARY, OR CONSEQUENTIAL DAMAGES (INCLUDING, BUT NOT LIMITED TO,
// PROCUREMENT OF SUBSTITUTE GOODS OR SERVICES; LOSS OF USE, DATA, OR PROFITS; OR BUSINESS
// INTERRUPTION) HOWEVER CAUSED AND ON ANY THEORY OF LIABILITY, WHETHER IN CONTRACT,
// STRICT LIABILITY, OR TORT (INCLUDING NEGLIGENCE OR OTHERWISE) ARISING IN ANY WAY OUT OF
// THE USE OF THIS SOFTWARE, EVEN IF ADVISED OF THE POSSIBILITY OF SUCH DAMAGE.
// 
// Parts of this file are originally copyright (c) 2012-2013 The Cryptonote developers

#include "include_base_utils.h"
using namespace epee;

#include <atomic>
#include <boost/algorithm/string.hpp>
#include "wipeable_string.h"
#include "string_tools.h"
#include "serialization/string.h"
#include "cryptonote_format_utils.h"
#include "cryptonote_config.h"
#include "crypto/crypto.h"
#include "crypto/hash.h"
#include "ringct/rctSigs.h"
#include "serialization/binary_utils.h"

#undef MONERO_DEFAULT_LOG_CATEGORY
#define MONERO_DEFAULT_LOG_CATEGORY "cn"

#define ENCRYPTED_PAYMENT_ID_TAIL 0x8d

// #define ENABLE_HASH_CASH_INTEGRITY_CHECK

using namespace crypto;

static const uint64_t valid_decomposed_outputs[] = {
  (uint64_t)1, (uint64_t)2, (uint64_t)3, (uint64_t)4, (uint64_t)5, (uint64_t)6, (uint64_t)7, (uint64_t)8, (uint64_t)9, // 1 piconero
  (uint64_t)10, (uint64_t)20, (uint64_t)30, (uint64_t)40, (uint64_t)50, (uint64_t)60, (uint64_t)70, (uint64_t)80, (uint64_t)90,
  (uint64_t)100, (uint64_t)200, (uint64_t)300, (uint64_t)400, (uint64_t)500, (uint64_t)600, (uint64_t)700, (uint64_t)800, (uint64_t)900,
  (uint64_t)1000, (uint64_t)2000, (uint64_t)3000, (uint64_t)4000, (uint64_t)5000, (uint64_t)6000, (uint64_t)7000, (uint64_t)8000, (uint64_t)9000,
  (uint64_t)10000, (uint64_t)20000, (uint64_t)30000, (uint64_t)40000, (uint64_t)50000, (uint64_t)60000, (uint64_t)70000, (uint64_t)80000, (uint64_t)90000,
  (uint64_t)100000, (uint64_t)200000, (uint64_t)300000, (uint64_t)400000, (uint64_t)500000, (uint64_t)600000, (uint64_t)700000, (uint64_t)800000, (uint64_t)900000,
  (uint64_t)1000000, (uint64_t)2000000, (uint64_t)3000000, (uint64_t)4000000, (uint64_t)5000000, (uint64_t)6000000, (uint64_t)7000000, (uint64_t)8000000, (uint64_t)9000000, // 1 micronero
  (uint64_t)10000000, (uint64_t)20000000, (uint64_t)30000000, (uint64_t)40000000, (uint64_t)50000000, (uint64_t)60000000, (uint64_t)70000000, (uint64_t)80000000, (uint64_t)90000000,
  (uint64_t)100000000, (uint64_t)200000000, (uint64_t)300000000, (uint64_t)400000000, (uint64_t)500000000, (uint64_t)600000000, (uint64_t)700000000, (uint64_t)800000000, (uint64_t)900000000,
  (uint64_t)1000000000, (uint64_t)2000000000, (uint64_t)3000000000, (uint64_t)4000000000, (uint64_t)5000000000, (uint64_t)6000000000, (uint64_t)7000000000, (uint64_t)8000000000, (uint64_t)9000000000,
  (uint64_t)10000000000, (uint64_t)20000000000, (uint64_t)30000000000, (uint64_t)40000000000, (uint64_t)50000000000, (uint64_t)60000000000, (uint64_t)70000000000, (uint64_t)80000000000, (uint64_t)90000000000,
  (uint64_t)100000000000, (uint64_t)200000000000, (uint64_t)300000000000, (uint64_t)400000000000, (uint64_t)500000000000, (uint64_t)600000000000, (uint64_t)700000000000, (uint64_t)800000000000, (uint64_t)900000000000,
  (uint64_t)1000000000000, (uint64_t)2000000000000, (uint64_t)3000000000000, (uint64_t)4000000000000, (uint64_t)5000000000000, (uint64_t)6000000000000, (uint64_t)7000000000000, (uint64_t)8000000000000, (uint64_t)9000000000000, // 1 monero
  (uint64_t)10000000000000, (uint64_t)20000000000000, (uint64_t)30000000000000, (uint64_t)40000000000000, (uint64_t)50000000000000, (uint64_t)60000000000000, (uint64_t)70000000000000, (uint64_t)80000000000000, (uint64_t)90000000000000,
  (uint64_t)100000000000000, (uint64_t)200000000000000, (uint64_t)300000000000000, (uint64_t)400000000000000, (uint64_t)500000000000000, (uint64_t)600000000000000, (uint64_t)700000000000000, (uint64_t)800000000000000, (uint64_t)900000000000000,
  (uint64_t)1000000000000000, (uint64_t)2000000000000000, (uint64_t)3000000000000000, (uint64_t)4000000000000000, (uint64_t)5000000000000000, (uint64_t)6000000000000000, (uint64_t)7000000000000000, (uint64_t)8000000000000000, (uint64_t)9000000000000000,
  (uint64_t)10000000000000000, (uint64_t)20000000000000000, (uint64_t)30000000000000000, (uint64_t)40000000000000000, (uint64_t)50000000000000000, (uint64_t)60000000000000000, (uint64_t)70000000000000000, (uint64_t)80000000000000000, (uint64_t)90000000000000000,
  (uint64_t)100000000000000000, (uint64_t)200000000000000000, (uint64_t)300000000000000000, (uint64_t)400000000000000000, (uint64_t)500000000000000000, (uint64_t)600000000000000000, (uint64_t)700000000000000000, (uint64_t)800000000000000000, (uint64_t)900000000000000000,
  (uint64_t)1000000000000000000, (uint64_t)2000000000000000000, (uint64_t)3000000000000000000, (uint64_t)4000000000000000000, (uint64_t)5000000000000000000, (uint64_t)6000000000000000000, (uint64_t)7000000000000000000, (uint64_t)8000000000000000000, (uint64_t)9000000000000000000, // 1 meganero
  (uint64_t)10000000000000000000ull
};

static std::atomic<unsigned int> default_decimal_point(CRYPTONOTE_DISPLAY_DECIMAL_POINT);

static std::atomic<uint64_t> tx_hashes_calculated_count(0);
static std::atomic<uint64_t> tx_hashes_cached_count(0);
static std::atomic<uint64_t> block_hashes_calculated_count(0);
static std::atomic<uint64_t> block_hashes_cached_count(0);

#define CHECK_AND_ASSERT_THROW_MES_L1(expr, message) {if(!(expr)) {MWARNING(message); throw std::runtime_error(message);}}

namespace cryptonote
{
  static inline unsigned char *operator &(ec_point &point) {
    return &reinterpret_cast<unsigned char &>(point);
  }
  static inline const unsigned char *operator &(const ec_point &point) {
    return &reinterpret_cast<const unsigned char &>(point);
  }

  // a copy of rct::addKeys, since we can't link to libringct to avoid circular dependencies
  static void add_public_key(crypto::public_key &AB, const crypto::public_key &A, const crypto::public_key &B) {
      ge_p3 B2, A2;
      CHECK_AND_ASSERT_THROW_MES_L1(ge_frombytes_vartime(&B2, &B) == 0, "ge_frombytes_vartime failed at "+boost::lexical_cast<std::string>(__LINE__));
      CHECK_AND_ASSERT_THROW_MES_L1(ge_frombytes_vartime(&A2, &A) == 0, "ge_frombytes_vartime failed at "+boost::lexical_cast<std::string>(__LINE__));
      ge_cached tmp2;
      ge_p3_to_cached(&tmp2, &B2);
      ge_p1p1 tmp3;
      ge_add(&tmp3, &A2, &tmp2);
      ge_p1p1_to_p3(&A2, &tmp3);
      ge_p3_tobytes(&AB, &A2);
  }
}

namespace cryptonote
{
  //---------------------------------------------------------------
  void get_transaction_prefix_hash(const transaction_prefix& tx, crypto::hash& h)
  {
    std::ostringstream s;
    binary_archive<true> a(s);
    ::serialization::serialize(a, const_cast<transaction_prefix&>(tx));
    crypto::cn_fast_hash(s.str().data(), s.str().size(), h);
  }
  //---------------------------------------------------------------
  crypto::hash get_transaction_prefix_hash(const transaction_prefix& tx)
  {
    crypto::hash h = null_hash;
    get_transaction_prefix_hash(tx, h);
    return h;
  }
  //---------------------------------------------------------------
  bool expand_transaction_1(transaction &tx, bool base_only)
  {
    if (tx.version >= 2 && !is_coinbase(tx))
    {
      rct::rctSig &rv = tx.rct_signatures;
      if (rv.outPk.size() != tx.vout.size())
      {
        LOG_PRINT_L1("Failed to parse transaction from blob, bad outPk size in tx " << get_transaction_hash(tx));
        return false;
      }
      for (size_t n = 0; n < tx.rct_signatures.outPk.size(); ++n)
      {
        if (tx.vout[n].target.type() != typeid(txout_to_key))
        {
          LOG_PRINT_L1("Unsupported output type in tx " << get_transaction_hash(tx));
          return false;
        }
        rv.outPk[n].dest = rct::pk2rct(boost::get<txout_to_key>(tx.vout[n].target).key);
      }

      if (!base_only)
      {
        const bool bulletproof = rct::is_rct_bulletproof(rv.type);
        if (bulletproof)
        {
          if (rv.p.bulletproofs.size() != 1)
          {
            LOG_PRINT_L1("Failed to parse transaction from blob, bad bulletproofs size in tx " << get_transaction_hash(tx));
            return false;
          }
          if (rv.p.bulletproofs[0].L.size() < 6)
          {
            LOG_PRINT_L1("Failed to parse transaction from blob, bad bulletproofs L size in tx " << get_transaction_hash(tx));
            return false;
          }
          const size_t max_outputs = 1 << (rv.p.bulletproofs[0].L.size() - 6);
          if (max_outputs < tx.vout.size())
          {
            LOG_PRINT_L1("Failed to parse transaction from blob, bad bulletproofs max outputs in tx " << get_transaction_hash(tx));
            return false;
          }
          const size_t n_amounts = tx.vout.size();
          CHECK_AND_ASSERT_MES(n_amounts == rv.outPk.size(), false, "Internal error filling out V");
          rv.p.bulletproofs[0].V.resize(n_amounts);
          for (size_t i = 0; i < n_amounts; ++i)
            rv.p.bulletproofs[0].V[i] = rct::scalarmultKey(rv.outPk[i].mask, rct::INV_EIGHT);
        }
      }
    }
    return true;
  }
  //---------------------------------------------------------------
  bool parse_and_validate_tx_from_blob(const blobdata& tx_blob, transaction& tx)
  {
    std::stringstream ss;
    ss << tx_blob;
    binary_archive<false> ba(ss);
    bool r = ::serialization::serialize(ba, tx);
    CHECK_AND_ASSERT_MES(r, false, "Failed to parse transaction from blob");
    CHECK_AND_ASSERT_MES(expand_transaction_1(tx, false), false, "Failed to expand transaction data");
    tx.invalidate_hashes();
    return true;
  }
  //---------------------------------------------------------------
  bool parse_and_validate_tx_base_from_blob(const blobdata& tx_blob, transaction& tx)
  {
    std::stringstream ss;
    ss << tx_blob;
    binary_archive<false> ba(ss);
    bool r = tx.serialize_base(ba);
    CHECK_AND_ASSERT_MES(r, false, "Failed to parse transaction from blob");
    CHECK_AND_ASSERT_MES(expand_transaction_1(tx, true), false, "Failed to expand transaction data");
    return true;
  }
  //---------------------------------------------------------------
  bool parse_and_validate_tx_from_blob(const blobdata& tx_blob, transaction& tx, crypto::hash& tx_hash, crypto::hash& tx_prefix_hash)
  {
    std::stringstream ss;
    ss << tx_blob;
    binary_archive<false> ba(ss);
    bool r = ::serialization::serialize(ba, tx);
    CHECK_AND_ASSERT_MES(r, false, "Failed to parse transaction from blob");
    CHECK_AND_ASSERT_MES(expand_transaction_1(tx, false), false, "Failed to expand transaction data");
    tx.invalidate_hashes();
    //TODO: validate tx

    get_transaction_hash(tx, tx_hash);
    get_transaction_prefix_hash(tx, tx_prefix_hash);
    return true;
  }
  //---------------------------------------------------------------
  bool generate_key_image_helper(const account_keys& ack, const std::unordered_map<crypto::public_key, subaddress_index>& subaddresses, const crypto::public_key& out_key, const crypto::public_key& tx_public_key, const std::vector<crypto::public_key>& additional_tx_public_keys, size_t real_output_index, keypair& in_ephemeral, crypto::key_image& ki, hw::device &hwdev)
  {
    crypto::key_derivation recv_derivation = AUTO_VAL_INIT(recv_derivation);
    bool r = hwdev.generate_key_derivation(tx_public_key, ack.m_view_secret_key, recv_derivation);
    if (!r)
    {
      MWARNING("key image helper: failed to generate_key_derivation(" << tx_public_key << ", " << ack.m_view_secret_key << ")");
      memcpy(&recv_derivation, rct::identity().bytes, sizeof(recv_derivation));
    }

    std::vector<crypto::key_derivation> additional_recv_derivations;
    for (size_t i = 0; i < additional_tx_public_keys.size(); ++i)
    {
      crypto::key_derivation additional_recv_derivation = AUTO_VAL_INIT(additional_recv_derivation);
      r = hwdev.generate_key_derivation(additional_tx_public_keys[i], ack.m_view_secret_key, additional_recv_derivation);
      if (!r)
      {
        MWARNING("key image helper: failed to generate_key_derivation(" << additional_tx_public_keys[i] << ", " << ack.m_view_secret_key << ")");
      }
      else
      {
        additional_recv_derivations.push_back(additional_recv_derivation);
      }
    }

    boost::optional<subaddress_receive_info> subaddr_recv_info = is_out_to_acc_precomp(subaddresses, out_key, recv_derivation, additional_recv_derivations, real_output_index,hwdev);
    CHECK_AND_ASSERT_MES(subaddr_recv_info, false, "key image helper: given output pubkey doesn't seem to belong to this address");

    return generate_key_image_helper_precomp(ack, out_key, subaddr_recv_info->derivation, real_output_index, subaddr_recv_info->index, in_ephemeral, ki, hwdev);
  }
  //---------------------------------------------------------------
  bool generate_key_image_helper_precomp(const account_keys& ack, const crypto::public_key& out_key, const crypto::key_derivation& recv_derivation, size_t real_output_index, const subaddress_index& received_index, keypair& in_ephemeral, crypto::key_image& ki, hw::device &hwdev)
  {
    if (ack.m_spend_secret_key == crypto::null_skey)
    {
      // for watch-only wallet, simply copy the known output pubkey
      in_ephemeral.pub = out_key;
      in_ephemeral.sec = crypto::null_skey;
    }
    else
    {
      // derive secret key with subaddress - step 1: original CN derivation
      crypto::secret_key scalar_step1;
      hwdev.derive_secret_key(recv_derivation, real_output_index, ack.m_spend_secret_key, scalar_step1); // computes Hs(a*R || idx) + b

      // step 2: add Hs(a || index_major || index_minor)
      crypto::secret_key subaddr_sk;
      crypto::secret_key scalar_step2;
      if (received_index.is_zero())
      {
        scalar_step2 = scalar_step1;    // treat index=(0,0) as a special case representing the main address
      }
      else
      {
        subaddr_sk = hwdev.get_subaddress_secret_key(ack.m_view_secret_key, received_index);
        hwdev.sc_secret_add(scalar_step2, scalar_step1,subaddr_sk);
      }

      in_ephemeral.sec = scalar_step2;

      if (ack.m_multisig_keys.empty())
      {
        // when not in multisig, we know the full spend secret key, so the output pubkey can be obtained by scalarmultBase
        CHECK_AND_ASSERT_MES(hwdev.secret_key_to_public_key(in_ephemeral.sec, in_ephemeral.pub), false, "Failed to derive public key");
      }
      else
      {
        // when in multisig, we only know the partial spend secret key. but we do know the full spend public key, so the output pubkey can be obtained by using the standard CN key derivation
        CHECK_AND_ASSERT_MES(hwdev.derive_public_key(recv_derivation, real_output_index, ack.m_account_address.m_spend_public_key, in_ephemeral.pub), false, "Failed to derive public key");
        // and don't forget to add the contribution from the subaddress part
        if (!received_index.is_zero())
        {
          crypto::public_key subaddr_pk;
          CHECK_AND_ASSERT_MES(hwdev.secret_key_to_public_key(subaddr_sk, subaddr_pk), false, "Failed to derive public key");
          add_public_key(in_ephemeral.pub, in_ephemeral.pub, subaddr_pk);
        }
      }

      CHECK_AND_ASSERT_MES(in_ephemeral.pub == out_key,
           false, "key image helper precomp: given output pubkey doesn't match the derived one");
    }

    hwdev.generate_key_image(in_ephemeral.pub, in_ephemeral.sec, ki);
    return true;
  }
  //---------------------------------------------------------------
  uint64_t power_integral(uint64_t a, uint64_t b)
  {
    if(b == 0)
      return 1;
    uint64_t total = a;
    for(uint64_t i = 1; i != b; i++)
      total *= a;
    return total;
  }
  //---------------------------------------------------------------
  bool parse_amount(uint64_t& amount, const std::string& str_amount_)
  {
    std::string str_amount = str_amount_;
    boost::algorithm::trim(str_amount);

    size_t point_index = str_amount.find_first_of('.');
    size_t fraction_size;
    if (std::string::npos != point_index)
    {
      fraction_size = str_amount.size() - point_index - 1;
      while (default_decimal_point < fraction_size && '0' == str_amount.back())
      {
        str_amount.erase(str_amount.size() - 1, 1);
        --fraction_size;
      }
      if (default_decimal_point < fraction_size)
        return false;
      str_amount.erase(point_index, 1);
    }
    else
    {
      fraction_size = 0;
    }

    if (str_amount.empty())
      return false;

    if (fraction_size < default_decimal_point)
    {
      str_amount.append(default_decimal_point - fraction_size, '0');
    }

    return string_tools::get_xtype_from_string(amount, str_amount);
  }
  //---------------------------------------------------------------
  uint64_t get_transaction_weight(const transaction &tx, size_t blob_size)
  {
    if (tx.version < 2)
      return blob_size;
    const rct::rctSig &rv = tx.rct_signatures;
    if (!rct::is_rct_bulletproof(rv.type))
      return blob_size;
    const size_t n_outputs = tx.vout.size();
    if (n_outputs <= 2)
      return blob_size;
    const uint64_t bp_base = 368;
    const size_t n_padded_outputs = rct::n_bulletproof_max_amounts(rv.p.bulletproofs);
    size_t nlr = 0;
    for (const auto &bp: rv.p.bulletproofs)
      nlr += bp.L.size() * 2;
    const size_t bp_size = 32 * (9 + nlr);
    CHECK_AND_ASSERT_THROW_MES_L1(bp_base * n_padded_outputs >= bp_size, "Invalid bulletproof clawback");
    const uint64_t bp_clawback = (bp_base * n_padded_outputs - bp_size) * 4 / 5;
    CHECK_AND_ASSERT_THROW_MES_L1(bp_clawback <= std::numeric_limits<uint64_t>::max() - blob_size, "Weight overflow");
    return blob_size + bp_clawback;
  }
  //---------------------------------------------------------------
  uint64_t get_transaction_weight(const transaction &tx)
  {
    std::ostringstream s;
    binary_archive<true> a(s);
    ::serialization::serialize(a, const_cast<transaction&>(tx));
    const cryptonote::blobdata blob = s.str();
    return get_transaction_weight(tx, blob.size());
  }
  //---------------------------------------------------------------
  bool get_tx_fee(const transaction& tx, uint64_t & fee)
  {
    if (tx.version > 1)
    {
      fee = tx.rct_signatures.txnFee;
      return true;
    }
    uint64_t amount_in = 0;
    uint64_t amount_out = 0;
    for(auto& in: tx.vin)
    {
      CHECK_AND_ASSERT_MES(in.type() == typeid(txin_to_key), 0, "unexpected type id in transaction");
      amount_in += boost::get<txin_to_key>(in).amount;
    }
    for(auto& o: tx.vout)
      amount_out += o.amount;

    CHECK_AND_ASSERT_MES(amount_in >= amount_out, false, "transaction spend (" <<amount_in << ") more than it has (" << amount_out << ")");
    fee = amount_in - amount_out;
    return true;
  }
  //---------------------------------------------------------------
  uint64_t get_tx_fee(const transaction& tx)
  {
    uint64_t r = 0;
    if(!get_tx_fee(tx, r))
      return 0;
    return r;
  }
  //---------------------------------------------------------------
  bool parse_tx_extra(const std::vector<uint8_t>& tx_extra, std::vector<tx_extra_field>& tx_extra_fields)
  {
    tx_extra_fields.clear();

    if(tx_extra.empty())
      return true;

    std::string extra_str(reinterpret_cast<const char*>(tx_extra.data()), tx_extra.size());
    std::istringstream iss(extra_str);
    binary_archive<false> ar(iss);

    bool eof = false;
    while (!eof)
    {
      tx_extra_field field;
      bool r = ::do_serialize(ar, field);
      CHECK_AND_NO_ASSERT_MES_L1(r, false, "failed to deserialize extra field. extra = " << string_tools::buff_to_hex_nodelimer(std::string(reinterpret_cast<const char*>(tx_extra.data()), tx_extra.size())));
      tx_extra_fields.push_back(field);

      std::ios_base::iostate state = iss.rdstate();
      eof = (EOF == iss.peek());
      iss.clear(state);
    }
    CHECK_AND_NO_ASSERT_MES_L1(::serialization::check_stream_state(ar), false, "failed to deserialize extra field. extra = " << string_tools::buff_to_hex_nodelimer(std::string(reinterpret_cast<const char*>(tx_extra.data()), tx_extra.size())));

    return true;
  }
  //---------------------------------------------------------------
  crypto::public_key get_tx_pub_key_from_extra(const std::vector<uint8_t>& tx_extra, size_t pk_index)
  {
    std::vector<tx_extra_field> tx_extra_fields;
    parse_tx_extra(tx_extra, tx_extra_fields);

    tx_extra_pub_key pub_key_field;
    if(!find_tx_extra_field_by_type(tx_extra_fields, pub_key_field, pk_index))
      return null_pkey;

    return pub_key_field.pub_key;
  }
  //---------------------------------------------------------------
  crypto::public_key get_tx_pub_key_from_extra(const transaction_prefix& tx_prefix, size_t pk_index)
  {
    return get_tx_pub_key_from_extra(tx_prefix.extra, pk_index);
  }
  //---------------------------------------------------------------
  crypto::public_key get_tx_pub_key_from_extra(const transaction& tx, size_t pk_index)
  {
    return get_tx_pub_key_from_extra(tx.extra, pk_index);
  }
  //---------------------------------------------------------------
  bool add_tx_pub_key_to_extra(transaction& tx, const crypto::public_key& tx_pub_key)
  {
    return add_tx_pub_key_to_extra(tx.extra, tx_pub_key);
  }
  //---------------------------------------------------------------
  bool add_tx_pub_key_to_extra(transaction_prefix& tx, const crypto::public_key& tx_pub_key)
  {
    return add_tx_pub_key_to_extra(tx.extra, tx_pub_key);
  }
  //---------------------------------------------------------------
  bool add_tx_pub_key_to_extra(std::vector<uint8_t>& tx_extra, const crypto::public_key& tx_pub_key)
  {
    tx_extra.resize(tx_extra.size() + 1 + sizeof(crypto::public_key));
    tx_extra[tx_extra.size() - 1 - sizeof(crypto::public_key)] = TX_EXTRA_TAG_PUBKEY;
    *reinterpret_cast<crypto::public_key*>(&tx_extra[tx_extra.size() - sizeof(crypto::public_key)]) = tx_pub_key;
    return true;
  }
  //---------------------------------------------------------------
  std::vector<crypto::public_key> get_additional_tx_pub_keys_from_extra(const std::vector<uint8_t>& tx_extra)
  {
    // parse
    std::vector<tx_extra_field> tx_extra_fields;
    parse_tx_extra(tx_extra, tx_extra_fields);
    // find corresponding field
    tx_extra_additional_pub_keys additional_pub_keys;
    if(!find_tx_extra_field_by_type(tx_extra_fields, additional_pub_keys))
      return {};
    return additional_pub_keys.data;
  }
  //---------------------------------------------------------------
  std::vector<crypto::public_key> get_additional_tx_pub_keys_from_extra(const transaction_prefix& tx)
  {
    return get_additional_tx_pub_keys_from_extra(tx.extra);
  }
  //---------------------------------------------------------------
  bool add_additional_tx_pub_keys_to_extra(std::vector<uint8_t>& tx_extra, const std::vector<crypto::public_key>& additional_pub_keys)
  {
    // convert to variant
    tx_extra_field field = tx_extra_additional_pub_keys{ additional_pub_keys };
    // serialize
    std::ostringstream oss;
    binary_archive<true> ar(oss);
    bool r = ::do_serialize(ar, field);
    CHECK_AND_NO_ASSERT_MES_L1(r, false, "failed to serialize tx extra additional tx pub keys");
    // append
    std::string tx_extra_str = oss.str();
    size_t pos = tx_extra.size();
    tx_extra.resize(tx_extra.size() + tx_extra_str.size());
    memcpy(&tx_extra[pos], tx_extra_str.data(), tx_extra_str.size());
    return true;
  }
  //---------------------------------------------------------------
  bool add_extra_nonce_to_tx_extra(std::vector<uint8_t>& tx_extra, const blobdata& extra_nonce)
  {
    CHECK_AND_ASSERT_MES(extra_nonce.size() <= TX_EXTRA_NONCE_MAX_COUNT, false, "extra nonce could be 255 bytes max");
    size_t start_pos = tx_extra.size();
    tx_extra.resize(tx_extra.size() + 2 + extra_nonce.size());
    //write tag
    tx_extra[start_pos] = TX_EXTRA_NONCE;
    //write len
    ++start_pos;
    tx_extra[start_pos] = static_cast<uint8_t>(extra_nonce.size());
    //write data
    ++start_pos;
    memcpy(&tx_extra[start_pos], extra_nonce.data(), extra_nonce.size());
    return true;
  }
  //---------------------------------------------------------------
  bool remove_field_from_tx_extra(std::vector<uint8_t>& tx_extra, const std::type_info &type)
  {
    if (tx_extra.empty())
      return true;
    std::string extra_str(reinterpret_cast<const char*>(tx_extra.data()), tx_extra.size());
    std::istringstream iss(extra_str);
    binary_archive<false> ar(iss);
    std::ostringstream oss;
    binary_archive<true> newar(oss);

    bool eof = false;
    while (!eof)
    {
      tx_extra_field field;
      bool r = ::do_serialize(ar, field);
      CHECK_AND_NO_ASSERT_MES_L1(r, false, "failed to deserialize extra field. extra = " << string_tools::buff_to_hex_nodelimer(std::string(reinterpret_cast<const char*>(tx_extra.data()), tx_extra.size())));
      if (field.type() != type)
        ::do_serialize(newar, field);

      std::ios_base::iostate state = iss.rdstate();
      eof = (EOF == iss.peek());
      iss.clear(state);
    }
    CHECK_AND_NO_ASSERT_MES_L1(::serialization::check_stream_state(ar), false, "failed to deserialize extra field. extra = " << string_tools::buff_to_hex_nodelimer(std::string(reinterpret_cast<const char*>(tx_extra.data()), tx_extra.size())));
    tx_extra.clear();
    std::string s = oss.str();
    tx_extra.reserve(s.size());
    std::copy(s.begin(), s.end(), std::back_inserter(tx_extra));
    return true;
  }
  //---------------------------------------------------------------
  void set_payment_id_to_tx_extra_nonce(blobdata& extra_nonce, const crypto::hash& payment_id)
  {
    extra_nonce.clear();
    extra_nonce.push_back(TX_EXTRA_NONCE_PAYMENT_ID);
    const uint8_t* payment_id_ptr = reinterpret_cast<const uint8_t*>(&payment_id);
    std::copy(payment_id_ptr, payment_id_ptr + sizeof(payment_id), std::back_inserter(extra_nonce));
  }
  //---------------------------------------------------------------
  void set_encrypted_payment_id_to_tx_extra_nonce(blobdata& extra_nonce, const crypto::hash8& payment_id)
  {
    extra_nonce.clear();
    extra_nonce.push_back(TX_EXTRA_NONCE_ENCRYPTED_PAYMENT_ID);
    const uint8_t* payment_id_ptr = reinterpret_cast<const uint8_t*>(&payment_id);
    std::copy(payment_id_ptr, payment_id_ptr + sizeof(payment_id), std::back_inserter(extra_nonce));
  }
  //---------------------------------------------------------------
  bool get_payment_id_from_tx_extra_nonce(const blobdata& extra_nonce, crypto::hash& payment_id)
  {
    if(sizeof(crypto::hash) + 1 != extra_nonce.size())
      return false;
    if(TX_EXTRA_NONCE_PAYMENT_ID != extra_nonce[0])
      return false;
    payment_id = *reinterpret_cast<const crypto::hash*>(extra_nonce.data() + 1);
    return true;
  }
  //---------------------------------------------------------------
  bool get_encrypted_payment_id_from_tx_extra_nonce(const blobdata& extra_nonce, crypto::hash8& payment_id)
  {
    if(sizeof(crypto::hash8) + 1 != extra_nonce.size())
      return false;
    if (TX_EXTRA_NONCE_ENCRYPTED_PAYMENT_ID != extra_nonce[0])
      return false;
    payment_id = *reinterpret_cast<const crypto::hash8*>(extra_nonce.data() + 1);
    return true;
  }
  //---------------------------------------------------------------
  bool get_inputs_money_amount(const transaction& tx, uint64_t& money)
  {
    money = 0;
    for(const auto& in: tx.vin)
    {
      CHECKED_GET_SPECIFIC_VARIANT(in, const txin_to_key, tokey_in, false);
      money += tokey_in.amount;
    }
    return true;
  }
  //---------------------------------------------------------------
  uint64_t get_block_height(const block& b)
  {
    CHECK_AND_ASSERT_MES(b.miner_tx.vin.size() == 1, 0, "wrong miner tx in block: " << get_block_hash(b) << ", b.miner_tx.vin.size() != 1");
    CHECKED_GET_SPECIFIC_VARIANT(b.miner_tx.vin[0], const txin_gen, coinbase_in, 0);
    return coinbase_in.height;
  }
  //---------------------------------------------------------------
  bool check_inputs_types_supported(const transaction& tx)
  {
    for(const auto& in: tx.vin)
    {
      CHECK_AND_ASSERT_MES(in.type() == typeid(txin_to_key), false, "wrong variant type: "
        << in.type().name() << ", expected " << typeid(txin_to_key).name()
        << ", in transaction id=" << get_transaction_hash(tx));

    }
    return true;    //TODO: validate tx

  }
  //-----------------------------------------------------------------------------------------------
  bool check_outs_valid(const transaction& tx)
  {
    for(const tx_out& out: tx.vout)
    {
      CHECK_AND_ASSERT_MES(out.target.type() == typeid(txout_to_key), false, "wrong variant type: "
        << out.target.type().name() << ", expected " << typeid(txout_to_key).name()
        << ", in transaction id=" << get_transaction_hash(tx));

      if (tx.version == 1)
      {
        CHECK_AND_NO_ASSERT_MES(0 < out.amount, false, "zero amount output in transaction id=" << get_transaction_hash(tx));
      }

      if(!check_key(boost::get<txout_to_key>(out.target).key))
        return false;
    }
    return true;
  }
  //-----------------------------------------------------------------------------------------------
  bool check_money_overflow(const transaction& tx)
  {
    return check_inputs_overflow(tx) && check_outs_overflow(tx);
  }
  //---------------------------------------------------------------
  bool check_inputs_overflow(const transaction& tx)
  {
    uint64_t money = 0;
    for(const auto& in: tx.vin)
    {
      CHECKED_GET_SPECIFIC_VARIANT(in, const txin_to_key, tokey_in, false);
      if(money > tokey_in.amount + money)
        return false;
      money += tokey_in.amount;
    }
    return true;
  }
  //---------------------------------------------------------------
  bool check_outs_overflow(const transaction& tx)
  {
    uint64_t money = 0;
    for(const auto& o: tx.vout)
    {
      if(money > o.amount + money)
        return false;
      money += o.amount;
    }
    return true;
  }
  //---------------------------------------------------------------
  uint64_t get_outs_money_amount(const transaction& tx)
  {
    uint64_t outputs_amount = 0;
    for(const auto& o: tx.vout)
      outputs_amount += o.amount;
    return outputs_amount;
  }
  //---------------------------------------------------------------
  std::string short_hash_str(const crypto::hash& h)
  {
    std::string res = string_tools::pod_to_hex(h);
    CHECK_AND_ASSERT_MES(res.size() == 64, res, "wrong hash256 with string_tools::pod_to_hex conversion");
    auto erased_pos = res.erase(8, 48);
    res.insert(8, "....");
    return res;
  }
  //---------------------------------------------------------------
  bool is_out_to_acc(const account_keys& acc, const txout_to_key& out_key, const crypto::public_key& tx_pub_key, const std::vector<crypto::public_key>& additional_tx_pub_keys, size_t output_index)
  {
    crypto::key_derivation derivation;
    bool r = acc.get_device().generate_key_derivation(tx_pub_key, acc.m_view_secret_key, derivation);
    CHECK_AND_ASSERT_MES(r, false, "Failed to generate key derivation");
    crypto::public_key pk;
    r = acc.get_device().derive_public_key(derivation, output_index, acc.m_account_address.m_spend_public_key, pk);
    CHECK_AND_ASSERT_MES(r, false, "Failed to derive public key");
    if (pk == out_key.key)
      return true;
    // try additional tx pubkeys if available
    if (!additional_tx_pub_keys.empty())
    {
      CHECK_AND_ASSERT_MES(output_index < additional_tx_pub_keys.size(), false, "wrong number of additional tx pubkeys");
      r = acc.get_device().generate_key_derivation(additional_tx_pub_keys[output_index], acc.m_view_secret_key, derivation);
      CHECK_AND_ASSERT_MES(r, false, "Failed to generate key derivation");
      r = acc.get_device().derive_public_key(derivation, output_index, acc.m_account_address.m_spend_public_key, pk);
      CHECK_AND_ASSERT_MES(r, false, "Failed to derive public key");
      return pk == out_key.key;
    }
    return false;
  }
  //---------------------------------------------------------------
  boost::optional<subaddress_receive_info> is_out_to_acc_precomp(const std::unordered_map<crypto::public_key, subaddress_index>& subaddresses, const crypto::public_key& out_key, const crypto::key_derivation& derivation, const std::vector<crypto::key_derivation>& additional_derivations, size_t output_index, hw::device &hwdev)
  {
    // try the shared tx pubkey
    crypto::public_key subaddress_spendkey;
    hwdev.derive_subaddress_public_key(out_key, derivation, output_index, subaddress_spendkey);
    auto found = subaddresses.find(subaddress_spendkey);
    if (found != subaddresses.end())
      return subaddress_receive_info{ found->second, derivation };
    // try additional tx pubkeys if available
    if (!additional_derivations.empty())
    {
      CHECK_AND_ASSERT_MES(output_index < additional_derivations.size(), boost::none, "wrong number of additional derivations");
      hwdev.derive_subaddress_public_key(out_key, additional_derivations[output_index], output_index, subaddress_spendkey);
      found = subaddresses.find(subaddress_spendkey);
      if (found != subaddresses.end())
        return subaddress_receive_info{ found->second, additional_derivations[output_index] };
    }
    return boost::none;
  }
  //---------------------------------------------------------------
  bool lookup_acc_outs(const account_keys& acc, const transaction& tx, std::vector<size_t>& outs, uint64_t& money_transfered)
  {
    crypto::public_key tx_pub_key = get_tx_pub_key_from_extra(tx);
    if(null_pkey == tx_pub_key)
      return false;
    std::vector<crypto::public_key> additional_tx_pub_keys = get_additional_tx_pub_keys_from_extra(tx);
    return lookup_acc_outs(acc, tx, tx_pub_key, additional_tx_pub_keys, outs, money_transfered);
  }
  //---------------------------------------------------------------
  bool lookup_acc_outs(const account_keys& acc, const transaction& tx, const crypto::public_key& tx_pub_key, const std::vector<crypto::public_key>& additional_tx_pub_keys, std::vector<size_t>& outs, uint64_t& money_transfered)
  {
    CHECK_AND_ASSERT_MES(additional_tx_pub_keys.empty() || additional_tx_pub_keys.size() == tx.vout.size(), false, "wrong number of additional pubkeys" );
    money_transfered = 0;
    size_t i = 0;
    for(const tx_out& o:  tx.vout)
    {
      CHECK_AND_ASSERT_MES(o.target.type() ==  typeid(txout_to_key), false, "wrong type id in transaction out" );
      if(is_out_to_acc(acc, boost::get<txout_to_key>(o.target), tx_pub_key, additional_tx_pub_keys, i))
      {
        outs.push_back(i);
        money_transfered += o.amount;
      }
      i++;
    }
    return true;
  }
  //---------------------------------------------------------------
  void get_blob_hash(const blobdata& blob, crypto::hash& res)
  {
    cn_fast_hash(blob.data(), blob.size(), res);
  }
  //---------------------------------------------------------------
  void set_default_decimal_point(unsigned int decimal_point)
  {
    switch (decimal_point)
    {
      case 12:
      case 10:
      case 9:
      case 6:
      case 3:
      case 0:
        default_decimal_point = decimal_point;
        break;
      default:
        ASSERT_MES_AND_THROW("Invalid decimal point specification: " << decimal_point);
    }
  }
  //---------------------------------------------------------------
  unsigned int get_default_decimal_point()
  {
    return default_decimal_point;
  }
  //---------------------------------------------------------------
  std::string get_unit(unsigned int decimal_point)
  {
    return "graft";
    if (decimal_point == (unsigned int)-1)
      decimal_point = default_decimal_point;
    switch (std::atomic_load(&default_decimal_point))
    {
      case 12:
        return "monero";
      case 9:
        return "millinero";
      case 6:
        return "micronero";
      case 3:
        return "nanonero";
      case 0:
        return "piconero";
      default:
        ASSERT_MES_AND_THROW("Invalid decimal point specification: " << default_decimal_point);
    }
  }
  //---------------------------------------------------------------
  std::string print_money(uint64_t amount, unsigned int decimal_point)
  {
    if (decimal_point == (unsigned int)-1)
      decimal_point = default_decimal_point;
    std::string s = std::to_string(amount);
    if(s.size() < decimal_point+1)
    {
      s.insert(0, decimal_point+1 - s.size(), '0');
    }
    if (decimal_point > 0)
      s.insert(s.size() - decimal_point, ".");
    return s;
  }
  //---------------------------------------------------------------
  crypto::hash get_blob_hash(const blobdata& blob)
  {
    crypto::hash h = null_hash;
    get_blob_hash(blob, h);
    return h;
  }
  //---------------------------------------------------------------
  crypto::hash get_transaction_hash(const transaction& t)
  {
    crypto::hash h = null_hash;
    get_transaction_hash(t, h, NULL);
    return h;
  }
  //---------------------------------------------------------------
  bool get_transaction_hash(const transaction& t, crypto::hash& res)
  {
    return get_transaction_hash(t, res, NULL);
  }
  //---------------------------------------------------------------
  bool calculate_transaction_prunable_hash(const transaction& t, crypto::hash& res)
  {
    if (t.version == 1)
      return false;
    transaction &tt = const_cast<transaction&>(t);
    std::stringstream ss;
    binary_archive<true> ba(ss);
    const size_t inputs = t.vin.size();
    const size_t outputs = t.vout.size();
    const size_t mixin = t.vin.empty() ? 0 : t.vin[0].type() == typeid(txin_to_key) ? boost::get<txin_to_key>(t.vin[0]).key_offsets.size() - 1 : 0;
    bool r = tt.rct_signatures.p.serialize_rctsig_prunable(ba, t.rct_signatures.type, inputs, outputs, mixin);
    CHECK_AND_ASSERT_MES(r, false, "Failed to serialize rct signatures prunable");
    cryptonote::get_blob_hash(ss.str(), res);
    return true;
  }
  //---------------------------------------------------------------
  crypto::hash get_transaction_prunable_hash(const transaction& t)
  {
    crypto::hash res;
    CHECK_AND_ASSERT_THROW_MES(calculate_transaction_prunable_hash(t, res), "Failed to calculate tx prunable hash");
    return res;
  }
  //---------------------------------------------------------------
  crypto::hash get_pruned_transaction_hash(const transaction& t, const crypto::hash &pruned_data_hash)
  {
    // v1 transactions hash the entire blob
    CHECK_AND_ASSERT_THROW_MES(t.version > 1, "Hash for pruned v1 tx cannot be calculated");

    // v2 transactions hash different parts together, than hash the set of those hashes
    crypto::hash hashes[3];

    // prefix
    get_transaction_prefix_hash(t, hashes[0]);

    transaction &tt = const_cast<transaction&>(t);

    // base rct
    {
      std::stringstream ss;
      binary_archive<true> ba(ss);
      const size_t inputs = t.vin.size();
      const size_t outputs = t.vout.size();
      bool r = tt.rct_signatures.serialize_rctsig_base(ba, inputs, outputs);
      CHECK_AND_ASSERT_THROW_MES(r, "Failed to serialize rct signatures base");
      cryptonote::get_blob_hash(ss.str(), hashes[1]);
    }

    // prunable rct
    hashes[2] = pruned_data_hash;

    // the tx hash is the hash of the 3 hashes
    crypto::hash res = cn_fast_hash(hashes, sizeof(hashes));
    return res;
  }
  //---------------------------------------------------------------
  bool calculate_transaction_hash(const transaction& t, crypto::hash& res, size_t* blob_size)
  {
    // v1 transactions hash the entire blob
    if (t.version == 1)
    {
      size_t ignored_blob_size, &blob_size_ref = blob_size ? *blob_size : ignored_blob_size;
      return get_object_hash(t, res, blob_size_ref);
    }

    // v2 transactions hash different parts together, than hash the set of those hashes
    crypto::hash hashes[3];

    // prefix
    get_transaction_prefix_hash(t, hashes[0]);

    transaction &tt = const_cast<transaction&>(t);

    // base rct
    {
      std::stringstream ss;
      binary_archive<true> ba(ss);
      const size_t inputs = t.vin.size();
      const size_t outputs = t.vout.size();
      bool r = tt.rct_signatures.serialize_rctsig_base(ba, inputs, outputs);
      CHECK_AND_ASSERT_MES(r, false, "Failed to serialize rct signatures base");
      cryptonote::get_blob_hash(ss.str(), hashes[1]);
    }

    // prunable rct
    if (t.rct_signatures.type == rct::RCTTypeNull)
    {
      hashes[2] = crypto::null_hash;
    }
    else
    {
      CHECK_AND_ASSERT_MES(calculate_transaction_prunable_hash(t, hashes[2]), false, "Failed to get tx prunable hash");
    }

    // the tx hash is the hash of the 3 hashes
    res = cn_fast_hash(hashes, sizeof(hashes));

    // we still need the size
    if (blob_size)
      *blob_size = get_object_blobsize(t);

    return true;
  }
  //---------------------------------------------------------------
  bool get_transaction_hash(const transaction& t, crypto::hash& res, size_t* blob_size)
  {
    if (t.is_hash_valid())
    {
#ifdef ENABLE_HASH_CASH_INTEGRITY_CHECK
      CHECK_AND_ASSERT_THROW_MES(!calculate_transaction_hash(t, res, blob_size) || t.hash == res, "tx hash cash integrity failure");
#endif
      res = t.hash;
      if (blob_size)
      {
        if (!t.is_blob_size_valid())
        {
          t.blob_size = get_object_blobsize(t);
          t.set_blob_size_valid(true);
        }
        *blob_size = t.blob_size;
      }
      ++tx_hashes_cached_count;
      return true;
    }
    ++tx_hashes_calculated_count;
    bool ret = calculate_transaction_hash(t, res, blob_size);
    if (!ret)
      return false;
    t.hash = res;
    t.set_hash_valid(true);
    if (blob_size)
    {
      t.blob_size = *blob_size;
      t.set_blob_size_valid(true);
    }
    return true;
  }
  //---------------------------------------------------------------
  bool get_transaction_hash(const transaction& t, crypto::hash& res, size_t& blob_size)
  {
    return get_transaction_hash(t, res, &blob_size);
  }
  //---------------------------------------------------------------
  blobdata get_block_hashing_blob(const block& b)
  {
    blobdata blob = t_serializable_object_to_blob(static_cast<block_header>(b));
    crypto::hash tree_root_hash = get_tx_tree_hash(b);
    blob.append(reinterpret_cast<const char*>(&tree_root_hash), sizeof(tree_root_hash));
    blob.append(tools::get_varint_data(b.tx_hashes.size()+1));
    return blob;
  }
  //---------------------------------------------------------------
  bool calculate_block_hash(const block& b, crypto::hash& res)
  {
    bool hash_result = get_object_hash(get_block_hashing_blob(b), res);


    return hash_result;
  }
  //---------------------------------------------------------------
  bool get_block_hash(const block& b, crypto::hash& res)
  {
    if (b.is_hash_valid())
    {
#ifdef ENABLE_HASH_CASH_INTEGRITY_CHECK
      CHECK_AND_ASSERT_THROW_MES(!calculate_block_hash(b, res) || b.hash == res, "block hash cash integrity failure");
#endif
      res = b.hash;
      ++block_hashes_cached_count;
      return true;
    }
    ++block_hashes_calculated_count;
    bool ret = calculate_block_hash(b, res);
    if (!ret)
      return false;
    b.hash = res;
    b.set_hash_valid(true);
    return true;
  }
  //---------------------------------------------------------------
  crypto::hash get_block_hash(const block& b)
  {
    crypto::hash p = null_hash;
    get_block_hash(b, p);
    return p;
  }
  //---------------------------------------------------------------
  bool get_block_longhash(const block& b, crypto::hash& res, uint64_t height)
  {

    blobdata bd = get_block_hashing_blob(b);
    // variant = 0 for versions less than 8
    // variant = 1 for versions between 8 and 11
    // variant = 2 for versions 11 and greater
    const int cn_variant = b.major_version < 8 ? 0 : b.major_version >= 11 ? 2 : 1;
<<<<<<< HEAD
    crypto::cn_slow_hash(bd.data(), bd.size(), res, cn_variant);
=======
    const int cn_modifier = b.major_version < 12 ? CN_MODIFIER_NONE : CN_MODIFIER_REVERSE_WALTZ;
    crypto::cn_slow_hash(bd.data(), bd.size(), res, cn_variant, cn_modifier);
>>>>>>> a3985793
    return true;
  }
  //---------------------------------------------------------------
  std::vector<uint64_t> relative_output_offsets_to_absolute(const std::vector<uint64_t>& off)
  {
    std::vector<uint64_t> res = off;
    for(size_t i = 1; i < res.size(); i++)
      res[i] += res[i-1];
    return res;
  }
  //---------------------------------------------------------------
  std::vector<uint64_t> absolute_output_offsets_to_relative(const std::vector<uint64_t>& off)
  {
    std::vector<uint64_t> res = off;
    if(!off.size())
      return res;
    std::sort(res.begin(), res.end());//just to be sure, actually it is already should be sorted
    for(size_t i = res.size()-1; i != 0; i--)
      res[i] -= res[i-1];

    return res;
  }
  //---------------------------------------------------------------
  crypto::hash get_block_longhash(const block& b, uint64_t height)
  {
    crypto::hash p = null_hash;
    get_block_longhash(b, p, height);
    return p;
  }
  //---------------------------------------------------------------
  bool parse_and_validate_block_from_blob(const blobdata& b_blob, block& b)
  {
    std::stringstream ss;
    ss << b_blob;
    binary_archive<false> ba(ss);
    bool r = ::serialization::serialize(ba, b);
    CHECK_AND_ASSERT_MES(r, false, "Failed to parse block from blob");
    b.invalidate_hashes();
    b.miner_tx.invalidate_hashes();
    return true;
  }
  //---------------------------------------------------------------
  blobdata block_to_blob(const block& b)
  {
    return t_serializable_object_to_blob(b);
  }
  //---------------------------------------------------------------
  bool block_to_blob(const block& b, blobdata& b_blob)
  {
    return t_serializable_object_to_blob(b, b_blob);
  }
  //---------------------------------------------------------------
  blobdata tx_to_blob(const transaction& tx)
  {
    return t_serializable_object_to_blob(tx);
  }
  //---------------------------------------------------------------
  bool tx_to_blob(const transaction& tx, blobdata& b_blob)
  {
    return t_serializable_object_to_blob(tx, b_blob);
  }
  //---------------------------------------------------------------
  void get_tx_tree_hash(const std::vector<crypto::hash>& tx_hashes, crypto::hash& h)
  {
    tree_hash(tx_hashes.data(), tx_hashes.size(), h);
  }
  //---------------------------------------------------------------
  crypto::hash get_tx_tree_hash(const std::vector<crypto::hash>& tx_hashes)
  {
    crypto::hash h = null_hash;
    get_tx_tree_hash(tx_hashes, h);
    return h;
  }
  //---------------------------------------------------------------
  crypto::hash get_tx_tree_hash(const block& b)
  {
    std::vector<crypto::hash> txs_ids;
    crypto::hash h = null_hash;
    size_t bl_sz = 0;
    get_transaction_hash(b.miner_tx, h, bl_sz);
    txs_ids.push_back(h);
    for(auto& th: b.tx_hashes)
      txs_ids.push_back(th);
    return get_tx_tree_hash(txs_ids);
  }
  //---------------------------------------------------------------
  bool is_valid_decomposed_amount(uint64_t amount)
  {
    const uint64_t *begin = valid_decomposed_outputs;
    const uint64_t *end = valid_decomposed_outputs + sizeof(valid_decomposed_outputs) / sizeof(valid_decomposed_outputs[0]);
    return std::binary_search(begin, end, amount);
  }
  //---------------------------------------------------------------
  void get_hash_stats(uint64_t &tx_hashes_calculated, uint64_t &tx_hashes_cached, uint64_t &block_hashes_calculated, uint64_t & block_hashes_cached)
  {
    tx_hashes_calculated = tx_hashes_calculated_count;
    tx_hashes_cached = tx_hashes_cached_count;
    block_hashes_calculated = block_hashes_calculated_count;
    block_hashes_cached = block_hashes_cached_count;
  }
  //---------------------------------------------------------------
  crypto::secret_key encrypt_key(crypto::secret_key key, const epee::wipeable_string &passphrase)
  {
    crypto::hash hash;
    crypto::cn_slow_hash(passphrase.data(), passphrase.size(), hash);
    sc_add((unsigned char*)key.data, (const unsigned char*)key.data, (const unsigned char*)hash.data);
    return key;
  }
  //---------------------------------------------------------------
  crypto::secret_key decrypt_key(crypto::secret_key key, const epee::wipeable_string &passphrase)
  {
    crypto::hash hash;
    crypto::cn_slow_hash(passphrase.data(), passphrase.size(), hash);
    sc_sub((unsigned char*)key.data, (const unsigned char*)key.data, (const unsigned char*)hash.data);
    return key;
  }
  //---------------------------------------------------------------
  bool add_graft_tx_extra_to_extra(transaction &tx, const supernode::GraftTxExtra &graft_extra)
  {
      return add_graft_tx_extra_to_extra(tx.extra, graft_extra);
  }
  //---------------------------------------------------------------
  bool add_graft_tx_extra_to_extra(std::vector<uint8_t>& extra, const supernode::GraftTxExtra &graft_extra)
  {
      std::string blob;
      ::serialization::dump_binary(const_cast<supernode::GraftTxExtra&>(graft_extra), blob);
      tx_extra_graft_extra container;
      container.data = blob;
      blob.clear();
      ::serialization::dump_binary(container, blob);
      extra.push_back(TX_EXTRA_GRAFT_EXTRA_TAG);
      std::copy(blob.begin(), blob.end(), std::back_inserter(extra));
      return true;
  }
  //---------------------------------------------------------------
  bool get_graft_tx_extra_from_extra(const transaction &tx, supernode::GraftTxExtra &graft_tx_extra)
  {
      std::vector<tx_extra_field> tx_extra_fields;
      parse_tx_extra(tx.extra, tx_extra_fields);
      tx_extra_graft_extra graft_extra;
      if(!find_tx_extra_field_by_type(tx_extra_fields, graft_extra))
        return false;
      return ::serialization::parse_binary(graft_extra.data, graft_tx_extra);
  }

<<<<<<< HEAD
=======
  namespace
  {
      struct GraftStakeTxExtra
      {
          std::string supernode_public_id;
          cryptonote::account_public_address supernode_public_address;
          crypto::signature supernode_signature;

          GraftStakeTxExtra() = default;

          GraftStakeTxExtra(const std::string &supernode_public_id,
            const cryptonote::account_public_address& supernode_public_address,
            const crypto::signature &supernode_signature) :
              supernode_public_id(supernode_public_id),
              supernode_public_address(supernode_public_address),
              supernode_signature(supernode_signature)
          {}

          bool operator ==(const GraftStakeTxExtra &rhs) const {
            return supernode_public_id == rhs.supernode_public_id &&
              !memcmp(&supernode_public_address.m_view_public_key.data[0], &rhs.supernode_public_address.m_view_public_key.data[0],
                sizeof(supernode_public_address.m_view_public_key.data)) &&
              !memcmp(&supernode_signature.c.data[0], &rhs.supernode_signature.c.data[0], sizeof(supernode_signature.c.data)) &&
              !memcmp(&supernode_signature.r.data[0], &rhs.supernode_signature.r.data[0], sizeof(supernode_signature.r.data));
          }

          BEGIN_SERIALIZE_OBJECT()
              FIELD(supernode_public_id)
              FIELD(supernode_public_address)
              FIELD(supernode_signature)
          END_SERIALIZE()
      };
  }

  bool add_graft_stake_tx_extra_to_extra
    (std::vector<uint8_t> &extra,
     const std::string &supernode_public_id,
     const cryptonote::account_public_address &supernode_public_address,
     const crypto::signature &supernode_signature)
  {
      GraftStakeTxExtra tx_extra(supernode_public_id, supernode_public_address, supernode_signature);
      std::string blob;
      ::serialization::dump_binary(tx_extra, blob);
      tx_extra_graft_stake_tx container;
      container.data = blob;
      blob.clear();
      ::serialization::dump_binary(container, blob);
      extra.push_back(TX_EXTRA_GRAFT_STAKE_TX_TAG);
      std::copy(blob.begin(), blob.end(), std::back_inserter(extra));
      return true;
  }

  bool add_graft_rta_header_to_extra(std::vector<uint8_t> &extra, const rta_header &rta_header)
  {
    std::string blob;
    ::serialization::dump_binary(const_cast<struct rta_header&>(rta_header), blob);
    tx_extra_graft_rta_header container;
    container.data = blob;
    blob.clear();
    ::serialization::dump_binary(container, blob);
    extra.push_back(TX_EXTRA_GRAFT_RTA_HEADER_TAG);
    std::copy(blob.begin(), blob.end(), std::back_inserter(extra));
    return true;
  }

  bool get_graft_rta_header_from_extra(const transaction &tx, rta_header &rta_header)
  {
    std::vector<tx_extra_field> tx_extra_fields;
    parse_tx_extra(tx.extra, tx_extra_fields);
    tx_extra_graft_rta_header rta_header_data;
    if(!find_tx_extra_field_by_type(tx_extra_fields, rta_header_data))
      return false;
    return ::serialization::parse_binary(rta_header_data.data, rta_header);
  }

  bool add_graft_tx_secret_key_to_extra(std::vector<uint8_t> &extra, const crypto::secret_key& secret_key)
  {
      tx_extra_graft_tx_secret_key container;
      container.secret_key = secret_key;
      std::string blob;
      ::serialization::dump_binary(container, blob);
      extra.push_back(TX_EXTRA_GRAFT_TX_SECRET_KEY_TAG);
      std::copy(blob.begin(), blob.end(), std::back_inserter(extra));
      return true;
  }

  bool get_graft_stake_tx_extra_from_extra
    (const transaction &tx,
     std::string &supernode_public_id,
     cryptonote::account_public_address &supernode_public_address,
     crypto::signature &supernode_signature,
     crypto::secret_key &tx_secret_key)
  {
      std::vector<tx_extra_field> tx_extra_fields;
      parse_tx_extra(tx.extra, tx_extra_fields);

      tx_extra_graft_stake_tx stake_tx_extra;

      if(!find_tx_extra_field_by_type(tx_extra_fields, stake_tx_extra))
          return false;

      GraftStakeTxExtra stake_tx;

      if (!::serialization::parse_binary(stake_tx_extra.data, stake_tx))
          return false;

      tx_extra_graft_tx_secret_key stake_tx_secret_key_extra;

      if(!find_tx_extra_field_by_type(tx_extra_fields, stake_tx_secret_key_extra))
          return false;

      supernode_public_id = stake_tx.supernode_public_id;
      supernode_public_address = stake_tx.supernode_public_address;
      supernode_signature = stake_tx.supernode_signature;
      tx_secret_key = stake_tx_secret_key_extra.secret_key;

      return true;
  }

  bool add_graft_rta_signatures_to_extra2(std::vector<uint8_t> &extra, const std::vector<rta_signature> &rta_signatures)
  {
    std::string blob;
    ::serialization::dump_binary(const_cast<std::vector<rta_signature> &>(rta_signatures), blob);
    tx_extra_graft_rta_signatures container;
    container.data = blob;
    blob.clear();
    ::serialization::dump_binary(container, blob);
    extra.push_back(TX_EXTRA_GRAFT_RTA_SIGNATURES_TAG);
    std::copy(blob.begin(), blob.end(), std::back_inserter(extra));
    return true;
  }

  bool get_graft_rta_signatures_from_extra2(const transaction &tx, std::vector<rta_signature> &rta_signatures)
  {
    std::vector<tx_extra_field> tx_extra_fields;
    parse_tx_extra(tx.extra2, tx_extra_fields);
    tx_extra_graft_rta_signatures rta_signatures_data;
    if(!find_tx_extra_field_by_type(tx_extra_fields, rta_signatures_data))
      return false;
    return ::serialization::parse_binary(rta_signatures_data.data, rta_signatures);
  }

>>>>>>> a3985793
}<|MERGE_RESOLUTION|>--- conflicted
+++ resolved
@@ -1037,12 +1037,8 @@
     // variant = 1 for versions between 8 and 11
     // variant = 2 for versions 11 and greater
     const int cn_variant = b.major_version < 8 ? 0 : b.major_version >= 11 ? 2 : 1;
-<<<<<<< HEAD
-    crypto::cn_slow_hash(bd.data(), bd.size(), res, cn_variant);
-=======
     const int cn_modifier = b.major_version < 12 ? CN_MODIFIER_NONE : CN_MODIFIER_REVERSE_WALTZ;
     crypto::cn_slow_hash(bd.data(), bd.size(), res, cn_variant, cn_modifier);
->>>>>>> a3985793
     return true;
   }
   //---------------------------------------------------------------
@@ -1188,8 +1184,6 @@
       return ::serialization::parse_binary(graft_extra.data, graft_tx_extra);
   }
 
-<<<<<<< HEAD
-=======
   namespace
   {
       struct GraftStakeTxExtra
@@ -1331,6 +1325,4 @@
       return false;
     return ::serialization::parse_binary(rta_signatures_data.data, rta_signatures);
   }
-
->>>>>>> a3985793
 }