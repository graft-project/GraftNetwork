// Copyright (c) 2014-2018, The Monero Project
//
// All rights reserved.
//
// Redistribution and use in source and binary forms, with or without modification, are
// permitted provided that the following conditions are met:
//
// 1. Redistributions of source code must retain the above copyright notice, this list of
//    conditions and the following disclaimer.
//
// 2. Redistributions in binary form must reproduce the above copyright notice, this list
//    of conditions and the following disclaimer in the documentation and/or other
//    materials provided with the distribution.
//
// 3. Neither the name of the copyright holder nor the names of its contributors may be
//    used to endorse or promote products derived from this software without specific
//    prior written permission.
//
// THIS SOFTWARE IS PROVIDED BY THE COPYRIGHT HOLDERS AND CONTRIBUTORS "AS IS" AND ANY
// EXPRESS OR IMPLIED WARRANTIES, INCLUDING, BUT NOT LIMITED TO, THE IMPLIED WARRANTIES OF
// MERCHANTABILITY AND FITNESS FOR A PARTICULAR PURPOSE ARE DISCLAIMED. IN NO EVENT SHALL
// THE COPYRIGHT HOLDER OR CONTRIBUTORS BE LIABLE FOR ANY DIRECT, INDIRECT, INCIDENTAL,
// SPECIAL, EXEMPLARY, OR CONSEQUENTIAL DAMAGES (INCLUDING, BUT NOT LIMITED TO,
// PROCUREMENT OF SUBSTITUTE GOODS OR SERVICES; LOSS OF USE, DATA, OR PROFITS; OR BUSINESS
// INTERRUPTION) HOWEVER CAUSED AND ON ANY THEORY OF LIABILITY, WHETHER IN CONTRACT,
// STRICT LIABILITY, OR TORT (INCLUDING NEGLIGENCE OR OTHERWISE) ARISING IN ANY WAY OUT OF
// THE USE OF THIS SOFTWARE, EVEN IF ADVISED OF THE POSSIBILITY OF SUCH DAMAGE.
//
// Parts of this file are originally copyright (c) 2012-2013 The Cryptonote developers

#pragma once

#include <ctime>

#include <boost/program_options/options_description.hpp>
#include <boost/program_options/variables_map.hpp>
#include <boost/interprocess/sync/file_lock.hpp>

#include "cryptonote_protocol/cryptonote_protocol_handler_common.h"
#include "storages/portable_storage_template_helper.h"
#include "common/download.h"
#include "common/threadpool.h"
#include "common/command_line.h"
#include "tx_pool.h"
#include "blockchain.h"
#include "cryptonote_basic/miner.h"
#include "cryptonote_basic/connection_context.h"
#include "cryptonote_basic/cryptonote_stat_info.h"
#include "warnings.h"
#include "crypto/hash.h"

PUSH_WARNINGS
DISABLE_VS_WARNINGS(4355)

namespace cryptonote
{
   struct test_options {
     const std::pair<uint8_t, uint64_t> *hard_forks;
   };

  extern const command_line::arg_descriptor<std::string, false, true, 2> arg_data_dir;
  extern const command_line::arg_descriptor<bool, false> arg_testnet_on;
  extern const command_line::arg_descriptor<bool, false> arg_stagenet_on;
  extern const command_line::arg_descriptor<bool> arg_offline;

  /************************************************************************/
  /*                                                                      */
  /************************************************************************/

   /**
    * @brief handles core cryptonote functionality
    *
    * This class coordinates cryptonote functionality including, but not
    * limited to, communication among the Blockchain, the transaction pool,
    * any miners, and the network.
    */
   class core: public i_miner_handler
   {
   public:

      /**
       * @brief constructor
       *
       * sets member variables into a usable state
       *
       * @param pprotocol pre-constructed protocol object to store and use
       */
     core(i_cryptonote_protocol* pprotocol);

    /**
     * @copydoc Blockchain::handle_get_objects
     *
     * @note see Blockchain::handle_get_objects()
     * @param context connection context associated with the request
     */
     bool handle_get_objects(NOTIFY_REQUEST_GET_OBJECTS::request& arg, NOTIFY_RESPONSE_GET_OBJECTS::request& rsp, cryptonote_connection_context& context);

     /**
      * @brief calls various idle routines
      *
      * @note see miner::on_idle and tx_memory_pool::on_idle
      *
      * @return true
      */
     bool on_idle();

     /**
      * @brief handles an incoming transaction
      *
      * Parses an incoming transaction and, if nothing is obviously wrong,
      * passes it along to the transaction pool
      *
      * @param tx_blob the tx to handle
      * @param tvc metadata about the transaction's validity
      * @param keeped_by_block if the transaction has been in a block
      * @param relayed whether or not the transaction was relayed to us
      * @param do_not_relay whether to prevent the transaction from being relayed
      *
      * @return true if the transaction made it to the transaction pool, otherwise false
      */
     bool handle_incoming_tx(const blobdata& tx_blob, tx_verification_context& tvc, bool keeped_by_block, bool relayed, bool do_not_relay);

     /**
      * @brief handles a list of incoming transactions
      *
      * Parses incoming transactions and, if nothing is obviously wrong,
      * passes them along to the transaction pool
      *
      * @param tx_blobs the txs to handle
      * @param tvc metadata about the transactions' validity
      * @param keeped_by_block if the transactions have been in a block
      * @param relayed whether or not the transactions were relayed to us
      * @param do_not_relay whether to prevent the transactions from being relayed
      *
      * @return true if the transactions made it to the transaction pool, otherwise false
      */
     bool handle_incoming_txs(const std::list<blobdata>& tx_blobs, std::vector<tx_verification_context>& tvc, bool keeped_by_block, bool relayed, bool do_not_relay);

     /**
      * @brief handles an incoming block
      *
      * periodic update to checkpoints is triggered here
      * Attempts to add the block to the Blockchain and, on success,
      * optionally updates the miner's block template.
      *
      * @param block_blob the block to be added
      * @param bvc return-by-reference metadata context about the block's validity
      * @param update_miner_blocktemplate whether or not to update the miner's block template
      *
      * @return false if loading new checkpoints fails, or the block is not
      * added, otherwise true
      */
     bool handle_incoming_block(const blobdata& block_blob, block_verification_context& bvc, bool update_miner_blocktemplate = true);

     /**
      * @copydoc Blockchain::prepare_handle_incoming_blocks
      *
      * @note see Blockchain::prepare_handle_incoming_blocks
      */
     bool prepare_handle_incoming_blocks(const std::list<block_complete_entry>  &blocks);

     /**
      * @copydoc Blockchain::cleanup_handle_incoming_blocks
      *
      * @note see Blockchain::cleanup_handle_incoming_blocks
      */
     bool cleanup_handle_incoming_blocks(bool force_sync = false);
     	     	
     /**
      * @brief check the size of a block against the current maximum
      *
      * @param block_blob the block to check
      *
      * @return whether or not the block is too big
      */
     bool check_incoming_block_size(const blobdata& block_blob) const;

     /**
      * @brief get the cryptonote protocol instance
      *
      * @return the instance
      */
     i_cryptonote_protocol* get_protocol(){return m_pprotocol;}

     //-------------------- i_miner_handler -----------------------

     /**
      * @brief stores and relays a block found by a miner
      *
      * Updates the miner's target block, attempts to store the found
      * block in Blockchain, and -- on success -- relays that block to
      * the network.
      *
      * @param b the block found
      *
      * @return true if the block was added to the main chain, otherwise false
      */
     virtual bool handle_block_found( block& b);

     /**
      * @copydoc Blockchain::create_block_template
      *
      * @note see Blockchain::create_block_template
      */
     virtual bool get_block_template(block& b, const account_public_address& adr, difficulty_type& diffic, uint64_t& height, uint64_t& expected_reward, const blobdata& ex_nonce);

     /**
      * @brief called when a transaction is relayed
      */
     virtual void on_transaction_relayed(const cryptonote::blobdata& tx);


     /**
      * @brief gets the miner instance
      *
      * @return a reference to the miner instance
      */
     miner& get_miner(){return m_miner;}

     /**
      * @brief gets the miner instance (const)
      *
      * @return a const reference to the miner instance
      */
     const miner& get_miner()const{return m_miner;}

     /**
      * @brief adds command line options to the given options set
      *
      * As of now, there are no command line options specific to core,
      * so this function simply returns.
      *
      * @param desc return-by-reference the command line options set to add to
      */
     static void init_options(boost::program_options::options_description& desc);

     /**
      * @brief initializes the core as needed
      *
      * This function initializes the transaction pool, the Blockchain, and
      * a miner instance with parameters given on the command line (or defaults)
      *
      * @param vm command line parameters
      * @param config_subdir subdirectory for config storage
      * @param test_options configuration options for testing
      *
      * @return false if one of the init steps fails, otherwise true
      */
     bool init(const boost::program_options::variables_map& vm, const char *config_subdir = NULL, const test_options *test_options = NULL);

     /**
      * @copydoc Blockchain::reset_and_set_genesis_block
      *
      * @note see Blockchain::reset_and_set_genesis_block
      */
     bool set_genesis_block(const block& b);

     /**
      * @brief performs safe shutdown steps for core and core components
      *
      * Uninitializes the miner instance, transaction pool, and Blockchain
      *
      * @return true
      */
     bool deinit();

     /**
      * @brief sets to drop blocks downloaded (for testing)
      */
     void test_drop_download();

     /**
      * @brief sets to drop blocks downloaded below a certain height
      *
      * @param height height below which to drop blocks
      */
     void test_drop_download_height(uint64_t height);

     /**
      * @brief gets whether or not to drop blocks (for testing)
      *
      * @return whether or not to drop blocks
      */
     bool get_test_drop_download() const;

     /**
      * @brief gets whether or not to drop blocks
      *
      * If the current blockchain height <= our block drop threshold
      * and test drop blocks is set, return true
      *
      * @return see above
      */
     bool get_test_drop_download_height() const;

     /**
      * @copydoc Blockchain::get_current_blockchain_height
      *
      * @note see Blockchain::get_current_blockchain_height()
      */
     uint64_t get_current_blockchain_height() const;

     /**
      * @brief get the hash and height of the most recent block
      *
      * @param height return-by-reference height of the block
      * @param top_id return-by-reference hash of the block
      */
     void get_blockchain_top(uint64_t& height, crypto::hash& top_id) const;

     /**
      * @copydoc Blockchain::get_blocks(uint64_t, size_t, std::list<std::pair<cryptonote::blobdata,block>>&, std::list<transaction>&) const
      *
      * @note see Blockchain::get_blocks(uint64_t, size_t, std::list<std::pair<cryptonote::blobdata,block>>&, std::list<transaction>&) const
      */
     bool get_blocks(uint64_t start_offset, size_t count, std::list<std::pair<cryptonote::blobdata,block>>& blocks, std::list<cryptonote::blobdata>& txs) const;

     /**
      * @copydoc Blockchain::get_blocks(uint64_t, size_t, std::list<std::pair<cryptonote::blobdata,block>>&) const
      *
      * @note see Blockchain::get_blocks(uint64_t, size_t, std::list<std::pair<cryptonote::blobdata,block>>&) const
      */
     bool get_blocks(uint64_t start_offset, size_t count, std::list<std::pair<cryptonote::blobdata,block>>& blocks) const;

     /**
      * @copydoc Blockchain::get_blocks(uint64_t, size_t, std::list<std::pair<cryptonote::blobdata,block>>&) const
      *
      * @note see Blockchain::get_blocks(uint64_t, size_t, std::list<std::pair<cryptonote::blobdata,block>>&) const
      */
     bool get_blocks(uint64_t start_offset, size_t count, std::list<block>& blocks) const;

     /**
      * @copydoc Blockchain::get_blocks(const t_ids_container&, t_blocks_container&, t_missed_container&) const
      *
      * @note see Blockchain::get_blocks(const t_ids_container&, t_blocks_container&, t_missed_container&) const
      */
     template<class t_ids_container, class t_blocks_container, class t_missed_container>
     bool get_blocks(const t_ids_container& block_ids, t_blocks_container& blocks, t_missed_container& missed_bs) const
     {
       return m_blockchain_storage.get_blocks(block_ids, blocks, missed_bs);
     }

     /**
      * @copydoc Blockchain::get_block_id_by_height
      *
      * @note see Blockchain::get_block_id_by_height
      */
     crypto::hash get_block_id_by_height(uint64_t height) const;

     /**
      * @copydoc Blockchain::get_transactions
      *
      * @note see Blockchain::get_transactions
      */
     bool get_transactions(const std::vector<crypto::hash>& txs_ids, std::list<cryptonote::blobdata>& txs, std::list<crypto::hash>& missed_txs) const;

     /**
      * @copydoc Blockchain::get_transactions
      *
      * @note see Blockchain::get_transactions
      */
     bool get_transactions(const std::vector<crypto::hash>& txs_ids, std::list<transaction>& txs, std::list<crypto::hash>& missed_txs) const;

     /**
      * @copydoc Blockchain::get_block_by_hash
      *
      * @note see Blockchain::get_block_by_hash
      */
     bool get_block_by_hash(const crypto::hash &h, block &blk, bool *orphan = NULL) const;

     /**
      * @copydoc Blockchain::get_alternative_blocks
      *
      * @note see Blockchain::get_alternative_blocks(std::list<block>&) const
      */
     bool get_alternative_blocks(std::list<block>& blocks) const;

     /**
      * @copydoc Blockchain::get_alternative_blocks_count
      *
      * @note see Blockchain::get_alternative_blocks_count() const
      */
     size_t get_alternative_blocks_count() const;

     /**
      * @brief set the pointer to the cryptonote protocol object to use
      *
      * @param pprotocol the pointer to set ours as
      */
     void set_cryptonote_protocol(i_cryptonote_protocol* pprotocol);

     /**
      * @copydoc Blockchain::set_checkpoints
      *
      * @note see Blockchain::set_checkpoints()
      */
     void set_checkpoints(checkpoints&& chk_pts);

     /**
      * @brief set the file path to read from when loading checkpoints
      *
      * @param path the path to set ours as
      */
     void set_checkpoints_file_path(const std::string& path);

     /**
      * @brief set whether or not we enforce DNS checkpoints
      *
      * @param enforce_dns enforce DNS checkpoints or not
      */
     void set_enforce_dns_checkpoints(bool enforce_dns);

     /**
      * @brief set whether or not to enable or disable DNS checkpoints
      *
      * @param disble whether to disable DNS checkpoints
      */
     void disable_dns_checkpoints(bool disable = true) { m_disable_dns_checkpoints = disable; }

     /**
      * @copydoc tx_memory_pool::have_tx
      *
      * @note see tx_memory_pool::have_tx
      */
     bool pool_has_tx(const crypto::hash &txid) const;

     /**
      * @copydoc tx_memory_pool::get_transactions
      * @param include_unrelayed_txes include unrelayed txes in result
      *
      * @note see tx_memory_pool::get_transactions
      */
     bool get_pool_transactions(std::list<transaction>& txs, bool include_unrelayed_txes = true) const;

     /**
      * @copydoc tx_memory_pool::get_txpool_backlog
      *
      * @note see tx_memory_pool::get_txpool_backlog
      */
     bool get_txpool_backlog(std::vector<tx_backlog_entry>& backlog) const;
     
     /**
      * @copydoc tx_memory_pool::get_txpool_backlog
      *
      * @note see tx_memory_pool::get_txpool_backlog
      */
     bool get_txpool_backlog(std::vector<tx_backlog_entry>& backlog) const;
     
     /**
      * @copydoc tx_memory_pool::get_transactions
      * @param include_unrelayed_txes include unrelayed txes in result
      *
      * @note see tx_memory_pool::get_transactions
      */
     bool get_pool_transaction_hashes(std::vector<crypto::hash>& txs, bool include_unrelayed_txes = true) const;

     /**
      * @copydoc tx_memory_pool::get_transactions
      * @param include_unrelayed_txes include unrelayed txes in result
      *
      * @note see tx_memory_pool::get_transactions
      */
     bool get_pool_transaction_stats(struct txpool_stats& stats, bool include_unrelayed_txes = true) const;

     /**
      * @copydoc tx_memory_pool::get_transaction
      *
      * @note see tx_memory_pool::get_transaction
      */
     bool get_pool_transaction(const crypto::hash& id, cryptonote::blobdata& tx) const;

     /**
      * @copydoc tx_memory_pool::get_pool_transactions_and_spent_keys_info
      * @param include_unrelayed_txes include unrelayed txes in result
      *
      * @note see tx_memory_pool::get_pool_transactions_and_spent_keys_info
      */
     bool get_pool_transactions_and_spent_keys_info(std::vector<tx_info>& tx_infos, std::vector<spent_key_image_info>& key_image_infos, bool include_unrelayed_txes = true) const;

     /**
      * @copydoc tx_memory_pool::get_pool_for_rpc
      *
      * @note see tx_memory_pool::get_pool_for_rpc
      */
     bool get_pool_for_rpc(std::vector<cryptonote::rpc::tx_in_pool>& tx_infos, cryptonote::rpc::key_images_with_tx_hashes& key_image_infos) const;

     /**
      * @copydoc tx_memory_pool::get_transactions_count
      *
      * @note see tx_memory_pool::get_transactions_count
      */
     size_t get_pool_transactions_count() const;

     /**
      * @copydoc Blockchain::get_total_transactions
      *
      * @note see Blockchain::get_total_transactions
      */
     size_t get_blockchain_total_transactions() const;

     /**
      * @copydoc Blockchain::have_block
      *
      * @note see Blockchain::have_block
      */
     bool have_block(const crypto::hash& id) const;

     /**
      * @copydoc Blockchain::get_short_chain_history
      *
      * @note see Blockchain::get_short_chain_history
      */
     bool get_short_chain_history(std::list<crypto::hash>& ids) const;

     /**
      * @copydoc Blockchain::find_blockchain_supplement(const std::list<crypto::hash>&, NOTIFY_RESPONSE_CHAIN_ENTRY::request&) const
      *
      * @note see Blockchain::find_blockchain_supplement(const std::list<crypto::hash>&, NOTIFY_RESPONSE_CHAIN_ENTRY::request&) const
      */
     bool find_blockchain_supplement(const std::list<crypto::hash>& qblock_ids, NOTIFY_RESPONSE_CHAIN_ENTRY::request& resp) const;

     /**
      * @copydoc Blockchain::find_blockchain_supplement(const uint64_t, const std::list<crypto::hash>&, std::list<std::pair<cryptonote::blobdata, std::list<cryptonote::blobdata> > >&, uint64_t&, uint64_t&, size_t) const
      *
      * @note see Blockchain::find_blockchain_supplement(const uint64_t, const std::list<crypto::hash>&, std::list<std::pair<cryptonote::blobdata, std::list<transaction> > >&, uint64_t&, uint64_t&, size_t) const
      */
     bool find_blockchain_supplement(const uint64_t req_start_block, const std::list<crypto::hash>& qblock_ids, std::list<std::pair<cryptonote::blobdata, std::list<cryptonote::blobdata> > >& blocks, uint64_t& total_height, uint64_t& start_height, size_t max_count) const;

     /**
      * @brief gets some stats about the daemon
      *
      * @param st_inf return-by-reference container for the stats requested
      *
      * @return true
      */
     bool get_stat_info(core_stat_info& st_inf) const;

     /**
      * @copydoc Blockchain::get_tx_outputs_gindexs
      *
      * @note see Blockchain::get_tx_outputs_gindexs
      */
     bool get_tx_outputs_gindexs(const crypto::hash& tx_id, std::vector<uint64_t>& indexs) const;

     /**
      * @copydoc Blockchain::get_tail_id
      *
      * @note see Blockchain::get_tail_id
      */
     crypto::hash get_tail_id() const;

     /**
      * @copydoc Blockchain::get_block_cumulative_difficulty
      *
      * @note see Blockchain::get_block_cumulative_difficulty
      */
     difficulty_type get_block_cumulative_difficulty(uint64_t height) const;

     /**
      * @copydoc Blockchain::get_random_outs_for_amounts
      *
      * @note see Blockchain::get_random_outs_for_amounts
      */
     bool get_random_outs_for_amounts(const COMMAND_RPC_GET_RANDOM_OUTPUTS_FOR_AMOUNTS::request& req, COMMAND_RPC_GET_RANDOM_OUTPUTS_FOR_AMOUNTS::response& res) const;

     /**
      * @copydoc Blockchain::get_outs
      *
      * @note see Blockchain::get_outs
      */
     bool get_outs(const COMMAND_RPC_GET_OUTPUTS_BIN::request& req, COMMAND_RPC_GET_OUTPUTS_BIN::response& res) const;

     /**
      *
      * @copydoc Blockchain::get_random_rct_outs
      *
      * @note see Blockchain::get_random_rct_outs
      */
     bool get_random_rct_outs(const COMMAND_RPC_GET_RANDOM_RCT_OUTPUTS::request& req, COMMAND_RPC_GET_RANDOM_RCT_OUTPUTS::response& res) const;

     /**
      * @copydoc Blockchain::get_output_distribution
      *
      * @brief get per block distribution of outputs of a given amount
      */
     bool get_output_distribution(uint64_t amount, uint64_t from_height, uint64_t &start_height, std::vector<uint64_t> &distribution, uint64_t &base) const;

     /**
      * @copydoc miner::pause
      *
      * @note see miner::pause
      */
     void pause_mine();

     /**
      * @copydoc miner::resume
      *
      * @note see miner::resume
      */
     void resume_mine();

     /**
      * @brief gets the Blockchain instance
      *
      * @return a reference to the Blockchain instance
      */
     Blockchain& get_blockchain_storage(){return m_blockchain_storage;}

     /**
      * @brief gets the Blockchain instance (const)
      *
      * @return a const reference to the Blockchain instance
      */
     const Blockchain& get_blockchain_storage()const{return m_blockchain_storage;}

     /**
      * @copydoc tx_memory_pool::print_pool
      *
      * @note see tx_memory_pool::print_pool
      */
     std::string print_pool(bool short_format) const;

     /**
      * @copydoc miner::on_synchronized
      *
      * @note see miner::on_synchronized
      */
     void on_synchronized();

     /**
      * @copydoc Blockchain::safesyncmode
      *
      * 2note see Blockchain::safesyncmode
      */
     void safesyncmode(const bool onoff);

     /**
      * @copydoc Blockchain::safesyncmode
      *
      * 2note see Blockchain::safesyncmode
      */
     void safesyncmode(const bool onoff);

     /**
      * @brief sets the target blockchain height
      *
      * @param target_blockchain_height the height to set
      */
     void set_target_blockchain_height(uint64_t target_blockchain_height);

     /**
      * @brief gets the target blockchain height
      *
      * @param target_blockchain_height the target height
      */
     uint64_t get_target_blockchain_height() const;

     /**
      * @brief return the ideal hard fork version for a given block height
      *
      * @return what it says above
      */
     uint8_t get_ideal_hard_fork_version(uint64_t height) const;

     /**
      * @brief return the hard fork version for a given block height
      *
      * @return what it says above
      */
     uint8_t get_hard_fork_version(uint64_t height) const;

     /**
      * @brief gets start_time
      *
      */
     std::time_t get_start_time() const;

     /**
      * @brief tells the Blockchain to update its checkpoints
      *
      * This function will check if enough time has passed since the last
      * time checkpoints were updated and tell the Blockchain to update
      * its checkpoints if it is time.  If updating checkpoints fails,
      * the daemon is told to shut down.
      *
      * @note see Blockchain::update_checkpoints()
      */
     bool update_checkpoints();

     /**
      * @brief tells the daemon to wind down operations and stop running
      *
      * Currently this function raises SIGTERM, allowing the installed signal
      * handlers to do the actual stopping.
      */
     void graceful_exit();

     /**
      * @brief stops the daemon running
      *
      * @note see graceful_exit()
      */
     void stop();

     /**
      * @copydoc Blockchain::have_tx_keyimg_as_spent
      *
      * @note see Blockchain::have_tx_keyimg_as_spent
      */
     bool is_key_image_spent(const crypto::key_image& key_im) const;

     /**
      * @brief check if multiple key images are spent
      *
      * plural version of is_key_image_spent()
      *
      * @param key_im list of key images to check
      * @param spent return-by-reference result for each image checked
      *
      * @return true
      */
     bool are_key_images_spent(const std::vector<crypto::key_image>& key_im, std::vector<bool> &spent) const;

     /**
      * @brief check if multiple key images are spent in the transaction pool
      *
      * @param key_im list of key images to check
      * @param spent return-by-reference result for each image checked
      *
      * @return true
      */
     bool are_key_images_spent_in_pool(const std::vector<crypto::key_image>& key_im, std::vector<bool> &spent) const;

     /**
      * @brief get the number of blocks to sync in one go
      *
      * @return the number of blocks to sync in one go
      */
     size_t get_block_sync_size(uint64_t height) const;

     /**
      * @brief get the sum of coinbase tx amounts between blocks
      *
      * @return the number of blocks to sync in one go
      */
     std::pair<uint64_t, uint64_t> get_coinbase_tx_sum(const uint64_t start_offset, const size_t count);
     
     /**
      * @brief get the network type we're on
      *
      * @return which network are we on?
      */     
     network_type get_nettype() const { return m_nettype; };

     /**
      * @brief get whether fluffy blocks are enabled
      *
      * @return whether fluffy blocks are enabled
      */
     bool fluffy_blocks_enabled() const { return m_fluffy_blocks_enabled; }

     /**
      * @brief check a set of hashes against the precompiled hash set
      *
      * @return number of usable blocks
      */
     uint64_t prevalidate_block_hashes(uint64_t height, const std::list<crypto::hash> &hashes);

     /**
      * @brief get free disk space on the blockchain partition
      *
      * @return free space in bytes
      */
     uint64_t get_free_space() const;

     /**
      * @brief get whether the core is running offline
      *
      * @return whether the core is running offline
      */
     bool offline() const { return m_offline; }

     /**
      * @brief get whether fluffy blocks are enabled
      *
      * @return whether fluffy blocks are enabled
      */
     bool fluffy_blocks_enabled() const { return m_fluffy_blocks_enabled; }

   private:

     /**
      * @copydoc add_new_tx(transaction&, tx_verification_context&, bool)
      *
      * @param tx_hash the transaction's hash
      * @param tx_prefix_hash the transaction prefix' hash
      * @param blob_size the size of the transaction
      * @param relayed whether or not the transaction was relayed to us
      * @param do_not_relay whether to prevent the transaction from being relayed
      *
      */
     bool add_new_tx(transaction& tx, const crypto::hash& tx_hash, const crypto::hash& tx_prefix_hash, size_t blob_size, tx_verification_context& tvc, bool keeped_by_block, bool relayed, bool do_not_relay);

     /**
      * @brief add a new transaction to the transaction pool
      *
      * Adds a new transaction to the transaction pool.
      *
      * @param tx the transaction to add
      * @param tvc return-by-reference metadata about the transaction's verification process
      * @param keeped_by_block whether or not the transaction has been in a block
      * @param relayed whether or not the transaction was relayed to us
      * @param do_not_relay whether to prevent the transaction from being relayed
      *
      * @return true if the transaction is already in the transaction pool,
      * is already in a block on the Blockchain, or is successfully added
      * to the transaction pool
      */
     bool add_new_tx(transaction& tx, tx_verification_context& tvc, bool keeped_by_block, bool relayed, bool do_not_relay);

     /**
      * @copydoc Blockchain::add_new_block
      *
      * @note see Blockchain::add_new_block
      */
     bool add_new_block(const block& b, block_verification_context& bvc);

     /**
      * @brief load any core state stored on disk
      *
      * currently does nothing, but may have state to load in the future.
      *
      * @return true
      */
     bool load_state_data();

     /**
      * @copydoc parse_tx_from_blob(transaction&, crypto::hash&, crypto::hash&, const blobdata&) const
      *
      * @note see parse_tx_from_blob(transaction&, crypto::hash&, crypto::hash&, const blobdata&) const
      */
     bool parse_tx_from_blob(transaction& tx, crypto::hash& tx_hash, crypto::hash& tx_prefix_hash, const blobdata& blob) const;

     /**
      * @brief check a transaction's syntax
      *
      * For now this does nothing, but it may check something about the tx
      * in the future.
      *
      * @param tx the transaction to check
      *
      * @return true
      */
     bool check_tx_syntax(const transaction& tx) const;

     /**
      * @brief validates some simple properties of a transaction
      *
      * Currently checks: tx has inputs,
      *                   tx inputs all of supported type(s),
      *                   tx outputs valid (type, key, amount),
      *                   input and output total amounts don't overflow,
      *                   output amount <= input amount,
      *                   tx not too large,
      *                   each input has a different key image.
      *
      * @param tx the transaction to check
      * @param keeped_by_block if the transaction has been in a block
      *
      * @return true if all the checks pass, otherwise false
      */
     bool check_tx_semantic(const transaction& tx, bool keeped_by_block) const;

     bool handle_incoming_tx_pre(const blobdata& tx_blob, tx_verification_context& tvc, cryptonote::transaction &tx, crypto::hash &tx_hash, crypto::hash &tx_prefixt_hash, bool keeped_by_block, bool relayed, bool do_not_relay);
     bool handle_incoming_tx_post(const blobdata& tx_blob, tx_verification_context& tvc, cryptonote::transaction &tx, crypto::hash &tx_hash, crypto::hash &tx_prefixt_hash, bool keeped_by_block, bool relayed, bool do_not_relay);

     /**
      * @copydoc miner::on_block_chain_update
      *
      * @note see miner::on_block_chain_update
      *
      * @return true
      */
     bool update_miner_block_template();

     /**
      * @brief act on a set of command line options given
      *
      * @param vm the command line options
      *
      * @return true
      */
     bool handle_command_line(const boost::program_options::variables_map& vm);

     /**
      * @brief verify that each input key image in a transaction is unique
      *
      * @param tx the transaction to check
      *
      * @return false if any key image is repeated, otherwise true
      */
     bool check_tx_inputs_keyimages_diff(const transaction& tx) const;

     /**
      * @brief verify that each ring uses distinct members
      *
      * @param tx the transaction to check
      *
      * @return false if any ring uses duplicate members, true otherwise
      */
     bool check_tx_inputs_ring_members_diff(const transaction& tx) const;

     /**
      * @brief verify that each input key image in a transaction is in
      * the valid domain
      *
      * @param tx the transaction to check
      *
      * @return false if any key image is not in the valid domain, otherwise true
      */
     bool check_tx_inputs_keyimages_domain(const transaction& tx) const;

     /**
      * @brief checks HardFork status and prints messages about it
      *
      * Checks the status of HardFork and logs/prints if an update to
      * the daemon is necessary.
      *
      * @note see Blockchain::get_hard_fork_state and HardFork::State
      *
      * @return true
      */
     bool check_fork_time();

     /**
      * @brief attempts to relay any transactions in the mempool which need it
      *
      * @return true
      */
     bool relay_txpool_transactions();

     /**
      * @brief checks DNS versions
      *
      * @return true on success, false otherwise
      */
     bool check_updates();

     /**
      * @brief checks free disk space
      *
      * @return true on success, false otherwise
      */
     bool check_disk_space();

     bool m_test_drop_download = true; //!< whether or not to drop incoming blocks (for testing)

     uint64_t m_test_drop_download_height = 0; //!< height under which to drop incoming blocks, if doing so

     tx_memory_pool m_mempool; //!< transaction pool instance
     Blockchain m_blockchain_storage; //!< Blockchain instance

     i_cryptonote_protocol* m_pprotocol; //!< cryptonote protocol instance

     epee::critical_section m_incoming_tx_lock; //!< incoming transaction lock

     //m_miner and m_miner_addres are probably temporary here
     miner m_miner; //!< miner instance
     account_public_address m_miner_address; //!< address to mine to (for miner instance)

     std::string m_config_folder; //!< folder to look in for configs and other files

     cryptonote_protocol_stub m_protocol_stub; //!< cryptonote protocol stub instance

     epee::math_helper::once_a_time_seconds<60*60*12, false> m_store_blockchain_interval; //!< interval for manual storing of Blockchain, if enabled
     epee::math_helper::once_a_time_seconds<60*60*2, true> m_fork_moaner; //!< interval for checking HardFork status
     epee::math_helper::once_a_time_seconds<60*2, false> m_txpool_auto_relayer; //!< interval for checking re-relaying txpool transactions
     epee::math_helper::once_a_time_seconds<60*60*12, true> m_check_updates_interval; //!< interval for checking for new versions
     epee::math_helper::once_a_time_seconds<60*10, true> m_check_disk_space_interval; //!< interval for checking for disk space

     std::atomic<bool> m_starter_message_showed; //!< has the "daemon will sync now" message been shown?

     uint64_t m_target_blockchain_height; //!< blockchain height target

     network_type m_nettype; //!< which network are we on?

     std::string m_checkpoints_path; //!< path to json checkpoints file
     time_t m_last_dns_checkpoints_update; //!< time when dns checkpoints were last updated
     time_t m_last_json_checkpoints_update; //!< time when json checkpoints were last updated

     std::atomic_flag m_checkpoints_updating; //!< set if checkpoints are currently updating to avoid multiple threads attempting to update at once
     bool m_disable_dns_checkpoints;

     size_t block_sync_size;

     time_t start_time;

     std::unordered_set<crypto::hash> bad_semantics_txes[2];
     boost::mutex bad_semantics_txes_lock;

     tools::threadpool& m_threadpool;

     enum {
       UPDATES_DISABLED,
       UPDATES_NOTIFY,
       UPDATES_DOWNLOAD,
       UPDATES_UPDATE,
     } check_updates_level;

     tools::download_async_handle m_update_download;
     size_t m_last_update_length;
     boost::mutex m_update_mutex;

     bool m_fluffy_blocks_enabled;
<<<<<<< HEAD
=======
     bool m_offline;
>>>>>>> c29890c2
   };
}

POP_WARNINGS<|MERGE_RESOLUTION|>--- conflicted
+++ resolved
@@ -440,13 +440,6 @@
      bool get_txpool_backlog(std::vector<tx_backlog_entry>& backlog) const;
      
      /**
-      * @copydoc tx_memory_pool::get_txpool_backlog
-      *
-      * @note see tx_memory_pool::get_txpool_backlog
-      */
-     bool get_txpool_backlog(std::vector<tx_backlog_entry>& backlog) const;
-     
-     /**
       * @copydoc tx_memory_pool::get_transactions
       * @param include_unrelayed_txes include unrelayed txes in result
       *
@@ -626,13 +619,6 @@
       * @note see miner::on_synchronized
       */
      void on_synchronized();
-
-     /**
-      * @copydoc Blockchain::safesyncmode
-      *
-      * 2note see Blockchain::safesyncmode
-      */
-     void safesyncmode(const bool onoff);
 
      /**
       * @copydoc Blockchain::safesyncmode
@@ -750,7 +736,7 @@
       *
       * @return which network are we on?
       */     
-     network_type get_nettype() const { return m_nettype; };
+     network_type get_nettype() const { return m_nettype; }
 
      /**
       * @brief get whether fluffy blocks are enabled
@@ -779,13 +765,6 @@
       * @return whether the core is running offline
       */
      bool offline() const { return m_offline; }
-
-     /**
-      * @brief get whether fluffy blocks are enabled
-      *
-      * @return whether fluffy blocks are enabled
-      */
-     bool fluffy_blocks_enabled() const { return m_fluffy_blocks_enabled; }
 
    private:
 
@@ -1012,10 +991,7 @@
      boost::mutex m_update_mutex;
 
      bool m_fluffy_blocks_enabled;
-<<<<<<< HEAD
-=======
      bool m_offline;
->>>>>>> c29890c2
    };
 }
 
