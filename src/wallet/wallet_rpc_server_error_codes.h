--- conflicted
+++ resolved
@@ -73,9 +73,6 @@
 #define WALLET_RPC_ERROR_CODE_BAD_SIGNED_TX_DATA     -40
 #define WALLET_RPC_ERROR_CODE_SIGNED_SUBMISSION      -41
 #define WALLET_RPC_ERROR_CODE_SIGN_UNSIGNED          -42
-<<<<<<< HEAD
-#define WALLET_RPC_ERROR_CODE_WRONG_SUPERNODE_KEY    -50
-=======
 #define WALLET_RPC_ERROR_CODE_NON_DETERMINISTIC      -43
 #define WALLET_RPC_ERROR_CODE_INVALID_LOG_LEVEL      -44
->>>>>>> adc2e3f1
+#define WALLET_RPC_ERROR_CODE_WRONG_SUPERNODE_KEY    -50 // Graft: increase it to not overlap with Monero?