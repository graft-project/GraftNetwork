--- conflicted
+++ resolved
@@ -875,11 +875,7 @@
       static std::string supernode_endpoint("send_supernode_announce");
       std::string supernode_str = arg.address;
 
-<<<<<<< HEAD
       LOG_PRINT_L0("handle_supernode_announce " << arg.hop << " " << arg.address);
-
-=======
->>>>>>> c2b29be9
       if (supernode_str == m_supernode_str)
       {
           return 1;
@@ -2131,16 +2127,11 @@
     std::list<peerlist_entry> peerlist_white, peerlist_gray;
     m_peerlist.get_peerlist_full(peerlist_white,peerlist_gray);
     std::vector<peerlist_entry> peers_to_send;
-<<<<<<< HEAD
     std::cout << "check peers " << announced_peers.size() << " " << peerlist_white.size() << std::endl;
     for (auto pe : peerlist_white) {
         std::cout << "peerlist_white " << pe.id << std::endl;
         if (announced_peers.find(pe.id) != announced_peers.end()) {
             std::cout << "find announce " << pe.id << std::endl;
-=======
-    for (auto pe :peerlist_white) {
-        if (announced_peers.find(pe.id) != announced_peers.end()) {
->>>>>>> c2b29be9
             continue;
         }
         peers_to_send.push_back(pe);
