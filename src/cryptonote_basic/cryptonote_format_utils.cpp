// Copyright (c) 2017, The Graft Project
// Copyright (c) 2014-2017, The Monero Project
// 
// All rights reserved.
// 
// Redistribution and use in source and binary forms, with or without modification, are
// permitted provided that the following conditions are met:
// 
// 1. Redistributions of source code must retain the above copyright notice, this list of
//    conditions and the following disclaimer.
// 
// 2. Redistributions in binary form must reproduce the above copyright notice, this list
//    of conditions and the following disclaimer in the documentation and/or other
//    materials provided with the distribution.
// 
// 3. Neither the name of the copyright holder nor the names of its contributors may be
//    used to endorse or promote products derived from this software without specific
//    prior written permission.
// 
// THIS SOFTWARE IS PROVIDED BY THE COPYRIGHT HOLDERS AND CONTRIBUTORS "AS IS" AND ANY
// EXPRESS OR IMPLIED WARRANTIES, INCLUDING, BUT NOT LIMITED TO, THE IMPLIED WARRANTIES OF
// MERCHANTABILITY AND FITNESS FOR A PARTICULAR PURPOSE ARE DISCLAIMED. IN NO EVENT SHALL
// THE COPYRIGHT HOLDER OR CONTRIBUTORS BE LIABLE FOR ANY DIRECT, INDIRECT, INCIDENTAL,
// SPECIAL, EXEMPLARY, OR CONSEQUENTIAL DAMAGES (INCLUDING, BUT NOT LIMITED TO,
// PROCUREMENT OF SUBSTITUTE GOODS OR SERVICES; LOSS OF USE, DATA, OR PROFITS; OR BUSINESS
// INTERRUPTION) HOWEVER CAUSED AND ON ANY THEORY OF LIABILITY, WHETHER IN CONTRACT,
// STRICT LIABILITY, OR TORT (INCLUDING NEGLIGENCE OR OTHERWISE) ARISING IN ANY WAY OUT OF
// THE USE OF THIS SOFTWARE, EVEN IF ADVISED OF THE POSSIBILITY OF SUCH DAMAGE.
// 
// Parts of this file are originally copyright (c) 2012-2013 The Cryptonote developers

#include "include_base_utils.h"
using namespace epee;

#include <atomic>
#include "cryptonote_format_utils.h"
#include "cryptonote_config.h"
#include "crypto/crypto.h"
#include "crypto/hash.h"
#include "ringct/rctSigs.h"
#include "serialization/binary_utils.h"

#undef MONERO_DEFAULT_LOG_CATEGORY
#define MONERO_DEFAULT_LOG_CATEGORY "cn"

#define ENCRYPTED_PAYMENT_ID_TAIL 0x8d

// #define ENABLE_HASH_CASH_INTEGRITY_CHECK

static const uint64_t valid_decomposed_outputs[] = {
  (uint64_t)1, (uint64_t)2, (uint64_t)3, (uint64_t)4, (uint64_t)5, (uint64_t)6, (uint64_t)7, (uint64_t)8, (uint64_t)9, // 1 piconero
  (uint64_t)10, (uint64_t)20, (uint64_t)30, (uint64_t)40, (uint64_t)50, (uint64_t)60, (uint64_t)70, (uint64_t)80, (uint64_t)90,
  (uint64_t)100, (uint64_t)200, (uint64_t)300, (uint64_t)400, (uint64_t)500, (uint64_t)600, (uint64_t)700, (uint64_t)800, (uint64_t)900,
  (uint64_t)1000, (uint64_t)2000, (uint64_t)3000, (uint64_t)4000, (uint64_t)5000, (uint64_t)6000, (uint64_t)7000, (uint64_t)8000, (uint64_t)9000,
  (uint64_t)10000, (uint64_t)20000, (uint64_t)30000, (uint64_t)40000, (uint64_t)50000, (uint64_t)60000, (uint64_t)70000, (uint64_t)80000, (uint64_t)90000,
  (uint64_t)100000, (uint64_t)200000, (uint64_t)300000, (uint64_t)400000, (uint64_t)500000, (uint64_t)600000, (uint64_t)700000, (uint64_t)800000, (uint64_t)900000,
  (uint64_t)1000000, (uint64_t)2000000, (uint64_t)3000000, (uint64_t)4000000, (uint64_t)5000000, (uint64_t)6000000, (uint64_t)7000000, (uint64_t)8000000, (uint64_t)9000000, // 1 micronero
  (uint64_t)10000000, (uint64_t)20000000, (uint64_t)30000000, (uint64_t)40000000, (uint64_t)50000000, (uint64_t)60000000, (uint64_t)70000000, (uint64_t)80000000, (uint64_t)90000000,
  (uint64_t)100000000, (uint64_t)200000000, (uint64_t)300000000, (uint64_t)400000000, (uint64_t)500000000, (uint64_t)600000000, (uint64_t)700000000, (uint64_t)800000000, (uint64_t)900000000,
  (uint64_t)1000000000, (uint64_t)2000000000, (uint64_t)3000000000, (uint64_t)4000000000, (uint64_t)5000000000, (uint64_t)6000000000, (uint64_t)7000000000, (uint64_t)8000000000, (uint64_t)9000000000,
  (uint64_t)10000000000, (uint64_t)20000000000, (uint64_t)30000000000, (uint64_t)40000000000, (uint64_t)50000000000, (uint64_t)60000000000, (uint64_t)70000000000, (uint64_t)80000000000, (uint64_t)90000000000,
  (uint64_t)100000000000, (uint64_t)200000000000, (uint64_t)300000000000, (uint64_t)400000000000, (uint64_t)500000000000, (uint64_t)600000000000, (uint64_t)700000000000, (uint64_t)800000000000, (uint64_t)900000000000,
  (uint64_t)1000000000000, (uint64_t)2000000000000, (uint64_t)3000000000000, (uint64_t)4000000000000, (uint64_t)5000000000000, (uint64_t)6000000000000, (uint64_t)7000000000000, (uint64_t)8000000000000, (uint64_t)9000000000000, // 1 monero
  (uint64_t)10000000000000, (uint64_t)20000000000000, (uint64_t)30000000000000, (uint64_t)40000000000000, (uint64_t)50000000000000, (uint64_t)60000000000000, (uint64_t)70000000000000, (uint64_t)80000000000000, (uint64_t)90000000000000,
  (uint64_t)100000000000000, (uint64_t)200000000000000, (uint64_t)300000000000000, (uint64_t)400000000000000, (uint64_t)500000000000000, (uint64_t)600000000000000, (uint64_t)700000000000000, (uint64_t)800000000000000, (uint64_t)900000000000000,
  (uint64_t)1000000000000000, (uint64_t)2000000000000000, (uint64_t)3000000000000000, (uint64_t)4000000000000000, (uint64_t)5000000000000000, (uint64_t)6000000000000000, (uint64_t)7000000000000000, (uint64_t)8000000000000000, (uint64_t)9000000000000000,
  (uint64_t)10000000000000000, (uint64_t)20000000000000000, (uint64_t)30000000000000000, (uint64_t)40000000000000000, (uint64_t)50000000000000000, (uint64_t)60000000000000000, (uint64_t)70000000000000000, (uint64_t)80000000000000000, (uint64_t)90000000000000000,
  (uint64_t)100000000000000000, (uint64_t)200000000000000000, (uint64_t)300000000000000000, (uint64_t)400000000000000000, (uint64_t)500000000000000000, (uint64_t)600000000000000000, (uint64_t)700000000000000000, (uint64_t)800000000000000000, (uint64_t)900000000000000000,
  (uint64_t)1000000000000000000, (uint64_t)2000000000000000000, (uint64_t)3000000000000000000, (uint64_t)4000000000000000000, (uint64_t)5000000000000000000, (uint64_t)6000000000000000000, (uint64_t)7000000000000000000, (uint64_t)8000000000000000000, (uint64_t)9000000000000000000, // 1 meganero
  (uint64_t)10000000000000000000ull
};

static std::atomic<unsigned int> default_decimal_point(CRYPTONOTE_DISPLAY_DECIMAL_POINT);

static std::atomic<uint64_t> tx_hashes_calculated_count(0);
static std::atomic<uint64_t> tx_hashes_cached_count(0);
static std::atomic<uint64_t> block_hashes_calculated_count(0);
static std::atomic<uint64_t> block_hashes_cached_count(0);

namespace cryptonote
{
  //---------------------------------------------------------------
  void get_transaction_prefix_hash(const transaction_prefix& tx, crypto::hash& h)
  {
    std::ostringstream s;
    binary_archive<true> a(s);
    ::serialization::serialize(a, const_cast<transaction_prefix&>(tx));
    crypto::cn_fast_hash(s.str().data(), s.str().size(), h);
  }
  //---------------------------------------------------------------
  crypto::hash get_transaction_prefix_hash(const transaction_prefix& tx)
  {
    crypto::hash h = null_hash;
    get_transaction_prefix_hash(tx, h);
    return h;
  }
  //---------------------------------------------------------------
  bool parse_and_validate_tx_from_blob(const blobdata& tx_blob, transaction& tx)
  {
    std::stringstream ss;
    ss << tx_blob;
    binary_archive<false> ba(ss);
    bool r = ::serialization::serialize(ba, tx);
    CHECK_AND_ASSERT_MES(r, false, "Failed to parse transaction from blob");
    tx.invalidate_hashes();
    return true;
  }
  //---------------------------------------------------------------
  bool parse_and_validate_tx_base_from_blob(const blobdata& tx_blob, transaction& tx)
  {
    std::stringstream ss;
    ss << tx_blob;
    binary_archive<false> ba(ss);
    bool r = tx.serialize_base(ba);
    CHECK_AND_ASSERT_MES(r, false, "Failed to parse transaction from blob");
    return true;
  }
  //---------------------------------------------------------------
  bool parse_and_validate_tx_from_blob(const blobdata& tx_blob, transaction& tx, crypto::hash& tx_hash, crypto::hash& tx_prefix_hash)
  {
    std::stringstream ss;
    ss << tx_blob;
    binary_archive<false> ba(ss);
    bool r = ::serialization::serialize(ba, tx);
    CHECK_AND_ASSERT_MES(r, false, "Failed to parse transaction from blob");
    tx.invalidate_hashes();
    //TODO: validate tx

    get_transaction_hash(tx, tx_hash);
    get_transaction_prefix_hash(tx, tx_prefix_hash);
    return true;
  }
  //---------------------------------------------------------------
  bool generate_key_image_helper(const account_keys& ack, const crypto::public_key& tx_public_key, size_t real_output_index, keypair& in_ephemeral, crypto::key_image& ki)
  {
    crypto::key_derivation recv_derivation = AUTO_VAL_INIT(recv_derivation);
    bool r = crypto::generate_key_derivation(tx_public_key, ack.m_view_secret_key, recv_derivation);
    CHECK_AND_ASSERT_MES(r, false, "key image helper: failed to generate_key_derivation(" << tx_public_key << ", " << ack.m_view_secret_key << ")");

    r = crypto::derive_public_key(recv_derivation, real_output_index, ack.m_account_address.m_spend_public_key, in_ephemeral.pub);
    CHECK_AND_ASSERT_MES(r, false, "key image helper: failed to derive_public_key(" << recv_derivation << ", " << real_output_index <<  ", " << ack.m_account_address.m_spend_public_key << ")");

    crypto::derive_secret_key(recv_derivation, real_output_index, ack.m_spend_secret_key, in_ephemeral.sec);

    crypto::generate_key_image(in_ephemeral.pub, in_ephemeral.sec, ki);
    return true;
  }
  //---------------------------------------------------------------
  uint64_t power_integral(uint64_t a, uint64_t b)
  {
    if(b == 0)
      return 1;
    uint64_t total = a;
    for(uint64_t i = 1; i != b; i++)
      total *= a;
    return total;
  }
  //---------------------------------------------------------------
  bool parse_amount(uint64_t& amount, const std::string& str_amount_)
  {
    std::string str_amount = str_amount_;
    boost::algorithm::trim(str_amount);

    size_t point_index = str_amount.find_first_of('.');
    size_t fraction_size;
    if (std::string::npos != point_index)
    {
      fraction_size = str_amount.size() - point_index - 1;
      while (default_decimal_point < fraction_size && '0' == str_amount.back())
      {
        str_amount.erase(str_amount.size() - 1, 1);
        --fraction_size;
      }
      if (default_decimal_point < fraction_size)
        return false;
      str_amount.erase(point_index, 1);
    }
    else
    {
      fraction_size = 0;
    }

    if (str_amount.empty())
      return false;

    if (fraction_size < default_decimal_point)
    {
      str_amount.append(default_decimal_point - fraction_size, '0');
    }

    return string_tools::get_xtype_from_string(amount, str_amount);
  }
  //---------------------------------------------------------------
  bool get_tx_fee(const transaction& tx, uint64_t & fee)
  {
    if (tx.version > 1)
    {
      fee = tx.rct_signatures.txnFee;
      return true;
    }
    uint64_t amount_in = 0;
    uint64_t amount_out = 0;
    for(auto& in: tx.vin)
    {
      CHECK_AND_ASSERT_MES(in.type() == typeid(txin_to_key), 0, "unexpected type id in transaction");
      amount_in += boost::get<txin_to_key>(in).amount;
    }
    for(auto& o: tx.vout)
      amount_out += o.amount;

    CHECK_AND_ASSERT_MES(amount_in >= amount_out, false, "transaction spend (" <<amount_in << ") more than it has (" << amount_out << ")");
    fee = amount_in - amount_out;
    return true;
  }
  //---------------------------------------------------------------
  uint64_t get_tx_fee(const transaction& tx)
  {
    uint64_t r = 0;
    if(!get_tx_fee(tx, r))
      return 0;
    return r;
  }
  //---------------------------------------------------------------
  bool parse_tx_extra(const std::vector<uint8_t>& tx_extra, std::vector<tx_extra_field>& tx_extra_fields)
  {
    tx_extra_fields.clear();

    if(tx_extra.empty())
      return true;

    std::string extra_str(reinterpret_cast<const char*>(tx_extra.data()), tx_extra.size());
    std::istringstream iss(extra_str);
    binary_archive<false> ar(iss);

    bool eof = false;
    while (!eof)
    {
      tx_extra_field field;
      bool r = ::do_serialize(ar, field);
      CHECK_AND_NO_ASSERT_MES_L1(r, false, "failed to deserialize extra field. extra = " << string_tools::buff_to_hex_nodelimer(std::string(reinterpret_cast<const char*>(tx_extra.data()), tx_extra.size())));
      tx_extra_fields.push_back(field);

      std::ios_base::iostate state = iss.rdstate();
      eof = (EOF == iss.peek());
      iss.clear(state);
    }
    CHECK_AND_NO_ASSERT_MES_L1(::serialization::check_stream_state(ar), false, "failed to deserialize extra field. extra = " << string_tools::buff_to_hex_nodelimer(std::string(reinterpret_cast<const char*>(tx_extra.data()), tx_extra.size())));

    return true;
  }
  //---------------------------------------------------------------
  crypto::public_key get_tx_pub_key_from_extra(const std::vector<uint8_t>& tx_extra, size_t pk_index)
  {
    std::vector<tx_extra_field> tx_extra_fields;
    parse_tx_extra(tx_extra, tx_extra_fields);

    tx_extra_pub_key pub_key_field;
    if(!find_tx_extra_field_by_type(tx_extra_fields, pub_key_field, pk_index))
      return null_pkey;

    return pub_key_field.pub_key;
  }
  //---------------------------------------------------------------
  crypto::public_key get_tx_pub_key_from_extra(const transaction_prefix& tx_prefix, size_t pk_index)
  {
    return get_tx_pub_key_from_extra(tx_prefix.extra, pk_index);
  }
  //---------------------------------------------------------------
  crypto::public_key get_tx_pub_key_from_extra(const transaction& tx, size_t pk_index)
  {
    return get_tx_pub_key_from_extra(tx.extra, pk_index);
  }
  //---------------------------------------------------------------
  bool add_tx_pub_key_to_extra(transaction& tx, const crypto::public_key& tx_pub_key)
  {
    tx.extra.resize(tx.extra.size() + 1 + sizeof(crypto::public_key));
    tx.extra[tx.extra.size() - 1 - sizeof(crypto::public_key)] = TX_EXTRA_TAG_PUBKEY;
    *reinterpret_cast<crypto::public_key*>(&tx.extra[tx.extra.size() - sizeof(crypto::public_key)]) = tx_pub_key;
    return true;
  }
  //---------------------------------------------------------------
  bool add_extra_nonce_to_tx_extra(std::vector<uint8_t>& tx_extra, const blobdata& extra_nonce)
  {
    CHECK_AND_ASSERT_MES(extra_nonce.size() <= TX_EXTRA_NONCE_MAX_COUNT, false, "extra nonce could be 255 bytes max");
    size_t start_pos = tx_extra.size();
    tx_extra.resize(tx_extra.size() + 2 + extra_nonce.size());
    //write tag
    tx_extra[start_pos] = TX_EXTRA_NONCE;
    //write len
    ++start_pos;
    tx_extra[start_pos] = static_cast<uint8_t>(extra_nonce.size());
    //write data
    ++start_pos;
    memcpy(&tx_extra[start_pos], extra_nonce.data(), extra_nonce.size());
    return true;
  }
  //---------------------------------------------------------------
  bool remove_field_from_tx_extra(std::vector<uint8_t>& tx_extra, const std::type_info &type)
  {
    if (tx_extra.empty())
      return true;
    std::string extra_str(reinterpret_cast<const char*>(tx_extra.data()), tx_extra.size());
    std::istringstream iss(extra_str);
    binary_archive<false> ar(iss);
    std::ostringstream oss;
    binary_archive<true> newar(oss);

    bool eof = false;
    while (!eof)
    {
      tx_extra_field field;
      bool r = ::do_serialize(ar, field);
      CHECK_AND_NO_ASSERT_MES_L1(r, false, "failed to deserialize extra field. extra = " << string_tools::buff_to_hex_nodelimer(std::string(reinterpret_cast<const char*>(tx_extra.data()), tx_extra.size())));
      if (field.type() != type)
        ::do_serialize(newar, field);

      std::ios_base::iostate state = iss.rdstate();
      eof = (EOF == iss.peek());
      iss.clear(state);
    }
    CHECK_AND_NO_ASSERT_MES_L1(::serialization::check_stream_state(ar), false, "failed to deserialize extra field. extra = " << string_tools::buff_to_hex_nodelimer(std::string(reinterpret_cast<const char*>(tx_extra.data()), tx_extra.size())));
    tx_extra.clear();
    std::string s = oss.str();
    tx_extra.reserve(s.size());
    std::copy(s.begin(), s.end(), std::back_inserter(tx_extra));
    return true;
  }
  //---------------------------------------------------------------
  void set_payment_id_to_tx_extra_nonce(blobdata& extra_nonce, const crypto::hash& payment_id)
  {
    extra_nonce.clear();
    extra_nonce.push_back(TX_EXTRA_NONCE_PAYMENT_ID);
    const uint8_t* payment_id_ptr = reinterpret_cast<const uint8_t*>(&payment_id);
    std::copy(payment_id_ptr, payment_id_ptr + sizeof(payment_id), std::back_inserter(extra_nonce));
  }
  //---------------------------------------------------------------
  void set_encrypted_payment_id_to_tx_extra_nonce(blobdata& extra_nonce, const crypto::hash8& payment_id)
  {
    extra_nonce.clear();
    extra_nonce.push_back(TX_EXTRA_NONCE_ENCRYPTED_PAYMENT_ID);
    const uint8_t* payment_id_ptr = reinterpret_cast<const uint8_t*>(&payment_id);
    std::copy(payment_id_ptr, payment_id_ptr + sizeof(payment_id), std::back_inserter(extra_nonce));
  }
  //---------------------------------------------------------------
  bool get_payment_id_from_tx_extra_nonce(const blobdata& extra_nonce, crypto::hash& payment_id)
  {
    if(sizeof(crypto::hash) + 1 != extra_nonce.size())
      return false;
    if(TX_EXTRA_NONCE_PAYMENT_ID != extra_nonce[0])
      return false;
    payment_id = *reinterpret_cast<const crypto::hash*>(extra_nonce.data() + 1);
    return true;
  }
  //---------------------------------------------------------------
  bool get_encrypted_payment_id_from_tx_extra_nonce(const blobdata& extra_nonce, crypto::hash8& payment_id)
  {
    if(sizeof(crypto::hash8) + 1 != extra_nonce.size())
      return false;
    if (TX_EXTRA_NONCE_ENCRYPTED_PAYMENT_ID != extra_nonce[0])
      return false;
    payment_id = *reinterpret_cast<const crypto::hash8*>(extra_nonce.data() + 1);
    return true;
  }
  //---------------------------------------------------------------
  bool encrypt_payment_id(crypto::hash8 &payment_id, const crypto::public_key &public_key, const crypto::secret_key &secret_key)
  {
    crypto::key_derivation derivation;
    crypto::hash hash;
    char data[33]; /* A hash, and an extra byte */

    if (!generate_key_derivation(public_key, secret_key, derivation))
      return false;

    memcpy(data, &derivation, 32);
    data[32] = ENCRYPTED_PAYMENT_ID_TAIL;
    cn_fast_hash(data, 33, hash);

    for (size_t b = 0; b < 8; ++b)
      payment_id.data[b] ^= hash.data[b];

    return true;
  }
  bool decrypt_payment_id(crypto::hash8 &payment_id, const crypto::public_key &public_key, const crypto::secret_key &secret_key)
  {
    // Encryption and decryption are the same operation (xor with a key)
    return encrypt_payment_id(payment_id, public_key, secret_key);
  }
  //---------------------------------------------------------------
  bool get_inputs_money_amount(const transaction& tx, uint64_t& money)
  {
    money = 0;
    for(const auto& in: tx.vin)
    {
      CHECKED_GET_SPECIFIC_VARIANT(in, const txin_to_key, tokey_in, false);
      money += tokey_in.amount;
    }
    return true;
  }
  //---------------------------------------------------------------
  uint64_t get_block_height(const block& b)
  {
    CHECK_AND_ASSERT_MES(b.miner_tx.vin.size() == 1, 0, "wrong miner tx in block: " << get_block_hash(b) << ", b.miner_tx.vin.size() != 1");
    CHECKED_GET_SPECIFIC_VARIANT(b.miner_tx.vin[0], const txin_gen, coinbase_in, 0);
    return coinbase_in.height;
  }
  //---------------------------------------------------------------
  bool check_inputs_types_supported(const transaction& tx)
  {
    for(const auto& in: tx.vin)
    {
      CHECK_AND_ASSERT_MES(in.type() == typeid(txin_to_key), false, "wrong variant type: "
        << in.type().name() << ", expected " << typeid(txin_to_key).name()
        << ", in transaction id=" << get_transaction_hash(tx));

    }
    return true;    //TODO: validate tx

  }
  //-----------------------------------------------------------------------------------------------
  bool check_outs_valid(const transaction& tx)
  {
    for(const tx_out& out: tx.vout)
    {
      CHECK_AND_ASSERT_MES(out.target.type() == typeid(txout_to_key), false, "wrong variant type: "
        << out.target.type().name() << ", expected " << typeid(txout_to_key).name()
        << ", in transaction id=" << get_transaction_hash(tx));

      if (tx.version == 1)
      {
        CHECK_AND_NO_ASSERT_MES(0 < out.amount, false, "zero amount output in transaction id=" << get_transaction_hash(tx));
      }

      if(!check_key(boost::get<txout_to_key>(out.target).key))
        return false;
    }
    return true;
  }
  //-----------------------------------------------------------------------------------------------
  bool check_money_overflow(const transaction& tx)
  {
    return check_inputs_overflow(tx) && check_outs_overflow(tx);
  }
  //---------------------------------------------------------------
  bool check_inputs_overflow(const transaction& tx)
  {
    uint64_t money = 0;
    for(const auto& in: tx.vin)
    {
      CHECKED_GET_SPECIFIC_VARIANT(in, const txin_to_key, tokey_in, false);
      if(money > tokey_in.amount + money)
        return false;
      money += tokey_in.amount;
    }
    return true;
  }
  //---------------------------------------------------------------
  bool check_outs_overflow(const transaction& tx)
  {
    uint64_t money = 0;
    for(const auto& o: tx.vout)
    {
      if(money > o.amount + money)
        return false;
      money += o.amount;
    }
    return true;
  }
  //---------------------------------------------------------------
  uint64_t get_outs_money_amount(const transaction& tx)
  {
    uint64_t outputs_amount = 0;
    for(const auto& o: tx.vout)
      outputs_amount += o.amount;
    return outputs_amount;
  }
  //---------------------------------------------------------------
  std::string short_hash_str(const crypto::hash& h)
  {
    std::string res = string_tools::pod_to_hex(h);
    CHECK_AND_ASSERT_MES(res.size() == 64, res, "wrong hash256 with string_tools::pod_to_hex conversion");
    auto erased_pos = res.erase(8, 48);
    res.insert(8, "....");
    return res;
  }
  //---------------------------------------------------------------
  bool is_out_to_acc(const account_keys& acc, const txout_to_key& out_key, const crypto::public_key& tx_pub_key, size_t output_index)
  {
    crypto::key_derivation derivation;
    generate_key_derivation(tx_pub_key, acc.m_view_secret_key, derivation);
    crypto::public_key pk;
    derive_public_key(derivation, output_index, acc.m_account_address.m_spend_public_key, pk);
    return pk == out_key.key;
  }
  //---------------------------------------------------------------
  bool is_out_to_acc_precomp(const crypto::public_key& spend_public_key, const txout_to_key& out_key, const crypto::key_derivation& derivation, size_t output_index)
  {
    crypto::public_key pk;
    derive_public_key(derivation, output_index, spend_public_key, pk);
    return pk == out_key.key;
  }
  //---------------------------------------------------------------
  bool lookup_acc_outs(const account_keys& acc, const transaction& tx, std::vector<size_t>& outs, uint64_t& money_transfered)
  {
    crypto::public_key tx_pub_key = get_tx_pub_key_from_extra(tx);
    if(null_pkey == tx_pub_key)
      return false;
    return lookup_acc_outs(acc, tx, tx_pub_key, outs, money_transfered);
  }
  //---------------------------------------------------------------
  bool lookup_acc_outs(const account_keys& acc, const transaction& tx, const crypto::public_key& tx_pub_key, std::vector<size_t>& outs, uint64_t& money_transfered)
  {
    money_transfered = 0;
    size_t i = 0;
    for(const tx_out& o:  tx.vout)
    {
      CHECK_AND_ASSERT_MES(o.target.type() ==  typeid(txout_to_key), false, "wrong type id in transaction out" );
      if(is_out_to_acc(acc, boost::get<txout_to_key>(o.target), tx_pub_key, i))
      {
        outs.push_back(i);
        money_transfered += o.amount;
      }
      i++;
    }
    return true;
  }
  //---------------------------------------------------------------
  void get_blob_hash(const blobdata& blob, crypto::hash& res)
  {
    cn_fast_hash(blob.data(), blob.size(), res);
  }
  //---------------------------------------------------------------
  void set_default_decimal_point(unsigned int decimal_point)
  {
    switch (decimal_point)
    {
      case 12:
      case 10:
      case 9:
      case 6:
      case 3:
      case 0:
        default_decimal_point = decimal_point;
        break;
      default:
        ASSERT_MES_AND_THROW("Invalid decimal point specification: " << decimal_point);
    }
  }
  //---------------------------------------------------------------
  unsigned int get_default_decimal_point()
  {
    return default_decimal_point;
  }
  //---------------------------------------------------------------
  std::string get_unit(unsigned int decimal_point)
  {
    return "graft";
    if (decimal_point == (unsigned int)-1)
      decimal_point = default_decimal_point;
    switch (std::atomic_load(&default_decimal_point))
    {
      case 12:
        return "monero";
      case 9:
        return "millinero";
      case 6:
        return "micronero";
      case 3:
        return "nanonero";
      case 0:
        return "piconero";
      default:
        ASSERT_MES_AND_THROW("Invalid decimal point specification: " << default_decimal_point);
    }
  }
  //---------------------------------------------------------------
  std::string print_money(uint64_t amount, unsigned int decimal_point)
  {
    if (decimal_point == (unsigned int)-1)
      decimal_point = default_decimal_point;
    std::string s = std::to_string(amount);
    if(s.size() < decimal_point+1)
    {
      s.insert(0, decimal_point+1 - s.size(), '0');
    }
    if (decimal_point > 0)
      s.insert(s.size() - decimal_point, ".");
    return s;
  }
  //---------------------------------------------------------------
  crypto::hash get_blob_hash(const blobdata& blob)
  {
    crypto::hash h = null_hash;
    get_blob_hash(blob, h);
    return h;
  }
  //---------------------------------------------------------------
  crypto::hash get_transaction_hash(const transaction& t)
  {
    crypto::hash h = null_hash;
    get_transaction_hash(t, h, NULL);
    return h;
  }
  //---------------------------------------------------------------
  bool get_transaction_hash(const transaction& t, crypto::hash& res)
  {
    return get_transaction_hash(t, res, NULL);
  }
  //---------------------------------------------------------------
  bool calculate_transaction_hash(const transaction& t, crypto::hash& res, size_t* blob_size)
  {
    // v1 transactions hash the entire blob
    if (t.version == 1)
    {
      size_t ignored_blob_size, &blob_size_ref = blob_size ? *blob_size : ignored_blob_size;
      return get_object_hash(t, res, blob_size_ref);
    }

    // v2 transactions hash different parts together, than hash the set of those hashes
    crypto::hash hashes[3];

    // prefix
    get_transaction_prefix_hash(t, hashes[0]);

    transaction &tt = const_cast<transaction&>(t);

    // base rct
    {
      std::stringstream ss;
      binary_archive<true> ba(ss);
      const size_t inputs = t.vin.size();
      const size_t outputs = t.vout.size();
      bool r = tt.rct_signatures.serialize_rctsig_base(ba, inputs, outputs);
      CHECK_AND_ASSERT_MES(r, false, "Failed to serialize rct signatures base");
      cryptonote::get_blob_hash(ss.str(), hashes[1]);
    }

    // prunable rct
    if (t.rct_signatures.type == rct::RCTTypeNull)
    {
      hashes[2] = cryptonote::null_hash;
    }
    else
    {
      std::stringstream ss;
      binary_archive<true> ba(ss);
      const size_t inputs = t.vin.size();
      const size_t outputs = t.vout.size();
      const size_t mixin = t.vin.empty() ? 0 : t.vin[0].type() == typeid(txin_to_key) ? boost::get<txin_to_key>(t.vin[0]).key_offsets.size() - 1 : 0;
      bool r = tt.rct_signatures.p.serialize_rctsig_prunable(ba, t.rct_signatures.type, inputs, outputs, mixin);
      CHECK_AND_ASSERT_MES(r, false, "Failed to serialize rct signatures prunable");
      cryptonote::get_blob_hash(ss.str(), hashes[2]);
    }

    // the tx hash is the hash of the 3 hashes
    res = cn_fast_hash(hashes, sizeof(hashes));

    // we still need the size
    if (blob_size)
      *blob_size = get_object_blobsize(t);

    return true;
  }
  //---------------------------------------------------------------
  bool get_transaction_hash(const transaction& t, crypto::hash& res, size_t* blob_size)
  {
    if (t.is_hash_valid())
    {
#ifdef ENABLE_HASH_CASH_INTEGRITY_CHECK
      CHECK_AND_ASSERT_THROW_MES(!calculate_transaction_hash(t, res, blob_size) || t.hash == res, "tx hash cash integrity failure");
#endif
      res = t.hash;
      if (blob_size)
      {
        if (!t.is_blob_size_valid())
        {
          t.blob_size = get_object_blobsize(t);
          t.set_blob_size_valid(true);
        }
        *blob_size = t.blob_size;
      }
      ++tx_hashes_cached_count;
      return true;
    }
    ++tx_hashes_calculated_count;
    bool ret = calculate_transaction_hash(t, res, blob_size);
    if (!ret)
      return false;
    t.hash = res;
    t.set_hash_valid(true);
    if (blob_size)
    {
      t.blob_size = *blob_size;
      t.set_blob_size_valid(true);
    }
    return true;
  }
  //---------------------------------------------------------------
  bool get_transaction_hash(const transaction& t, crypto::hash& res, size_t& blob_size)
  {
    return get_transaction_hash(t, res, &blob_size);
  }
  //---------------------------------------------------------------
  blobdata get_block_hashing_blob(const block& b)
  {
    blobdata blob = t_serializable_object_to_blob(static_cast<block_header>(b));
    crypto::hash tree_root_hash = get_tx_tree_hash(b);
    blob.append(reinterpret_cast<const char*>(&tree_root_hash), sizeof(tree_root_hash));
    blob.append(tools::get_varint_data(b.tx_hashes.size()+1));
    return blob;
  }
  //---------------------------------------------------------------
  bool calculate_block_hash(const block& b, crypto::hash& res)
  {
    bool hash_result = get_object_hash(get_block_hashing_blob(b), res);


    return hash_result;
  }
  //---------------------------------------------------------------
  bool get_block_hash(const block& b, crypto::hash& res)
  {
    if (b.is_hash_valid())
    {
#ifdef ENABLE_HASH_CASH_INTEGRITY_CHECK
      CHECK_AND_ASSERT_THROW_MES(!calculate_block_hash(b, res) || b.hash == res, "block hash cash integrity failure");
#endif
      res = b.hash;
      ++block_hashes_cached_count;
      return true;
    }
    ++block_hashes_calculated_count;
    bool ret = calculate_block_hash(b, res);
    if (!ret)
      return false;
    b.hash = res;
    b.set_hash_valid(true);
    return true;
  }
  //---------------------------------------------------------------
  crypto::hash get_block_hash(const block& b)
  {
    crypto::hash p = null_hash;
    get_block_hash(b, p);
    return p;
  }
  //---------------------------------------------------------------
  bool get_block_longhash(const block& b, crypto::hash& res, uint64_t height)
  {

    blobdata bd = get_block_hashing_blob(b);
    // variant = 0 for versions less than 8
    // variant = 1 for versions between 8 and 11
<<<<<<< HEAD
    // variant = 2 for versions 12 and greater (variant 2 will be active since hf12 on rta-alpha network)
    const int cn_variant = b.major_version < 8 ? 0 : b.major_version >= 12 ? 2 : 1;
    crypto::cn_slow_hash(bd.data(), bd.size(), res, cn_variant);
=======
    // variant = 2 for versions 11 and greater
    const int cn_variant = b.major_version < 8 ? 0 : b.major_version >= 11 ? 2 : 1;
    const int cn_modifier = b.major_version < 12 ? CN_MODIFIER_NONE : CN_MODIFIER_REVERSE_WALTZ;
    crypto::cn_slow_hash(bd.data(), bd.size(), res, cn_variant, cn_modifier);
>>>>>>> fec3ac9a
    return true;
  }
  //---------------------------------------------------------------
  std::vector<uint64_t> relative_output_offsets_to_absolute(const std::vector<uint64_t>& off)
  {
    std::vector<uint64_t> res = off;
    for(size_t i = 1; i < res.size(); i++)
      res[i] += res[i-1];
    return res;
  }
  //---------------------------------------------------------------
  std::vector<uint64_t> absolute_output_offsets_to_relative(const std::vector<uint64_t>& off)
  {
    std::vector<uint64_t> res = off;
    if(!off.size())
      return res;
    std::sort(res.begin(), res.end());//just to be sure, actually it is already should be sorted
    for(size_t i = res.size()-1; i != 0; i--)
      res[i] -= res[i-1];

    return res;
  }
  //---------------------------------------------------------------
  crypto::hash get_block_longhash(const block& b, uint64_t height)
  {
    crypto::hash p = null_hash;
    get_block_longhash(b, p, height);
    return p;
  }
  //---------------------------------------------------------------
  bool parse_and_validate_block_from_blob(const blobdata& b_blob, block& b)
  {
    std::stringstream ss;
    ss << b_blob;
    binary_archive<false> ba(ss);
    bool r = ::serialization::serialize(ba, b);
    CHECK_AND_ASSERT_MES(r, false, "Failed to parse block from blob");
    b.invalidate_hashes();
    b.miner_tx.invalidate_hashes();
    return true;
  }
  //---------------------------------------------------------------
  blobdata block_to_blob(const block& b)
  {
    return t_serializable_object_to_blob(b);
  }
  //---------------------------------------------------------------
  bool block_to_blob(const block& b, blobdata& b_blob)
  {
    return t_serializable_object_to_blob(b, b_blob);
  }
  //---------------------------------------------------------------
  blobdata tx_to_blob(const transaction& tx)
  {
    return t_serializable_object_to_blob(tx);
  }
  //---------------------------------------------------------------
  bool tx_to_blob(const transaction& tx, blobdata& b_blob)
  {
    return t_serializable_object_to_blob(tx, b_blob);
  }
  //---------------------------------------------------------------
  void get_tx_tree_hash(const std::vector<crypto::hash>& tx_hashes, crypto::hash& h)
  {
    tree_hash(tx_hashes.data(), tx_hashes.size(), h);
  }
  //---------------------------------------------------------------
  crypto::hash get_tx_tree_hash(const std::vector<crypto::hash>& tx_hashes)
  {
    crypto::hash h = null_hash;
    get_tx_tree_hash(tx_hashes, h);
    return h;
  }
  //---------------------------------------------------------------
  crypto::hash get_tx_tree_hash(const block& b)
  {
    std::vector<crypto::hash> txs_ids;
    crypto::hash h = null_hash;
    size_t bl_sz = 0;
    get_transaction_hash(b.miner_tx, h, bl_sz);
    txs_ids.push_back(h);
    for(auto& th: b.tx_hashes)
      txs_ids.push_back(th);
    return get_tx_tree_hash(txs_ids);
  }
  //---------------------------------------------------------------
  bool is_valid_decomposed_amount(uint64_t amount)
  {
    const uint64_t *begin = valid_decomposed_outputs;
    const uint64_t *end = valid_decomposed_outputs + sizeof(valid_decomposed_outputs) / sizeof(valid_decomposed_outputs[0]);
    return std::binary_search(begin, end, amount);
  }
  //---------------------------------------------------------------
  void get_hash_stats(uint64_t &tx_hashes_calculated, uint64_t &tx_hashes_cached, uint64_t &block_hashes_calculated, uint64_t & block_hashes_cached)
  {
    tx_hashes_calculated = tx_hashes_calculated_count;
    tx_hashes_cached = tx_hashes_cached_count;
    block_hashes_calculated = block_hashes_calculated_count;
    block_hashes_cached = block_hashes_cached_count;
  }

  bool add_graft_tx_extra_to_extra(transaction &tx, const supernode::GraftTxExtra &graft_extra)
  {
      return add_graft_tx_extra_to_extra(tx.extra, graft_extra);
  }

  bool add_graft_tx_extra_to_extra(std::vector<uint8_t>& extra, const supernode::GraftTxExtra &graft_extra)
  {
      std::string blob;
      ::serialization::dump_binary(const_cast<supernode::GraftTxExtra&>(graft_extra), blob);
      tx_extra_graft_extra container;
      container.data = blob;
      blob.clear();
      ::serialization::dump_binary(container, blob);
      extra.push_back(TX_EXTRA_GRAFT_EXTRA_TAG);
      std::copy(blob.begin(), blob.end(), std::back_inserter(extra));
      return true;
  }

  bool get_graft_tx_extra_from_extra(const transaction &tx, supernode::GraftTxExtra &graft_tx_extra)
  {
      std::vector<tx_extra_field> tx_extra_fields;
      parse_tx_extra(tx.extra, tx_extra_fields);
      tx_extra_graft_extra graft_extra;
      if(!find_tx_extra_field_by_type(tx_extra_fields, graft_extra))
        return false;
      return ::serialization::parse_binary(graft_extra.data, graft_tx_extra);
  }

  namespace
  {
      struct GraftStakeTxExtra
      {
          std::string supernode_public_id;
          cryptonote::account_public_address supernode_public_address;
          crypto::signature supernode_signature;

          GraftStakeTxExtra() = default;

          GraftStakeTxExtra(const std::string &supernode_public_id,
            const cryptonote::account_public_address& supernode_public_address,
            const crypto::signature &supernode_signature) :
              supernode_public_id(supernode_public_id),
              supernode_public_address(supernode_public_address),
              supernode_signature(supernode_signature)
          {}

          bool operator ==(const GraftStakeTxExtra &rhs) const {
            return supernode_public_id == rhs.supernode_public_id &&
              !memcmp(&supernode_public_address.m_view_public_key.data[0], &rhs.supernode_public_address.m_view_public_key.data[0],
                sizeof(supernode_public_address.m_view_public_key.data)) &&
              !memcmp(&supernode_signature.c.data[0], &rhs.supernode_signature.c.data[0], sizeof(supernode_signature.c.data)) &&
              !memcmp(&supernode_signature.r.data[0], &rhs.supernode_signature.r.data[0], sizeof(supernode_signature.r.data));
          }

          BEGIN_SERIALIZE_OBJECT()
              FIELD(supernode_public_id)
              FIELD(supernode_public_address)
              FIELD(supernode_signature)
          END_SERIALIZE()
      };
  }

  bool add_graft_stake_tx_extra_to_extra
    (std::vector<uint8_t> &extra,
     const std::string &supernode_public_id,
     const cryptonote::account_public_address &supernode_public_address,
     const crypto::signature &supernode_signature)
  {
      GraftStakeTxExtra tx_extra(supernode_public_id, supernode_public_address, supernode_signature);
      std::string blob;
      ::serialization::dump_binary(tx_extra, blob);
      tx_extra_graft_stake_tx container;
      container.data = blob;
      blob.clear();
      ::serialization::dump_binary(container, blob);
      extra.push_back(TX_EXTRA_GRAFT_STAKE_TX_TAG);
      std::copy(blob.begin(), blob.end(), std::back_inserter(extra));
      return true;
  }

  bool add_graft_rta_header_to_extra(std::vector<uint8_t> &extra, const rta_header &rta_header)
  {
    std::string blob;
    ::serialization::dump_binary(const_cast<struct rta_header&>(rta_header), blob);
    tx_extra_graft_rta_header container;
    container.data = blob;
    blob.clear();
    ::serialization::dump_binary(container, blob);
    extra.push_back(TX_EXTRA_GRAFT_RTA_HEADER_TAG);
    std::copy(blob.begin(), blob.end(), std::back_inserter(extra));
    return true;
  }

  bool get_graft_rta_header_from_extra(const transaction &tx, rta_header &rta_header)
  {
    std::vector<tx_extra_field> tx_extra_fields;
    parse_tx_extra(tx.extra, tx_extra_fields);
    tx_extra_graft_rta_header rta_header_data;
    if(!find_tx_extra_field_by_type(tx_extra_fields, rta_header_data))
      return false;
    return ::serialization::parse_binary(rta_header_data.data, rta_header);
  }

  bool add_graft_tx_secret_key_to_extra(std::vector<uint8_t> &extra, const crypto::secret_key& secret_key)
  {
      tx_extra_graft_tx_secret_key container;
      container.secret_key = secret_key;
      std::string blob;
      ::serialization::dump_binary(container, blob);
      extra.push_back(TX_EXTRA_GRAFT_TX_SECRET_KEY_TAG);
      std::copy(blob.begin(), blob.end(), std::back_inserter(extra));
      return true;
  }

  bool get_graft_stake_tx_extra_from_extra
    (const transaction &tx,
     std::string &supernode_public_id,
     cryptonote::account_public_address &supernode_public_address,
     crypto::signature &supernode_signature,
     crypto::secret_key &tx_secret_key)
  {
      std::vector<tx_extra_field> tx_extra_fields;
      parse_tx_extra(tx.extra, tx_extra_fields);

      tx_extra_graft_stake_tx stake_tx_extra;

      if(!find_tx_extra_field_by_type(tx_extra_fields, stake_tx_extra))
          return false;

      GraftStakeTxExtra stake_tx;

      if (!::serialization::parse_binary(stake_tx_extra.data, stake_tx))
          return false;

      tx_extra_graft_tx_secret_key stake_tx_secret_key_extra;

      if(!find_tx_extra_field_by_type(tx_extra_fields, stake_tx_secret_key_extra))
          return false;

      supernode_public_id = stake_tx.supernode_public_id;
      supernode_public_address = stake_tx.supernode_public_address;
      supernode_signature = stake_tx.supernode_signature;
      tx_secret_key = stake_tx_secret_key_extra.secret_key;

      return true;
  }

  bool add_graft_rta_signatures_to_extra2(std::vector<uint8_t> &extra, const std::vector<rta_signature> &rta_signatures)
  {
    std::string blob;
    ::serialization::dump_binary(const_cast<std::vector<rta_signature> &>(rta_signatures), blob);
    tx_extra_graft_rta_signatures container;
    container.data = blob;
    blob.clear();
    ::serialization::dump_binary(container, blob);
    extra.push_back(TX_EXTRA_GRAFT_RTA_SIGNATURES_TAG);
    std::copy(blob.begin(), blob.end(), std::back_inserter(extra));
    return true;
  }

  bool get_graft_rta_signatures_from_extra2(const transaction &tx, std::vector<rta_signature> &rta_signatures)
  {
    std::vector<tx_extra_field> tx_extra_fields;
    parse_tx_extra(tx.extra2, tx_extra_fields);
    tx_extra_graft_rta_signatures rta_signatures_data;
    if(!find_tx_extra_field_by_type(tx_extra_fields, rta_signatures_data))
      return false;
    return ::serialization::parse_binary(rta_signatures_data.data, rta_signatures);
  }

}<|MERGE_RESOLUTION|>--- conflicted
+++ resolved
@@ -750,16 +750,10 @@
     blobdata bd = get_block_hashing_blob(b);
     // variant = 0 for versions less than 8
     // variant = 1 for versions between 8 and 11
-<<<<<<< HEAD
-    // variant = 2 for versions 12 and greater (variant 2 will be active since hf12 on rta-alpha network)
-    const int cn_variant = b.major_version < 8 ? 0 : b.major_version >= 12 ? 2 : 1;
-    crypto::cn_slow_hash(bd.data(), bd.size(), res, cn_variant);
-=======
     // variant = 2 for versions 11 and greater
     const int cn_variant = b.major_version < 8 ? 0 : b.major_version >= 11 ? 2 : 1;
     const int cn_modifier = b.major_version < 12 ? CN_MODIFIER_NONE : CN_MODIFIER_REVERSE_WALTZ;
     crypto::cn_slow_hash(bd.data(), bd.size(), res, cn_variant, cn_modifier);
->>>>>>> fec3ac9a
     return true;
   }
   //---------------------------------------------------------------
