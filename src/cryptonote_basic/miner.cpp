--- conflicted
+++ resolved
@@ -637,16 +637,9 @@
         boost::tribool battery_powered(on_battery_power());
         if(!indeterminate( battery_powered ))
         {
-          on_ac_power = !battery_powered;
-        }
-      }
-<<<<<<< HEAD
-=======
-      else
-      {
-        on_ac_power = !(bool)battery_powered;
-      }
->>>>>>> 0623a5f5
+          on_ac_power = !(bool)battery_powered;
+        }
+      }
 
       if( m_is_background_mining_started )
       {
