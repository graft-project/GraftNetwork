--- conflicted
+++ resolved
@@ -759,17 +759,11 @@
     /**
      * @brief sets a block notify object to call for every new block
      *
-<<<<<<< HEAD
-     * @param notify the notify object to cal at every new block
-=======
      * @param notify the notify object to call at every new block
->>>>>>> 6d2881c8
      */
     void set_block_notify(const std::shared_ptr<tools::Notify> &notify) { m_block_notify = notify; }
 
     /**
-<<<<<<< HEAD
-=======
      * @brief sets a reorg notify object to call for every reorg
      *
      * @param notify the notify object to call at every reorg
@@ -777,7 +771,6 @@
     void set_reorg_notify(const std::shared_ptr<tools::Notify> &notify) { m_reorg_notify = notify; }
 
     /**
->>>>>>> 6d2881c8
      * @brief Put DB in safe sync mode
      */
     void safesyncmode(const bool onoff);
@@ -1016,11 +1009,6 @@
 
     bool calc_batched_governance_reward(uint64_t height, uint64_t &reward) const;
 
-<<<<<<< HEAD
-    void lock();
-    void unlock();
-    bool try_lock();
-=======
     void lock() const { m_blockchain_lock.lock(); }
     void unlock() const { m_blockchain_lock.unlock(); }
     bool try_lock() const { return m_blockchain_lock.try_lock(); }
@@ -1030,7 +1018,6 @@
     void lock() { m_blockchain_lock.lock(); }
     void unlock() { m_blockchain_lock.unlock(); }
     bool try_lock() { return m_blockchain_lock.try_lock(); }
->>>>>>> 6d2881c8
 
     void cancel();
 
@@ -1166,15 +1153,11 @@
     uint64_t m_btc_expected_reward;
     bool m_btc_valid;
 
-<<<<<<< HEAD
-    std::shared_ptr<tools::Notify> m_block_notify;
-=======
 
     bool m_batch_success;
 
     std::shared_ptr<tools::Notify> m_block_notify;
     std::shared_ptr<tools::Notify> m_reorg_notify;
->>>>>>> 6d2881c8
 
     // for prepare_handle_incoming_blocks
     uint64_t m_prepare_height;
