// Copyright (c) 2014-2018, The Monero Project
// 
// All rights reserved.
// 
// Redistribution and use in source and binary forms, with or without modification, are
// permitted provided that the following conditions are met:
// 
// 1. Redistributions of source code must retain the above copyright notice, this list of
//    conditions and the following disclaimer.
// 
// 2. Redistributions in binary form must reproduce the above copyright notice, this list
//    of conditions and the following disclaimer in the documentation and/or other
//    materials provided with the distribution.
// 
// 3. Neither the name of the copyright holder nor the names of its contributors may be
//    used to endorse or promote products derived from this software without specific
//    prior written permission.
// 
// THIS SOFTWARE IS PROVIDED BY THE COPYRIGHT HOLDERS AND CONTRIBUTORS "AS IS" AND ANY
// EXPRESS OR IMPLIED WARRANTIES, INCLUDING, BUT NOT LIMITED TO, THE IMPLIED WARRANTIES OF
// MERCHANTABILITY AND FITNESS FOR A PARTICULAR PURPOSE ARE DISCLAIMED. IN NO EVENT SHALL
// THE COPYRIGHT HOLDER OR CONTRIBUTORS BE LIABLE FOR ANY DIRECT, INDIRECT, INCIDENTAL,
// SPECIAL, EXEMPLARY, OR CONSEQUENTIAL DAMAGES (INCLUDING, BUT NOT LIMITED TO,
// PROCUREMENT OF SUBSTITUTE GOODS OR SERVICES; LOSS OF USE, DATA, OR PROFITS; OR BUSINESS
// INTERRUPTION) HOWEVER CAUSED AND ON ANY THEORY OF LIABILITY, WHETHER IN CONTRACT,
// STRICT LIABILITY, OR TORT (INCLUDING NEGLIGENCE OR OTHERWISE) ARISING IN ANY WAY OUT OF
// THE USE OF THIS SOFTWARE, EVEN IF ADVISED OF THE POSSIBILITY OF SUCH DAMAGE.
// 
// Parts of this file are originally copyright (c) 2012-2013 The Cryptonote developers

#pragma once

#include <boost/variant.hpp>
#include <boost/functional/hash/hash.hpp>
#include <vector>
#include <cstring>  // memcmp
#include <sstream>
#include <atomic>
#include "serialization/variant.h"
#include "serialization/vector.h"
#include "serialization/binary_archive.h"
#include "serialization/json_archive.h"
#include "serialization/debug_archive.h"
#include "serialization/crypto.h"
#include "serialization/keyvalue_serialization.h" // eepe named serialization
#include "cryptonote_config.h"
#include "crypto/crypto.h"
#include "crypto/hash.h"
#include "misc_language.h"
#include "tx_extra.h"
#include "ringct/rctTypes.h"
#include "device/device.hpp"

namespace cryptonote
{
  typedef std::vector<crypto::signature> ring_signature;


  /* outputs */

  struct txout_to_script
  {
    std::vector<crypto::public_key> keys;
    std::vector<uint8_t> script;

    BEGIN_SERIALIZE_OBJECT()
      FIELD(keys)
      FIELD(script)
    END_SERIALIZE()
  };

  struct txout_to_scripthash
  {
    crypto::hash hash;
  };

  struct txout_to_key
  {
    txout_to_key() { }
    txout_to_key(const crypto::public_key &_key) : key(_key) { }
    crypto::public_key key;
  };


  /* inputs */

  struct txin_gen
  {
    size_t height;

    BEGIN_SERIALIZE_OBJECT()
      VARINT_FIELD(height)
    END_SERIALIZE()
  };

  struct txin_to_script
  {
    crypto::hash prev;
    size_t prevout;
    std::vector<uint8_t> sigset;

    BEGIN_SERIALIZE_OBJECT()
      FIELD(prev)
      VARINT_FIELD(prevout)
      FIELD(sigset)
    END_SERIALIZE()
  };

  struct txin_to_scripthash
  {
    crypto::hash prev;
    size_t prevout;
    txout_to_script script;
    std::vector<uint8_t> sigset;

    BEGIN_SERIALIZE_OBJECT()
      FIELD(prev)
      VARINT_FIELD(prevout)
      FIELD(script)
      FIELD(sigset)
    END_SERIALIZE()
  };

  struct txin_to_key
  {
    uint64_t amount;
    std::vector<uint64_t> key_offsets;
    crypto::key_image k_image;      // double spending protection

    BEGIN_SERIALIZE_OBJECT()
      VARINT_FIELD(amount)
      FIELD(key_offsets)
      FIELD(k_image)
    END_SERIALIZE()
  };

  typedef boost::variant<txin_gen, txin_to_script, txin_to_scripthash, txin_to_key> txin_v;
  typedef boost::variant<txout_to_script, txout_to_scripthash, txout_to_key> txout_target_v;

  //typedef std::pair<uint64_t, txout> out_t;
  struct tx_out
  {
    uint64_t amount;
    txout_target_v target;

    BEGIN_SERIALIZE_OBJECT()
      VARINT_FIELD(amount)
      FIELD(target)
    END_SERIALIZE()


  };




  class transaction_prefix
  {

  public:
    // tx information
    size_t   version;
    uint64_t unlock_time;  //number of block (or time), used as a limitation like: spend this tx not early then block/time

    std::vector<txin_v> vin;
    std::vector<tx_out> vout;
    //extra
    std::vector<uint8_t> extra;

    BEGIN_SERIALIZE()
      VARINT_FIELD(version)
      if (version == 0 || CURRENT_TRANSACTION_VERSION < version) return false;
      VARINT_FIELD(unlock_time)
      FIELD(vin)
      FIELD(vout)
      FIELD(extra)
    END_SERIALIZE()
  public:

  };

  /************************************************************************/
  /*                                                                      */
  /************************************************************************/
  struct account_public_address
  {
    crypto::public_key m_spend_public_key;
    crypto::public_key m_view_public_key;

    BEGIN_SERIALIZE_OBJECT()
      FIELD(m_spend_public_key)
      FIELD(m_view_public_key)
    END_SERIALIZE()

    BEGIN_KV_SERIALIZE_MAP()
      KV_SERIALIZE_VAL_POD_AS_BLOB_FORCE(m_spend_public_key)
      KV_SERIALIZE_VAL_POD_AS_BLOB_FORCE(m_view_public_key)
    END_KV_SERIALIZE_MAP()
  };

  // container for RTA identities (public keys)
  // stores RTA payment ID, PoS public one-time identification key (used to identify PoS in the network and protect data for it),
  // auth sample supernode public identification keys (graftnode will need it to validate auth sample signatures),
  // PoS and Wallet Proxy Supernode identification keys to transaction_header.extra.
  // TODO: better name?
  struct rta_header
  {
    std::string payment_id;
    // pre-defined key indexes for POS, POS Proxy and Wallet Proxy
    static constexpr size_t POS_KEY_INDEX = 0;
    static constexpr size_t POS_PROXY_KEY_INDEX = 1;
    static constexpr size_t WALLET_PROXY_KEY_INDEX = 2;
    uint64_t auth_sample_height = 0; // block height for auth sample generation

    std::vector<crypto::public_key> keys;
    BEGIN_SERIALIZE_OBJECT()
      FIELD(payment_id)
      FIELD(auth_sample_height)
      FIELD(keys)
    END_SERIALIZE()
    bool operator== (const rta_header &other) const
    {
      return this->payment_id == other.payment_id
          && this->keys == other.keys
          && this->auth_sample_height == other.auth_sample_height;
    }
  };

  struct rta_signature
  {
    size_t key_index; // reference to the corresponding pubkey. alternatively we can just iterate by matching signatures and keys
    crypto::signature signature;
    BEGIN_SERIALIZE_OBJECT()
      FIELD(key_index)
      FIELD(signature)
    END_SERIALIZE()
    bool operator== (const rta_signature &other) const
    {
      return this->signature == other.signature;
    }
  };

  class transaction: public transaction_prefix
  {
  private:
    // hash cash
    mutable std::atomic<bool> hash_valid;
    mutable std::atomic<bool> blob_size_valid;

  public:
    std::vector<std::vector<crypto::signature> > signatures; //count signatures  always the same as inputs count
    rct::rctSig rct_signatures;

    // hash cash
    mutable crypto::hash hash;
    mutable size_t blob_size;

    // graft: introducing transaction type. currently this field is not used to calculate tx hash
    // TODO: probably move it to transaction_prefix.extra
    enum tx_type {
      // generic monero transaction;
      tx_type_generic = 0,
      // supernode 'zero-fee' transaction
      tx_type_rta = 1,
      tx_type_invalid = 255
    };
    // graft: tx type field
    // TODO: consider to removed 'type' field. we can check if transaction is rta either by
    // 1. checking if 'tx_extra_graft_rta_header' is present in tx_extra
    // 2. simply checking tx version, so 'type' only needed for 'alpha' compatibilty.
    size_t type = tx_type_generic;

    std::vector<uint8_t> extra2;

    transaction();
    transaction(const transaction &t): transaction_prefix(t), hash_valid(false), blob_size_valid(false), signatures(t.signatures), rct_signatures(t.rct_signatures), type(t.type), extra2(t.extra2) { if (t.is_hash_valid()) { hash = t.hash; set_hash_valid(true); } if (t.is_blob_size_valid()) { blob_size = t.blob_size; set_blob_size_valid(true); } }
    transaction &operator=(const transaction &t) { transaction_prefix::operator=(t); set_hash_valid(false); set_blob_size_valid(false); signatures = t.signatures; rct_signatures = t.rct_signatures; type = t.type; extra2 = extra2; if (t.is_hash_valid()) { hash = t.hash; set_hash_valid(true); } if (t.is_blob_size_valid()) { blob_size = t.blob_size; set_blob_size_valid(true); } return *this; }
    virtual ~transaction();
    void set_null();
    void invalidate_hashes();
    bool is_hash_valid() const { return hash_valid.load(std::memory_order_acquire); }
    void set_hash_valid(bool v) const { hash_valid.store(v,std::memory_order_release); }
    bool is_blob_size_valid() const { return blob_size_valid.load(std::memory_order_acquire); }
    void set_blob_size_valid(bool v) const { blob_size_valid.store(v,std::memory_order_release); }

    BEGIN_SERIALIZE_OBJECT()
      if (!typename Archive<W>::is_saving())
      {
        set_hash_valid(false);
        set_blob_size_valid(false);
      }

      FIELDS(*static_cast<transaction_prefix *>(this))

      if (version == 1)
      {
        ar.tag("signatures");
        ar.begin_array();
        PREPARE_CUSTOM_VECTOR_SERIALIZATION(vin.size(), signatures);
        bool signatures_not_expected = signatures.empty();
        if (!signatures_not_expected && vin.size() != signatures.size())
          return false;

        for (size_t i = 0; i < vin.size(); ++i)
        {
          size_t signature_size = get_signature_size(vin[i]);
          if (signatures_not_expected)
          {
            if (0 == signature_size)
              continue;
            else
              return false;
          }

          PREPARE_CUSTOM_VECTOR_SERIALIZATION(signature_size, signatures[i]);
          if (signature_size != signatures[i].size())
            return false;

          FIELDS(signatures[i]);

          if (vin.size() - i > 1)
            ar.delimit_array();
        }
        ar.end_array();
      }
      else if (version >= 2)
      {
        ar.tag("rct_signatures");
        if (!vin.empty())
        {
          ar.begin_object();
          bool r = rct_signatures.serialize_rctsig_base(ar, vin.size(), vout.size());
          if (!r || !ar.stream().good()) return false;
          ar.end_object();
          if (rct_signatures.type != rct::RCTTypeNull)
          {
            ar.tag("rctsig_prunable");
            ar.begin_object();
            r = rct_signatures.p.serialize_rctsig_prunable(ar, rct_signatures.type, vin.size(), vout.size(),
                vin.size() > 0 && vin[0].type() == typeid(txin_to_key) ? boost::get<txin_to_key>(vin[0]).key_offsets.size() - 1 : 0);
            if (!r || !ar.stream().good()) return false;
            ar.end_object();
          }
        }
      }
      // version >= 3 is rta transaction: allowed 0 fee and auth sample signatures
      if (version >= 3)
      {
        FIELD(type)
        FIELD(extra2)
      }
    END_SERIALIZE()

    template<bool W, template <bool> class Archive>
    bool serialize_base(Archive<W> &ar)
    {
      FIELDS(*static_cast<transaction_prefix *>(this))

      if (version == 1)
      {
      }
      else
      {
        ar.tag("rct_signatures");
        if (!vin.empty())
        {
          ar.begin_object();
          bool r = rct_signatures.serialize_rctsig_base(ar, vin.size(), vout.size());
          if (!r || !ar.stream().good()) return false;
          ar.end_object();
        }
      }
      return true;
    }


  private:
    static size_t get_signature_size(const txin_v& tx_in);
  };


  inline
  transaction::transaction()
  {
    set_null();
  }

  inline
  transaction::~transaction()
  {
    //set_null();
  }

  inline
  void transaction::set_null()
  {
    version = 1;
    unlock_time = 0;
    vin.clear();
    vout.clear();
    extra.clear();
    signatures.clear();
    rct_signatures.type = rct::RCTTypeNull;
    set_hash_valid(false);
    set_blob_size_valid(false);
    type = tx_type_generic;
  }

  inline
  void transaction::invalidate_hashes()
  {
    set_hash_valid(false);
    set_blob_size_valid(false);
  }

  inline
  size_t transaction::get_signature_size(const txin_v& tx_in)
  {
    struct txin_signature_size_visitor : public boost::static_visitor<size_t>
    {
      size_t operator()(const txin_gen& txin) const{return 0;}
      size_t operator()(const txin_to_script& txin) const{return 0;}
      size_t operator()(const txin_to_scripthash& txin) const{return 0;}
      size_t operator()(const txin_to_key& txin) const {return txin.key_offsets.size();}
    };

    return boost::apply_visitor(txin_signature_size_visitor(), tx_in);
  }



  /************************************************************************/
  /*                                                                      */
  /************************************************************************/
  struct block_header
  {
    uint8_t major_version;
    uint8_t minor_version;  // now used as a voting mechanism, rather than how this particular block is built
    uint64_t timestamp;
    crypto::hash  prev_id;
    uint32_t nonce;

    BEGIN_SERIALIZE()
      VARINT_FIELD(major_version)
      VARINT_FIELD(minor_version)
      VARINT_FIELD(timestamp)
      FIELD(prev_id)
      FIELD(nonce)
    END_SERIALIZE()
  };

  struct block: public block_header
  {
  private:
    // hash cash
    mutable std::atomic<bool> hash_valid;

  public:
    block(): block_header(), hash_valid(false) {}
    block(const block &b): block_header(b), hash_valid(false), miner_tx(b.miner_tx), tx_hashes(b.tx_hashes) { if (b.is_hash_valid()) { hash = b.hash; set_hash_valid(true); } }
    block &operator=(const block &b) { block_header::operator=(b); hash_valid = false; miner_tx = b.miner_tx; tx_hashes = b.tx_hashes; if (b.is_hash_valid()) { hash = b.hash; set_hash_valid(true); } return *this; }
    void invalidate_hashes() { set_hash_valid(false); }
    bool is_hash_valid() const { return hash_valid.load(std::memory_order_acquire); }
    void set_hash_valid(bool v) const { hash_valid.store(v,std::memory_order_release); }

    transaction miner_tx;
    std::vector<crypto::hash> tx_hashes;

    // hash cash
    mutable crypto::hash hash;

    BEGIN_SERIALIZE_OBJECT()
      if (!typename Archive<W>::is_saving())
        set_hash_valid(false);

      FIELDS(*static_cast<block_header *>(this))
      FIELD(miner_tx)
      FIELD(tx_hashes)
    END_SERIALIZE()
  };



<<<<<<< HEAD
    BEGIN_KV_SERIALIZE_MAP()
      KV_SERIALIZE_VAL_POD_AS_BLOB_FORCE(m_spend_public_key)
      KV_SERIALIZE_VAL_POD_AS_BLOB_FORCE(m_view_public_key)
    END_KV_SERIALIZE_MAP()

    bool operator==(const account_public_address& rhs) const
    {
      return m_spend_public_key == rhs.m_spend_public_key &&
             m_view_public_key == rhs.m_view_public_key;
    }

    bool operator!=(const account_public_address& rhs) const
    {
      return !(*this == rhs);
    }
  };
=======
>>>>>>> a3985793

  struct keypair
  {
    crypto::public_key pub;
    crypto::secret_key sec;

    static inline keypair generate(hw::device &hwdev)
    {
      keypair k;
      hwdev.generate_keys(k.pub, k.sec);
      return k;
    }
  };
  //---------------------------------------------------------------

}

namespace std {
  template <>
  struct hash<cryptonote::account_public_address>
  {
    std::size_t operator()(const cryptonote::account_public_address& addr) const
    {
      // https://stackoverflow.com/a/17017281
      size_t res = 17;
      res = res * 31 + hash<crypto::public_key>()(addr.m_spend_public_key);
      res = res * 31 + hash<crypto::public_key>()(addr.m_view_public_key);
      return res;
    }
  };
}

BLOB_SERIALIZER(cryptonote::txout_to_key);
BLOB_SERIALIZER(cryptonote::txout_to_scripthash);

VARIANT_TAG(binary_archive, cryptonote::txin_gen, 0xff);
VARIANT_TAG(binary_archive, cryptonote::txin_to_script, 0x0);
VARIANT_TAG(binary_archive, cryptonote::txin_to_scripthash, 0x1);
VARIANT_TAG(binary_archive, cryptonote::txin_to_key, 0x2);
VARIANT_TAG(binary_archive, cryptonote::txout_to_script, 0x0);
VARIANT_TAG(binary_archive, cryptonote::txout_to_scripthash, 0x1);
VARIANT_TAG(binary_archive, cryptonote::txout_to_key, 0x2);
VARIANT_TAG(binary_archive, cryptonote::transaction, 0xcc);
VARIANT_TAG(binary_archive, cryptonote::block, 0xbb);

VARIANT_TAG(json_archive, cryptonote::txin_gen, "gen");
VARIANT_TAG(json_archive, cryptonote::txin_to_script, "script");
VARIANT_TAG(json_archive, cryptonote::txin_to_scripthash, "scripthash");
VARIANT_TAG(json_archive, cryptonote::txin_to_key, "key");
VARIANT_TAG(json_archive, cryptonote::txout_to_script, "script");
VARIANT_TAG(json_archive, cryptonote::txout_to_scripthash, "scripthash");
VARIANT_TAG(json_archive, cryptonote::txout_to_key, "key");
VARIANT_TAG(json_archive, cryptonote::transaction, "tx");
VARIANT_TAG(json_archive, cryptonote::block, "block");

VARIANT_TAG(debug_archive, cryptonote::txin_gen, "gen");
VARIANT_TAG(debug_archive, cryptonote::txin_to_script, "script");
VARIANT_TAG(debug_archive, cryptonote::txin_to_scripthash, "scripthash");
VARIANT_TAG(debug_archive, cryptonote::txin_to_key, "key");
VARIANT_TAG(debug_archive, cryptonote::txout_to_script, "script");
VARIANT_TAG(debug_archive, cryptonote::txout_to_scripthash, "scripthash");
VARIANT_TAG(debug_archive, cryptonote::txout_to_key, "key");
VARIANT_TAG(debug_archive, cryptonote::transaction, "tx");
VARIANT_TAG(debug_archive, cryptonote::block, "block");<|MERGE_RESOLUTION|>--- conflicted
+++ resolved
@@ -37,6 +37,7 @@
 #include <sstream>
 #include <atomic>
 #include "serialization/variant.h"
+#include "serialization/list.h"
 #include "serialization/vector.h"
 #include "serialization/binary_archive.h"
 #include "serialization/json_archive.h"
@@ -196,6 +197,17 @@
       KV_SERIALIZE_VAL_POD_AS_BLOB_FORCE(m_spend_public_key)
       KV_SERIALIZE_VAL_POD_AS_BLOB_FORCE(m_view_public_key)
     END_KV_SERIALIZE_MAP()
+
+    bool operator==(const account_public_address& rhs) const
+    {
+      return m_spend_public_key == rhs.m_spend_public_key &&
+             m_view_public_key == rhs.m_view_public_key;
+    }
+
+    bool operator!=(const account_public_address& rhs) const
+    {
+      return !(*this == rhs);
+    }
   };
 
   // container for RTA identities (public keys)
@@ -274,7 +286,7 @@
 
     transaction();
     transaction(const transaction &t): transaction_prefix(t), hash_valid(false), blob_size_valid(false), signatures(t.signatures), rct_signatures(t.rct_signatures), type(t.type), extra2(t.extra2) { if (t.is_hash_valid()) { hash = t.hash; set_hash_valid(true); } if (t.is_blob_size_valid()) { blob_size = t.blob_size; set_blob_size_valid(true); } }
-    transaction &operator=(const transaction &t) { transaction_prefix::operator=(t); set_hash_valid(false); set_blob_size_valid(false); signatures = t.signatures; rct_signatures = t.rct_signatures; type = t.type; extra2 = extra2; if (t.is_hash_valid()) { hash = t.hash; set_hash_valid(true); } if (t.is_blob_size_valid()) { blob_size = t.blob_size; set_blob_size_valid(true); } return *this; }
+    transaction &operator=(const transaction &t) { transaction_prefix::operator=(t); set_hash_valid(false); set_blob_size_valid(false); signatures = t.signatures; rct_signatures = t.rct_signatures; type = t.type; extra2 = t.extra2; if (t.is_hash_valid()) { hash = t.hash; set_hash_valid(true); } if (t.is_blob_size_valid()) { blob_size = t.blob_size; set_blob_size_valid(true); } return *this; }
     virtual ~transaction();
     void set_null();
     void invalidate_hashes();
@@ -479,28 +491,6 @@
     END_SERIALIZE()
   };
 
-
-
-<<<<<<< HEAD
-    BEGIN_KV_SERIALIZE_MAP()
-      KV_SERIALIZE_VAL_POD_AS_BLOB_FORCE(m_spend_public_key)
-      KV_SERIALIZE_VAL_POD_AS_BLOB_FORCE(m_view_public_key)
-    END_KV_SERIALIZE_MAP()
-
-    bool operator==(const account_public_address& rhs) const
-    {
-      return m_spend_public_key == rhs.m_spend_public_key &&
-             m_view_public_key == rhs.m_view_public_key;
-    }
-
-    bool operator!=(const account_public_address& rhs) const
-    {
-      return !(*this == rhs);
-    }
-  };
-=======
->>>>>>> a3985793
-
   struct keypair
   {
     crypto::public_key pub;
