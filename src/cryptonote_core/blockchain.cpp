// Copyright (c) 2014-2017, The Monero Project
//
// All rights reserved.
//
// Redistribution and use in source and binary forms, with or without modification, are
// permitted provided that the following conditions are met:
//
// 1. Redistributions of source code must retain the above copyright notice, this list of
//    conditions and the following disclaimer.
//
// 2. Redistributions in binary form must reproduce the above copyright notice, this list
//    of conditions and the following disclaimer in the documentation and/or other
//    materials provided with the distribution.
//
// 3. Neither the name of the copyright holder nor the names of its contributors may be
//    used to endorse or promote products derived from this software without specific
//    prior written permission.
//
// THIS SOFTWARE IS PROVIDED BY THE COPYRIGHT HOLDERS AND CONTRIBUTORS "AS IS" AND ANY
// EXPRESS OR IMPLIED WARRANTIES, INCLUDING, BUT NOT LIMITED TO, THE IMPLIED WARRANTIES OF
// MERCHANTABILITY AND FITNESS FOR A PARTICULAR PURPOSE ARE DISCLAIMED. IN NO EVENT SHALL
// THE COPYRIGHT HOLDER OR CONTRIBUTORS BE LIABLE FOR ANY DIRECT, INDIRECT, INCIDENTAL,
// SPECIAL, EXEMPLARY, OR CONSEQUENTIAL DAMAGES (INCLUDING, BUT NOT LIMITED TO,
// PROCUREMENT OF SUBSTITUTE GOODS OR SERVICES; LOSS OF USE, DATA, OR PROFITS; OR BUSINESS
// INTERRUPTION) HOWEVER CAUSED AND ON ANY THEORY OF LIABILITY, WHETHER IN CONTRACT,
// STRICT LIABILITY, OR TORT (INCLUDING NEGLIGENCE OR OTHERWISE) ARISING IN ANY WAY OUT OF
// THE USE OF THIS SOFTWARE, EVEN IF ADVISED OF THE POSSIBILITY OF SUCH DAMAGE.
//
// Parts of this file are originally copyright (c) 2012-2013 The Cryptonote developers

#include <algorithm>
#include <cstdio>
#include <boost/filesystem.hpp>
#include <boost/range/adaptor/reversed.hpp>

#include "include_base_utils.h"
#include "cryptonote_basic/cryptonote_basic_impl.h"
#include "tx_pool.h"
#include "blockchain.h"
#include "blockchain_db/blockchain_db.h"
#include "cryptonote_basic/cryptonote_boost_serialization.h"
#include "cryptonote_config.h"
#include "cryptonote_basic/miner.h"
#include "misc_language.h"
#include "profile_tools.h"
#include "file_io_utils.h"
#include "common/int-util.h"
#include "common/boost_serialization_helper.h"
#include "warnings.h"
#include "crypto/hash.h"
#include "cryptonote_basic/checkpoints.h"
#include "cryptonote_core.h"
#include "ringct/rctSigs.h"
#include "common/perf_timer.h"
#if defined(PER_BLOCK_CHECKPOINT)
#include "blocks/blocks.h"
#endif

#undef MONERO_DEFAULT_LOG_CATEGORY
#define MONERO_DEFAULT_LOG_CATEGORY "blockchain"

#define FIND_BLOCKCHAIN_SUPPLEMENT_MAX_SIZE (100*1024*1024) // 100 MB

//#include "serialization/json_archive.h"

/* TODO:
 *  Clean up code:
 *    Possibly change how outputs are referred to/indexed in blockchain and wallets
 *
 */

using namespace cryptonote;
using epee::string_tools::pod_to_hex;
extern "C" void slow_hash_allocate_state();
extern "C" void slow_hash_free_state();

DISABLE_VS_WARNINGS(4267)

#define MERROR_VER(x) MCERROR("verify", x)

// used to overestimate the block reward when estimating a per kB to use
#define BLOCK_REWARD_OVERESTIMATE (10 * 1000000000000)

static const struct {
  uint8_t version;
  uint64_t height;
  uint8_t threshold;
  time_t time;
} mainnet_hard_forks[] = {

  // version 1 from the start of the blockchain
  { 1, 0, 0, 1341378000 },
/*
  // version 2 starts from block 1009827, which is on or around the 20th of March, 2016. Fork time finalised on 2015-09-20. No fork voting occurs for the v2 fork.
  { 2, 1009827, 0, 1442763710 },

  // version 3 starts from block 1141317, which is on or around the 24th of September, 2016. Fork time finalised on 2016-03-21.
  { 3, 1141317, 0, 1458558528 },
  
  // version 4 starts from block 1220516, which is on or around the 5th of January, 2017. Fork time finalised on 2016-09-18.
  { 4, 1220516, 0, 1483574400 },
  
  // version 5 starts from block 1288616, which is on or around the 15th of April, 2017. Fork time finalised on 2017-03-14.
  { 5, 1288616, 0, 1489520158 },  

  // version 6 starts from block 1400000, which is on or around the 16th of September, 2017. Fork time finalised on 2017-08-18.
  { 6, 1400000, 0, 1503046577 },
  */
  // GRAFT: start hardfork v7 from 1st block
  { 7, 1, 0, 1503046577 } ,
  // GRAFT: updated v8 hf block
  { 8, 64445, 0, 1523570400},
  { 9, 68000, 0, 1524229900},
  // hf 10 - decrease block reward, 2018-09-17
  { 10, 176000, 0, 1537142400 },
  // hf 11 - Monero V8/CN variant 2 PoW, ~2018-10-31T17:00:00+00
  { 11, 207700, 0, 1541005200 }
};
// static const uint64_t mainnet_hard_fork_version_1_till = 1009826;
static const uint64_t mainnet_hard_fork_version_1_till = 1;

static const struct {
  uint8_t version;
  uint64_t height;
  uint8_t threshold;
  time_t time;
} testnet_hard_forks[] = {

  // version 1 from the start of the blockchain
  { 1, 0, 0, 1341378000 },
  /*
  // version 2 starts from block 624634, which is on or around the 23rd of November, 2015. Fork time finalised on 2015-11-20. No fork voting occurs for the v2 fork.
  { 2, 624634, 0, 1445355000 },

  // versions 3-5 were passed in rapid succession from September 18th, 2016
  { 3, 800500, 0, 1472415034 },
  { 4, 801219, 0, 1472415035 },
  { 5, 802660, 0, 1472415036 + 86400*180 }, // add 5 months on testnet to shut the update warning up since there's a large gap to v6

  { 6, 971400, 0, 1501709789 },
  */
  // GRAFT: start hardfork v7 from 1st block
  { 7, 1, 0, 1501709789 },
  // GRAFT: public testnet hardfork v8 from block 57640
  { 8, 57780, 0, 1522838800 },
<<<<<<< HEAD
  { 9, 67350, 0,   1524229900 },
  { 10, 139210, 0, 1534270000 }, // rta-alpha1 hf
  { 11, 187065, 0, 1540796400 }  // rta-alpha2 hf
=======
  { 9, 67350, 0, 1524229900 },
  // hf 10 - decrease block reward, 2018-09-12
  { 10, 164550, 0, 1536760800 },
  // hf 11 - Monero V8/CN variant 2 PoW, 2018-10-24
  { 11, 194130, 0, 1540400400 }
>>>>>>> fda3f135
};
// static const uint64_t testnet_hard_fork_version_1_till = 624633;
static const uint64_t testnet_hard_fork_version_1_till = 1;

//------------------------------------------------------------------
Blockchain::Blockchain(tx_memory_pool& tx_pool) :
  m_db(), m_tx_pool(tx_pool), m_hardfork(NULL), m_timestamps_and_difficulties_height(0), m_current_block_cumul_sz_limit(0),
  m_enforce_dns_checkpoints(false), m_max_prepare_blocks_threads(4), m_db_blocks_per_sync(1), m_db_sync_mode(db_async), m_db_default_sync(false), m_fast_sync(true), m_show_time_stats(false), m_sync_counter(0), m_cancel(false)
{
  LOG_PRINT_L3("Blockchain::" << __func__);
}
//------------------------------------------------------------------
bool Blockchain::have_tx(const crypto::hash &id) const
{
  LOG_PRINT_L3("Blockchain::" << __func__);
  CRITICAL_REGION_LOCAL(m_blockchain_lock);
  return m_db->tx_exists(id);
}
//------------------------------------------------------------------
bool Blockchain::have_tx_keyimg_as_spent(const crypto::key_image &key_im) const
{
  LOG_PRINT_L3("Blockchain::" << __func__);
  CRITICAL_REGION_LOCAL(m_blockchain_lock);
  return  m_db->has_key_image(key_im);
}
//------------------------------------------------------------------
// This function makes sure that each "input" in an input (mixins) exists
// and collects the public key for each from the transaction it was included in
// via the visitor passed to it.
template <class visitor_t>
bool Blockchain::scan_outputkeys_for_indexes(size_t tx_version, const txin_to_key& tx_in_to_key, visitor_t &vis, const crypto::hash &tx_prefix_hash, uint64_t* pmax_related_block_height) const
{
  LOG_PRINT_L3("Blockchain::" << __func__);

  // ND: Disable locking and make method private.
  //CRITICAL_REGION_LOCAL(m_blockchain_lock);

  // verify that the input has key offsets (that it exists properly, really)
  if(!tx_in_to_key.key_offsets.size())
    return false;

  // cryptonote_format_utils uses relative offsets for indexing to the global
  // outputs list.  that is to say that absolute offset #2 is absolute offset
  // #1 plus relative offset #2.
  // TODO: Investigate if this is necessary / why this is done.
  std::vector<uint64_t> absolute_offsets = relative_output_offsets_to_absolute(tx_in_to_key.key_offsets);
  std::vector<output_data_t> outputs;

  bool found = false;
  auto it = m_scan_table.find(tx_prefix_hash);
  if (it != m_scan_table.end())
  {
    auto its = it->second.find(tx_in_to_key.k_image);
    if (its != it->second.end())
    {
      outputs = its->second;
      found = true;
    }
  }

  if (!found)
  {
    try
    {
      m_db->get_output_key(tx_in_to_key.amount, absolute_offsets, outputs);
    }
    catch (...)
    {
      MERROR_VER("Output does not exist! amount = " << tx_in_to_key.amount);
      return false;
    }
  }
  else
  {
    // check for partial results and add the rest if needed;
    if (outputs.size() < absolute_offsets.size() && outputs.size() > 0)
    {
      MDEBUG("Additional outputs needed: " << absolute_offsets.size() - outputs.size());
      std::vector < uint64_t > add_offsets;
      std::vector<output_data_t> add_outputs;
      for (size_t i = outputs.size(); i < absolute_offsets.size(); i++)
        add_offsets.push_back(absolute_offsets[i]);
      try
      {
        m_db->get_output_key(tx_in_to_key.amount, add_offsets, add_outputs);
      }
      catch (...)
      {
        MERROR_VER("Output does not exist! amount = " << tx_in_to_key.amount);
        return false;
      }
      outputs.insert(outputs.end(), add_outputs.begin(), add_outputs.end());
    }
  }

  size_t count = 0;
  for (const uint64_t& i : absolute_offsets)
  {
    try
    {
      output_data_t output_index;
      try
      {
        // get tx hash and output index for output
        if (count < outputs.size())
          output_index = outputs.at(count);
        else
          output_index = m_db->get_output_key(tx_in_to_key.amount, i);

        // call to the passed boost visitor to grab the public key for the output
        if (!vis.handle_output(output_index.unlock_time, output_index.pubkey, output_index.commitment))
        {
          MERROR_VER("Failed to handle_output for output no = " << count << ", with absolute offset " << i);
          return false;
        }
      }
      catch (...)
      {
        MERROR_VER("Output does not exist! amount = " << tx_in_to_key.amount << ", absolute_offset = " << i);
        return false;
      }

      // if on last output and pmax_related_block_height not null pointer
      if(++count == absolute_offsets.size() && pmax_related_block_height)
      {
        // set *pmax_related_block_height to tx block height for this output
        auto h = output_index.height;
        if(*pmax_related_block_height < h)
        {
          *pmax_related_block_height = h;
        }
      }

    }
    catch (const OUTPUT_DNE& e)
    {
      MERROR_VER("Output does not exist: " << e.what());
      return false;
    }
    catch (const TX_DNE& e)
    {
      MERROR_VER("Transaction does not exist: " << e.what());
      return false;
    }

  }

  return true;
}
//------------------------------------------------------------------
uint64_t Blockchain::get_current_blockchain_height() const
{
  LOG_PRINT_L3("Blockchain::" << __func__);
  CRITICAL_REGION_LOCAL(m_blockchain_lock);
  return m_db->height();
}
//------------------------------------------------------------------
//FIXME: possibly move this into the constructor, to avoid accidentally
//       dereferencing a null BlockchainDB pointer
bool Blockchain::init(BlockchainDB* db, const bool testnet, const cryptonote::test_options *test_options)
{
  LOG_PRINT_L3("Blockchain::" << __func__);
  CRITICAL_REGION_LOCAL(m_tx_pool);
  CRITICAL_REGION_LOCAL1(m_blockchain_lock);

  bool fakechain = test_options != NULL;

  if (db == nullptr)
  {
    LOG_ERROR("Attempted to init Blockchain with null DB");
    return false;
  }
  if (!db->is_open())
  {
    LOG_ERROR("Attempted to init Blockchain with unopened DB");
    return false;
  }

  m_db = db;

  m_testnet = testnet;
  if (m_hardfork == nullptr)
  {
    if (fakechain)
      m_hardfork = new HardFork(*db, 1, 0);
    else if (m_testnet)
      m_hardfork = new HardFork(*db, 1, testnet_hard_fork_version_1_till);
    else
      m_hardfork = new HardFork(*db, 1, mainnet_hard_fork_version_1_till);
  }
  if (fakechain)
  {
    for (size_t n = 0; test_options->hard_forks[n].first; ++n)
      m_hardfork->add_fork(test_options->hard_forks[n].first, test_options->hard_forks[n].second, 0, n + 1);
  }
  else if (m_testnet)
  {
    for (size_t n = 0; n < sizeof(testnet_hard_forks) / sizeof(testnet_hard_forks[0]); ++n)
      m_hardfork->add_fork(testnet_hard_forks[n].version, testnet_hard_forks[n].height, testnet_hard_forks[n].threshold, testnet_hard_forks[n].time);
  }
  else
  {
    for (size_t n = 0; n < sizeof(mainnet_hard_forks) / sizeof(mainnet_hard_forks[0]); ++n)
      m_hardfork->add_fork(mainnet_hard_forks[n].version, mainnet_hard_forks[n].height, mainnet_hard_forks[n].threshold, mainnet_hard_forks[n].time);
  }
  m_hardfork->init();

  m_db->set_hard_fork(m_hardfork);

  // if the blockchain is new, add the genesis block
  // this feels kinda kludgy to do it this way, but can be looked at later.
  // TODO: add function to create and store genesis block,
  //       taking testnet into account
  if(!m_db->height())
  {
    MINFO("Blockchain not loaded, generating genesis block.");
    block bl = boost::value_initialized<block>();
    block_verification_context bvc = boost::value_initialized<block_verification_context>();
    if (m_testnet)
    {
      generate_genesis_block(bl, config::testnet::GENESIS_TX, config::testnet::GENESIS_NONCE);
    }
    else
    {
      generate_genesis_block(bl, config::GENESIS_TX, config::GENESIS_NONCE);
    }

    add_new_block(bl, bvc);
    CHECK_AND_ASSERT_MES(!bvc.m_verifivation_failed, false, "Failed to add genesis block to blockchain");
  }
  // TODO: if blockchain load successful, verify blockchain against both
  //       hard-coded and runtime-loaded (and enforced) checkpoints.
  else
  {
  }

  if (!fakechain)
  {
    // ensure we fixup anything we found and fix in the future
    m_db->fixup();
  }

  m_db->block_txn_start(true);
  // check how far behind we are
  uint64_t top_block_timestamp = m_db->get_top_block_timestamp();
  uint64_t timestamp_diff = time(NULL) - top_block_timestamp;

  // genesis block has no timestamp, could probably change it to have timestamp of 1341378000...
  if(!top_block_timestamp)
    timestamp_diff = time(NULL) - 1341378000;

  // create general purpose async service queue

  m_async_work_idle = std::unique_ptr < boost::asio::io_service::work > (new boost::asio::io_service::work(m_async_service));
  // we only need 1
  m_async_pool.create_thread(boost::bind(&boost::asio::io_service::run, &m_async_service));

#if defined(PER_BLOCK_CHECKPOINT)
  if (!fakechain)
    load_compiled_in_block_hashes();
#endif

  MINFO("Blockchain initialized. last block: " << m_db->height() - 1 << ", " << epee::misc_utils::get_time_interval_string(timestamp_diff) << " time ago, current difficulty: " << get_difficulty_for_next_block());
  m_db->block_txn_stop();

  update_next_cumulative_size_limit();
  return true;
}
//------------------------------------------------------------------
bool Blockchain::init(BlockchainDB* db, HardFork*& hf, const bool testnet)
{
  if (hf != nullptr)
    m_hardfork = hf;
  bool res = init(db, testnet, NULL);
  if (hf == nullptr)
    hf = m_hardfork;
  return res;
}
//------------------------------------------------------------------
bool Blockchain::store_blockchain()
{
  LOG_PRINT_L3("Blockchain::" << __func__);
  // lock because the rpc_thread command handler also calls this
  CRITICAL_REGION_LOCAL(m_db->m_synchronization_lock);

  TIME_MEASURE_START(save);
  // TODO: make sure sync(if this throws that it is not simply ignored higher
  // up the call stack
  try
  {
    m_db->sync();
  }
  catch (const std::exception& e)
  {
    MERROR(std::string("Error syncing blockchain db: ") + e.what() + "-- shutting down now to prevent issues!");
    throw;
  }
  catch (...)
  {
    MERROR("There was an issue storing the blockchain, shutting down now to prevent issues!");
    throw;
  }

  TIME_MEASURE_FINISH(save);
  if(m_show_time_stats)
    MINFO("Blockchain stored OK, took: " << save << " ms");
  return true;
}
//------------------------------------------------------------------
bool Blockchain::deinit()
{
  LOG_PRINT_L3("Blockchain::" << __func__);

  MTRACE("Stopping blockchain read/write activity");

 // stop async service
  m_async_work_idle.reset();
  m_async_pool.join_all();
  m_async_service.stop();

  // as this should be called if handling a SIGSEGV, need to check
  // if m_db is a NULL pointer (and thus may have caused the illegal
  // memory operation), otherwise we may cause a loop.
  if (m_db == NULL)
  {
    throw new DB_ERROR("The db pointer is null in Blockchain, the blockchain may be corrupt!");
  }

  try
  {
    m_db->close();
    MTRACE("Local blockchain read/write activity stopped successfully");
  }
  catch (const std::exception& e)
  {
    LOG_ERROR(std::string("Error closing blockchain db: ") + e.what());
  }
  catch (...)
  {
    LOG_ERROR("There was an issue closing/storing the blockchain, shutting down now to prevent issues!");
  }

  delete m_hardfork;
  delete m_db;
  return true;
}
//------------------------------------------------------------------
// This function tells BlockchainDB to remove the top block from the
// blockchain and then returns all transactions (except the miner tx, of course)
// from it to the tx_pool
block Blockchain::pop_block_from_blockchain()
{
  LOG_PRINT_L3("Blockchain::" << __func__);
  CRITICAL_REGION_LOCAL(m_blockchain_lock);

  m_timestamps_and_difficulties_height = 0;

  block popped_block;
  std::vector<transaction> popped_txs;

  try
  {
    m_db->pop_block(popped_block, popped_txs);
  }
  // anything that could cause this to throw is likely catastrophic,
  // so we re-throw
  catch (const std::exception& e)
  {
    LOG_ERROR("Error popping block from blockchain: " << e.what());
    throw;
  }
  catch (...)
  {
    LOG_ERROR("Error popping block from blockchain, throwing!");
    throw;
  }

  // return transactions from popped block to the tx_pool
  for (transaction& tx : popped_txs)
  {
    if (!is_coinbase(tx))
    {
      cryptonote::tx_verification_context tvc = AUTO_VAL_INIT(tvc);

      // FIXME: HardFork
      // Besides the below, popping a block should also remove the last entry
      // in hf_versions.
      //
      // FIXME: HardFork
      // This is not quite correct, as we really want to add the txes
      // to the pool based on the version determined after all blocks
      // are popped.
      uint8_t version = get_current_hard_fork_version();

      // We assume that if they were in a block, the transactions are already
      // known to the network as a whole. However, if we had mined that block,
      // that might not be always true. Unlikely though, and always relaying
      // these again might cause a spike of traffic as many nodes re-relay
      // all the transactions in a popped block when a reorg happens.
      bool r = m_tx_pool.add_tx(tx, tvc, true, true, false, version);
      if (!r)
      {
        LOG_ERROR("Error returning transaction to tx_pool");
      }
    }
  }
  update_next_cumulative_size_limit();
  m_tx_pool.on_blockchain_dec(m_db->height()-1, get_tail_id());

  return popped_block;
}
//------------------------------------------------------------------
bool Blockchain::reset_and_set_genesis_block(const block& b)
{
  LOG_PRINT_L3("Blockchain::" << __func__);
  CRITICAL_REGION_LOCAL(m_blockchain_lock);
  m_timestamps_and_difficulties_height = 0;
  m_alternative_chains.clear();
  m_db->reset();
  m_hardfork->init();

  block_verification_context bvc = boost::value_initialized<block_verification_context>();
  add_new_block(b, bvc);
  update_next_cumulative_size_limit();
  return bvc.m_added_to_main_chain && !bvc.m_verifivation_failed;
}
//------------------------------------------------------------------
crypto::hash Blockchain::get_tail_id(uint64_t& height) const
{
  LOG_PRINT_L3("Blockchain::" << __func__);
  CRITICAL_REGION_LOCAL(m_blockchain_lock);
  height = m_db->height() - 1;
  return get_tail_id();
}
//------------------------------------------------------------------
crypto::hash Blockchain::get_tail_id() const
{
  LOG_PRINT_L3("Blockchain::" << __func__);
  CRITICAL_REGION_LOCAL(m_blockchain_lock);
  return m_db->top_block_hash();
}
//------------------------------------------------------------------
/*TODO: this function was...poorly written.  As such, I'm not entirely
 *      certain on what it was supposed to be doing.  Need to look into this,
 *      but it doesn't seem terribly important just yet.
 *
 * puts into list <ids> a list of hashes representing certain blocks
 * from the blockchain in reverse chronological order
 *
 * the blocks chosen, at the time of this writing, are:
 *   the most recent 11
 *   powers of 2 less recent from there, so 13, 17, 25, etc...
 *
 */
bool Blockchain::get_short_chain_history(std::list<crypto::hash>& ids) const
{
  LOG_PRINT_L3("Blockchain::" << __func__);
  CRITICAL_REGION_LOCAL(m_blockchain_lock);
  uint64_t i = 0;
  uint64_t current_multiplier = 1;
  uint64_t sz = m_db->height();

  if(!sz)
    return true;

  m_db->block_txn_start(true);
  bool genesis_included = false;
  uint64_t current_back_offset = 1;
  while(current_back_offset < sz)
  {
    ids.push_back(m_db->get_block_hash_from_height(sz - current_back_offset));

    if(sz-current_back_offset == 0)
    {
      genesis_included = true;
    }
    if(i < 10)
    {
      ++current_back_offset;
    }
    else
    {
      current_multiplier *= 2;
      current_back_offset += current_multiplier;
    }
    ++i;
  }

  if (!genesis_included)
  {
    ids.push_back(m_db->get_block_hash_from_height(0));
  }
  m_db->block_txn_stop();

  return true;
}
//------------------------------------------------------------------
crypto::hash Blockchain::get_block_id_by_height(uint64_t height) const
{
  LOG_PRINT_L3("Blockchain::" << __func__);
  CRITICAL_REGION_LOCAL(m_blockchain_lock);
  try
  {
    return m_db->get_block_hash_from_height(height);
  }
  catch (const BLOCK_DNE& e)
  {
  }
  catch (const std::exception& e)
  {
    MERROR(std::string("Something went wrong fetching block hash by height: ") + e.what());
    throw;
  }
  catch (...)
  {
    MERROR(std::string("Something went wrong fetching block hash by height"));
    throw;
  }
  return null_hash;
}
//------------------------------------------------------------------
bool Blockchain::get_block_by_hash(const crypto::hash &h, block &blk, bool *orphan) const
{
  LOG_PRINT_L3("Blockchain::" << __func__);
  CRITICAL_REGION_LOCAL(m_blockchain_lock);

  // try to find block in main chain
  try
  {
    blk = m_db->get_block(h);
    if (orphan)
      *orphan = false;
    return true;
  }
  // try to find block in alternative chain
  catch (const BLOCK_DNE& e)
  {
    blocks_ext_by_hash::const_iterator it_alt = m_alternative_chains.find(h);
    if (m_alternative_chains.end() != it_alt)
    {
      blk = it_alt->second.bl;
      if (orphan)
        *orphan = true;
      return true;
    }
  }
  catch (const std::exception& e)
  {
    MERROR(std::string("Something went wrong fetching block by hash: ") + e.what());
    throw;
  }
  catch (...)
  {
    MERROR(std::string("Something went wrong fetching block hash by hash"));
    throw;
  }

  return false;
}
//------------------------------------------------------------------
//FIXME: this function does not seem to be called from anywhere, but
// if it ever is, should probably change std::list for std::vector
void Blockchain::get_all_known_block_ids(std::list<crypto::hash> &main, std::list<crypto::hash> &alt, std::list<crypto::hash> &invalid) const
{
  LOG_PRINT_L3("Blockchain::" << __func__);
  CRITICAL_REGION_LOCAL(m_blockchain_lock);

  for (auto& a : m_db->get_hashes_range(0, m_db->height() - 1))
  {
    main.push_back(a);
  }

  for (const blocks_ext_by_hash::value_type &v: m_alternative_chains)
    alt.push_back(v.first);

  for (const blocks_ext_by_hash::value_type &v: m_invalid_blocks)
    invalid.push_back(v.first);
}
//------------------------------------------------------------------
// This function aggregates the cumulative difficulties and timestamps of the
// last DIFFICULTY_BLOCKS_COUNT blocks and passes them to next_difficulty,
// returning the result of that call.  Ignores the genesis block, and can use
// less blocks than desired if there aren't enough.
difficulty_type Blockchain::get_difficulty_for_next_block()
{
  LOG_PRINT_L3("Blockchain::" << __func__);
  CRITICAL_REGION_LOCAL(m_blockchain_lock);
  std::vector<uint64_t> timestamps;
  std::vector<difficulty_type> difficulties;
  auto height = m_db->height();

  uint8_t version = get_current_hard_fork_version();
  size_t difficulty_blocks_count = (version < 8) ? DIFFICULTY_BLOCKS_COUNT : DIFFICULTY_BLOCKS_COUNT_V8;

  // ND: Speedup
  // 1. Keep a list of the last 735 (or less) blocks that is used to compute difficulty,
  //    then when the next block difficulty is queried, push the latest height data and
  //    pop the oldest one from the list. This only requires 1x read per height instead
  //    of doing 735 (DIFFICULTY_BLOCKS_COUNT).
  if (m_timestamps_and_difficulties_height != 0 && ((height - m_timestamps_and_difficulties_height) == 1))
  {
    uint64_t index = height - 1;
    m_timestamps.push_back(m_db->get_block_timestamp(index));
    m_difficulties.push_back(m_db->get_block_cumulative_difficulty(index));

    while (m_timestamps.size() > difficulty_blocks_count)
      m_timestamps.erase(m_timestamps.begin());
    while (m_difficulties.size() > difficulty_blocks_count)
      m_difficulties.erase(m_difficulties.begin());

    m_timestamps_and_difficulties_height = height;
    timestamps = m_timestamps;
    difficulties = m_difficulties;
  }
  else
  {
    size_t offset = height - std::min < size_t > (height, static_cast<size_t>(difficulty_blocks_count));
    if (offset == 0)
      ++offset;

    timestamps.clear();
    difficulties.clear();
    for (; offset < height; offset++)
    {
      timestamps.push_back(m_db->get_block_timestamp(offset));
      difficulties.push_back(m_db->get_block_cumulative_difficulty(offset));
    }

    m_timestamps_and_difficulties_height = height;
    m_timestamps = timestamps;
    m_difficulties = difficulties;
  }
  size_t target = get_current_hard_fork_version() < 2 ? DIFFICULTY_TARGET_V1 : DIFFICULTY_TARGET_V2;

  if (version < 8)
  {
      return next_difficulty(timestamps, difficulties, target);
  }
  else if (version == 8 || version >= 10)
  {
      return next_difficulty_v8(timestamps, difficulties, target);
  }
  else
  {
      return next_difficulty_v9(timestamps, difficulties, target);
  }
}
//------------------------------------------------------------------
// This function removes blocks from the blockchain until it gets to the
// position where the blockchain switch started and then re-adds the blocks
// that had been removed.
bool Blockchain::rollback_blockchain_switching(std::list<block>& original_chain, uint64_t rollback_height)
{
  LOG_PRINT_L3("Blockchain::" << __func__);
  CRITICAL_REGION_LOCAL(m_blockchain_lock);

  // fail if rollback_height passed is too high
  if (rollback_height > m_db->height())
  {
    return true;
  }

  m_timestamps_and_difficulties_height = 0;

  // remove blocks from blockchain until we get back to where we should be.
  while (m_db->height() != rollback_height)
  {
    pop_block_from_blockchain();
  }

  // make sure the hard fork object updates its current version
  m_hardfork->reorganize_from_chain_height(rollback_height);

  //return back original chain
  for (auto& bl : original_chain)
  {
    block_verification_context bvc = boost::value_initialized<block_verification_context>();
    bool r = handle_block_to_main_chain(bl, bvc);
    CHECK_AND_ASSERT_MES(r && bvc.m_added_to_main_chain, false, "PANIC! failed to add (again) block while chain switching during the rollback!");
  }

  m_hardfork->reorganize_from_chain_height(rollback_height);

  MINFO("Rollback to height " << rollback_height << " was successful.");
  if (original_chain.size())
  {
    MINFO("Restoration to previous blockchain successful as well.");
  }
  return true;
}
//------------------------------------------------------------------
// This function attempts to switch to an alternate chain, returning
// boolean based on success therein.
bool Blockchain::switch_to_alternative_blockchain(std::list<blocks_ext_by_hash::iterator>& alt_chain, bool discard_disconnected_chain)
{
  LOG_PRINT_L3("Blockchain::" << __func__);
  CRITICAL_REGION_LOCAL(m_blockchain_lock);

  m_timestamps_and_difficulties_height = 0;

  // if empty alt chain passed (not sure how that could happen), return false
  CHECK_AND_ASSERT_MES(alt_chain.size(), false, "switch_to_alternative_blockchain: empty chain passed");

  // verify that main chain has front of alt chain's parent block
  if (!m_db->block_exists(alt_chain.front()->second.bl.prev_id))
  {
    LOG_ERROR("Attempting to move to an alternate chain, but it doesn't appear to connect to the main chain!");
    return false;
  }

  // pop blocks from the blockchain until the top block is the parent
  // of the front block of the alt chain.
  std::list<block> disconnected_chain;
  while (m_db->top_block_hash() != alt_chain.front()->second.bl.prev_id)
  {
    block b = pop_block_from_blockchain();
    disconnected_chain.push_front(b);
  }

  auto split_height = m_db->height();

  //connecting new alternative chain
  for(auto alt_ch_iter = alt_chain.begin(); alt_ch_iter != alt_chain.end(); alt_ch_iter++)
  {
    auto ch_ent = *alt_ch_iter;
    block_verification_context bvc = boost::value_initialized<block_verification_context>();

    // add block to main chain
    bool r = handle_block_to_main_chain(ch_ent->second.bl, bvc);

    // if adding block to main chain failed, rollback to previous state and
    // return false
    if(!r || !bvc.m_added_to_main_chain)
    {
      MERROR("Failed to switch to alternative blockchain");

      // rollback_blockchain_switching should be moved to two different
      // functions: rollback and apply_chain, but for now we pretend it is
      // just the latter (because the rollback was done above).
      rollback_blockchain_switching(disconnected_chain, split_height);

      // FIXME: Why do we keep invalid blocks around?  Possibly in case we hear
      // about them again so we can immediately dismiss them, but needs some
      // looking into.
      add_block_as_invalid(ch_ent->second, get_block_hash(ch_ent->second.bl));
      MERROR("The block was inserted as invalid while connecting new alternative chain, block_id: " << get_block_hash(ch_ent->second.bl));
      m_alternative_chains.erase(*alt_ch_iter++);

      for(auto alt_ch_to_orph_iter = alt_ch_iter; alt_ch_to_orph_iter != alt_chain.end(); )
      {
        add_block_as_invalid((*alt_ch_to_orph_iter)->second, (*alt_ch_to_orph_iter)->first);
        m_alternative_chains.erase(*alt_ch_to_orph_iter++);
      }
      return false;
    }
  }

  // if we're to keep the disconnected blocks, add them as alternates
  if(!discard_disconnected_chain)
  {
    //pushing old chain as alternative chain
    for (auto& old_ch_ent : disconnected_chain)
    {
      block_verification_context bvc = boost::value_initialized<block_verification_context>();
      bool r = handle_alternative_block(old_ch_ent, get_block_hash(old_ch_ent), bvc);
      if(!r)
      {
        MERROR("Failed to push ex-main chain blocks to alternative chain ");
        // previously this would fail the blockchain switching, but I don't
        // think this is bad enough to warrant that.
      }
    }
  }

  //removing alt_chain entries from alternative chains container
  for (auto ch_ent: alt_chain)
  {
    m_alternative_chains.erase(ch_ent);
  }

  m_hardfork->reorganize_from_chain_height(split_height);

  MGINFO_GREEN("REORGANIZE SUCCESS! on height: " << split_height << ", new blockchain size: " << m_db->height());
  return true;
}
//------------------------------------------------------------------
// This function calculates the difficulty target for the block being added to
// an alternate chain.
difficulty_type Blockchain::get_next_difficulty_for_alternative_chain(const std::list<blocks_ext_by_hash::iterator>& alt_chain, block_extended_info& bei) const
{
  LOG_PRINT_L3("Blockchain::" << __func__);
  std::vector<uint64_t> timestamps;
  std::vector<difficulty_type> cumulative_difficulties;

  uint8_t ideal_hardfork_version = get_ideal_hard_fork_version(bei.height);
  size_t difficulty_blocks_count;
  if (ideal_hardfork_version < 8)
  {
      difficulty_blocks_count = DIFFICULTY_BLOCKS_COUNT;
  }
  else
  {
      difficulty_blocks_count = DIFFICULTY_BLOCKS_COUNT_V8;
  }

  // if the alt chain isn't long enough to calculate the difficulty target
  // based on its blocks alone, need to get more blocks from the main chain
  if(alt_chain.size()< difficulty_blocks_count)
  {
    CRITICAL_REGION_LOCAL(m_blockchain_lock);

    // Figure out start and stop offsets for main chain blocks
    size_t main_chain_stop_offset = alt_chain.size() ? alt_chain.front()->second.height : bei.height;
    size_t main_chain_count = difficulty_blocks_count - std::min(static_cast<size_t>(difficulty_blocks_count), alt_chain.size());
    main_chain_count = std::min(main_chain_count, main_chain_stop_offset);
    size_t main_chain_start_offset = main_chain_stop_offset - main_chain_count;

    if(!main_chain_start_offset)
      ++main_chain_start_offset; //skip genesis block

    // get difficulties and timestamps from relevant main chain blocks
    for(; main_chain_start_offset < main_chain_stop_offset; ++main_chain_start_offset)
    {
      timestamps.push_back(m_db->get_block_timestamp(main_chain_start_offset));
      cumulative_difficulties.push_back(m_db->get_block_cumulative_difficulty(main_chain_start_offset));
    }

    // make sure we haven't accidentally grabbed too many blocks...maybe don't need this check?
    CHECK_AND_ASSERT_MES((alt_chain.size() + timestamps.size()) <= difficulty_blocks_count, false, "Internal error, alt_chain.size()[" << alt_chain.size() << "] + vtimestampsec.size()[" << timestamps.size() << "] NOT <= DIFFICULTY_WINDOW[]" << difficulty_blocks_count);

    for (auto it : alt_chain)
    {
      timestamps.push_back(it->second.bl.timestamp);
      cumulative_difficulties.push_back(it->second.cumulative_difficulty);
    }
  }
  // if the alt chain is long enough for the difficulty calc, grab difficulties
  // and timestamps from it alone
  else
  {
    timestamps.resize(static_cast<size_t>(difficulty_blocks_count));
    cumulative_difficulties.resize(static_cast<size_t>(difficulty_blocks_count));
    size_t count = 0;
    size_t max_i = timestamps.size()-1;
    // get difficulties and timestamps from most recent blocks in alt chain
    for(auto it: boost::adaptors::reverse(alt_chain))
    {
      timestamps[max_i - count] = it->second.bl.timestamp;
      cumulative_difficulties[max_i - count] = it->second.cumulative_difficulty;
      count++;
      if(count >= difficulty_blocks_count)
        break;
    }
  }
  // FIXME: This will fail if fork activation heights are subject to voting
  size_t target = ideal_hardfork_version < 2 ? DIFFICULTY_TARGET_V1 : DIFFICULTY_TARGET_V2;
  difficulty_type result = 0;
  // calculate the difficulty target for the block and return it
  if (ideal_hardfork_version < 8) {
      LOG_PRINT_L2("old difficulty algo");
      result = next_difficulty(timestamps, cumulative_difficulties, target);
  } else if (ideal_hardfork_version == 8 || ideal_hardfork_version >= 10) {
      LOG_PRINT_L2("new difficulty algo");
      result = next_difficulty_v8(timestamps, cumulative_difficulties, target);
  } else {
      LOG_PRINT_L2("new difficulty algo with faster decresing difficulty");
      return next_difficulty_v9(timestamps, cumulative_difficulties, target);
  }
  LOG_PRINT_L2("difficulty: " << result);
  return result;
}
//------------------------------------------------------------------
// This function does a sanity check on basic things that all miner
// transactions have in common, such as:
//   one input, of type txin_gen, with height set to the block's height
//   correct miner tx unlock time
//   a non-overflowing tx amount (dubious necessity on this check)
bool Blockchain::prevalidate_miner_transaction(const block& b, uint64_t height)
{
  LOG_PRINT_L3("Blockchain::" << __func__);
  CHECK_AND_ASSERT_MES(b.miner_tx.vin.size() == 1, false, "coinbase transaction in the block has no inputs");
  CHECK_AND_ASSERT_MES(b.miner_tx.vin[0].type() == typeid(txin_gen), false, "coinbase transaction in the block has the wrong type");
  if(boost::get<txin_gen>(b.miner_tx.vin[0]).height != height)
  {
    MWARNING("The miner transaction in block has invalid height: " << boost::get<txin_gen>(b.miner_tx.vin[0]).height << ", expected: " << height);
    return false;
  }
  MDEBUG("Miner tx hash: " << get_transaction_hash(b.miner_tx));
  CHECK_AND_ASSERT_MES(b.miner_tx.unlock_time == height + CRYPTONOTE_MINED_MONEY_UNLOCK_WINDOW, false, "coinbase transaction transaction has the wrong unlock time=" << b.miner_tx.unlock_time << ", expected " << height + CRYPTONOTE_MINED_MONEY_UNLOCK_WINDOW);

  //check outs overflow
  //NOTE: not entirely sure this is necessary, given that this function is
  //      designed simply to make sure the total amount for a transaction
  //      does not overflow a uint64_t, and this transaction *is* a uint64_t...
  if(!check_outs_overflow(b.miner_tx))
  {
    MERROR("miner transaction has money overflow in block " << get_block_hash(b));
    return false;
  }

  return true;
}
//------------------------------------------------------------------
// This function validates the miner transaction reward
bool Blockchain::validate_miner_transaction(const block& b, size_t cumulative_block_size, uint64_t fee, uint64_t& base_reward, uint64_t already_generated_coins, bool &partial_block_reward, uint8_t version)
{
  LOG_PRINT_L3("Blockchain::" << __func__);
  //validate reward
  uint64_t money_in_use = 0;
  for (auto& o: b.miner_tx.vout)
    money_in_use += o.amount;
  partial_block_reward = false;

  if (version == 3) {
    for (auto &o: b.miner_tx.vout) {
      if (!is_valid_decomposed_amount(o.amount)) {
        MERROR_VER("miner tx output " << print_money(o.amount) << " is not a valid decomposed amount");
        return false;
      }
    }
  }

  std::vector<size_t> last_blocks_sizes;
  get_last_n_blocks_sizes(last_blocks_sizes, CRYPTONOTE_REWARD_BLOCKS_WINDOW);
  if (!get_block_reward(epee::misc_utils::median(last_blocks_sizes), cumulative_block_size, already_generated_coins, base_reward, version))
  {
    MERROR_VER("block size " << cumulative_block_size << " is bigger than allowed for this blockchain");
    return false;
  }
  if(base_reward + fee < money_in_use && already_generated_coins > 0)
  {
    MERROR_VER("coinbase transaction spend too much money (" << print_money(money_in_use) << "). Block reward is " << print_money(base_reward + fee) << "(" << print_money(base_reward) << "+" << print_money(fee) << ")");
    return false;
  }
  // From hard fork 2, we allow a miner to claim less block reward than is allowed, in case a miner wants less dust
  if (m_hardfork->get_current_version() < 2)
  {
    if(base_reward + fee != money_in_use && already_generated_coins > 0)
    {
      MDEBUG("coinbase transaction doesn't use full amount of block reward:  spent: " << money_in_use << ",  block reward " << base_reward + fee << "(" << base_reward << "+" << fee << ")");
      return false;
    }
  }
  else
  {
    // from hard fork 2, since a miner can claim less than the full block reward, we update the base_reward
    // to show the amount of coins that were actually generated, the remainder will be pushed back for later
    // emission. This modifies the emission curve very slightly.
    CHECK_AND_ASSERT_MES(money_in_use - fee <= base_reward, false, "base reward calculation bug");
    if(base_reward + fee != money_in_use)
      partial_block_reward = true;
    base_reward = money_in_use - fee;
  }
  return true;
}
//------------------------------------------------------------------
// get the block sizes of the last <count> blocks, and return by reference <sz>.
void Blockchain::get_last_n_blocks_sizes(std::vector<size_t>& sz, size_t count) const
{
  LOG_PRINT_L3("Blockchain::" << __func__);
  CRITICAL_REGION_LOCAL(m_blockchain_lock);
  auto h = m_db->height();

  // this function is meaningless for an empty blockchain...granted it should never be empty
  if(h == 0)
    return;

  m_db->block_txn_start(true);
  // add size of last <count> blocks to vector <sz> (or less, if blockchain size < count)
  size_t start_offset = h - std::min<size_t>(h, count);
  for(size_t i = start_offset; i < h; i++)
  {
    sz.push_back(m_db->get_block_size(i));
  }
  m_db->block_txn_stop();
}
//------------------------------------------------------------------
uint64_t Blockchain::get_current_cumulative_blocksize_limit() const
{
  LOG_PRINT_L3("Blockchain::" << __func__);
  return m_current_block_cumul_sz_limit;
}
//------------------------------------------------------------------
//TODO: This function only needed minor modification to work with BlockchainDB,
//      and *works*.  As such, to reduce the number of things that might break
//      in moving to BlockchainDB, this function will remain otherwise
//      unchanged for the time being.
//
// This function makes a new block for a miner to mine the hash for
//
// FIXME: this codebase references #if defined(DEBUG_CREATE_BLOCK_TEMPLATE)
// in a lot of places.  That flag is not referenced in any of the code
// nor any of the makefiles, howeve.  Need to look into whether or not it's
// necessary at all.
bool Blockchain::create_block_template(block& b, const account_public_address& miner_address, difficulty_type& diffic, uint64_t& height, uint64_t& expected_reward, const blobdata& ex_nonce)
{
  LOG_PRINT_L3("Blockchain::" << __func__);
  size_t median_size;
  uint64_t already_generated_coins;

  CRITICAL_REGION_BEGIN(m_blockchain_lock);
  height = m_db->height();

  b.major_version = m_hardfork->get_current_version();
  b.minor_version = m_hardfork->get_ideal_version();
  b.prev_id = get_tail_id();

  b.timestamp = time(NULL);

  uint8_t version = get_current_hard_fork_version();
  uint64_t blockchain_timestamp_check_window = version < 9 ? BLOCKCHAIN_TIMESTAMP_CHECK_WINDOW : BLOCKCHAIN_TIMESTAMP_CHECK_WINDOW_V9;

  if(m_db->height() >= blockchain_timestamp_check_window) {
    std::vector<uint64_t> timestamps;
    auto h = m_db->height();

    for(size_t offset = h - blockchain_timestamp_check_window; offset < h; ++offset)
    {
      timestamps.push_back(m_db->get_block_timestamp(offset));
    }
    uint64_t median_ts = epee::misc_utils::median(timestamps);
    if (b.timestamp < median_ts) {
      b.timestamp = median_ts;
    }
  }

  diffic = get_difficulty_for_next_block();
  CHECK_AND_ASSERT_MES(diffic, false, "difficulty overhead.");

  median_size = m_current_block_cumul_sz_limit / 2;
  already_generated_coins = m_db->get_block_already_generated_coins(height - 1);

  CRITICAL_REGION_END();

  size_t txs_size;
  uint64_t fee;
  if (!m_tx_pool.fill_block_template(b, median_size, already_generated_coins, txs_size, fee, expected_reward, m_hardfork->get_current_version()))
  {
    return false;
  }
#if defined(DEBUG_CREATE_BLOCK_TEMPLATE)
  size_t real_txs_size = 0;
  uint64_t real_fee = 0;
  CRITICAL_REGION_BEGIN(m_tx_pool.m_transactions_lock);
  for(crypto::hash &cur_hash: b.tx_hashes)
  {
    auto cur_res = m_tx_pool.m_transactions.find(cur_hash);
    if (cur_res == m_tx_pool.m_transactions.end())
    {
      LOG_ERROR("Creating block template: error: transaction not found");
      continue;
    }
    tx_memory_pool::tx_details &cur_tx = cur_res->second;
    real_txs_size += cur_tx.blob_size;
    real_fee += cur_tx.fee;
    if (cur_tx.blob_size != get_object_blobsize(cur_tx.tx))
    {
      LOG_ERROR("Creating block template: error: invalid transaction size");
    }
    if (cur_tx.tx.version == 1)
    {
      uint64_t inputs_amount;
      if (!get_inputs_money_amount(cur_tx.tx, inputs_amount))
      {
        LOG_ERROR("Creating block template: error: cannot get inputs amount");
      }
      else if (cur_tx.fee != inputs_amount - get_outs_money_amount(cur_tx.tx))
      {
        LOG_ERROR("Creating block template: error: invalid fee");
      }
    }
    else
    {
      if (cur_tx.fee != cur_tx.tx.rct_signatures.txnFee)
      {
        LOG_ERROR("Creating block template: error: invalid fee");
      }
    }
  }
  if (txs_size != real_txs_size)
  {
    LOG_ERROR("Creating block template: error: wrongly calculated transaction size");
  }
  if (fee != real_fee)
  {
    LOG_ERROR("Creating block template: error: wrongly calculated fee");
  }
  CRITICAL_REGION_END();
  MDEBUG("Creating block template: height " << height <<
      ", median size " << median_size <<
      ", already generated coins " << already_generated_coins <<
      ", transaction size " << txs_size <<
      ", fee " << fee);
#endif

  /*
   two-phase miner transaction generation: we don't know exact block size until we prepare block, but we don't know reward until we know
   block size, so first miner transaction generated with fake amount of money, and with phase we know think we know expected block size
   */
  //make blocks coin-base tx looks close to real coinbase tx to get truthful blob size
  uint8_t hf_version = m_hardfork->get_current_version();
  size_t max_outs = hf_version >= 4 ? 1 : 11;
  bool r = construct_miner_tx(height, median_size, already_generated_coins, txs_size, fee, miner_address, b.miner_tx, ex_nonce, max_outs, hf_version);
  CHECK_AND_ASSERT_MES(r, false, "Failed to construct miner tx, first chance");
  size_t cumulative_size = txs_size + get_object_blobsize(b.miner_tx);
#if defined(DEBUG_CREATE_BLOCK_TEMPLATE)
  MDEBUG("Creating block template: miner tx size " << get_object_blobsize(b.miner_tx) <<
      ", cumulative size " << cumulative_size);
#endif
  for (size_t try_count = 0; try_count != 10; ++try_count)
  {
    r = construct_miner_tx(height, median_size, already_generated_coins, cumulative_size, fee, miner_address, b.miner_tx, ex_nonce, max_outs, hf_version);

    CHECK_AND_ASSERT_MES(r, false, "Failed to construct miner tx, second chance");
    size_t coinbase_blob_size = get_object_blobsize(b.miner_tx);
    if (coinbase_blob_size > cumulative_size - txs_size)
    {
      cumulative_size = txs_size + coinbase_blob_size;
#if defined(DEBUG_CREATE_BLOCK_TEMPLATE)
      MDEBUG("Creating block template: miner tx size " << coinbase_blob_size <<
          ", cumulative size " << cumulative_size << " is greater then before");
#endif
      continue;
    }

    if (coinbase_blob_size < cumulative_size - txs_size)
    {
      size_t delta = cumulative_size - txs_size - coinbase_blob_size;
#if defined(DEBUG_CREATE_BLOCK_TEMPLATE)
      MDEBUG("Creating block template: miner tx size " << coinbase_blob_size <<
          ", cumulative size " << txs_size + coinbase_blob_size <<
          " is less then before, adding " << delta << " zero bytes");
#endif
      b.miner_tx.extra.insert(b.miner_tx.extra.end(), delta, 0);
      //here  could be 1 byte difference, because of extra field counter is varint, and it can become from 1-byte len to 2-bytes len.
      if (cumulative_size != txs_size + get_object_blobsize(b.miner_tx))
      {
        CHECK_AND_ASSERT_MES(cumulative_size + 1 == txs_size + get_object_blobsize(b.miner_tx), false, "unexpected case: cumulative_size=" << cumulative_size << " + 1 is not equal txs_cumulative_size=" << txs_size << " + get_object_blobsize(b.miner_tx)=" << get_object_blobsize(b.miner_tx));
        b.miner_tx.extra.resize(b.miner_tx.extra.size() - 1);
        if (cumulative_size != txs_size + get_object_blobsize(b.miner_tx))
        {
          //fuck, not lucky, -1 makes varint-counter size smaller, in that case we continue to grow with cumulative_size
          MDEBUG("Miner tx creation has no luck with delta_extra size = " << delta << " and " << delta - 1);
          cumulative_size += delta - 1;
          continue;
        }
        MDEBUG("Setting extra for block: " << b.miner_tx.extra.size() << ", try_count=" << try_count);
      }
    }
    CHECK_AND_ASSERT_MES(cumulative_size == txs_size + get_object_blobsize(b.miner_tx), false, "unexpected case: cumulative_size=" << cumulative_size << " is not equal txs_cumulative_size=" << txs_size << " + get_object_blobsize(b.miner_tx)=" << get_object_blobsize(b.miner_tx));
#if defined(DEBUG_CREATE_BLOCK_TEMPLATE)
    MDEBUG("Creating block template: miner tx size " << coinbase_blob_size <<
        ", cumulative size " << cumulative_size << " is now good");
#endif
    return true;
  }
  LOG_ERROR("Failed to create_block_template with " << 10 << " tries");
  return false;
}
//------------------------------------------------------------------
// for an alternate chain, get the timestamps from the main chain to complete
// the needed number of timestamps for the BLOCKCHAIN_TIMESTAMP_CHECK_WINDOW.
bool Blockchain::complete_timestamps_vector(uint64_t start_top_height, std::vector<uint64_t>& timestamps)
{
  LOG_PRINT_L3("Blockchain::" << __func__);

  uint8_t version = get_current_hard_fork_version();
  uint64_t blockchain_timestamp_check_window = version < 9 ? BLOCKCHAIN_TIMESTAMP_CHECK_WINDOW : BLOCKCHAIN_TIMESTAMP_CHECK_WINDOW_V9;

  if(timestamps.size() >= blockchain_timestamp_check_window)
    return true;

  CRITICAL_REGION_LOCAL(m_blockchain_lock);
  size_t need_elements = blockchain_timestamp_check_window - timestamps.size();
  CHECK_AND_ASSERT_MES(start_top_height < m_db->height(), false, "internal error: passed start_height not < " << " m_db->height() -- " << start_top_height << " >= " << m_db->height());
  size_t stop_offset = start_top_height > need_elements ? start_top_height - need_elements : 0;
  while (start_top_height != stop_offset)
  {
    timestamps.push_back(m_db->get_block_timestamp(start_top_height));
    --start_top_height;
  }
  return true;
}
//------------------------------------------------------------------
// If a block is to be added and its parent block is not the current
// main chain top block, then we need to see if we know about its parent block.
// If its parent block is part of a known forked chain, then we need to see
// if that chain is long enough to become the main chain and re-org accordingly
// if so.  If not, we need to hang on to the block in case it becomes part of
// a long forked chain eventually.
bool Blockchain::handle_alternative_block(const block& b, const crypto::hash& id, block_verification_context& bvc)
{
  LOG_PRINT_L3("Blockchain::" << __func__);
  CRITICAL_REGION_LOCAL(m_blockchain_lock);
  m_timestamps_and_difficulties_height = 0;
  uint64_t block_height = get_block_height(b);
  if(0 == block_height)
  {
    MERROR_VER("Block with id: " << epee::string_tools::pod_to_hex(id) << " (as alternative), but miner tx says height is 0.");
    bvc.m_verifivation_failed = true;
    return false;
  }
  // this basically says if the blockchain is smaller than the first
  // checkpoint then alternate blocks are allowed.  Alternatively, if the
  // last checkpoint *before* the end of the current chain is also before
  // the block to be added, then this is fine.
  if (!m_checkpoints.is_alternative_block_allowed(get_current_blockchain_height(), block_height))
  {
    MERROR_VER("Block with id: " << id << std::endl << " can't be accepted for alternative chain, block height: " << block_height << std::endl << " blockchain height: " << get_current_blockchain_height());
    bvc.m_verifivation_failed = true;
    return false;
  }

  // this is a cheap test
  if (!m_hardfork->check_for_height(b, block_height))
  {
    LOG_PRINT_L1("Block with id: " << id << std::endl << "has old version for height " << block_height);
    bvc.m_verifivation_failed = true;
    return false;
  }

  //block is not related with head of main chain
  //first of all - look in alternative chains container
  auto it_prev = m_alternative_chains.find(b.prev_id);
  bool parent_in_main = m_db->block_exists(b.prev_id);
  if(it_prev != m_alternative_chains.end() || parent_in_main)
  {
    //we have new block in alternative chain

    //build alternative subchain, front -> mainchain, back -> alternative head
    blocks_ext_by_hash::iterator alt_it = it_prev; //m_alternative_chains.find()
    std::list<blocks_ext_by_hash::iterator> alt_chain;
    std::vector<uint64_t> timestamps;
    while(alt_it != m_alternative_chains.end())
    {
      alt_chain.push_front(alt_it);
      timestamps.push_back(alt_it->second.bl.timestamp);
      alt_it = m_alternative_chains.find(alt_it->second.bl.prev_id);
    }

    // if block to be added connects to known blocks that aren't part of the
    // main chain -- that is, if we're adding on to an alternate chain
    if(alt_chain.size())
    {
      // make sure alt chain doesn't somehow start past the end of the main chain
      CHECK_AND_ASSERT_MES(m_db->height() > alt_chain.front()->second.height, false, "main blockchain wrong height");

      // make sure that the blockchain contains the block that should connect
      // this alternate chain with it.
      if (!m_db->block_exists(alt_chain.front()->second.bl.prev_id))
      {
        MERROR("alternate chain does not appear to connect to main chain...");
        return false;
      }

      // make sure block connects correctly to the main chain
      auto h = m_db->get_block_hash_from_height(alt_chain.front()->second.height - 1);
      CHECK_AND_ASSERT_MES(h == alt_chain.front()->second.bl.prev_id, false, "alternative chain has wrong connection to main chain");
      complete_timestamps_vector(m_db->get_block_height(alt_chain.front()->second.bl.prev_id), timestamps);
    }
    // if block not associated with known alternate chain
    else
    {
      // if block parent is not part of main chain or an alternate chain,
      // we ignore it
      CHECK_AND_ASSERT_MES(parent_in_main, false, "internal error: broken imperative condition: parent_in_main");

      complete_timestamps_vector(m_db->get_block_height(b.prev_id), timestamps);
    }

    // verify that the block's timestamp is within the acceptable range
    // (not earlier than the median of the last X blocks)
    if(!check_block_timestamp(timestamps, b))
    {
      MERROR_VER("Block with id: " << id << std::endl << " for alternative chain, has invalid timestamp: " << b.timestamp);
      bvc.m_verifivation_failed = true;
      return false;
    }

    // FIXME: consider moving away from block_extended_info at some point
    block_extended_info bei = boost::value_initialized<block_extended_info>();
    bei.bl = b;
    bei.height = alt_chain.size() ? it_prev->second.height + 1 : m_db->get_block_height(b.prev_id) + 1;

    bool is_a_checkpoint;
    if(!m_checkpoints.check_block(bei.height, id, is_a_checkpoint))
    {
      LOG_ERROR("CHECKPOINT VALIDATION FAILED");
      bvc.m_verifivation_failed = true;
      return false;
    }

    // Check the block's hash against the difficulty target for its alt chain
    difficulty_type current_diff = get_next_difficulty_for_alternative_chain(alt_chain, bei);
    CHECK_AND_ASSERT_MES(current_diff, false, "!!!!!!! DIFFICULTY OVERHEAD !!!!!!!");
    crypto::hash proof_of_work = null_hash;
    get_block_longhash(bei.bl, proof_of_work, bei.height);
    if(!check_hash(proof_of_work, current_diff))
    {
      MERROR_VER("Block with id: " << id << std::endl << " for alternative chain, does not have enough proof of work: " << proof_of_work << std::endl << " expected difficulty: " << current_diff);
      bvc.m_verifivation_failed = true;
      return false;
    }

    if(!prevalidate_miner_transaction(b, bei.height))
    {
      MERROR_VER("Block with id: " << epee::string_tools::pod_to_hex(id) << " (as alternative) has incorrect miner transaction.");
      bvc.m_verifivation_failed = true;
      return false;
    }

    // FIXME:
    // this brings up an interesting point: consider allowing to get block
    // difficulty both by height OR by hash, not just height.
    difficulty_type main_chain_cumulative_difficulty = m_db->get_block_cumulative_difficulty(m_db->height() - 1);
    if (alt_chain.size())
    {
      bei.cumulative_difficulty = it_prev->second.cumulative_difficulty;
    }
    else
    {
      // passed-in block's previous block's cumulative difficulty, found on the main chain
      bei.cumulative_difficulty = m_db->get_block_cumulative_difficulty(m_db->get_block_height(b.prev_id));
    }
    bei.cumulative_difficulty += current_diff;

    // add block to alternate blocks storage,
    // as well as the current "alt chain" container
    auto i_res = m_alternative_chains.insert(blocks_ext_by_hash::value_type(id, bei));
    CHECK_AND_ASSERT_MES(i_res.second, false, "insertion of new alternative block returned as it already exist");
    alt_chain.push_back(i_res.first);

    // FIXME: is it even possible for a checkpoint to show up not on the main chain?
    if(is_a_checkpoint)
    {
      //do reorganize!
      MGINFO_GREEN("###### REORGANIZE on height: " << alt_chain.front()->second.height << " of " << m_db->height() - 1 << ", checkpoint is found in alternative chain on height " << bei.height);

      bool r = switch_to_alternative_blockchain(alt_chain, true);

      if(r) bvc.m_added_to_main_chain = true;
      else bvc.m_verifivation_failed = true;

      return r;
    }
    else if(main_chain_cumulative_difficulty < bei.cumulative_difficulty) //check if difficulty bigger then in main chain
    {
      //do reorganize!
      MGINFO_GREEN("###### REORGANIZE on height: " << alt_chain.front()->second.height << " of " << m_db->height() - 1 << " with cum_difficulty " << m_db->get_block_cumulative_difficulty(m_db->height() - 1) << std::endl << " alternative blockchain size: " << alt_chain.size() << " with cum_difficulty " << bei.cumulative_difficulty);

      bool r = switch_to_alternative_blockchain(alt_chain, false);
      if (r)
        bvc.m_added_to_main_chain = true;
      else
        bvc.m_verifivation_failed = true;
      return r;
    }
    else
    {
      MGINFO_BLUE("----- BLOCK ADDED AS ALTERNATIVE ON HEIGHT " << bei.height << std::endl << "id:\t" << id << std::endl << "PoW:\t" << proof_of_work << std::endl << "difficulty:\t" << current_diff);
      return true;
    }
  }
  else
  {
    //block orphaned
    bvc.m_marked_as_orphaned = true;
    MERROR_VER("Block recognized as orphaned and rejected, id = " << id << ", height " << block_height
        << ", parent in alt " << (it_prev != m_alternative_chains.end()) << ", parent in main " << parent_in_main
        << " (parent " << b.prev_id << ", current top " << get_tail_id() << ", chain height " << get_current_blockchain_height() << ")");
  }

  return true;
}
//------------------------------------------------------------------
bool Blockchain::get_blocks(uint64_t start_offset, size_t count, std::list<std::pair<cryptonote::blobdata,block>>& blocks, std::list<cryptonote::blobdata>& txs) const
{
  LOG_PRINT_L3("Blockchain::" << __func__);
  CRITICAL_REGION_LOCAL(m_blockchain_lock);
  if(start_offset > m_db->height())
    return false;

  if (!get_blocks(start_offset, count, blocks))
  {
    return false;
  }

  for(const auto& blk : blocks)
  {
    std::list<crypto::hash> missed_ids;
    get_transactions_blobs(blk.second.tx_hashes, txs, missed_ids);
    CHECK_AND_ASSERT_MES(!missed_ids.size(), false, "has missed transactions in own block in main blockchain");
  }

  return true;
}
//------------------------------------------------------------------
bool Blockchain::get_blocks(uint64_t start_offset, size_t count, std::list<std::pair<cryptonote::blobdata,block>>& blocks) const
{
  LOG_PRINT_L3("Blockchain::" << __func__);
  CRITICAL_REGION_LOCAL(m_blockchain_lock);
  if(start_offset > m_db->height())
    return false;

  for(size_t i = start_offset; i < start_offset + count && i < m_db->height();i++)
  {
    blocks.push_back(std::make_pair(m_db->get_block_blob_from_height(i), block()));
    if (!parse_and_validate_block_from_blob(blocks.back().first, blocks.back().second))
    {
      LOG_ERROR("Invalid block");
      return false;
    }
  }
  return true;
}
//------------------------------------------------------------------
//TODO: This function *looks* like it won't need to be rewritten
//      to use BlockchainDB, as it calls other functions that were,
//      but it warrants some looking into later.
//
//FIXME: This function appears to want to return false if any transactions
//       that belong with blocks are missing, but not if blocks themselves
//       are missing.
bool Blockchain::handle_get_objects(NOTIFY_REQUEST_GET_OBJECTS::request& arg, NOTIFY_RESPONSE_GET_OBJECTS::request& rsp)
{
  LOG_PRINT_L3("Blockchain::" << __func__);
  CRITICAL_REGION_LOCAL(m_blockchain_lock);
  m_db->block_txn_start(true);
  rsp.current_blockchain_height = get_current_blockchain_height();
  std::list<std::pair<cryptonote::blobdata,block>> blocks;
  get_blocks(arg.blocks, blocks, rsp.missed_ids);

  for (const auto& bl: blocks)
  {
    std::list<crypto::hash> missed_tx_ids;
    std::list<cryptonote::blobdata> txs;

    // FIXME: s/rsp.missed_ids/missed_tx_id/ ?  Seems like rsp.missed_ids
    //        is for missed blocks, not missed transactions as well.
    get_transactions_blobs(bl.second.tx_hashes, txs, missed_tx_ids);

    if (missed_tx_ids.size() != 0)
    {
      LOG_ERROR("Error retrieving blocks, missed " << missed_tx_ids.size()
          << " transactions for block with hash: " << get_block_hash(bl.second)
          << std::endl
      );

      // append missed transaction hashes to response missed_ids field,
      // as done below if any standalone transactions were requested
      // and missed.
      rsp.missed_ids.splice(rsp.missed_ids.end(), missed_tx_ids);
	  m_db->block_txn_stop();
      return false;
    }

    rsp.blocks.push_back(block_complete_entry());
    block_complete_entry& e = rsp.blocks.back();
    //pack block
    e.block = bl.first;
    //pack transactions
    for (const cryptonote::blobdata& tx: txs)
      e.txs.push_back(tx);
  }
  //get another transactions, if need
  std::list<cryptonote::blobdata> txs;
  get_transactions_blobs(arg.txs, txs, rsp.missed_ids);
  //pack aside transactions
  for (const auto& tx: txs)
    rsp.txs.push_back(tx);

  m_db->block_txn_stop();
  return true;
}
//------------------------------------------------------------------
bool Blockchain::get_alternative_blocks(std::list<block>& blocks) const
{
  LOG_PRINT_L3("Blockchain::" << __func__);
  CRITICAL_REGION_LOCAL(m_blockchain_lock);

  for (const auto& alt_bl: m_alternative_chains)
  {
    blocks.push_back(alt_bl.second.bl);
  }
  return true;
}
//------------------------------------------------------------------
size_t Blockchain::get_alternative_blocks_count() const
{
  LOG_PRINT_L3("Blockchain::" << __func__);
  CRITICAL_REGION_LOCAL(m_blockchain_lock);
  return m_alternative_chains.size();
}
//------------------------------------------------------------------
// This function adds the output specified by <amount, i> to the result_outs container
// unlocked and other such checks should be done by here.
void Blockchain::add_out_to_get_random_outs(COMMAND_RPC_GET_RANDOM_OUTPUTS_FOR_AMOUNTS::outs_for_amount& result_outs, uint64_t amount, size_t i) const
{
  LOG_PRINT_L3("Blockchain::" << __func__);
  CRITICAL_REGION_LOCAL(m_blockchain_lock);

  COMMAND_RPC_GET_RANDOM_OUTPUTS_FOR_AMOUNTS::out_entry& oen = *result_outs.outs.insert(result_outs.outs.end(), COMMAND_RPC_GET_RANDOM_OUTPUTS_FOR_AMOUNTS::out_entry());
  oen.global_amount_index = i;
  output_data_t data = m_db->get_output_key(amount, i);
  oen.out_key = data.pubkey;
}
//------------------------------------------------------------------
// This function takes an RPC request for mixins and creates an RPC response
// with the requested mixins.
// TODO: figure out why this returns boolean / if we should be returning false
// in some cases
bool Blockchain::get_random_outs_for_amounts(const COMMAND_RPC_GET_RANDOM_OUTPUTS_FOR_AMOUNTS::request& req, COMMAND_RPC_GET_RANDOM_OUTPUTS_FOR_AMOUNTS::response& res) const
{
  LOG_PRINT_L3("Blockchain::" << __func__);
  CRITICAL_REGION_LOCAL(m_blockchain_lock);

  // for each amount that we need to get mixins for, get <n> random outputs
  // from BlockchainDB where <n> is req.outs_count (number of mixins).
  for (uint64_t amount : req.amounts)
  {
    auto num_outs = m_db->get_num_outputs(amount);
    // ensure we don't include outputs that aren't yet eligible to be used
    // outpouts are sorted by height
    while (num_outs > 0)
    {
      const tx_out_index toi = m_db->get_output_tx_and_index(amount, num_outs - 1);
      const uint64_t height = m_db->get_tx_block_height(toi.first);
      if (height + CRYPTONOTE_DEFAULT_TX_SPENDABLE_AGE <= m_db->height())
        break;
      --num_outs;
    }

    // create outs_for_amount struct and populate amount field
    COMMAND_RPC_GET_RANDOM_OUTPUTS_FOR_AMOUNTS::outs_for_amount& result_outs = *res.outs.insert(res.outs.end(), COMMAND_RPC_GET_RANDOM_OUTPUTS_FOR_AMOUNTS::outs_for_amount());
    result_outs.amount = amount;

    std::unordered_set<uint64_t> seen_indices;

    // if there aren't enough outputs to mix with (or just enough),
    // use all of them.  Eventually this should become impossible.
    if (num_outs <= req.outs_count)
    {
      for (uint64_t i = 0; i < num_outs; i++)
      {
        // get tx_hash, tx_out_index from DB
        tx_out_index toi = m_db->get_output_tx_and_index(amount, i);

        // if tx is unlocked, add output to result_outs
        if (is_tx_spendtime_unlocked(m_db->get_tx_unlock_time(toi.first)))
        {
          add_out_to_get_random_outs(result_outs, amount, i);
        }

      }
    }
    else
    {
      // while we still need more mixins
      while (result_outs.outs.size() < req.outs_count)
      {
        // if we've gone through every possible output, we've gotten all we can
        if (seen_indices.size() == num_outs)
        {
          break;
        }

        // get a random output index from the DB.  If we've already seen it,
        // return to the top of the loop and try again, otherwise add it to the
        // list of output indices we've seen.

        // triangular distribution over [a,b) with a=0, mode c=b=up_index_limit
        uint64_t r = crypto::rand<uint64_t>() % ((uint64_t)1 << 53);
        double frac = std::sqrt((double)r / ((uint64_t)1 << 53));
        uint64_t i = (uint64_t)(frac*num_outs);
        // just in case rounding up to 1 occurs after sqrt
        if (i == num_outs)
          --i;

        if (seen_indices.count(i))
        {
          continue;
        }
        seen_indices.emplace(i);

        // get tx_hash, tx_out_index from DB
        tx_out_index toi = m_db->get_output_tx_and_index(amount, i);

        // if the output's transaction is unlocked, add the output's index to
        // our list.
        if (is_tx_spendtime_unlocked(m_db->get_tx_unlock_time(toi.first)))
        {
          add_out_to_get_random_outs(result_outs, amount, i);
        }
      }
    }
  }
  return true;
}
//------------------------------------------------------------------
// This function adds the ringct output at index i to the list
// unlocked and other such checks should be done by here.
void Blockchain::add_out_to_get_rct_random_outs(std::list<COMMAND_RPC_GET_RANDOM_RCT_OUTPUTS::out_entry>& outs, uint64_t amount, size_t i) const
{
  LOG_PRINT_L3("Blockchain::" << __func__);
  CRITICAL_REGION_LOCAL(m_blockchain_lock);

  COMMAND_RPC_GET_RANDOM_RCT_OUTPUTS::out_entry& oen = *outs.insert(outs.end(), COMMAND_RPC_GET_RANDOM_RCT_OUTPUTS::out_entry());
  oen.amount = amount;
  oen.global_amount_index = i;
  output_data_t data = m_db->get_output_key(amount, i);
  oen.out_key = data.pubkey;
  oen.commitment = data.commitment;
}
//------------------------------------------------------------------
// This function takes an RPC request for mixins and creates an RPC response
// with the requested mixins.
// TODO: figure out why this returns boolean / if we should be returning false
// in some cases
bool Blockchain::get_random_rct_outs(const COMMAND_RPC_GET_RANDOM_RCT_OUTPUTS::request& req, COMMAND_RPC_GET_RANDOM_RCT_OUTPUTS::response& res) const
{
  LOG_PRINT_L3("Blockchain::" << __func__);
  CRITICAL_REGION_LOCAL(m_blockchain_lock);

  // for each amount that we need to get mixins for, get <n> random outputs
  // from BlockchainDB where <n> is req.outs_count (number of mixins).
  auto num_outs = m_db->get_num_outputs(0);
  // ensure we don't include outputs that aren't yet eligible to be used
  // outpouts are sorted by height
  while (num_outs > 0)
  {
    const tx_out_index toi = m_db->get_output_tx_and_index(0, num_outs - 1);
    const uint64_t height = m_db->get_tx_block_height(toi.first);
    if (height + CRYPTONOTE_DEFAULT_TX_SPENDABLE_AGE <= m_db->height())
      break;
    --num_outs;
  }

  std::unordered_set<uint64_t> seen_indices;

  // if there aren't enough outputs to mix with (or just enough),
  // use all of them.  Eventually this should become impossible.
  if (num_outs <= req.outs_count)
  {
    for (uint64_t i = 0; i < num_outs; i++)
    {
      // get tx_hash, tx_out_index from DB
      tx_out_index toi = m_db->get_output_tx_and_index(0, i);

      // if tx is unlocked, add output to result_outs
      if (is_tx_spendtime_unlocked(m_db->get_tx_unlock_time(toi.first)))
      {
        add_out_to_get_rct_random_outs(res.outs, 0, i);
      }
    }
  }
  else
  {
    // while we still need more mixins
    while (res.outs.size() < req.outs_count)
    {
      // if we've gone through every possible output, we've gotten all we can
      if (seen_indices.size() == num_outs)
      {
        break;
      }

      // get a random output index from the DB.  If we've already seen it,
      // return to the top of the loop and try again, otherwise add it to the
      // list of output indices we've seen.

      // triangular distribution over [a,b) with a=0, mode c=b=up_index_limit
      uint64_t r = crypto::rand<uint64_t>() % ((uint64_t)1 << 53);
      double frac = std::sqrt((double)r / ((uint64_t)1 << 53));
      uint64_t i = (uint64_t)(frac*num_outs);
      // just in case rounding up to 1 occurs after sqrt
      if (i == num_outs)
        --i;

      if (seen_indices.count(i))
      {
        continue;
      }
      seen_indices.emplace(i);

      // get tx_hash, tx_out_index from DB
      tx_out_index toi = m_db->get_output_tx_and_index(0, i);

      // if the output's transaction is unlocked, add the output's index to
      // our list.
      if (is_tx_spendtime_unlocked(m_db->get_tx_unlock_time(toi.first)))
      {
        add_out_to_get_rct_random_outs(res.outs, 0, i);
      }
    }
  }

  if (res.outs.size() < req.outs_count)
    return false;
#if 0
  // if we do not have enough RCT inputs, we can pick from the non RCT ones
  // which will have a zero mask
  if (res.outs.size() < req.outs_count)
  {
    LOG_PRINT_L0("Out of RCT inputs (" << res.outs.size() << "/" << req.outs_count << "), using regular ones");

    // TODO: arbitrary selection, needs better
    COMMAND_RPC_GET_RANDOM_OUTPUTS_FOR_AMOUNTS::request req2 = AUTO_VAL_INIT(req2);
    COMMAND_RPC_GET_RANDOM_OUTPUTS_FOR_AMOUNTS::response res2 = AUTO_VAL_INIT(res2);
    req2.outs_count = req.outs_count - res.outs.size();
    static const uint64_t amounts[] = {1, 10, 20, 50, 100, 200, 500, 1000, 10000};
    for (uint64_t a: amounts)
      req2.amounts.push_back(a);
    if (!get_random_outs_for_amounts(req2, res2))
      return false;

    // pick random ones from there
    while (res.outs.size() < req.outs_count)
    {
      int list_idx = rand() % (sizeof(amounts)/sizeof(amounts[0]));
      if (!res2.outs[list_idx].outs.empty())
      {
        const COMMAND_RPC_GET_RANDOM_OUTPUTS_FOR_AMOUNTS::out_entry oe = res2.outs[list_idx].outs.back();
        res2.outs[list_idx].outs.pop_back();
        add_out_to_get_rct_random_outs(res.outs, res2.outs[list_idx].amount, oe.global_amount_index);
      }
    }
  }
#endif

  return true;
}
//------------------------------------------------------------------
bool Blockchain::get_outs(const COMMAND_RPC_GET_OUTPUTS_BIN::request& req, COMMAND_RPC_GET_OUTPUTS_BIN::response& res) const
{
  LOG_PRINT_L3("Blockchain::" << __func__);
  CRITICAL_REGION_LOCAL(m_blockchain_lock);

  res.outs.clear();
  res.outs.reserve(req.outputs.size());
  for (const auto &i: req.outputs)
  {
    // get tx_hash, tx_out_index from DB
    const output_data_t od = m_db->get_output_key(i.amount, i.index);
    tx_out_index toi = m_db->get_output_tx_and_index(i.amount, i.index);
    bool unlocked = is_tx_spendtime_unlocked(m_db->get_tx_unlock_time(toi.first));

    res.outs.push_back({od.pubkey, od.commitment, unlocked, od.height, toi.first});
  }
  return true;
}
//------------------------------------------------------------------
// This function takes a list of block hashes from another node
// on the network to find where the split point is between us and them.
// This is used to see what to send another node that needs to sync.
bool Blockchain::find_blockchain_supplement(const std::list<crypto::hash>& qblock_ids, uint64_t& starter_offset) const
{
  LOG_PRINT_L3("Blockchain::" << __func__);
  CRITICAL_REGION_LOCAL(m_blockchain_lock);

  // make sure the request includes at least the genesis block, otherwise
  // how can we expect to sync from the client that the block list came from?
  if(!qblock_ids.size() /*|| !req.m_total_height*/)
  {
    MCERROR("net.p2p", "Client sent wrong NOTIFY_REQUEST_CHAIN: m_block_ids.size()=" << qblock_ids.size() << /*", m_height=" << req.m_total_height <<*/ ", dropping connection");
    return false;
  }

  m_db->block_txn_start(true);
  // make sure that the last block in the request's block list matches
  // the genesis block
  auto gen_hash = m_db->get_block_hash_from_height(0);
  if(qblock_ids.back() != gen_hash)
  {
    MCERROR("net.p2p", "Client sent wrong NOTIFY_REQUEST_CHAIN: genesis block mismatch: " << std::endl << "id: " << qblock_ids.back() << ", " << std::endl << "expected: " << gen_hash << "," << std::endl << " dropping connection");
	m_db->block_txn_abort();
    return false;
  }

  // Find the first block the foreign chain has that we also have.
  // Assume qblock_ids is in reverse-chronological order.
  auto bl_it = qblock_ids.begin();
  uint64_t split_height = 0;
  for(; bl_it != qblock_ids.end(); bl_it++)
  {
    try
    {
      if (m_db->block_exists(*bl_it, &split_height))
        break;
    }
    catch (const std::exception& e)
    {
      MWARNING("Non-critical error trying to find block by hash in BlockchainDB, hash: " << *bl_it);
	  m_db->block_txn_abort();
      return false;
    }
  }
  m_db->block_txn_stop();

  // this should be impossible, as we checked that we share the genesis block,
  // but just in case...
  if(bl_it == qblock_ids.end())
  {
    MERROR("Internal error handling connection, can't find split point");
    return false;
  }

  //we start to put block ids INCLUDING last known id, just to make other side be sure
  starter_offset = split_height;
  return true;
}
//------------------------------------------------------------------
uint64_t Blockchain::block_difficulty(uint64_t i) const
{
  LOG_PRINT_L3("Blockchain::" << __func__);
  CRITICAL_REGION_LOCAL(m_blockchain_lock);
  try
  {
    return m_db->get_block_difficulty(i);
  }
  catch (const BLOCK_DNE& e)
  {
    MERROR("Attempted to get block difficulty for height above blockchain height");
  }
  return 0;
}
//------------------------------------------------------------------
//TODO: return type should be void, throw on exception
//       alternatively, return true only if no blocks missed
template<class t_ids_container, class t_blocks_container, class t_missed_container>
bool Blockchain::get_blocks(const t_ids_container& block_ids, t_blocks_container& blocks, t_missed_container& missed_bs) const
{
  LOG_PRINT_L3("Blockchain::" << __func__);
  CRITICAL_REGION_LOCAL(m_blockchain_lock);

  for (const auto& block_hash : block_ids)
  {
    try
    {
      blocks.push_back(std::make_pair(m_db->get_block_blob(block_hash), block()));
      if (!parse_and_validate_block_from_blob(blocks.back().first, blocks.back().second))
      {
        LOG_ERROR("Invalid block");
        return false;
      }
    }
    catch (const BLOCK_DNE& e)
    {
      missed_bs.push_back(block_hash);
    }
    catch (const std::exception& e)
    {
      return false;
    }
  }
  return true;
}
//------------------------------------------------------------------
//TODO: return type should be void, throw on exception
//       alternatively, return true only if no transactions missed
template<class t_ids_container, class t_tx_container, class t_missed_container>
bool Blockchain::get_transactions_blobs(const t_ids_container& txs_ids, t_tx_container& txs, t_missed_container& missed_txs) const
{
  LOG_PRINT_L3("Blockchain::" << __func__);
  CRITICAL_REGION_LOCAL(m_blockchain_lock);

  for (const auto& tx_hash : txs_ids)
  {
    try
    {
      cryptonote::blobdata tx;
      if (m_db->get_tx_blob(tx_hash, tx))
        txs.push_back(std::move(tx));
      else
        missed_txs.push_back(tx_hash);
    }
    catch (const std::exception& e)
    {
      return false;
    }
  }
  return true;
}
//------------------------------------------------------------------
template<class t_ids_container, class t_tx_container, class t_missed_container>
bool Blockchain::get_transactions(const t_ids_container& txs_ids, t_tx_container& txs, t_missed_container& missed_txs) const
{
  LOG_PRINT_L3("Blockchain::" << __func__);
  CRITICAL_REGION_LOCAL(m_blockchain_lock);

  for (const auto& tx_hash : txs_ids)
  {
    try
    {
      cryptonote::blobdata tx;
      if (m_db->get_tx_blob(tx_hash, tx))
      {
        txs.push_back(transaction());
        if (!parse_and_validate_tx_from_blob(tx, txs.back()))
        {
          LOG_ERROR("Invalid transaction");
          return false;
        }
      }
      else
        missed_txs.push_back(tx_hash);
    }
    catch (const std::exception& e)
    {
      return false;
    }
  }
  return true;
}
//------------------------------------------------------------------
void Blockchain::print_blockchain(uint64_t start_index, uint64_t end_index) const
{
  LOG_PRINT_L3("Blockchain::" << __func__);
  std::stringstream ss;
  CRITICAL_REGION_LOCAL(m_blockchain_lock);
  auto h = m_db->height();
  if(start_index > h)
  {
    MERROR("Wrong starter index set: " << start_index << ", expected max index " << h);
    return;
  }

  for(size_t i = start_index; i <= h && i != end_index; i++)
  {
    ss << "height " << i << ", timestamp " << m_db->get_block_timestamp(i) << ", cumul_dif " << m_db->get_block_cumulative_difficulty(i) << ", size " << m_db->get_block_size(i) << "\nid\t\t" << m_db->get_block_hash_from_height(i) << "\ndifficulty\t\t" << m_db->get_block_difficulty(i) << ", nonce " << m_db->get_block_from_height(i).nonce << ", tx_count " << m_db->get_block_from_height(i).tx_hashes.size() << std::endl;
  }
  MCINFO("globlal", "Current blockchain:" << std::endl << ss.str());
}
//------------------------------------------------------------------
void Blockchain::print_blockchain_index() const
{
  LOG_PRINT_L3("Blockchain::" << __func__);
  std::stringstream ss;
  CRITICAL_REGION_LOCAL(m_blockchain_lock);
  auto height = m_db->height();
  if (height != 0)
  {
    for(uint64_t i = 0; i <= height; i++)
    {
      ss << "height: " << i << ", hash: " << m_db->get_block_hash_from_height(i);
    }
  }

  MINFO("Current blockchain index:" << std::endl << ss.str());
}
//------------------------------------------------------------------
//TODO: remove this function and references to it
void Blockchain::print_blockchain_outs(const std::string& file) const
{
  LOG_PRINT_L3("Blockchain::" << __func__);
  return;
}
//------------------------------------------------------------------
// Find the split point between us and foreign blockchain and return
// (by reference) the most recent common block hash along with up to
// BLOCKS_IDS_SYNCHRONIZING_DEFAULT_COUNT additional (more recent) hashes.
bool Blockchain::find_blockchain_supplement(const std::list<crypto::hash>& qblock_ids, NOTIFY_RESPONSE_CHAIN_ENTRY::request& resp) const
{
  LOG_PRINT_L3("Blockchain::" << __func__);
  CRITICAL_REGION_LOCAL(m_blockchain_lock);

  // if we can't find the split point, return false
  if(!find_blockchain_supplement(qblock_ids, resp.start_height))
  {
    return false;
  }

  m_db->block_txn_start(true);
  resp.total_height = get_current_blockchain_height();
  size_t count = 0;
  for(size_t i = resp.start_height; i < resp.total_height && count < BLOCKS_IDS_SYNCHRONIZING_DEFAULT_COUNT; i++, count++)
  {
    resp.m_block_ids.push_back(m_db->get_block_hash_from_height(i));
  }
  resp.cumulative_difficulty = m_db->get_block_cumulative_difficulty(m_db->height() - 1);
  m_db->block_txn_stop();
  return true;
}
//------------------------------------------------------------------
//FIXME: change argument to std::vector, low priority
// find split point between ours and foreign blockchain (or start at
// blockchain height <req_start_block>), and return up to max_count FULL
// blocks by reference.
bool Blockchain::find_blockchain_supplement(const uint64_t req_start_block, const std::list<crypto::hash>& qblock_ids, std::list<std::pair<cryptonote::blobdata, std::list<cryptonote::blobdata> > >& blocks, uint64_t& total_height, uint64_t& start_height, size_t max_count) const
{
  LOG_PRINT_L3("Blockchain::" << __func__);
  CRITICAL_REGION_LOCAL(m_blockchain_lock);

  // if a specific start height has been requested
  if(req_start_block > 0)
  {
    // if requested height is higher than our chain, return false -- we can't help
    if (req_start_block >= m_db->height())
    {
      return false;
    }
    start_height = req_start_block;
  }
  else
  {
    if(!find_blockchain_supplement(qblock_ids, start_height))
    {
      return false;
    }
  }

  m_db->block_txn_start(true);
  total_height = get_current_blockchain_height();
  size_t count = 0, size = 0;
  for(size_t i = start_height; i < total_height && count < max_count && (size < FIND_BLOCKCHAIN_SUPPLEMENT_MAX_SIZE || count < 3); i++, count++)
  {
    blocks.resize(blocks.size()+1);
    blocks.back().first = m_db->get_block_blob_from_height(i);
    block b;
    CHECK_AND_ASSERT_MES(parse_and_validate_block_from_blob(blocks.back().first, b), false, "internal error, invalid block");
    std::list<crypto::hash> mis;
    get_transactions_blobs(b.tx_hashes, blocks.back().second, mis);
    CHECK_AND_ASSERT_MES(!mis.size(), false, "internal error, transaction from block not found");
    size += blocks.back().first.size();
    for (const auto &t: blocks.back().second)
      size += t.size();
  }
  m_db->block_txn_stop();
  return true;
}
//------------------------------------------------------------------
bool Blockchain::add_block_as_invalid(const block& bl, const crypto::hash& h)
{
  LOG_PRINT_L3("Blockchain::" << __func__);
  block_extended_info bei = AUTO_VAL_INIT(bei);
  bei.bl = bl;
  return add_block_as_invalid(bei, h);
}
//------------------------------------------------------------------
bool Blockchain::add_block_as_invalid(const block_extended_info& bei, const crypto::hash& h)
{
  LOG_PRINT_L3("Blockchain::" << __func__);
  CRITICAL_REGION_LOCAL(m_blockchain_lock);
  auto i_res = m_invalid_blocks.insert(std::map<crypto::hash, block_extended_info>::value_type(h, bei));
  CHECK_AND_ASSERT_MES(i_res.second, false, "at insertion invalid by tx returned status existed");
  MINFO("BLOCK ADDED AS INVALID: " << h << std::endl << ", prev_id=" << bei.bl.prev_id << ", m_invalid_blocks count=" << m_invalid_blocks.size());
  return true;
}
//------------------------------------------------------------------
bool Blockchain::have_block(const crypto::hash& id) const
{
  LOG_PRINT_L3("Blockchain::" << __func__);
  CRITICAL_REGION_LOCAL(m_blockchain_lock);

  if(m_db->block_exists(id))
  {
    LOG_PRINT_L3("block exists in main chain");
    return true;
  }

  if(m_alternative_chains.count(id))
  {
    LOG_PRINT_L3("block found in m_alternative_chains");
    return true;
  }

  if(m_invalid_blocks.count(id))
  {
    LOG_PRINT_L3("block found in m_invalid_blocks");
    return true;
  }

  return false;
}
//------------------------------------------------------------------
bool Blockchain::handle_block_to_main_chain(const block& bl, block_verification_context& bvc)
{
    LOG_PRINT_L3("Blockchain::" << __func__);
    crypto::hash id = get_block_hash(bl);
    return handle_block_to_main_chain(bl, id, bvc);
}
//------------------------------------------------------------------
size_t Blockchain::get_total_transactions() const
{
  LOG_PRINT_L3("Blockchain::" << __func__);
  CRITICAL_REGION_LOCAL(m_blockchain_lock);
  return m_db->get_tx_count();
}
//------------------------------------------------------------------
// This function checks each input in the transaction <tx> to make sure it
// has not been used already, and adds its key to the container <keys_this_block>.
//
// This container should be managed by the code that validates blocks so we don't
// have to store the used keys in a given block in the permanent storage only to
// remove them later if the block fails validation.
bool Blockchain::check_for_double_spend(const transaction& tx, key_images_container& keys_this_block) const
{
  LOG_PRINT_L3("Blockchain::" << __func__);
  CRITICAL_REGION_LOCAL(m_blockchain_lock);
  struct add_transaction_input_visitor: public boost::static_visitor<bool>
  {
    key_images_container& m_spent_keys;
    BlockchainDB* m_db;
    add_transaction_input_visitor(key_images_container& spent_keys, BlockchainDB* db) :
      m_spent_keys(spent_keys), m_db(db)
    {
    }
    bool operator()(const txin_to_key& in) const
    {
      const crypto::key_image& ki = in.k_image;

      // attempt to insert the newly-spent key into the container of
      // keys spent this block.  If this fails, the key was spent already
      // in this block, return false to flag that a double spend was detected.
      //
      // if the insert into the block-wide spent keys container succeeds,
      // check the blockchain-wide spent keys container and make sure the
      // key wasn't used in another block already.
      auto r = m_spent_keys.insert(ki);
      if(!r.second || m_db->has_key_image(ki))
      {
        //double spend detected
        return false;
      }

      // if no double-spend detected, return true
      return true;
    }

    bool operator()(const txin_gen& tx) const
    {
      return true;
    }
    bool operator()(const txin_to_script& tx) const
    {
      return false;
    }
    bool operator()(const txin_to_scripthash& tx) const
    {
      return false;
    }
  };

  for (const txin_v& in : tx.vin)
  {
    if(!boost::apply_visitor(add_transaction_input_visitor(keys_this_block, m_db), in))
    {
      LOG_ERROR("Double spend detected!");
      return false;
    }
  }

  return true;
}
//------------------------------------------------------------------
bool Blockchain::get_tx_outputs_gindexs(const crypto::hash& tx_id, std::vector<uint64_t>& indexs) const
{
  LOG_PRINT_L3("Blockchain::" << __func__);
  CRITICAL_REGION_LOCAL(m_blockchain_lock);
  uint64_t tx_index;
  if (!m_db->tx_exists(tx_id, tx_index))
  {
    MERROR_VER("get_tx_outputs_gindexs failed to find transaction with id = " << tx_id);
    return false;
  }

  // get amount output indexes, currently referred to in parts as "output global indices", but they are actually specific to amounts
  indexs = m_db->get_tx_amount_output_indices(tx_index);
  if (indexs.empty())
  {
    // empty indexs is only valid if the vout is empty, which is legal but rare
    cryptonote::transaction tx = m_db->get_tx(tx_id);
    CHECK_AND_ASSERT_MES(tx.vout.empty(), false, "internal error: global indexes for transaction " << tx_id << " is empty, and tx vout is not");
  }

  return true;
}
//------------------------------------------------------------------
void Blockchain::on_new_tx_from_block(const cryptonote::transaction &tx)
{
#if defined(PER_BLOCK_CHECKPOINT)
  // check if we're doing per-block checkpointing
  if (m_db->height() < m_blocks_hash_check.size())
  {
    TIME_MEASURE_START(a);
    m_blocks_txs_check.push_back(get_transaction_hash(tx));
    TIME_MEASURE_FINISH(a);
    if(m_show_time_stats)
    {
      size_t ring_size = tx.vin[0].type() == typeid(txin_to_key) ? boost::get<txin_to_key>(tx.vin[0]).key_offsets.size() : 0;
      MINFO("HASH: " << "-" << " I/M/O: " << tx.vin.size() << "/" << ring_size << "/" << tx.vout.size() << " H: " << 0 << " chcktx: " << a);
    }
  }
#endif
}
//------------------------------------------------------------------
//FIXME: it seems this function is meant to be merely a wrapper around
//       another function of the same name, this one adding one bit of
//       functionality.  Should probably move anything more than that
//       (getting the hash of the block at height max_used_block_id)
//       to the other function to keep everything in one place.
// This function overloads its sister function with
// an extra value (hash of highest block that holds an output used as input)
// as a return-by-reference.
bool Blockchain::check_tx_inputs(transaction& tx, uint64_t& max_used_block_height, crypto::hash& max_used_block_id, tx_verification_context &tvc, bool kept_by_block)
{
  LOG_PRINT_L3("Blockchain::" << __func__);
  CRITICAL_REGION_LOCAL(m_blockchain_lock);

#if defined(PER_BLOCK_CHECKPOINT)
  // check if we're doing per-block checkpointing
  if (m_db->height() < m_blocks_hash_check.size() && kept_by_block)
  {
    max_used_block_id = null_hash;
    max_used_block_height = 0;
    return true;
  }
#endif

  TIME_MEASURE_START(a);
  bool res = check_tx_inputs(tx, tvc, &max_used_block_height);
  TIME_MEASURE_FINISH(a);
  if(m_show_time_stats)
  {
    size_t ring_size = tx.vin[0].type() == typeid(txin_to_key) ? boost::get<txin_to_key>(tx.vin[0]).key_offsets.size() : 0;
    MINFO("HASH: " <<  get_transaction_hash(tx) << " I/M/O: " << tx.vin.size() << "/" << ring_size << "/" << tx.vout.size() << " H: " << max_used_block_height << " ms: " << a + m_fake_scan_time << " B: " << get_object_blobsize(tx));
  }
  if (!res)
    return false;

  CHECK_AND_ASSERT_MES(max_used_block_height < m_db->height(), false,  "internal error: max used block index=" << max_used_block_height << " is not less then blockchain size = " << m_db->height());
  max_used_block_id = m_db->get_block_hash_from_height(max_used_block_height);
  return true;
}
//------------------------------------------------------------------
bool Blockchain::check_tx_outputs(const transaction& tx, tx_verification_context &tvc)
{
  LOG_PRINT_L3("Blockchain::" << __func__);
  CRITICAL_REGION_LOCAL(m_blockchain_lock);

  // from hard fork 2, we forbid dust and compound outputs
  if (m_hardfork->get_current_version() >= 2) {
    for (auto &o: tx.vout) {
      if (tx.version == 1)
      {
        if (!is_valid_decomposed_amount(o.amount)) {
          tvc.m_invalid_output = true;
          return false;
        }
      }
    }
  }

  // in a v2 tx, all outputs must have 0 amount
  if (m_hardfork->get_current_version() >= 3) {
    if (tx.version >= 2) {
      for (auto &o: tx.vout) {
        if (o.amount != 0) {
          tvc.m_invalid_output = true;
          return false;
        }
      }
    }
  }

  // from v4, forbid invalid pubkeys
  if (m_hardfork->get_current_version() >= 4) {
    for (const auto &o: tx.vout) {
      if (o.target.type() == typeid(txout_to_key)) {
        const txout_to_key& out_to_key = boost::get<txout_to_key>(o.target);
        if (!crypto::check_key(out_to_key.key)) {
          tvc.m_invalid_output = true;
          return false;
        }
      }
    }
  }

  return true;
}
//------------------------------------------------------------------
bool Blockchain::have_tx_keyimges_as_spent(const transaction &tx) const
{
  LOG_PRINT_L3("Blockchain::" << __func__);
  for (const txin_v& in: tx.vin)
  {
    CHECKED_GET_SPECIFIC_VARIANT(in, const txin_to_key, in_to_key, true);
    if(have_tx_keyimg_as_spent(in_to_key.k_image))
      return true;
  }
  return false;
}
bool Blockchain::expand_transaction_2(transaction &tx, const crypto::hash &tx_prefix_hash, const std::vector<std::vector<rct::ctkey>> &pubkeys)
{
  PERF_TIMER(expand_transaction_2);
  CHECK_AND_ASSERT_MES(tx.version == CURRENT_TRANSACTION_VERSION || tx.version == 2, false, "Transaction version is not 2 or 3");

  rct::rctSig &rv = tx.rct_signatures;

  // message - hash of the transaction prefix
  rv.message = rct::hash2rct(tx_prefix_hash);

  // mixRing - full and simple store it in opposite ways
  if (rv.type == rct::RCTTypeFull)
  {
    rv.mixRing.resize(pubkeys[0].size());
    for (size_t m = 0; m < pubkeys[0].size(); ++m)
      rv.mixRing[m].clear();
    for (size_t n = 0; n < pubkeys.size(); ++n)
    {
      CHECK_AND_ASSERT_MES(pubkeys[n].size() <= pubkeys[0].size(), false, "More inputs that first ring");
      for (size_t m = 0; m < pubkeys[n].size(); ++m)
      {
        rv.mixRing[m].push_back(pubkeys[n][m]);
      }
    }
  }
  else if (rv.type == rct::RCTTypeSimple)
  {
    rv.mixRing.resize(pubkeys.size());
    for (size_t n = 0; n < pubkeys.size(); ++n)
    {
      rv.mixRing[n].clear();
      for (size_t m = 0; m < pubkeys[n].size(); ++m)
      {
        rv.mixRing[n].push_back(pubkeys[n][m]);
      }
    }
  }
  else
  {
    CHECK_AND_ASSERT_MES(false, false, "Unsupported rct tx type: " + boost::lexical_cast<std::string>(rv.type));
  }

  // II
  if (rv.type == rct::RCTTypeFull)
  {
    rv.p.MGs.resize(1);
    rv.p.MGs[0].II.resize(tx.vin.size());
    for (size_t n = 0; n < tx.vin.size(); ++n)
      rv.p.MGs[0].II[n] = rct::ki2rct(boost::get<txin_to_key>(tx.vin[n]).k_image);
  }
  else if (rv.type == rct::RCTTypeSimple)
  {
    CHECK_AND_ASSERT_MES(rv.p.MGs.size() == tx.vin.size(), false, "Bad MGs size");
    for (size_t n = 0; n < tx.vin.size(); ++n)
    {
      rv.p.MGs[n].II.resize(1);
      rv.p.MGs[n].II[0] = rct::ki2rct(boost::get<txin_to_key>(tx.vin[n]).k_image);
    }
  }
  else
  {
    CHECK_AND_ASSERT_MES(false, false, "Unsupported rct tx type: " + boost::lexical_cast<std::string>(rv.type));
  }

  // outPk was already done by handle_incoming_tx

  return true;
}
//------------------------------------------------------------------
// This function validates transaction inputs and their keys.
// FIXME: consider moving functionality specific to one input into
//        check_tx_input() rather than here, and use this function simply
//        to iterate the inputs as necessary (splitting the task
//        using threads, etc.)
bool Blockchain::check_tx_inputs(transaction& tx, tx_verification_context &tvc, uint64_t* pmax_used_block_height)
{
  PERF_TIMER(check_tx_inputs);
  LOG_PRINT_L3("Blockchain::" << __func__);
  size_t sig_index = 0;
  if(pmax_used_block_height)
    *pmax_used_block_height = 0;

  crypto::hash tx_prefix_hash = get_transaction_prefix_hash(tx);

  const uint8_t hf_version = m_hardfork->get_current_version();

  // from hard fork 2, we require mixin at least 2 unless one output cannot mix with 2 others
  // if one output cannot mix with 2 others, we accept at most 1 output that can mix
  if (hf_version >= 2)
  {
    size_t n_unmixable = 0, n_mixable = 0;
    size_t mixin = std::numeric_limits<size_t>::max();
    const size_t min_mixin = hf_version >= HF_VERSION_MIN_MIXIN_4 ? 4 : 2;
    for (const auto& txin : tx.vin)
    {
      // non txin_to_key inputs will be rejected below
      if (txin.type() == typeid(txin_to_key))
      {
        const txin_to_key& in_to_key = boost::get<txin_to_key>(txin);
        if (in_to_key.amount == 0)
        {
          // always consider rct inputs mixable. Even if there's not enough rct
          // inputs on the chain to mix with, this is going to be the case for
          // just a few blocks right after the fork at most
          ++n_mixable;
        }
        else
        {
          uint64_t n_outputs = m_db->get_num_outputs(in_to_key.amount);
          MDEBUG("output size " << print_money(in_to_key.amount) << ": " << n_outputs << " available");
          // n_outputs includes the output we're considering
          if (n_outputs <= min_mixin)
            ++n_unmixable;
          else
            ++n_mixable;
        }
        if (in_to_key.key_offsets.size() - 1 < mixin)
          mixin = in_to_key.key_offsets.size() - 1;
      }
    }

    if (mixin < min_mixin)
    {
      if (n_unmixable == 0)
      {
        MERROR_VER("Tx " << get_transaction_hash(tx) << " has too low ring size (" << (mixin + 1) << "), and no unmixable inputs");
        tvc.m_low_mixin = true;
        return false;
      }
      if (n_mixable > 1)
      {
        MERROR_VER("Tx " << get_transaction_hash(tx) << " has too low ring size (" << (mixin + 1) << "), and more than one mixable input with unmixable inputs");
        tvc.m_low_mixin = true;
        return false;
      }
    }

    // min/max tx version based on HF, and we accept v1 txes if having a non mixable
    // TODO: do proper hardfork
    const size_t max_tx_version = (hf_version <= 3) ? 1 : 3;
    if (tx.version > max_tx_version)
    {
      MERROR_VER("transaction version " << (unsigned)tx.version << " is higher than max accepted version " << max_tx_version);
      tvc.m_verifivation_failed = true;
      return false;
    }
    const size_t min_tx_version = (n_unmixable > 0 ? 1 : (hf_version >= HF_VERSION_ENFORCE_RCT) ? 2 : 1);
    if (tx.version < min_tx_version)
    {
      MERROR_VER("transaction version " << (unsigned)tx.version << " is lower than min accepted version " << min_tx_version);
      tvc.m_verifivation_failed = true;
      return false;
    }
  }

  auto it = m_check_txin_table.find(tx_prefix_hash);
  if(it == m_check_txin_table.end())
  {
    m_check_txin_table.emplace(tx_prefix_hash, std::unordered_map<crypto::key_image, bool>());
    it = m_check_txin_table.find(tx_prefix_hash);
    assert(it != m_check_txin_table.end());
  }

  std::vector<std::vector<rct::ctkey>> pubkeys(tx.vin.size());
  std::vector < uint64_t > results;
  results.resize(tx.vin.size(), 0);

  int threads = tools::get_max_concurrency();

  boost::asio::io_service ioservice;
  boost::thread_group threadpool;
  bool ioservice_active = false;

  std::unique_ptr < boost::asio::io_service::work > work(new boost::asio::io_service::work(ioservice));
  if(threads > 1)
  {
    for (int i = 0; i < threads; i++)
    {
      threadpool.create_thread(boost::bind(&boost::asio::io_service::run, &ioservice));
    }
    ioservice_active = true;
  }

#define KILL_IOSERVICE()  \
        if(ioservice_active) \
        { \
            work.reset(); \
            while (!ioservice.stopped()) ioservice.poll(); \
            threadpool.join_all(); \
            ioservice.stop(); \
            ioservice_active = false; \
        }

  epee::misc_utils::auto_scope_leave_caller ioservice_killer = epee::misc_utils::create_scope_leave_handler([&]() { KILL_IOSERVICE(); });

  for (const auto& txin : tx.vin)
  {
    // make sure output being spent is of type txin_to_key, rather than
    // e.g. txin_gen, which is only used for miner transactions
    CHECK_AND_ASSERT_MES(txin.type() == typeid(txin_to_key), false, "wrong type id in tx input at Blockchain::check_tx_inputs");
    const txin_to_key& in_to_key = boost::get<txin_to_key>(txin);

    // make sure tx output has key offset(s) (is signed to be used)
    CHECK_AND_ASSERT_MES(in_to_key.key_offsets.size(), false, "empty in_to_key.key_offsets in transaction with id " << get_transaction_hash(tx));

    if(have_tx_keyimg_as_spent(in_to_key.k_image))
    {
      MERROR_VER("Key image already spent in blockchain: " << epee::string_tools::pod_to_hex(in_to_key.k_image));
      tvc.m_double_spend = true;
      return false;
    }

    if (tx.version == 1)
    {
      // basically, make sure number of inputs == number of signatures
      CHECK_AND_ASSERT_MES(sig_index < tx.signatures.size(), false, "wrong transaction: not signature entry for input with index= " << sig_index);

#if defined(CACHE_VIN_RESULTS)
      auto itk = it->second.find(in_to_key.k_image);
      if(itk != it->second.end())
      {
        if(!itk->second)
        {
          MERROR_VER("Failed ring signature for tx " << get_transaction_hash(tx) << "  vin key with k_image: " << in_to_key.k_image << "  sig_index: " << sig_index);
          return false;
        }

        // txin has been verified already, skip
        sig_index++;
        continue;
      }
#endif
    }

    // make sure that output being spent matches up correctly with the
    // signature spending it.
    if (!check_tx_input(tx.version, in_to_key, tx_prefix_hash, tx.version == 1 ? tx.signatures[sig_index] : std::vector<crypto::signature>(), tx.rct_signatures, pubkeys[sig_index], pmax_used_block_height))
    {
      it->second[in_to_key.k_image] = false;
      MERROR_VER("Failed to check ring signature for tx " << get_transaction_hash(tx) << "  vin key with k_image: " << in_to_key.k_image << "  sig_index: " << sig_index);
      if (pmax_used_block_height) // a default value of NULL is used when called from Blockchain::handle_block_to_main_chain()
      {
        MERROR_VER("  *pmax_used_block_height: " << *pmax_used_block_height);
      }

      return false;
    }

    if (tx.version == 1)
    {
      if (threads > 1)
      {
        // ND: Speedup
        // 1. Thread ring signature verification if possible.
        ioservice.dispatch(boost::bind(&Blockchain::check_ring_signature, this, std::cref(tx_prefix_hash), std::cref(in_to_key.k_image), std::cref(pubkeys[sig_index]), std::cref(tx.signatures[sig_index]), std::ref(results[sig_index])));
      }
      else
      {
        check_ring_signature(tx_prefix_hash, in_to_key.k_image, pubkeys[sig_index], tx.signatures[sig_index], results[sig_index]);
        if (!results[sig_index])
        {
          it->second[in_to_key.k_image] = false;
          MERROR_VER("Failed to check ring signature for tx " << get_transaction_hash(tx) << "  vin key with k_image: " << in_to_key.k_image << "  sig_index: " << sig_index);

          if (pmax_used_block_height)  // a default value of NULL is used when called from Blockchain::handle_block_to_main_chain()
          {
            MERROR_VER("*pmax_used_block_height: " << *pmax_used_block_height);
          }

          return false;
        }
        it->second[in_to_key.k_image] = true;
      }
    }

    sig_index++;
  }

  KILL_IOSERVICE();

  if (tx.version == 1)
  {
    if (threads > 1)
    {
      // save results to table, passed or otherwise
      bool failed = false;
      for (size_t i = 0; i < tx.vin.size(); i++)
      {
        const txin_to_key& in_to_key = boost::get<txin_to_key>(tx.vin[i]);
        it->second[in_to_key.k_image] = results[i];
        if(!failed && !results[i])
          failed = true;
      }

      if (failed)
      {
        MERROR_VER("Failed to check ring signatures!");
        return false;
      }
    }
  }
  else
  {
    if (!expand_transaction_2(tx, tx_prefix_hash, pubkeys))
    {
      MERROR_VER("Failed to expand rct signatures!");
      return false;
    }

    // from version 2, check ringct signatures
    // obviously, the original and simple rct APIs use a mixRing that's indexes
    // in opposite orders, because it'd be too simple otherwise...
    const rct::rctSig &rv = tx.rct_signatures;
    switch (rv.type)
    {
    case rct::RCTTypeNull: {
      // we only accept no signatures for coinbase txes
      MERROR_VER("Null rct signature on non-coinbase tx");
      return false;
    }
    case rct::RCTTypeSimple: {
      // check all this, either recontructed (so should really pass), or not
      {
        if (pubkeys.size() != rv.mixRing.size())
        {
          MERROR_VER("Failed to check ringct signatures: mismatched pubkeys/mixRing size");
          return false;
        }
        for (size_t i = 0; i < pubkeys.size(); ++i)
        {
          if (pubkeys[i].size() != rv.mixRing[i].size())
          {
            MERROR_VER("Failed to check ringct signatures: mismatched pubkeys/mixRing size");
            return false;
          }
        }

        for (size_t n = 0; n < pubkeys.size(); ++n)
        {
          for (size_t m = 0; m < pubkeys[n].size(); ++m)
          {
            if (pubkeys[n][m].dest != rct::rct2pk(rv.mixRing[n][m].dest))
            {
              MERROR_VER("Failed to check ringct signatures: mismatched pubkey at vin " << n << ", index " << m);
              return false;
            }
            if (pubkeys[n][m].mask != rct::rct2pk(rv.mixRing[n][m].mask))
            {
              MERROR_VER("Failed to check ringct signatures: mismatched commitment at vin " << n << ", index " << m);
              return false;
            }
          }
        }
      }

      if (rv.p.MGs.size() != tx.vin.size())
      {
        MERROR_VER("Failed to check ringct signatures: mismatched MGs/vin sizes");
        return false;
      }
      for (size_t n = 0; n < tx.vin.size(); ++n)
      {
        if (memcmp(&boost::get<txin_to_key>(tx.vin[n]).k_image, &rv.p.MGs[n].II[0], 32))
        {
          MERROR_VER("Failed to check ringct signatures: mismatched key image");
          return false;
        }
      }

      if (!rct::verRctSimple(rv, false))
      {
        MERROR_VER("Failed to check ringct signatures!");
        return false;
      }
      break;
    }
    case rct::RCTTypeFull: {
      // check all this, either recontructed (so should really pass), or not
      {
        bool size_matches = true;
        for (size_t i = 0; i < pubkeys.size(); ++i)
          size_matches &= pubkeys[i].size() == rv.mixRing.size();
        for (size_t i = 0; i < rv.mixRing.size(); ++i)
          size_matches &= pubkeys.size() == rv.mixRing[i].size();
        if (!size_matches)
        {
          MERROR_VER("Failed to check ringct signatures: mismatched pubkeys/mixRing size");
          return false;
        }

        for (size_t n = 0; n < pubkeys.size(); ++n)
        {
          for (size_t m = 0; m < pubkeys[n].size(); ++m)
          {
            if (pubkeys[n][m].dest != rct::rct2pk(rv.mixRing[m][n].dest))
            {
              MERROR_VER("Failed to check ringct signatures: mismatched pubkey at vin " << n << ", index " << m);
              return false;
            }
            if (pubkeys[n][m].mask != rct::rct2pk(rv.mixRing[m][n].mask))
            {
              MERROR_VER("Failed to check ringct signatures: mismatched commitment at vin " << n << ", index " << m);
              return false;
            }
          }
        }
      }

      if (rv.p.MGs.size() != 1)
      {
        MERROR_VER("Failed to check ringct signatures: Bad MGs size");
        return false;
      }
      if (rv.p.MGs[0].II.size() != tx.vin.size())
      {
        MERROR_VER("Failed to check ringct signatures: mismatched II/vin sizes");
        return false;
      }
      for (size_t n = 0; n < tx.vin.size(); ++n)
      {
        if (memcmp(&boost::get<txin_to_key>(tx.vin[n]).k_image, &rv.p.MGs[0].II[n], 32))
        {
          MERROR_VER("Failed to check ringct signatures: mismatched II/vin sizes");
          return false;
        }
      }

      if (!rct::verRct(rv, false))
      {
        MERROR_VER("Failed to check ringct signatures!");
        return false;
      }
      break;
    }
    default:
      MERROR_VER("Unsupported rct type: " << rv.type);
      return false;
    }
  }
  return true;
}

//------------------------------------------------------------------
void Blockchain::check_ring_signature(const crypto::hash &tx_prefix_hash, const crypto::key_image &key_image, const std::vector<rct::ctkey> &pubkeys, const std::vector<crypto::signature>& sig, uint64_t &result)
{
  std::vector<const crypto::public_key *> p_output_keys;
  for (auto &key : pubkeys)
  {
    // rct::key and crypto::public_key have the same structure, avoid object ctor/memcpy
    p_output_keys.push_back(&(const crypto::public_key&)key.dest);
  }

  result = crypto::check_ring_signature(tx_prefix_hash, key_image, p_output_keys, sig.data()) ? 1 : 0;
}

//------------------------------------------------------------------
static uint64_t get_fee_quantization_mask()
{
  static uint64_t mask = 0;
  if (mask == 0)
  {
    mask = 1;
    for (size_t n = PER_KB_FEE_QUANTIZATION_DECIMALS; n < CRYPTONOTE_DISPLAY_DECIMAL_POINT; ++n)
      mask *= 10;
  }
  return mask;
}

//------------------------------------------------------------------
uint64_t Blockchain::get_dynamic_per_kb_fee(uint64_t block_reward, size_t median_block_size, uint8_t version)
{
  const uint64_t min_block_size = get_min_block_size(version);
  const uint64_t fee_per_kb_base = version >= 5 ? DYNAMIC_FEE_PER_KB_BASE_FEE_V5 : DYNAMIC_FEE_PER_KB_BASE_FEE;

  if (median_block_size < min_block_size)
    median_block_size = min_block_size;

  uint64_t unscaled_fee_per_kb = (fee_per_kb_base * min_block_size / median_block_size);
  uint64_t hi, lo = mul128(unscaled_fee_per_kb, block_reward, &hi);
  static_assert(DYNAMIC_FEE_PER_KB_BASE_BLOCK_REWARD % 1000000 == 0, "DYNAMIC_FEE_PER_KB_BASE_BLOCK_REWARD must be divisible by 1000000");
  static_assert(DYNAMIC_FEE_PER_KB_BASE_BLOCK_REWARD / 1000000 <= std::numeric_limits<uint32_t>::max(), "DYNAMIC_FEE_PER_KB_BASE_BLOCK_REWARD is too large");

  // divide in two steps, since the divisor must be 32 bits, but DYNAMIC_FEE_PER_KB_BASE_BLOCK_REWARD isn't
  div128_32(hi, lo, DYNAMIC_FEE_PER_KB_BASE_BLOCK_REWARD / 1000000, &hi, &lo);
  div128_32(hi, lo, 1000000, &hi, &lo);
  assert(hi == 0);

  // quantize fee up to 8 decimals
  uint64_t mask = get_fee_quantization_mask();
  uint64_t qlo = (lo + mask - 1) / mask * mask;
  MDEBUG("lo " << print_money(lo) << ", qlo " << print_money(qlo) << ", mask " << mask);

  return qlo / 10;
}

//------------------------------------------------------------------
bool Blockchain::check_fee(size_t blob_size, uint64_t fee) const
{
  const uint8_t version = get_current_hard_fork_version();

  uint64_t fee_per_kb;
  if (version < HF_VERSION_DYNAMIC_FEE)
  {
    fee_per_kb = FEE_PER_KB;
  }
  else
  {
    uint64_t median = m_current_block_cumul_sz_limit / 2;
    uint64_t already_generated_coins = m_db->height() ? m_db->get_block_already_generated_coins(m_db->height() - 1) : 0;
    uint64_t base_reward;
    if (!get_block_reward(median, 1, already_generated_coins, base_reward, version))
      return false;
    fee_per_kb = get_dynamic_per_kb_fee(base_reward, median, version);
  }
  MDEBUG("Using " << print_money(fee) << "/kB fee");

  uint64_t needed_fee = blob_size / 1024;
  needed_fee += (blob_size % 1024) ? 1 : 0;
  needed_fee *= fee_per_kb;

  if (fee < needed_fee * 0.98) // keep a little buffer on acceptance
  {
    MERROR_VER("transaction fee is not enough: " << print_money(fee) << ", minimum fee: " << print_money(needed_fee));
    return false;
  }
  return true;
}

//------------------------------------------------------------------
uint64_t Blockchain::get_dynamic_per_kb_fee_estimate(uint64_t grace_blocks) const
{
  const uint8_t version = get_current_hard_fork_version();

  if (version < HF_VERSION_DYNAMIC_FEE)
    return FEE_PER_KB;

  if (grace_blocks >= CRYPTONOTE_REWARD_BLOCKS_WINDOW)
    grace_blocks = CRYPTONOTE_REWARD_BLOCKS_WINDOW - 1;

  const uint64_t min_block_size = get_min_block_size(version);
  std::vector<size_t> sz;
  get_last_n_blocks_sizes(sz, CRYPTONOTE_REWARD_BLOCKS_WINDOW - grace_blocks);
  for (size_t i = 0; i < grace_blocks; ++i)
    sz.push_back(min_block_size);

  uint64_t median = epee::misc_utils::median(sz);
  if(median <= min_block_size)
    median = min_block_size;

  uint64_t already_generated_coins = m_db->height() ? m_db->get_block_already_generated_coins(m_db->height() - 1) : 0;
  uint64_t base_reward;
  if (!get_block_reward(median, 1, already_generated_coins, base_reward, version))
  {
    MERROR("Failed to determine block reward, using placeholder " << print_money(BLOCK_REWARD_OVERESTIMATE) << " as a high bound");
    base_reward = BLOCK_REWARD_OVERESTIMATE;
  }

  uint64_t fee = get_dynamic_per_kb_fee(base_reward, median, version);
  MDEBUG("Estimating " << grace_blocks << "-block fee at " << print_money(fee) << "/kB");
  return fee;
}

//------------------------------------------------------------------
// This function checks to see if a tx is unlocked.  unlock_time is either
// a block index or a unix time.
bool Blockchain::is_tx_spendtime_unlocked(uint64_t unlock_time) const
{
  LOG_PRINT_L3("Blockchain::" << __func__);
  if(unlock_time < CRYPTONOTE_MAX_BLOCK_NUMBER)
  {
    // ND: Instead of calling get_current_blockchain_height(), call m_db->height()
    //    directly as get_current_blockchain_height() locks the recursive mutex.
    if(m_db->height()-1 + CRYPTONOTE_LOCKED_TX_ALLOWED_DELTA_BLOCKS >= unlock_time)
      return true;
    else
      return false;
  }
  else
  {
    //interpret as time
    uint64_t current_time = static_cast<uint64_t>(time(NULL));
    if(current_time + (get_current_hard_fork_version() < 2 ? CRYPTONOTE_LOCKED_TX_ALLOWED_DELTA_SECONDS_V1 : CRYPTONOTE_LOCKED_TX_ALLOWED_DELTA_SECONDS_V2) >= unlock_time)
      return true;
    else
      return false;
  }
  return false;
}
//------------------------------------------------------------------
// This function locates all outputs associated with a given input (mixins)
// and validates that they exist and are usable.  It also checks the ring
// signature for each input.
bool Blockchain::check_tx_input(size_t tx_version, const txin_to_key& txin, const crypto::hash& tx_prefix_hash, const std::vector<crypto::signature>& sig, const rct::rctSig &rct_signatures, std::vector<rct::ctkey> &output_keys, uint64_t* pmax_related_block_height)
{
  LOG_PRINT_L3("Blockchain::" << __func__);

  // ND:
  // 1. Disable locking and make method private.
  //CRITICAL_REGION_LOCAL(m_blockchain_lock);

  struct outputs_visitor
  {
    std::vector<rct::ctkey >& m_output_keys;
    const Blockchain& m_bch;
    outputs_visitor(std::vector<rct::ctkey>& output_keys, const Blockchain& bch) :
      m_output_keys(output_keys), m_bch(bch)
    {
    }
    bool handle_output(uint64_t unlock_time, const crypto::public_key &pubkey, const rct::key &commitment)
    {
      //check tx unlock time
      if (!m_bch.is_tx_spendtime_unlocked(unlock_time))
      {
        MERROR_VER("One of outputs for one of inputs has wrong tx.unlock_time = " << unlock_time);
        return false;
      }

      // The original code includes a check for the output corresponding to this input
      // to be a txout_to_key. This is removed, as the database does not store this info,
      // but only txout_to_key outputs are stored in the DB in the first place, done in
      // Blockchain*::add_output

      m_output_keys.push_back(rct::ctkey({rct::pk2rct(pubkey), commitment}));
      return true;
    }
  };

  output_keys.clear();

  // collect output keys
  outputs_visitor vi(output_keys, *this);
  if (!scan_outputkeys_for_indexes(tx_version, txin, vi, tx_prefix_hash, pmax_related_block_height))
  {
    MERROR_VER("Failed to get output keys for tx with amount = " << print_money(txin.amount) << " and count indexes " << txin.key_offsets.size());
    return false;
  }

  if(txin.key_offsets.size() != output_keys.size())
  {
    MERROR_VER("Output keys for tx with amount = " << txin.amount << " and count indexes " << txin.key_offsets.size() << " returned wrong keys count " << output_keys.size());
    return false;
  }
  if (tx_version == 1) {
    CHECK_AND_ASSERT_MES(sig.size() == output_keys.size(), false, "internal error: tx signatures count=" << sig.size() << " mismatch with outputs keys count for inputs=" << output_keys.size());
  }
  // rct_signatures will be expanded after this
  return true;
}
//------------------------------------------------------------------
//TODO: Is this intended to do something else?  Need to look into the todo there.
uint64_t Blockchain::get_adjusted_time() const
{
  LOG_PRINT_L3("Blockchain::" << __func__);
  //TODO: add collecting median time
  return time(NULL);
}
//------------------------------------------------------------------
//TODO: revisit, has changed a bit on upstream
bool Blockchain::check_block_timestamp(std::vector<uint64_t>& timestamps, const block& b) const
{
  LOG_PRINT_L3("Blockchain::" << __func__);
  uint64_t median_ts = epee::misc_utils::median(timestamps);
  uint8_t version = get_current_hard_fork_version();
  uint64_t blockchain_timestamp_check_window = version < 9 ? BLOCKCHAIN_TIMESTAMP_CHECK_WINDOW : BLOCKCHAIN_TIMESTAMP_CHECK_WINDOW_V9;

  if(b.timestamp < median_ts)
  {
    MERROR_VER("Timestamp of block with id: " << get_block_hash(b) << ", " << b.timestamp << ", less than median of last " << blockchain_timestamp_check_window << " blocks, " << median_ts);
    return false;
  }

  return true;
}
//------------------------------------------------------------------
// This function grabs the timestamps from the most recent <n> blocks,
// where n = BLOCKCHAIN_TIMESTAMP_CHECK_WINDOW.  If there are not those many
// blocks in the blockchain, the timestap is assumed to be valid.  If there
// are, this function returns:
//   true if the block's timestamp is not less than the timestamp of the
//       median of the selected blocks
//   false otherwise
bool Blockchain::check_block_timestamp(const block& b) const
{
  LOG_PRINT_L3("Blockchain::" << __func__);
  uint8_t version = get_current_hard_fork_version();
  uint64_t cryptonote_block_future_time_limit = version < 9 ? CRYPTONOTE_BLOCK_FUTURE_TIME_LIMIT : CRYPTONOTE_BLOCK_FUTURE_TIME_LIMIT_V9;
  uint64_t blockchain_timestamp_check_window = version < 9 ? BLOCKCHAIN_TIMESTAMP_CHECK_WINDOW : BLOCKCHAIN_TIMESTAMP_CHECK_WINDOW_V9;
  if(b.timestamp > get_adjusted_time() + cryptonote_block_future_time_limit)
  {
    MERROR_VER("Timestamp of block with id: " << get_block_hash(b) << ", " << b.timestamp << ", bigger than adjusted time + " << cryptonote_block_future_time_limit << " seconds");
    return false;
  }

  // if not enough blocks, no proper median yet, return true
  if(m_db->height() < blockchain_timestamp_check_window)
  {
    return true;
  }

  std::vector<uint64_t> timestamps;
  auto h = m_db->height();

  // need most recent 60 blocks, get index of first of those
  size_t offset = h - blockchain_timestamp_check_window;
  for(;offset < h; ++offset)
  {
    timestamps.push_back(m_db->get_block_timestamp(offset));
  }

  return check_block_timestamp(timestamps, b);
}
//------------------------------------------------------------------
void Blockchain::return_tx_to_pool(std::vector<transaction> &txs)
{
  uint8_t version = get_current_hard_fork_version();
  for (auto& tx : txs)
  {
    cryptonote::tx_verification_context tvc = AUTO_VAL_INIT(tvc);
    // We assume that if they were in a block, the transactions are already
    // known to the network as a whole. However, if we had mined that block,
    // that might not be always true. Unlikely though, and always relaying
    // these again might cause a spike of traffic as many nodes re-relay
    // all the transactions in a popped block when a reorg happens.
    if (!m_tx_pool.add_tx(tx, tvc, true, true, false, version))
    {
      MERROR("Failed to return taken transaction with hash: " << get_transaction_hash(tx) << " to tx_pool");
    }
  }
}
//------------------------------------------------------------------
bool Blockchain::flush_txes_from_pool(const std::list<crypto::hash> &txids)
{
  CRITICAL_REGION_LOCAL(m_tx_pool);

  bool res = true;
  for (const auto &txid: txids)
  {
    cryptonote::transaction tx;
    size_t blob_size;
    uint64_t fee;
    bool relayed, do_not_relay;
    MINFO("Removing txid " << txid << " from the pool");
    if(m_tx_pool.have_tx(txid) && !m_tx_pool.take_tx(txid, tx, blob_size, fee, relayed, do_not_relay))
    {
      MERROR("Failed to remove txid " << txid << " from the pool");
      res = false;
    }
  }
  return res;
}
//------------------------------------------------------------------
//      Needs to validate the block and acquire each transaction from the
//      transaction mem_pool, then pass the block and transactions to
//      m_db->add_block()
bool Blockchain::handle_block_to_main_chain(const block& bl, const crypto::hash& id, block_verification_context& bvc)
{
  LOG_PRINT_L3("Blockchain::" << __func__);

  TIME_MEASURE_START(block_processing_time);
  CRITICAL_REGION_LOCAL(m_blockchain_lock);
  TIME_MEASURE_START(t1);

  static bool seen_future_version = false;

  m_db->block_txn_start(true);
  if(bl.prev_id != get_tail_id())
  {
    MERROR_VER("Block with id: " << id << std::endl << "has wrong prev_id: " << bl.prev_id << std::endl << "expected: " << get_tail_id());
leave:
    m_db->block_txn_stop();
    return false;
  }

  // warn users if they're running an old version
  if (!seen_future_version && bl.major_version > m_hardfork->get_ideal_version())
  {
    seen_future_version = true;
    const el::Level level = el::Level::Warning;
    MCLOG_RED(level, "global", "**********************************************************************");
    MCLOG_RED(level, "global", "A block was seen on the network with a version higher than the last");
    MCLOG_RED(level, "global", "known one. This may be an old version of the daemon, and a software");
    MCLOG_RED(level, "global", "update may be required to sync further. Try running: update check");
    MCLOG_RED(level, "global", "**********************************************************************");
  }

  // this is a cheap test
  if (!m_hardfork->check(bl))
  {
    MERROR_VER("Block with id: " << id << std::endl << "has old version: " << (unsigned)bl.major_version << std::endl << "current: " << (unsigned)m_hardfork->get_current_version());
    bvc.m_verifivation_failed = true;
    goto leave;
  }

  TIME_MEASURE_FINISH(t1);
  TIME_MEASURE_START(t2);

  // make sure block timestamp is not less than the median timestamp
  // of a set number of the most recent blocks.
  if(!check_block_timestamp(bl))
  {
    MERROR_VER("Block with id: " << id << std::endl << "has invalid timestamp: " << bl.timestamp);
    bvc.m_verifivation_failed = true;
    goto leave;
  }

  TIME_MEASURE_FINISH(t2);
  //check proof of work
  TIME_MEASURE_START(target_calculating_time);

  // get the target difficulty for the block.
  // the calculation can overflow, among other failure cases,
  // so we need to check the return type.
  // FIXME: get_difficulty_for_next_block can also assert, look into
  // changing this to throwing exceptions instead so we can clean up.
  difficulty_type current_diffic = get_difficulty_for_next_block();
  CHECK_AND_ASSERT_MES(current_diffic, false, "!!!!!!!!! difficulty overhead !!!!!!!!!");

  TIME_MEASURE_FINISH(target_calculating_time);

  TIME_MEASURE_START(longhash_calculating_time);

  crypto::hash proof_of_work = null_hash;

  // Formerly the code below contained an if loop with the following condition
  // !m_checkpoints.is_in_checkpoint_zone(get_current_blockchain_height())
  // however, this caused the daemon to not bother checking PoW for blocks
  // before checkpoints, which is very dangerous behaviour. We moved the PoW
  // validation out of the next chunk of code to make sure that we correctly
  // check PoW now.
  // FIXME: height parameter is not used...should it be used or should it not
  // be a parameter?
  // validate proof_of_work versus difficulty target
  bool precomputed = false;
  bool fast_check = false;
#if defined(PER_BLOCK_CHECKPOINT)
  if (m_db->height() < m_blocks_hash_check.size())
  {
    auto hash = get_block_hash(bl);
    if (memcmp(&hash, &m_blocks_hash_check[m_db->height()], sizeof(hash)) != 0)
    {
      MERROR_VER("Block with id is INVALID: " << id);
      bvc.m_verifivation_failed = true;
      goto leave;
    }
    fast_check = true;
  }
  else
#endif
  {
    auto it = m_blocks_longhash_table.find(id);
    if (it != m_blocks_longhash_table.end())
    {
      precomputed = true;
      proof_of_work = it->second;
    }
    else
      proof_of_work = get_block_longhash(bl, m_db->height());

    // validate proof_of_work versus difficulty target
    if(!check_hash(proof_of_work, current_diffic))
    {
      MERROR_VER("Block with id: " << id << std::endl << "does not have enough proof of work: " << proof_of_work << std::endl << "unexpected difficulty: " << current_diffic);
      bvc.m_verifivation_failed = true;
      goto leave;
    }
  }

  // If we're at a checkpoint, ensure that our hardcoded checkpoint hash
  // is correct.
  if(m_checkpoints.is_in_checkpoint_zone(get_current_blockchain_height()))
  {
    if(!m_checkpoints.check_block(get_current_blockchain_height(), id))
    {
      LOG_ERROR("CHECKPOINT VALIDATION FAILED");
      bvc.m_verifivation_failed = true;
      goto leave;
    }
  }

  TIME_MEASURE_FINISH(longhash_calculating_time);
  if (precomputed)
    longhash_calculating_time += m_fake_pow_calc_time;

  TIME_MEASURE_START(t3);

  // sanity check basic miner tx properties;
  if(!prevalidate_miner_transaction(bl, m_db->height()))
  {
    MERROR_VER("Block with id: " << id << " failed to pass prevalidation");
    bvc.m_verifivation_failed = true;
    goto leave;
  }

  size_t coinbase_blob_size = get_object_blobsize(bl.miner_tx);
  size_t cumulative_block_size = coinbase_blob_size;

  std::vector<transaction> txs;
  key_images_container keys;

  uint64_t fee_summary = 0;
  uint64_t t_checktx = 0;
  uint64_t t_exists = 0;
  uint64_t t_pool = 0;
  uint64_t t_dblspnd = 0;
  TIME_MEASURE_FINISH(t3);

// XXX old code adds miner tx here

  size_t tx_index = 0;
  // Iterate over the block's transaction hashes, grabbing each
  // from the tx_pool and validating them.  Each is then added
  // to txs.  Keys spent in each are added to <keys> by the double spend check.
  for (const crypto::hash& tx_id : bl.tx_hashes)
  {
    transaction tx;
    size_t blob_size = 0;
    uint64_t fee = 0;
    bool relayed = false, do_not_relay = false;
    TIME_MEASURE_START(aa);

// XXX old code does not check whether tx exists
    if (m_db->tx_exists(tx_id))
    {
      MERROR("Block with id: " << id << " attempting to add transaction already in blockchain with id: " << tx_id);
      bvc.m_verifivation_failed = true;
      return_tx_to_pool(txs);
      goto leave;
    }

    TIME_MEASURE_FINISH(aa);
    t_exists += aa;
    TIME_MEASURE_START(bb);

    // get transaction with hash <tx_id> from tx_pool
    if(!m_tx_pool.take_tx(tx_id, tx, blob_size, fee, relayed, do_not_relay))
    {
      MERROR_VER("Block with id: " << id  << " has at least one unknown transaction with id: " << tx_id);
      bvc.m_verifivation_failed = true;
      return_tx_to_pool(txs);
      goto leave;
    }

    TIME_MEASURE_FINISH(bb);
    t_pool += bb;
    // add the transaction to the temp list of transactions, so we can either
    // store the list of transactions all at once or return the ones we've
    // taken from the tx_pool back to it if the block fails verification.
    txs.push_back(tx);
    TIME_MEASURE_START(dd);

    // FIXME: the storage should not be responsible for validation.
    //        If it does any, it is merely a sanity check.
    //        Validation is the purview of the Blockchain class
    //        - TW
    //
    // ND: this is not needed, db->add_block() checks for duplicate k_images and fails accordingly.
    // if (!check_for_double_spend(tx, keys))
    // {
    //     LOG_PRINT_L0("Double spend detected in transaction (id: " << tx_id);
    //     bvc.m_verifivation_failed = true;
    //     break;
    // }

    TIME_MEASURE_FINISH(dd);
    t_dblspnd += dd;
    TIME_MEASURE_START(cc);

#if defined(PER_BLOCK_CHECKPOINT)
    if (!fast_check)
#endif
    {
      // validate that transaction inputs and the keys spending them are correct.
      tx_verification_context tvc;
      if(!check_tx_inputs(tx, tvc))
      {
        MERROR_VER("Block with id: " << id  << " has at least one transaction (id: " << tx_id << ") with wrong inputs.");

        //TODO: why is this done?  make sure that keeping invalid blocks makes sense.
        add_block_as_invalid(bl, id);
        MERROR_VER("Block with id " << id << " added as invalid because of wrong inputs in transactions");
        bvc.m_verifivation_failed = true;
        return_tx_to_pool(txs);
        goto leave;
      }
    }
#if defined(PER_BLOCK_CHECKPOINT)
    else
    {
      // ND: if fast_check is enabled for blocks, there is no need to check
      // the transaction inputs, but do some sanity checks anyway.
      if (tx_index >= m_blocks_txs_check.size() || memcmp(&m_blocks_txs_check[tx_index++], &tx_id, sizeof(tx_id)) != 0)
      {
        MERROR_VER("Block with id: " << id << " has at least one transaction (id: " << tx_id << ") with wrong inputs.");
        //TODO: why is this done?  make sure that keeping invalid blocks makes sense.
        add_block_as_invalid(bl, id);
        MERROR_VER("Block with id " << id << " added as invalid because of wrong inputs in transactions");
        bvc.m_verifivation_failed = true;
        return_tx_to_pool(txs);
        goto leave;
      }
    }
#endif
    TIME_MEASURE_FINISH(cc);
    t_checktx += cc;
    fee_summary += fee;
    cumulative_block_size += blob_size;
  }

  m_blocks_txs_check.clear();

  TIME_MEASURE_START(vmt);
  uint64_t base_reward = 0;
  uint64_t already_generated_coins = m_db->height() ? m_db->get_block_already_generated_coins(m_db->height() - 1) : 0;
  if(!validate_miner_transaction(bl, cumulative_block_size, fee_summary, base_reward, already_generated_coins, bvc.m_partial_block_reward, m_hardfork->get_current_version()))
  {
    MERROR_VER("Block with id: " << id << " has incorrect miner transaction");
    bvc.m_verifivation_failed = true;
    return_tx_to_pool(txs);
    goto leave;
  }

  TIME_MEASURE_FINISH(vmt);
  size_t block_size;
  difficulty_type cumulative_difficulty;

  // populate various metadata about the block to be stored alongside it.
  block_size = cumulative_block_size;
  cumulative_difficulty = current_diffic;
  // In the "tail" state when the minimum subsidy (implemented in get_block_reward) is in effect, the number of
  // coins will eventually exceed MONEY_SUPPLY and overflow a uint64. To prevent overflow, cap already_generated_coins
  // at MONEY_SUPPLY. already_generated_coins is only used to compute the block subsidy and MONEY_SUPPLY yields a
  // subsidy of 0 under the base formula and therefore the minimum subsidy >0 in the tail state.
  already_generated_coins = base_reward < (MONEY_SUPPLY-already_generated_coins) ? already_generated_coins + base_reward : MONEY_SUPPLY;
  if(m_db->height())
    cumulative_difficulty += m_db->get_block_cumulative_difficulty(m_db->height() - 1);

  TIME_MEASURE_FINISH(block_processing_time);
  if(precomputed)
    block_processing_time += m_fake_pow_calc_time;

  m_db->block_txn_stop();
  TIME_MEASURE_START(addblock);
  uint64_t new_height = 0;
  if (!bvc.m_verifivation_failed)
  {
    try
    {
      new_height = m_db->add_block(bl, block_size, cumulative_difficulty, already_generated_coins, txs);
    }
    catch (const KEY_IMAGE_EXISTS& e)
    {
      LOG_ERROR("Error adding block with hash: " << id << " to blockchain, what = " << e.what());
      bvc.m_verifivation_failed = true;
      return_tx_to_pool(txs);
      return false;
    }
    catch (const std::exception& e)
    {
      //TODO: figure out the best way to deal with this failure
      LOG_ERROR("Error adding block with hash: " << id << " to blockchain, what = " << e.what());
      return_tx_to_pool(txs);
      return false;
    }
  }
  else
  {
    LOG_ERROR("Blocks that failed verification should not reach here");
  }

  TIME_MEASURE_FINISH(addblock);

  // do this after updating the hard fork state since the size limit may change due to fork
  update_next_cumulative_size_limit();

  MINFO("+++++ BLOCK SUCCESSFULLY ADDED" << std::endl << "id:\t" << id << std::endl << "PoW:\t" << proof_of_work << std::endl << "HEIGHT " << new_height-1 << ", difficulty:\t" << current_diffic << std::endl << "block reward: " << print_money(fee_summary + base_reward) << "(" << print_money(base_reward) << " + " << print_money(fee_summary) << "), coinbase_blob_size: " << coinbase_blob_size << ", cumulative size: " << cumulative_block_size << ", " << block_processing_time << "(" << target_calculating_time << "/" << longhash_calculating_time << ")ms");
  if(m_show_time_stats)
  {
    MINFO("Height: " << new_height << " blob: " << coinbase_blob_size << " cumm: "
        << cumulative_block_size << " p/t: " << block_processing_time << " ("
        << target_calculating_time << "/" << longhash_calculating_time << "/"
        << t1 << "/" << t2 << "/" << t3 << "/" << t_exists << "/" << t_pool
        << "/" << t_checktx << "/" << t_dblspnd << "/" << vmt << "/" << addblock << ")ms");
  }

  bvc.m_added_to_main_chain = true;
  ++m_sync_counter;

  // appears to be a NOP *and* is called elsewhere.  wat?
  m_tx_pool.on_blockchain_inc(new_height, id);

  return true;
}
//------------------------------------------------------------------
bool Blockchain::update_next_cumulative_size_limit()
{
  uint64_t full_reward_zone = get_min_block_size(get_current_hard_fork_version());

  LOG_PRINT_L3("Blockchain::" << __func__);
  std::vector<size_t> sz;
  get_last_n_blocks_sizes(sz, CRYPTONOTE_REWARD_BLOCKS_WINDOW);

  uint64_t median = epee::misc_utils::median(sz);
  if(median <= full_reward_zone)
    median = full_reward_zone;

  m_current_block_cumul_sz_limit = median*2;
  return true;
}
//------------------------------------------------------------------
bool Blockchain::add_new_block(const block& bl_, block_verification_context& bvc)
{
  LOG_PRINT_L3("Blockchain::" << __func__);
  //copy block here to let modify block.target
  block bl = bl_;
  crypto::hash id = get_block_hash(bl);
  CRITICAL_REGION_LOCAL(m_tx_pool);//to avoid deadlock lets lock tx_pool for whole add/reorganize process
  CRITICAL_REGION_LOCAL1(m_blockchain_lock);
  m_db->block_txn_start(true);
  if(have_block(id))
  {
    LOG_PRINT_L3("block with id = " << id << " already exists");
    bvc.m_already_exists = true;
    m_db->block_txn_stop();
    return false;
  }

  //check that block refers to chain tail
  if(!(bl.prev_id == get_tail_id()))
  {
    //chain switching or wrong block
    bvc.m_added_to_main_chain = false;
    m_db->block_txn_stop();
    return handle_alternative_block(bl, id, bvc);
    //never relay alternative blocks
  }

  m_db->block_txn_stop();
  return handle_block_to_main_chain(bl, id, bvc);
}
//------------------------------------------------------------------
//TODO: Refactor, consider returning a failure height and letting
//      caller decide course of action.
void Blockchain::check_against_checkpoints(const checkpoints& points, bool enforce)
{
  const auto& pts = points.get_points();
  bool stop_batch;

  CRITICAL_REGION_LOCAL(m_blockchain_lock);
  stop_batch = m_db->batch_start();
  for (const auto& pt : pts)
  {
    // if the checkpoint is for a block we don't have yet, move on
    if (pt.first >= m_db->height())
    {
      continue;
    }

    if (!points.check_block(pt.first, m_db->get_block_hash_from_height(pt.first)))
    {
      // if asked to enforce checkpoints, roll back to a couple of blocks before the checkpoint
      if (enforce)
      {
        LOG_ERROR("Local blockchain failed to pass a checkpoint, rolling back!");
        std::list<block> empty;
        rollback_blockchain_switching(empty, pt.first - 2);
      }
      else
      {
        LOG_ERROR("WARNING: local blockchain failed to pass a MoneroPulse checkpoint, and you could be on a fork. You should either sync up from scratch, OR download a fresh blockchain bootstrap, OR enable checkpoint enforcing with the --enforce-dns-checkpointing command-line option");
      }
    }
  }
  if (stop_batch)
    m_db->batch_stop();
}
//------------------------------------------------------------------
// returns false if any of the checkpoints loading returns false.
// That should happen only if a checkpoint is added that conflicts
// with an existing checkpoint.
bool Blockchain::update_checkpoints(const std::string& file_path, bool check_dns)
{
  if (!m_checkpoints.load_checkpoints_from_json(file_path))
  {
      return false;
  }

  // if we're checking both dns and json, load checkpoints from dns.
  // if we're not hard-enforcing dns checkpoints, handle accordingly
  if (m_enforce_dns_checkpoints && check_dns)
  {
    if (!m_checkpoints.load_checkpoints_from_dns())
    {
      return false;
    }
  }
  else if (check_dns)
  {
    checkpoints dns_points;
    dns_points.load_checkpoints_from_dns();
    if (m_checkpoints.check_for_conflicts(dns_points))
    {
      check_against_checkpoints(dns_points, false);
    }
    else
    {
      MERROR("One or more checkpoints fetched from DNS conflicted with existing checkpoints!");
    }
  }

  check_against_checkpoints(m_checkpoints, true);

  return true;
}
//------------------------------------------------------------------
void Blockchain::set_enforce_dns_checkpoints(bool enforce_checkpoints)
{
  m_enforce_dns_checkpoints = enforce_checkpoints;
}

//------------------------------------------------------------------
void Blockchain::block_longhash_worker(uint64_t height, const std::vector<block> &blocks, std::unordered_map<crypto::hash, crypto::hash> &map) const
{
  TIME_MEASURE_START(t);
  slow_hash_allocate_state();

  for (const auto & block : blocks)
  {
    if (m_cancel)
       break;
    crypto::hash id = get_block_hash(block);
    crypto::hash pow = get_block_longhash(block, height++);
    map.emplace(id, pow);
  }

  slow_hash_free_state();
  TIME_MEASURE_FINISH(t);
}

//------------------------------------------------------------------
bool Blockchain::cleanup_handle_incoming_blocks(bool force_sync)
{
  bool success = false;

  MTRACE("Blockchain::" << __func__);
  CRITICAL_REGION_BEGIN(m_blockchain_lock);
  TIME_MEASURE_START(t1);

  try
  {
    m_db->batch_stop();
    success = true;
  }
  catch (const std::exception &e)
  {
    MERROR("Exception in cleanup_handle_incoming_blocks: " << e.what());
  }

  if (success && m_sync_counter > 0)
  {
    if (force_sync)
    {
      if(m_db_sync_mode != db_nosync)
        store_blockchain();
      m_sync_counter = 0;
    }
    else if (m_db_blocks_per_sync && m_sync_counter >= m_db_blocks_per_sync)
    {
      if(m_db_sync_mode == db_async)
      {
        m_sync_counter = 0;
        m_async_service.dispatch(boost::bind(&Blockchain::store_blockchain, this));
      }
      else if(m_db_sync_mode == db_sync)
      {
        store_blockchain();
      }
      else // db_nosync
      {
        // DO NOTHING, not required to call sync.
      }
    }
  }

  TIME_MEASURE_FINISH(t1);
  m_blocks_longhash_table.clear();
  m_scan_table.clear();
  m_blocks_txs_check.clear();
  m_check_txin_table.clear();

  CRITICAL_REGION_END();
  m_tx_pool.unlock();

  return success;
}

//------------------------------------------------------------------
//FIXME: unused parameter txs
void Blockchain::output_scan_worker(const uint64_t amount, const std::vector<uint64_t> &offsets, std::vector<output_data_t> &outputs, std::unordered_map<crypto::hash, cryptonote::transaction> &txs) const
{
  try
  {
    m_db->get_output_key(amount, offsets, outputs, true);
  }
  catch (const std::exception& e)
  {
    MERROR_VER("EXCEPTION: " << e.what());
  }
  catch (...)
  {

  }
}

//------------------------------------------------------------------
// ND: Speedups:
// 1. Thread long_hash computations if possible (m_max_prepare_blocks_threads = nthreads, default = 4)
// 2. Group all amounts (from txs) and related absolute offsets and form a table of tx_prefix_hash
//    vs [k_image, output_keys] (m_scan_table). This is faster because it takes advantage of bulk queries
//    and is threaded if possible. The table (m_scan_table) will be used later when querying output
//    keys.
bool Blockchain::prepare_handle_incoming_blocks(const std::list<block_complete_entry> &blocks_entry)
{
  MTRACE("Blockchain::" << __func__);
  TIME_MEASURE_START(prepare);
  bool stop_batch;

  // Order of locking must be:
  //  m_incoming_tx_lock (optional)
  //  m_tx_pool lock
  //  blockchain lock
  //
  //  Something which takes the blockchain lock may never take the txpool lock
  //  if it has not provably taken the txpool lock earlier
  //
  //  The txpool lock is now taken in prepare_handle_incoming_blocks
  //  and released in cleanup_handle_incoming_blocks. This avoids issues
  //  when something uses the pool, which now uses the blockchain and
  //  needs a batch, since a batch could otherwise be active while the
  //  txpool and blockchain locks were not held

  m_tx_pool.lock();
  CRITICAL_REGION_LOCAL1(m_blockchain_lock);

  if(blocks_entry.size() == 0)
    return false;

  while (!(stop_batch = m_db->batch_start(blocks_entry.size()))) {
    m_blockchain_lock.unlock();
    m_tx_pool.unlock();
    epee::misc_utils::sleep_no_w(1000);
    m_tx_pool.lock();
    m_blockchain_lock.lock();
  }

  if ((m_db->height() + blocks_entry.size()) < m_blocks_hash_check.size())
    return true;

  bool blocks_exist = false;
  uint64_t threads = tools::get_max_concurrency();

  if (blocks_entry.size() > 1 && threads > 1 && m_max_prepare_blocks_threads > 1)
  {
    // limit threads, default limit = 4
    if(threads > m_max_prepare_blocks_threads)
      threads = m_max_prepare_blocks_threads;

    uint64_t height = m_db->height();
    std::vector<boost::thread *> thread_list;
    int batches = blocks_entry.size() / threads;
    int extra = blocks_entry.size() % threads;
    MDEBUG("block_batches: " << batches);
    std::vector<std::unordered_map<crypto::hash, crypto::hash>> maps(threads);
    std::vector < std::vector < block >> blocks(threads);
    auto it = blocks_entry.begin();
    boost::thread::attributes attrs;
    attrs.set_stack_size(THREAD_STACK_SIZE);

    for (uint64_t i = 0; i < threads; i++)
    {
      for (int j = 0; j < batches; j++)
      {
        block block;

        if (!parse_and_validate_block_from_blob(it->block, block))
        {
          std::advance(it, 1);
          continue;
        }

        // check first block and skip all blocks if its not chained properly
        if (i == 0 && j == 0)
        {
          crypto::hash tophash = m_db->top_block_hash();
          if (block.prev_id != tophash)
          {
            MDEBUG("Skipping prepare blocks. New blocks don't belong to chain.");
            return true;
          }
        }
        if (have_block(get_block_hash(block)))
        {
          blocks_exist = true;
          break;
        }

        blocks[i].push_back(block);
        std::advance(it, 1);
      }
    }

    for (int i = 0; i < extra && !blocks_exist; i++)
    {
      block block;

      if (!parse_and_validate_block_from_blob(it->block, block))
      {
        std::advance(it, 1);
        continue;
      }

      if (have_block(get_block_hash(block)))
      {
        blocks_exist = true;
        break;
      }

      blocks[i].push_back(block);
      std::advance(it, 1);
    }

    if (!blocks_exist)
    {
      m_blocks_longhash_table.clear();
      uint64_t thread_height = height;
      for (uint64_t i = 0; i < threads; i++)
      {
        thread_list.push_back(new boost::thread(attrs, boost::bind(&Blockchain::block_longhash_worker, this, thread_height, std::cref(blocks[i]), std::ref(maps[i]))));
        thread_height += blocks[i].size();
      }

      for (size_t j = 0; j < thread_list.size(); j++)
      {
        thread_list[j]->join();
        delete thread_list[j];
      }

      thread_list.clear();

      if (m_cancel)
         return false;

      for (const auto & map : maps)
      {
        m_blocks_longhash_table.insert(map.begin(), map.end());
      }
    }
  }

  if (m_cancel)
    return false;

  if (blocks_exist)
  {
    MDEBUG("Skipping prepare blocks. Blocks exist.");
    return true;
  }

  m_fake_scan_time = 0;
  m_fake_pow_calc_time = 0;

  m_scan_table.clear();
  m_check_txin_table.clear();

  TIME_MEASURE_FINISH(prepare);
  m_fake_pow_calc_time = prepare / blocks_entry.size();

  if (blocks_entry.size() > 1 && threads > 1 && m_show_time_stats)
    MDEBUG("Prepare blocks took: " << prepare << " ms");

  TIME_MEASURE_START(scantable);

  // [input] stores all unique amounts found
  std::vector < uint64_t > amounts;
  // [input] stores all absolute_offsets for each amount
  std::map<uint64_t, std::vector<uint64_t>> offset_map;
  // [output] stores all output_data_t for each absolute_offset
  std::map<uint64_t, std::vector<output_data_t>> tx_map;

#define SCAN_TABLE_QUIT(m) \
        do { \
            MERROR_VER(m) ;\
            m_scan_table.clear(); \
            return false; \
        } while(0); \

  // generate sorted tables for all amounts and absolute offsets
  for (const auto &entry : blocks_entry)
  {
    if (m_cancel)
      return false;

    for (const auto &tx_blob : entry.txs)
    {
      crypto::hash tx_hash = null_hash;
      crypto::hash tx_prefix_hash = null_hash;
      transaction tx;

      if (!parse_and_validate_tx_from_blob(tx_blob, tx, tx_hash, tx_prefix_hash))
        SCAN_TABLE_QUIT("Could not parse tx from incoming blocks.");

      auto its = m_scan_table.find(tx_prefix_hash);
      if (its != m_scan_table.end())
        SCAN_TABLE_QUIT("Duplicate tx found from incoming blocks.");

      m_scan_table.emplace(tx_prefix_hash, std::unordered_map<crypto::key_image, std::vector<output_data_t>>());
      its = m_scan_table.find(tx_prefix_hash);
      assert(its != m_scan_table.end());

      // get all amounts from tx.vin(s)
      for (const auto &txin : tx.vin)
      {
        const txin_to_key &in_to_key = boost::get < txin_to_key > (txin);

        // check for duplicate
        auto it = its->second.find(in_to_key.k_image);
        if (it != its->second.end())
          SCAN_TABLE_QUIT("Duplicate key_image found from incoming blocks.");

        amounts.push_back(in_to_key.amount);
      }

      // sort and remove duplicate amounts from amounts list
      std::sort(amounts.begin(), amounts.end());
      auto last = std::unique(amounts.begin(), amounts.end());
      amounts.erase(last, amounts.end());

      // add amount to the offset_map and tx_map
      for (const uint64_t &amount : amounts)
      {
        if (offset_map.find(amount) == offset_map.end())
          offset_map.emplace(amount, std::vector<uint64_t>());

        if (tx_map.find(amount) == tx_map.end())
          tx_map.emplace(amount, std::vector<output_data_t>());
      }

      // add new absolute_offsets to offset_map
      for (const auto &txin : tx.vin)
      {
        const txin_to_key &in_to_key = boost::get < txin_to_key > (txin);
        // no need to check for duplicate here.
        auto absolute_offsets = relative_output_offsets_to_absolute(in_to_key.key_offsets);
        for (const auto & offset : absolute_offsets)
          offset_map[in_to_key.amount].push_back(offset);

      }
    }
  }

  // sort and remove duplicate absolute_offsets in offset_map
  for (auto &offsets : offset_map)
  {
    std::sort(offsets.second.begin(), offsets.second.end());
    auto last = std::unique(offsets.second.begin(), offsets.second.end());
    offsets.second.erase(last, offsets.second.end());
  }

  // [output] stores all transactions for each tx_out_index::hash found
  std::vector<std::unordered_map<crypto::hash, cryptonote::transaction>> transactions(amounts.size());

  threads = tools::get_max_concurrency();
  if (!m_db->can_thread_bulk_indices())
    threads = 1;

  if (threads > 1)
  {
    boost::asio::io_service ioservice;
    boost::thread_group threadpool;
    std::unique_ptr < boost::asio::io_service::work > work(new boost::asio::io_service::work(ioservice));

    for (uint64_t i = 0; i < threads; i++)
    {
      threadpool.create_thread(boost::bind(&boost::asio::io_service::run, &ioservice));
    }

    for (size_t i = 0; i < amounts.size(); i++)
    {
      uint64_t amount = amounts[i];
      ioservice.dispatch(boost::bind(&Blockchain::output_scan_worker, this, amount, std::cref(offset_map[amount]), std::ref(tx_map[amount]), std::ref(transactions[i])));
    }

    work.reset();
    threadpool.join_all();
    ioservice.stop();
  }
  else
  {
    for (size_t i = 0; i < amounts.size(); i++)
    {
      uint64_t amount = amounts[i];
      output_scan_worker(amount, offset_map[amount], tx_map[amount], transactions[i]);
    }
  }

  int total_txs = 0;

  // now generate a table for each tx_prefix and k_image hashes
  for (const auto &entry : blocks_entry)
  {
    if (m_cancel)
      return false;

    for (const auto &tx_blob : entry.txs)
    {
      crypto::hash tx_hash = null_hash;
      crypto::hash tx_prefix_hash = null_hash;
      transaction tx;

      if (!parse_and_validate_tx_from_blob(tx_blob, tx, tx_hash, tx_prefix_hash))
        SCAN_TABLE_QUIT("Could not parse tx from incoming blocks.");

      ++total_txs;
      auto its = m_scan_table.find(tx_prefix_hash);
      if (its == m_scan_table.end())
        SCAN_TABLE_QUIT("Tx not found on scan table from incoming blocks.");

      for (const auto &txin : tx.vin)
      {
        const txin_to_key &in_to_key = boost::get < txin_to_key > (txin);
        auto needed_offsets = relative_output_offsets_to_absolute(in_to_key.key_offsets);

        std::vector<output_data_t> outputs;
        for (const uint64_t & offset_needed : needed_offsets)
        {
          size_t pos = 0;
          bool found = false;

          for (const uint64_t &offset_found : offset_map[in_to_key.amount])
          {
            if (offset_needed == offset_found)
            {
              found = true;
              break;
            }

            ++pos;
          }

          if (found && pos < tx_map[in_to_key.amount].size())
            outputs.push_back(tx_map[in_to_key.amount].at(pos));
          else
            break;
        }

        its->second.emplace(in_to_key.k_image, outputs);
      }
    }
  }

  TIME_MEASURE_FINISH(scantable);
  if (total_txs > 0)
  {
    m_fake_scan_time = scantable / total_txs;
    if(m_show_time_stats)
      MDEBUG("Prepare scantable took: " << scantable << " ms");
  }

  return true;
}

void Blockchain::add_txpool_tx(transaction &tx, const txpool_tx_meta_t &meta)
{
  m_db->add_txpool_tx(tx, meta);
}

void Blockchain::update_txpool_tx(const crypto::hash &txid, const txpool_tx_meta_t &meta)
{
  m_db->update_txpool_tx(txid, meta);
}

void Blockchain::remove_txpool_tx(const crypto::hash &txid)
{
  m_db->remove_txpool_tx(txid);
}

uint64_t Blockchain::get_txpool_tx_count() const
{
  return m_db->get_txpool_tx_count();
}

txpool_tx_meta_t Blockchain::get_txpool_tx_meta(const crypto::hash& txid) const
{
  return m_db->get_txpool_tx_meta(txid);
}

bool Blockchain::get_txpool_tx_blob(const crypto::hash& txid, cryptonote::blobdata &bd) const
{
  return m_db->get_txpool_tx_blob(txid, bd);
}

cryptonote::blobdata Blockchain::get_txpool_tx_blob(const crypto::hash& txid) const
{
  return m_db->get_txpool_tx_blob(txid);
}

bool Blockchain::for_all_txpool_txes(std::function<bool(const crypto::hash&, const txpool_tx_meta_t&, const cryptonote::blobdata*)> f, bool include_blob) const
{
  return m_db->for_all_txpool_txes(f, include_blob);
}

void Blockchain::set_user_options(uint64_t maxthreads, uint64_t blocks_per_sync, blockchain_db_sync_mode sync_mode, bool fast_sync)
{
  if (sync_mode == db_defaultsync)
  {
    m_db_default_sync = true;
    sync_mode = db_async;
  }
  m_db_sync_mode = sync_mode;
  m_fast_sync = fast_sync;
  m_db_blocks_per_sync = blocks_per_sync;
  m_max_prepare_blocks_threads = maxthreads;
}

void Blockchain::safesyncmode(const bool onoff)
{
  /* all of this is no-op'd if the user set a specific
   * --db-sync-mode at startup.
   */
  if (m_db_default_sync)
  {
    m_db->safesyncmode(onoff);
    m_db_sync_mode = onoff ? db_nosync : db_async;
  }
}

HardFork::State Blockchain::get_hard_fork_state() const
{
  return m_hardfork->get_state();
}

bool Blockchain::get_hard_fork_voting_info(uint8_t version, uint32_t &window, uint32_t &votes, uint32_t &threshold, uint64_t &earliest_height, uint8_t &voting) const
{
  return m_hardfork->get_voting_info(version, window, votes, threshold, earliest_height, voting);
}

std::map<uint64_t, std::tuple<uint64_t, uint64_t, uint64_t>> Blockchain:: get_output_histogram(const std::vector<uint64_t> &amounts, bool unlocked, uint64_t recent_cutoff) const
{
  return m_db->get_output_histogram(amounts, unlocked, recent_cutoff);
}

std::list<std::pair<Blockchain::block_extended_info,uint64_t>> Blockchain::get_alternative_chains() const
{
  std::list<std::pair<Blockchain::block_extended_info,uint64_t>> chains;

  for (const auto &i: m_alternative_chains)
  {
    const crypto::hash &top = i.first;
    bool found = false;
    for (const auto &j: m_alternative_chains)
    {
      if (j.second.bl.prev_id == top)
      {
        found = true;
        break;
      }
    }
    if (!found)
    {
      uint64_t length = 1;
      auto h = i.second.bl.prev_id;
      blocks_ext_by_hash::const_iterator prev;
      while ((prev = m_alternative_chains.find(h)) != m_alternative_chains.end())
      {
        h = prev->second.bl.prev_id;
        ++length;
      }
      chains.push_back(std::make_pair(i.second, length));
    }
  }
  return chains;
}

void Blockchain::cancel()
{
  m_cancel = true;
}

#if defined(PER_BLOCK_CHECKPOINT)
static const char expected_block_hashes_hash[] = "d3ca80d50661684cde0e715d46d7c19704d2e216b21ed088af9fd4ef37ed4d65";
void Blockchain::load_compiled_in_block_hashes()
{
  if (m_fast_sync && get_blocks_dat_start(m_testnet) != nullptr && get_blocks_dat_size(m_testnet) > 0)
  {
    MINFO("Loading precomputed blocks (" << get_blocks_dat_size(m_testnet) << " bytes)");

    if (!m_testnet)
    {
      // first check hash
      crypto::hash hash;
      if (!tools::sha256sum(get_blocks_dat_start(m_testnet), get_blocks_dat_size(m_testnet), hash))
      {
        MERROR("Failed to hash precomputed blocks data");
        return;
      }
      MINFO("precomputed blocks hash: " << hash << ", expected " << expected_block_hashes_hash);
      cryptonote::blobdata expected_hash_data;
      if (!epee::string_tools::parse_hexstr_to_binbuff(std::string(expected_block_hashes_hash), expected_hash_data) || expected_hash_data.size() != sizeof(crypto::hash))
      {
        MERROR("Failed to parse expected block hashes hash");
        return;
      }
      const crypto::hash expected_hash = *reinterpret_cast<const crypto::hash*>(expected_hash_data.data());
      if (hash != expected_hash)
      {
        MERROR("Block hash data does not match expected hash");
        return;
      }
    }

    if (get_blocks_dat_size(m_testnet) > 4)
    {
      const unsigned char *p = get_blocks_dat_start(m_testnet);
      const uint32_t nblocks = *p | ((*(p+1))<<8) | ((*(p+2))<<16) | ((*(p+3))<<24);
      const size_t size_needed = 4 + nblocks * sizeof(crypto::hash);
      if(nblocks > 0 && nblocks > m_db->height() && get_blocks_dat_size(m_testnet) >= size_needed)
      {
        p += sizeof(uint32_t);
        for (uint32_t i = 0; i < nblocks; i++)
        {
          crypto::hash hash;
          memcpy(hash.data, p, sizeof(hash.data));
          p += sizeof(hash.data);
          m_blocks_hash_check.push_back(hash);
        }
        MINFO(nblocks << " block hashes loaded");

        // FIXME: clear tx_pool because the process might have been
        // terminated and caused it to store txs kept by blocks.
        // The core will not call check_tx_inputs(..) for these
        // transactions in this case. Consequently, the sanity check
        // for tx hashes will fail in handle_block_to_main_chain(..)
        CRITICAL_REGION_LOCAL(m_tx_pool);

        std::list<transaction> txs;
        m_tx_pool.get_transactions(txs);

        size_t blob_size;
        uint64_t fee;
        bool relayed, do_not_relay;
        transaction pool_tx;
        for(const transaction &tx : txs)
        {
          crypto::hash tx_hash = get_transaction_hash(tx);
          m_tx_pool.take_tx(tx_hash, pool_tx, blob_size, fee, relayed, do_not_relay);
        }
      }
    }
  }
}
#endif

bool Blockchain::is_within_compiled_block_hash_area(uint64_t height) const
{
#if defined(PER_BLOCK_CHECKPOINT)
  return height < m_blocks_hash_check.size();
#else
  return false;
#endif
}

void Blockchain::lock()
{
  m_blockchain_lock.lock();
}

void Blockchain::unlock()
{
  m_blockchain_lock.unlock();
}

bool Blockchain::for_all_key_images(std::function<bool(const crypto::key_image&)> f) const
{
  return m_db->for_all_key_images(f);
}

bool Blockchain::for_blocks_range(const uint64_t& h1, const uint64_t& h2, std::function<bool(uint64_t, const crypto::hash&, const block&)> f) const
{
  return m_db->for_blocks_range(h1, h2, f);
}

bool Blockchain::for_all_transactions(std::function<bool(const crypto::hash&, const cryptonote::transaction&)> f) const
{
  return m_db->for_all_transactions(f);
}

bool Blockchain::for_all_outputs(std::function<bool(uint64_t amount, const crypto::hash &tx_hash, size_t tx_idx)> f) const
{
  return m_db->for_all_outputs(f);;
}

namespace cryptonote {
template bool Blockchain::get_transactions(const std::vector<crypto::hash>&, std::list<transaction>&, std::list<crypto::hash>&) const;
}<|MERGE_RESOLUTION|>--- conflicted
+++ resolved
@@ -143,17 +143,10 @@
   { 7, 1, 0, 1501709789 },
   // GRAFT: public testnet hardfork v8 from block 57640
   { 8, 57780, 0, 1522838800 },
-<<<<<<< HEAD
   { 9, 67350, 0,   1524229900 },
   { 10, 139210, 0, 1534270000 }, // rta-alpha1 hf
-  { 11, 187065, 0, 1540796400 }  // rta-alpha2 hf
-=======
-  { 9, 67350, 0, 1524229900 },
-  // hf 10 - decrease block reward, 2018-09-12
-  { 10, 164550, 0, 1536760800 },
-  // hf 11 - Monero V8/CN variant 2 PoW, 2018-10-24
-  { 11, 194130, 0, 1540400400 }
->>>>>>> fda3f135
+  { 11, 187065, 0, 1540796400 }, // rta-alpha2 hf
+  { 12, 198300, 0, 1542052800 }  // rta-alpha public hf (includes PoW change to CN variant 2)
 };
 // static const uint64_t testnet_hard_fork_version_1_till = 624633;
 static const uint64_t testnet_hard_fork_version_1_till = 1;
