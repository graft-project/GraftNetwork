--- conflicted
+++ resolved
@@ -35,16 +35,7 @@
   add_definitions(-DMINIUPNP_STATICLIB)
 endif ()
 
-<<<<<<< HEAD
-# warnings are cleared only for GCC on Linux
-if (NOT (MINGW OR APPLE OR FREEBSD OR OPENBSD OR DRAGONFLY))
-  add_compile_options("${WARNINGS_AS_ERRORS_FLAG}") # applies only to targets that follow
-endif()
-
 function (loki_private_headers group)
-=======
-function (monero_private_headers group)
->>>>>>> a7ff63ec
   source_group("${group}\\Private"
     FILES
       ${ARGN})
