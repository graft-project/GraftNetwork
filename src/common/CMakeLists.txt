--- conflicted
+++ resolved
@@ -38,18 +38,13 @@
   expect.cpp
   util.cpp
   i18n.cpp
-<<<<<<< HEAD
   exp2.cpp
   round.cpp
-  password.cpp
-  perf_timer.cpp
   rules.cpp
-=======
   notify.cpp
   password.cpp
   perf_timer.cpp
   spawn.cpp
->>>>>>> c23b6f8f
   threadpool.cpp
   updates.cpp
   aligned.c)
@@ -84,11 +79,8 @@
   i18n.h
   password.h
   perf_timer.h
-<<<<<<< HEAD
   rules.h
-=======
   spawn.h
->>>>>>> c23b6f8f
   stack_trace.h
   threadpool.h
   updates.h
