--- conflicted
+++ resolved
@@ -797,7 +797,6 @@
      bool offline() const { return m_offline; }
 
      /**
-<<<<<<< HEAD
       * @brief set update handler for supernode stakes
       */
      typedef StakeTransactionProcessor::supernode_stakes_update_handler supernode_stakes_update_handler;
@@ -820,7 +819,8 @@
       * @brief invoke blockchain based list update handler
       */
      void invoke_update_blockchain_based_list_handler(uint64_t last_received_block_height);
-=======
+
+     /**
       * @brief get the blockchain pruning seed
       *
       * @return the blockchain pruning seed
@@ -849,7 +849,6 @@
       * @return true on success, false otherwise
       */
      bool check_blockchain_pruning();
->>>>>>> adc2e3f1
 
    private:
 
