--- conflicted
+++ resolved
@@ -48,114 +48,12 @@
 
 
 namespace supernode {
-
-
-<<<<<<< HEAD
-
-
-=======
-        Servant = new FSN_Servant(basePath+"/test_blockchain", "localhost:28981", "", "", "", true);
-        Servant->Set(basePath+string("/test_wallets")+sw, swp, basePath+string("/test_wallets")+mw, mwp);
-
-		List = new FSN_ActualList(Servant, &m_P2P, m_DAPIServer);
-
-		Tr = new boost::thread(&TestActualList::Run, this);
-
-	}
-
-	void Run() {
-
-		m_DAPIServer->Start();
-	}
-
-	void Stop() {
-		List->Stop();
-		m_DAPIServer->Stop();
-		Tr->join();
-	}
-
-    bool FindFSN(const string& port, const string& stakeW, const string& stakeKey) {
-        for(unsigned i=0;i<Servant->All_FSN.size();i++) {
-            auto a = Servant->All_FSN[i];
-            //LOG_PRINT_L5(a->IP<<":"<<a->Port<<"  "<<a->Stake.Addr<<"  "<<a->Stake.ViewKey);
-            if( a->IP=="127.0.0.1" && a->Port==port && a->Stake.Addr==stakeW && a->Stake.ViewKey==stakeKey ) return true;
-        }
-        return false;
-    }
-
-	DAPI_RPC_Server* m_DAPIServer = nullptr;
-	P2P_Broadcast m_P2P;
-	boost::thread* Tr = nullptr;
-    FSN_ActualList* List = nullptr;
-    FSN_Servant* Servant = nullptr;
->>>>>>> 92d4ed52
-
-};
-
-
-<<<<<<< HEAD
-=======
-main() {
-    supernode::P2PTestNode node1;
-    node1.Set("7500", "8500", true);
-    supernode::P2PTestNode node2;
-    node2.Set("7500", "8500", false);
-    sleep(1);
-
-    node2.m_P2P.AddHandler<supernode::rpc_command::BROADCACT_ADD_FULL_SUPER_NODE>("TestP2PHandler", bind(TestHandler, _1) );
-    node1.m_P2P.AddHandler<supernode::rpc_command::BROADCACT_ADD_FULL_SUPER_NODE>("TestP2PHandler", bind(TestHandler, _1) );
-
-    supernode::rpc_command::BROADCACT_ADD_FULL_SUPER_NODE data;
-    data.IP = "192.168.45.45";
-    data.Port = "0xFFDDCC";
-
-    node1.m_P2P.Send("TestP2PHandler", data);
-
-    sleep(1);
-    node1.Stop();
-    node2.Stop();
-
 }
 
-*/
-
-};
-/*
-static void TestHandler(const supernode::rpc_command::BROADCACT_ADD_FULL_SUPER_NODE& data) {
-	LOG_PRINT_L5("GOT: "<<data.IP<<":"<<data.Port);
-}
-*/
->>>>>>> 92d4ed52
 
 int main(int argc, const char** argv) {
 	mlog_configure("", true);
     mlog_set_log_level(5);
-/*
-
-<<<<<<< HEAD
-=======
-// ---------------------------
-    LOG_PRINT_L5("START");
-
-    string basePath = "/home/laid/Dev/Graft/GraftNetwork/tests/data/supernode";
-    supernode::TestActualList node1;
-    node1.Set("7500", "8500", true, basePath, "/stake_wallet", "", "/miner_wallet", "");
-    supernode::TestActualList node2;
-    node2.Set("7500", "8500", false, basePath, "/miner_wallet", "", "/stake_wallet", "");
-    sleep(1);
-
-
-
-    sleep(1);
-    node1.Stop();
-    node2.Stop();
-
-
-    LOG_PRINT_L5("END");
-	return 0;
-*/
-// ---------------------------
->>>>>>> 92d4ed52
 
 	string conf_file("conf.ini");
 	if(argc>1) conf_file = argv[1];
@@ -215,21 +113,6 @@
 	// TODO: end
 
 
-	/*
-
-//    supernode::FSN_Servant servant;
-//    servant.Set( wc.get<string>("stake_file"), wc.get<string>("stake_passwd"), wc.get<string>("miner_file"), wc.get<string>("miner_passwd") );
-    //TODO: Remove next code, it only for testing
-    supernode::Test_FSN_Servant servant;
-    servant.m_AuthSampleSize = 1;
-    boost::shared_ptr<supernode::FSN_Data> d1 = boost::shared_ptr<supernode::FSN_Data>(new supernode::FSN_Data());
-    d1->IP = dapi_conf.get<string>("ip");
-    d1->Port = dapi_conf.get<string>("port");
-    d1->Stake.Addr = "1_fsn";
-    servant.m_GetAuthSample.push_back(d1);
-    //TODO: end
-    */
-
 
 	vector<supernode::BaseRTAProcessor*> objs;
 	objs.push_back( new supernode::WalletProxy() );
