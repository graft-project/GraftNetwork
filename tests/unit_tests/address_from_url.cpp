--- conflicted
+++ resolved
@@ -84,14 +84,9 @@
 
 TEST(AddressFromURL, Success)
 {
-<<<<<<< HEAD
 #if 0 // TODO: enable for graft?
   const std::string addr = DONATION_ADDR;
 
-=======
-  const std::string addr = "44AFFq5kSiGBoZ4NMDwYtN18obc8AemS33DBLWs3H7otXft3XjrpDtQGv7SqSsaBYBb98uNbr2VBBEt7f2wfn3RVGQBEP3A";
-  
->>>>>>> 6d2881c8
   bool dnssec_result = false;
 
   std::vector<std::string> addresses = tools::dns_utils::addresses_from_url("donate.getmonero.org", dnssec_result);
@@ -116,14 +111,10 @@
 {
   bool dnssec_result = false;
 
-<<<<<<< HEAD
   //std::vector<std::string> addresses = tools::dns_utils::addresses_from_url("example.invalid", dnssec_result);
   std::vector<std::string> addresses = tools::dns_utils::addresses_from_url("example.veryinvalid", dnssec_result);
   LOG_PRINT_L0("This test could fail in case of running inside LAN with local DNS server");
-=======
-  std::vector<std::string> addresses = tools::dns_utils::addresses_from_url("example.veryinvalid", dnssec_result);
 
->>>>>>> 6d2881c8
   // for a non-existing domain such as "example.invalid", the non-existence is proved with NSEC records
   ASSERT_TRUE(dnssec_result);
 
