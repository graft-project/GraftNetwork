// Copyright (c) 2014-2018, The Monero Project
//
// All rights reserved.
//
// Redistribution and use in source and binary forms, with or without modification, are
// permitted provided that the following conditions are met:
//
// 1. Redistributions of source code must retain the above copyright notice, this list of
//    conditions and the following disclaimer.
//
// 2. Redistributions in binary form must reproduce the above copyright notice, this list
//    of conditions and the following disclaimer in the documentation and/or other
//    materials provided with the distribution.
//
// 3. Neither the name of the copyright holder nor the names of its contributors may be
//    used to endorse or promote products derived from this software without specific
//    prior written permission.
//
// THIS SOFTWARE IS PROVIDED BY THE COPYRIGHT HOLDERS AND CONTRIBUTORS "AS IS" AND ANY
// EXPRESS OR IMPLIED WARRANTIES, INCLUDING, BUT NOT LIMITED TO, THE IMPLIED WARRANTIES OF
// MERCHANTABILITY AND FITNESS FOR A PARTICULAR PURPOSE ARE DISCLAIMED. IN NO EVENT SHALL
// THE COPYRIGHT HOLDER OR CONTRIBUTORS BE LIABLE FOR ANY DIRECT, INDIRECT, INCIDENTAL,
// SPECIAL, EXEMPLARY, OR CONSEQUENTIAL DAMAGES (INCLUDING, BUT NOT LIMITED TO,
// PROCUREMENT OF SUBSTITUTE GOODS OR SERVICES; LOSS OF USE, DATA, OR PROFITS; OR BUSINESS
// INTERRUPTION) HOWEVER CAUSED AND ON ANY THEORY OF LIABILITY, WHETHER IN CONTRACT,
// STRICT LIABILITY, OR TORT (INCLUDING NEGLIGENCE OR OTHERWISE) ARISING IN ANY WAY OUT OF
// THE USE OF THIS SOFTWARE, EVEN IF ADVISED OF THE POSSIBILITY OF SUCH DAMAGE.
//
// Parts of this file are originally copyright (c) 2012-2013 The Cryptonote developers

#include <algorithm>
#include <boost/filesystem.hpp>
#include <unordered_set>
#include <vector>

#include "tx_pool.h"
#include "cryptonote_tx_utils.h"
#include "cryptonote_basic/cryptonote_boost_serialization.h"
#include "cryptonote_config.h"
#include "blockchain.h"
#include "blockchain_db/blockchain_db.h"
#include "common/boost_serialization_helper.h"
#include "common/int-util.h"
#include "misc_language.h"
#include "warnings.h"
#include "common/perf_timer.h"
#include "crypto/hash.h"

#undef MONERO_DEFAULT_LOG_CATEGORY
#define MONERO_DEFAULT_LOG_CATEGORY "txpool"

DISABLE_VS_WARNINGS(4244 4345 4503) //'boost::foreach_detail_::or_' : decorated name length exceeded, name was truncated

using namespace crypto;

namespace cryptonote
{
  namespace
  {
    //TODO: constants such as these should at least be in the header,
    //      but probably somewhere more accessible to the rest of the
    //      codebase.  As it stands, it is at best nontrivial to test
    //      whether or not changing these parameters (or adding new)
    //      will work correctly.
    time_t const MIN_RELAY_TIME = (60 * 5); // only start re-relaying transactions after that many seconds
    time_t const MAX_RELAY_TIME = (60 * 60 * 4); // at most that many seconds between resends
    float const ACCEPT_THRESHOLD = 1.0f;

    // a kind of increasing backoff within min/max bounds
    uint64_t get_relay_delay(time_t now, time_t received)
    {
      time_t d = (now - received + MIN_RELAY_TIME) / MIN_RELAY_TIME * MIN_RELAY_TIME;
      if (d > MAX_RELAY_TIME)
        d = MAX_RELAY_TIME;
      return d;
    }

    uint64_t template_accept_threshold(uint64_t amount)
    {
      return amount * ACCEPT_THRESHOLD;
    }

    uint64_t get_transaction_size_limit(uint8_t version)
    {
      return get_min_block_size(version) - CRYPTONOTE_COINBASE_BLOB_RESERVED_SIZE;
    }

    // This class is meant to create a batch when none currently exists.
    // If a batch exists, it can't be from another thread, since we can
    // only be called with the txpool lock taken, and it is held during
    // the whole prepare/handle/cleanup incoming block sequence.
    class LockedTXN {
    public:
      LockedTXN(Blockchain &b): m_blockchain(b), m_batch(false) {
        m_batch = m_blockchain.get_db().batch_start();
      }
      ~LockedTXN() { try { if (m_batch) { m_blockchain.get_db().batch_stop(); } } catch (const std::exception &e) { MWARNING("LockedTXN dtor filtering exception: " << e.what()); } }
    private:
      Blockchain &m_blockchain;
      bool m_batch;
    };
  }
  //---------------------------------------------------------------------------------
  //---------------------------------------------------------------------------------
  tx_memory_pool::tx_memory_pool(Blockchain& bchs): m_blockchain(bchs), m_txpool_max_size(DEFAULT_TXPOOL_MAX_SIZE), m_txpool_size(0)
  {

  }
  //---------------------------------------------------------------------------------
  bool tx_memory_pool::add_tx(transaction &tx, /*const crypto::hash& tx_prefix_hash,*/ const crypto::hash &id, size_t blob_size, tx_verification_context& tvc, bool kept_by_block, bool relayed, bool do_not_relay, uint8_t version)
  {
    // this should already be called with that lock, but let's make it explicit for clarity
    CRITICAL_REGION_LOCAL(m_transactions_lock);

    PERF_TIMER(add_tx);
    if (tx.version == 0)
    {
      // v0 never accepted
      LOG_PRINT_L1("transaction version 0 is invalid");
      tvc.m_verifivation_failed = true;
      return false;
    }

    // we do not accept transactions that timed out before, unless they're
    // kept_by_block
    if (!kept_by_block && m_timed_out_transactions.find(id) != m_timed_out_transactions.end())
    {
      // not clear if we should set that, since verifivation (sic) did not fail before, since
      // the tx was accepted before timing out.
      tvc.m_verifivation_failed = true;
      return false;
    }

    if(!check_inputs_types_supported(tx))
    {
      tvc.m_verifivation_failed = true;
      tvc.m_invalid_input = true;
      return false;
    }

    // fee per kilobyte, size rounded up.
    uint64_t fee;

    if (tx.version == 1)
    {
      uint64_t inputs_amount = 0;
      if(!get_inputs_money_amount(tx, inputs_amount))
      {
        tvc.m_verifivation_failed = true;
        return false;
      }

      uint64_t outputs_amount = get_outs_money_amount(tx);
      if(outputs_amount > inputs_amount)
      {
        LOG_PRINT_L1("transaction use more money than it has: use " << print_money(outputs_amount) << ", have " << print_money(inputs_amount));
        tvc.m_verifivation_failed = true;
        tvc.m_overspend = true;
        return false;
      }
      else if(outputs_amount == inputs_amount)
      {
        LOG_PRINT_L1("transaction fee is zero: outputs_amount == inputs_amount, rejecting.");
        tvc.m_verifivation_failed = true;
        tvc.m_fee_too_low = true;
        return false;
      }

      fee = inputs_amount - outputs_amount;
    }
    else
    {
      fee = tx.rct_signatures.txnFee;
    }

    if (!kept_by_block && !m_blockchain.check_fee(blob_size, fee))
    {
      tvc.m_verifivation_failed = true;
      tvc.m_fee_too_low = true;
      return false;
    }

    size_t tx_size_limit = get_transaction_size_limit(version);
    if (!kept_by_block && blob_size > tx_size_limit)
    {
      LOG_PRINT_L1("transaction is too big: " << blob_size << " bytes, maximum size: " << tx_size_limit);
      tvc.m_verifivation_failed = true;
      tvc.m_too_big = true;
      return false;
    }

    // if the transaction came from a block popped from the chain,
    // don't check if we have its key images as spent.
    // TODO: Investigate why not?
    if(!kept_by_block)
    {
      if(have_tx_keyimges_as_spent(tx))
      {
        mark_double_spend(tx);
        LOG_PRINT_L1("Transaction with id= "<< id << " used already spent key images");
        tvc.m_verifivation_failed = true;
        tvc.m_double_spend = true;
        return false;
      }
    }

    if (!m_blockchain.check_tx_outputs(tx, tvc))
    {
      LOG_PRINT_L1("Transaction with id= "<< id << " has at least one invalid output");
      tvc.m_verifivation_failed = true;
      tvc.m_invalid_output = true;
      return false;
    }

    // assume failure during verification steps until success is certain
    tvc.m_verifivation_failed = true;

    time_t receive_time = time(nullptr);

    crypto::hash max_used_block_id = null_hash;
    uint64_t max_used_block_height = 0;
    cryptonote::txpool_tx_meta_t meta;
    bool ch_inp_res = m_blockchain.check_tx_inputs(tx, max_used_block_height, max_used_block_id, tvc, kept_by_block);
    if(!ch_inp_res)
    {
      // if the transaction was valid before (kept_by_block), then it
      // may become valid again, so ignore the failed inputs check.
      if(kept_by_block)
      {
        meta.blob_size = blob_size;
        meta.fee = fee;
        meta.max_used_block_id = null_hash;
        meta.max_used_block_height = 0;
        meta.last_failed_height = 0;
        meta.last_failed_id = null_hash;
        meta.kept_by_block = kept_by_block;
        meta.receive_time = receive_time;
        meta.last_relayed_time = time(NULL);
        meta.relayed = relayed;
        meta.do_not_relay = do_not_relay;
        meta.double_spend_seen = have_tx_keyimges_as_spent(tx);
        memset(meta.padding, 0, sizeof(meta.padding));
        try
        {
          CRITICAL_REGION_LOCAL1(m_blockchain);
          LockedTXN lock(m_blockchain);
          m_blockchain.add_txpool_tx(tx, meta);
          if (!insert_key_images(tx, kept_by_block))
            return false;
          m_txs_by_fee_and_receive_time.emplace(std::pair<double, std::time_t>(fee / (double)blob_size, receive_time), id);
        }
        catch (const std::exception &e)
        {
          MERROR("transaction already exists at inserting in memory pool: " << e.what());
          return false;
        }
        tvc.m_verifivation_impossible = true;
        tvc.m_added_to_pool = true;
      }else
      {
        LOG_PRINT_L1("tx used wrong inputs, rejected");
        tvc.m_verifivation_failed = true;
        tvc.m_invalid_input = true;
        return false;
      }
    }else
    {
      //update transactions container
      meta.blob_size = blob_size;
      meta.kept_by_block = kept_by_block;
      meta.fee = fee;
      meta.max_used_block_id = max_used_block_id;
      meta.max_used_block_height = max_used_block_height;
      meta.last_failed_height = 0;
      meta.last_failed_id = null_hash;
      meta.receive_time = receive_time;
      meta.last_relayed_time = time(NULL);
      meta.relayed = relayed;
      meta.do_not_relay = do_not_relay;
      meta.double_spend_seen = false;
      memset(meta.padding, 0, sizeof(meta.padding));

      try
      {
        CRITICAL_REGION_LOCAL1(m_blockchain);
        LockedTXN lock(m_blockchain);
        m_blockchain.remove_txpool_tx(get_transaction_hash(tx));
        m_blockchain.add_txpool_tx(tx, meta);
        if (!insert_key_images(tx, kept_by_block))
          return false;
        m_txs_by_fee_and_receive_time.emplace(std::pair<double, std::time_t>(fee / (double)blob_size, receive_time), id);
      }
      catch (const std::exception &e)
      {
        MERROR("internal error: transaction already exists at inserting in memory pool: " << e.what());
        return false;
      }
      tvc.m_added_to_pool = true;

      if(meta.fee > 0 && !do_not_relay)
        tvc.m_should_be_relayed = true;
    }

    tvc.m_verifivation_failed = false;
    m_txpool_size += blob_size;

    MINFO("Transaction added to pool: txid " << id << " bytes: " << blob_size << " fee/byte: " << (fee / (double)blob_size));

    prune(m_txpool_max_size);

    return true;
  }
  //---------------------------------------------------------------------------------
  bool tx_memory_pool::add_tx(transaction &tx, tx_verification_context& tvc, bool keeped_by_block, bool relayed, bool do_not_relay, uint8_t version)
  {
    crypto::hash h = null_hash;
    size_t blob_size = 0;
    if (!get_transaction_hash(tx, h, blob_size) || blob_size == 0)
      return false;
    return add_tx(tx, h, blob_size, tvc, keeped_by_block, relayed, do_not_relay, version);
  }
  //---------------------------------------------------------------------------------
  size_t tx_memory_pool::get_txpool_size() const
  {
    CRITICAL_REGION_LOCAL(m_transactions_lock);
    return m_txpool_size;
  }
  //---------------------------------------------------------------------------------
  void tx_memory_pool::set_txpool_max_size(size_t bytes)
  {
    CRITICAL_REGION_LOCAL(m_transactions_lock);
    m_txpool_max_size = bytes;
  }
  //---------------------------------------------------------------------------------
  void tx_memory_pool::prune(size_t bytes)
  {
    CRITICAL_REGION_LOCAL(m_transactions_lock);
    if (bytes == 0)
      bytes = m_txpool_max_size;
    CRITICAL_REGION_LOCAL1(m_blockchain);
    LockedTXN lock(m_blockchain);

    // this will never remove the first one, but we don't care
    auto it = --m_txs_by_fee_and_receive_time.end();
    while (it != m_txs_by_fee_and_receive_time.begin())
    {
      if (m_txpool_size <= bytes)
        break;
      try
      {
        const crypto::hash &txid = it->second;
        txpool_tx_meta_t meta;
        if (!m_blockchain.get_txpool_tx_meta(txid, meta))
        {
          MERROR("Failed to find tx in txpool");
          return;
        }
        // don't prune the kept_by_block ones, they're likely added because we're adding a block with those
        if (meta.kept_by_block)
        {
          --it;
          continue;
        }
        cryptonote::blobdata txblob = m_blockchain.get_txpool_tx_blob(txid);
        cryptonote::transaction tx;
        if (!parse_and_validate_tx_from_blob(txblob, tx))
        {
          MERROR("Failed to parse tx from txpool");
          return;
        }
        // remove first, in case this throws, so key images aren't removed
        MINFO("Pruning tx " << txid << " from txpool: size: " << it->first.second << ", fee/byte: " << it->first.first);
        m_blockchain.remove_txpool_tx(txid);
        m_txpool_size -= txblob.size();
        remove_transaction_keyimages(tx);
        MINFO("Pruned tx " << txid << " from txpool: size: " << it->first.second << ", fee/byte: " << it->first.first);
        m_txs_by_fee_and_receive_time.erase(it--);
      }
      catch (const std::exception &e)
      {
        MERROR("Error while pruning txpool: " << e.what());
        return;
      }
    }
    if (m_txpool_size > bytes)
      MINFO("Pool size after pruning is larger than limit: " << m_txpool_size << "/" << bytes);
  }
  //---------------------------------------------------------------------------------
  bool tx_memory_pool::insert_key_images(const transaction &tx, bool kept_by_block)
  {
    for(const auto& in: tx.vin)
    {
      const crypto::hash id = get_transaction_hash(tx);
      CHECKED_GET_SPECIFIC_VARIANT(in, const txin_to_key, txin, false);
      std::unordered_set<crypto::hash>& kei_image_set = m_spent_key_images[txin.k_image];
      CHECK_AND_ASSERT_MES(kept_by_block || kei_image_set.size() == 0, false, "internal error: kept_by_block=" << kept_by_block
                                          << ",  kei_image_set.size()=" << kei_image_set.size() << ENDL << "txin.k_image=" << txin.k_image << ENDL
                                          << "tx_id=" << id );
      auto ins_res = kei_image_set.insert(id);
      CHECK_AND_ASSERT_MES(ins_res.second, false, "internal error: try to insert duplicate iterator in key_image set");
    }
    return true;
  }
  //---------------------------------------------------------------------------------
  //FIXME: Can return early before removal of all of the key images.
  //       At the least, need to make sure that a false return here
  //       is treated properly.  Should probably not return early, however.
  bool tx_memory_pool::remove_transaction_keyimages(const transaction& tx)
  {
    CRITICAL_REGION_LOCAL(m_transactions_lock);
    CRITICAL_REGION_LOCAL1(m_blockchain);
    // ND: Speedup
    // 1. Move transaction hash calcuation outside of loop. ._.
    crypto::hash actual_hash = get_transaction_hash(tx);
    for(const txin_v& vi: tx.vin)
    {
      CHECKED_GET_SPECIFIC_VARIANT(vi, const txin_to_key, txin, false);
      auto it = m_spent_key_images.find(txin.k_image);
      CHECK_AND_ASSERT_MES(it != m_spent_key_images.end(), false, "failed to find transaction input in key images. img=" << txin.k_image << ENDL
                                    << "transaction id = " << get_transaction_hash(tx));
      std::unordered_set<crypto::hash>& key_image_set =  it->second;
      CHECK_AND_ASSERT_MES(key_image_set.size(), false, "empty key_image set, img=" << txin.k_image << ENDL
        << "transaction id = " << actual_hash);

      auto it_in_set = key_image_set.find(actual_hash);
      CHECK_AND_ASSERT_MES(it_in_set != key_image_set.end(), false, "transaction id not found in key_image set, img=" << txin.k_image << ENDL
        << "transaction id = " << actual_hash);
      key_image_set.erase(it_in_set);
      if(!key_image_set.size())
      {
        //it is now empty hash container for this key_image
        m_spent_key_images.erase(it);
      }

    }
    return true;
  }
  //---------------------------------------------------------------------------------
  bool tx_memory_pool::take_tx(const crypto::hash &id, transaction &tx, size_t& blob_size, uint64_t& fee, bool &relayed, bool &do_not_relay, bool &double_spend_seen)
  {
    CRITICAL_REGION_LOCAL(m_transactions_lock);
    CRITICAL_REGION_LOCAL1(m_blockchain);

    auto sorted_it = find_tx_in_sorted_container(id);
    if (sorted_it == m_txs_by_fee_and_receive_time.end())
      return false;

    try
    {
      LockedTXN lock(m_blockchain);
      txpool_tx_meta_t meta;
      if (!m_blockchain.get_txpool_tx_meta(id, meta))
      {
        MERROR("Failed to find tx in txpool");
        return false;
      }
      cryptonote::blobdata txblob = m_blockchain.get_txpool_tx_blob(id);
      if (!parse_and_validate_tx_from_blob(txblob, tx))
      {
        MERROR("Failed to parse tx from txpool");
        return false;
      }
      blob_size = meta.blob_size;
      fee = meta.fee;
      relayed = meta.relayed;
      do_not_relay = meta.do_not_relay;
      double_spend_seen = meta.double_spend_seen;

      // remove first, in case this throws, so key images aren't removed
      m_blockchain.remove_txpool_tx(id);
      m_txpool_size -= blob_size;
      remove_transaction_keyimages(tx);
    }
    catch (const std::exception &e)
    {
      MERROR("Failed to remove tx from txpool: " << e.what());
      return false;
    }

    m_txs_by_fee_and_receive_time.erase(sorted_it);
    return true;
  }
  //---------------------------------------------------------------------------------
  void tx_memory_pool::on_idle()
  {
    m_remove_stuck_tx_interval.do_call([this](){return remove_stuck_transactions();});
  }
  //---------------------------------------------------------------------------------
  sorted_tx_container::iterator tx_memory_pool::find_tx_in_sorted_container(const crypto::hash& id) const
  {
    return std::find_if( m_txs_by_fee_and_receive_time.begin(), m_txs_by_fee_and_receive_time.end()
                       , [&](const sorted_tx_container::value_type& a){
                         return a.second == id;
                       }
    );
  }
  //---------------------------------------------------------------------------------
  //TODO: investigate whether boolean return is appropriate
  bool tx_memory_pool::remove_stuck_transactions()
  {
    CRITICAL_REGION_LOCAL(m_transactions_lock);
    CRITICAL_REGION_LOCAL1(m_blockchain);
    std::unordered_set<crypto::hash> remove;
    m_blockchain.for_all_txpool_txes([this, &remove](const crypto::hash &txid, const txpool_tx_meta_t &meta, const cryptonote::blobdata*) {
      uint64_t tx_age = time(nullptr) - meta.receive_time;

      if((tx_age > CRYPTONOTE_MEMPOOL_TX_LIVETIME && !meta.kept_by_block) ||
         (tx_age > CRYPTONOTE_MEMPOOL_TX_FROM_ALT_BLOCK_LIVETIME && meta.kept_by_block) )
      {
        LOG_PRINT_L1("Tx " << txid << " removed from tx pool due to outdated, age: " << tx_age );
        auto sorted_it = find_tx_in_sorted_container(txid);
        if (sorted_it == m_txs_by_fee_and_receive_time.end())
        {
          LOG_PRINT_L1("Removing tx " << txid << " from tx pool, but it was not found in the sorted txs container!");
        }
        else
        {
          m_txs_by_fee_and_receive_time.erase(sorted_it);
        }
        m_timed_out_transactions.insert(txid);
        remove.insert(txid);
      }
      return true;
    }, false);

    if (!remove.empty())
    {
      LockedTXN lock(m_blockchain);
      for (const crypto::hash &txid: remove)
      {
        try
        {
          cryptonote::blobdata bd = m_blockchain.get_txpool_tx_blob(txid);
          cryptonote::transaction tx;
          if (!parse_and_validate_tx_from_blob(bd, tx))
          {
            MERROR("Failed to parse tx from txpool");
            // continue
          }
          else
          {
            // remove first, so we only remove key images if the tx removal succeeds
            m_blockchain.remove_txpool_tx(txid);
            m_txpool_size -= bd.size();
            remove_transaction_keyimages(tx);
          }
        }
        catch (const std::exception &e)
        {
          MWARNING("Failed to remove stuck transaction: " << txid);
          // ignore error
        }
      }
    }
    return true;
  }
  //---------------------------------------------------------------------------------
  //TODO: investigate whether boolean return is appropriate
  bool tx_memory_pool::get_relayable_transactions(std::list<std::pair<crypto::hash, cryptonote::blobdata>> &txs) const
  {
    CRITICAL_REGION_LOCAL(m_transactions_lock);
    CRITICAL_REGION_LOCAL1(m_blockchain);
    const uint64_t now = time(NULL);
    m_blockchain.for_all_txpool_txes([this, now, &txs](const crypto::hash &txid, const txpool_tx_meta_t &meta, const cryptonote::blobdata *){
      // 0 fee transactions are never relayed
      if(meta.fee > 0 && !meta.do_not_relay && now - meta.last_relayed_time > get_relay_delay(now, meta.receive_time))
      {
        // if the tx is older than half the max lifetime, we don't re-relay it, to avoid a problem
        // mentioned by smooth where nodes would flush txes at slightly different times, causing
        // flushed txes to be re-added when received from a node which was just about to flush it
        uint64_t max_age = meta.kept_by_block ? CRYPTONOTE_MEMPOOL_TX_FROM_ALT_BLOCK_LIVETIME : CRYPTONOTE_MEMPOOL_TX_LIVETIME;
        if (now - meta.receive_time <= max_age / 2)
        {
          try
          {
            cryptonote::blobdata bd = m_blockchain.get_txpool_tx_blob(txid);
            txs.push_back(std::make_pair(txid, bd));
          }
          catch (const std::exception &e)
          {
            MERROR("Failed to get transaction blob from db");
            // ignore error
          }
        }
      }
      return true;
    }, false);
    return true;
  }
  //---------------------------------------------------------------------------------
  void tx_memory_pool::set_relayed(const std::list<std::pair<crypto::hash, cryptonote::blobdata>> &txs)
  {
    CRITICAL_REGION_LOCAL(m_transactions_lock);
    CRITICAL_REGION_LOCAL1(m_blockchain);
    const time_t now = time(NULL);
    LockedTXN lock(m_blockchain);
    for (auto it = txs.begin(); it != txs.end(); ++it)
    {
      try
      {
        txpool_tx_meta_t meta;
        if (m_blockchain.get_txpool_tx_meta(it->first, meta))
        {
          meta.relayed = true;
          meta.last_relayed_time = now;
          m_blockchain.update_txpool_tx(it->first, meta);
        }
      }
      catch (const std::exception &e)
      {
        MERROR("Failed to update txpool transaction metadata: " << e.what());
        // continue
      }
    }
  }
  //---------------------------------------------------------------------------------
  size_t tx_memory_pool::get_transactions_count(bool include_unrelayed_txes) const
  {
    CRITICAL_REGION_LOCAL(m_transactions_lock);
    CRITICAL_REGION_LOCAL1(m_blockchain);
    return m_blockchain.get_txpool_tx_count(include_unrelayed_txes);
  }
  //---------------------------------------------------------------------------------
  void tx_memory_pool::get_transactions(std::list<transaction>& txs, bool include_unrelayed_txes) const
  {
    CRITICAL_REGION_LOCAL(m_transactions_lock);
    CRITICAL_REGION_LOCAL1(m_blockchain);
    m_blockchain.for_all_txpool_txes([&txs](const crypto::hash &txid, const txpool_tx_meta_t &meta, const cryptonote::blobdata *bd){
      transaction tx;
      if (!parse_and_validate_tx_from_blob(*bd, tx))
      {
        MERROR("Failed to parse tx from txpool");
        // continue
        return true;
      }
      txs.push_back(tx);
      return true;
    }, true, include_unrelayed_txes);
  }
  //------------------------------------------------------------------
  void tx_memory_pool::get_transaction_hashes(std::vector<crypto::hash>& txs, bool include_unrelayed_txes) const
  {
    CRITICAL_REGION_LOCAL(m_transactions_lock);
    CRITICAL_REGION_LOCAL1(m_blockchain);
    m_blockchain.for_all_txpool_txes([&txs](const crypto::hash &txid, const txpool_tx_meta_t &meta, const cryptonote::blobdata *bd){
      txs.push_back(txid);
      return true;
    }, false, include_unrelayed_txes);
  }
  //------------------------------------------------------------------
<<<<<<< HEAD
  void tx_memory_pool::get_transaction_backlog(std::vector<tx_backlog_entry>& backlog) const
=======
  void tx_memory_pool::get_transaction_backlog(std::vector<tx_backlog_entry>& backlog, bool include_unrelayed_txes) const
>>>>>>> c29890c2
  {
    CRITICAL_REGION_LOCAL(m_transactions_lock);
    CRITICAL_REGION_LOCAL1(m_blockchain);
    const uint64_t now = time(NULL);
    m_blockchain.for_all_txpool_txes([&backlog, now](const crypto::hash &txid, const txpool_tx_meta_t &meta, const cryptonote::blobdata *bd){
      backlog.push_back({meta.blob_size, meta.fee, meta.receive_time - now});
      return true;
<<<<<<< HEAD
    });
  }
  //------------------------------------------------------------------
  void tx_memory_pool::get_transaction_stats(struct txpool_stats& stats) const
=======
    }, false, include_unrelayed_txes);
  }
  //------------------------------------------------------------------
  void tx_memory_pool::get_transaction_stats(struct txpool_stats& stats, bool include_unrelayed_txes) const
>>>>>>> c29890c2
  {
    CRITICAL_REGION_LOCAL(m_transactions_lock);
    CRITICAL_REGION_LOCAL1(m_blockchain);
    const uint64_t now = time(NULL);
    std::map<uint64_t, txpool_histo> agebytes;
    stats.txs_total = m_blockchain.get_txpool_tx_count(include_unrelayed_txes);
    std::vector<uint32_t> sizes;
    sizes.reserve(stats.txs_total);
    m_blockchain.for_all_txpool_txes([&stats, &sizes, now, &agebytes](const crypto::hash &txid, const txpool_tx_meta_t &meta, const cryptonote::blobdata *bd){
      sizes.push_back(meta.blob_size);
      stats.bytes_total += meta.blob_size;
      if (!stats.bytes_min || meta.blob_size < stats.bytes_min)
        stats.bytes_min = meta.blob_size;
      if (meta.blob_size > stats.bytes_max)
        stats.bytes_max = meta.blob_size;
      if (!meta.relayed)
        stats.num_not_relayed++;
      stats.fee_total += meta.fee;
      if (!stats.oldest || meta.receive_time < stats.oldest)
        stats.oldest = meta.receive_time;
      if (meta.receive_time < now - 600)
        stats.num_10m++;
      if (meta.last_failed_height)
        stats.num_failing++;
      uint64_t age = now - meta.receive_time + (now == meta.receive_time);
      agebytes[age].txs++;
      agebytes[age].bytes += meta.blob_size;
      if (meta.double_spend_seen)
        ++stats.num_double_spends;
      return true;
      }, false, include_unrelayed_txes);
    stats.bytes_med = epee::misc_utils::median(sizes);
    if (stats.txs_total > 1)
    {
      /* looking for 98th percentile */
      size_t end = stats.txs_total * 0.02;
      uint64_t delta, factor;
      std::map<uint64_t, txpool_histo>::iterator it, i2;
      if (end)
      {
        /* If enough txs, spread the first 98% of results across
         * the first 9 bins, drop final 2% in last bin.
         */
        it=agebytes.end();
        for (size_t n=0; n <= end; n++, it--);
        stats.histo_98pc = it->first;
        factor = 9;
        delta = it->first;
        stats.histo.resize(10);
      } else
      {
        /* If not enough txs, don't reserve the last slot;
         * spread evenly across all 10 bins.
         */
        stats.histo_98pc = 0;
        it = agebytes.end();
        factor = stats.txs_total > 9 ? 10 : stats.txs_total;
        delta = now - stats.oldest;
        stats.histo.resize(factor);
      }
      if (!delta)
        delta = 1;
      for (i2 = agebytes.begin(); i2 != it; i2++)
      {
        size_t i = (i2->first * factor - 1) / delta;
        stats.histo[i].txs += i2->second.txs;
        stats.histo[i].bytes += i2->second.bytes;
      }
      for (; i2 != agebytes.end(); i2++)
      {
        stats.histo[factor].txs += i2->second.txs;
        stats.histo[factor].bytes += i2->second.bytes;
      }
    }
  }
  //------------------------------------------------------------------
  //TODO: investigate whether boolean return is appropriate
  bool tx_memory_pool::get_transactions_and_spent_keys_info(std::vector<tx_info>& tx_infos, std::vector<spent_key_image_info>& key_image_infos, bool include_sensitive_data) const
  {
    CRITICAL_REGION_LOCAL(m_transactions_lock);
    CRITICAL_REGION_LOCAL1(m_blockchain);
    m_blockchain.for_all_txpool_txes([&tx_infos, key_image_infos, include_sensitive_data](const crypto::hash &txid, const txpool_tx_meta_t &meta, const cryptonote::blobdata *bd){
      tx_info txi;
      txi.id_hash = epee::string_tools::pod_to_hex(txid);
      txi.tx_blob = *bd;
      transaction tx;
      if (!parse_and_validate_tx_from_blob(*bd, tx))
      {
        MERROR("Failed to parse tx from txpool");
        // continue
        return true;
      }
      txi.tx_json = obj_to_json_str(tx);
      txi.blob_size = meta.blob_size;
      txi.fee = meta.fee;
      txi.kept_by_block = meta.kept_by_block;
      txi.max_used_block_height = meta.max_used_block_height;
      txi.max_used_block_id_hash = epee::string_tools::pod_to_hex(meta.max_used_block_id);
      txi.last_failed_height = meta.last_failed_height;
      txi.last_failed_id_hash = epee::string_tools::pod_to_hex(meta.last_failed_id);
      // In restricted mode we do not include this data:
      txi.receive_time = include_sensitive_data ? meta.receive_time : 0;
      txi.relayed = meta.relayed;
      // In restricted mode we do not include this data:
      txi.last_relayed_time = include_sensitive_data ? meta.last_relayed_time : 0;
      txi.do_not_relay = meta.do_not_relay;
      txi.double_spend_seen = meta.double_spend_seen;
      tx_infos.push_back(txi);
      return true;
    }, true, include_sensitive_data);

    txpool_tx_meta_t meta;
    for (const key_images_container::value_type& kee : m_spent_key_images) {
      const crypto::key_image& k_image = kee.first;
      const std::unordered_set<crypto::hash>& kei_image_set = kee.second;
      spent_key_image_info ki;
      ki.id_hash = epee::string_tools::pod_to_hex(k_image);
      for (const crypto::hash& tx_id_hash : kei_image_set)
      {
        if (!include_sensitive_data)
        {
          try
          {
            if (!m_blockchain.get_txpool_tx_meta(tx_id_hash, meta))
            {
              MERROR("Failed to get tx meta from txpool");
              return false;
            }
            if (!meta.relayed)
              // Do not include that transaction if in restricted mode and it's not relayed
              continue;
          }
          catch (const std::exception &e)
          {
            MERROR("Failed to get tx meta from txpool: " << e.what());
            return false;
          }
        }
        ki.txs_hashes.push_back(epee::string_tools::pod_to_hex(tx_id_hash));
      }
      // Only return key images for which we have at least one tx that we can show for them
      if (!ki.txs_hashes.empty())
        key_image_infos.push_back(ki);
    }
    return true;
  }
  //---------------------------------------------------------------------------------
  bool tx_memory_pool::get_pool_for_rpc(std::vector<cryptonote::rpc::tx_in_pool>& tx_infos, cryptonote::rpc::key_images_with_tx_hashes& key_image_infos) const
  {
    CRITICAL_REGION_LOCAL(m_transactions_lock);
    CRITICAL_REGION_LOCAL1(m_blockchain);
    m_blockchain.for_all_txpool_txes([&tx_infos, key_image_infos](const crypto::hash &txid, const txpool_tx_meta_t &meta, const cryptonote::blobdata *bd){
      cryptonote::rpc::tx_in_pool txi;
      txi.tx_hash = txid;
      transaction tx;
      if (!parse_and_validate_tx_from_blob(*bd, tx))
      {
        MERROR("Failed to parse tx from txpool");
        // continue
        return true;
      }
      txi.tx = tx;
      txi.blob_size = meta.blob_size;
      txi.fee = meta.fee;
      txi.kept_by_block = meta.kept_by_block;
      txi.max_used_block_height = meta.max_used_block_height;
      txi.max_used_block_hash = meta.max_used_block_id;
      txi.last_failed_block_height = meta.last_failed_height;
      txi.last_failed_block_hash = meta.last_failed_id;
      txi.receive_time = meta.receive_time;
      txi.relayed = meta.relayed;
      txi.last_relayed_time = meta.last_relayed_time;
      txi.do_not_relay = meta.do_not_relay;
      txi.double_spend_seen = meta.double_spend_seen;
      tx_infos.push_back(txi);
      return true;
    }, true, false);

    for (const key_images_container::value_type& kee : m_spent_key_images) {
      std::vector<crypto::hash> tx_hashes;
      const std::unordered_set<crypto::hash>& kei_image_set = kee.second;
      for (const crypto::hash& tx_id_hash : kei_image_set)
      {
        tx_hashes.push_back(tx_id_hash);
      }

      const crypto::key_image& k_image = kee.first;
      key_image_infos[k_image] = tx_hashes;
    }
    return true;
  }
  //---------------------------------------------------------------------------------
  bool tx_memory_pool::check_for_key_images(const std::vector<crypto::key_image>& key_images, std::vector<bool> spent) const
  {
    CRITICAL_REGION_LOCAL(m_transactions_lock);
    CRITICAL_REGION_LOCAL1(m_blockchain);

    spent.clear();

    for (const auto& image : key_images)
    {
      spent.push_back(m_spent_key_images.find(image) == m_spent_key_images.end() ? false : true);
    }

    return true;
  }
  //---------------------------------------------------------------------------------
  bool tx_memory_pool::get_transaction(const crypto::hash& id, cryptonote::blobdata& txblob) const
  {
    CRITICAL_REGION_LOCAL(m_transactions_lock);
    CRITICAL_REGION_LOCAL1(m_blockchain);
    try
    {
      return m_blockchain.get_txpool_tx_blob(id, txblob);
    }
    catch (const std::exception &e)
    {
      return false;
    }
  }
  //---------------------------------------------------------------------------------
  bool tx_memory_pool::on_blockchain_inc(uint64_t new_block_height, const crypto::hash& top_block_id)
  {
    return true;
  }
  //---------------------------------------------------------------------------------
  bool tx_memory_pool::on_blockchain_dec(uint64_t new_block_height, const crypto::hash& top_block_id)
  {
    return true;
  }
  //---------------------------------------------------------------------------------
  bool tx_memory_pool::have_tx(const crypto::hash &id) const
  {
    CRITICAL_REGION_LOCAL(m_transactions_lock);
    CRITICAL_REGION_LOCAL1(m_blockchain);
    return m_blockchain.get_db().txpool_has_tx(id);
  }
  //---------------------------------------------------------------------------------
  bool tx_memory_pool::have_tx_keyimges_as_spent(const transaction& tx) const
  {
    CRITICAL_REGION_LOCAL(m_transactions_lock);
    CRITICAL_REGION_LOCAL1(m_blockchain);
    for(const auto& in: tx.vin)
    {
      CHECKED_GET_SPECIFIC_VARIANT(in, const txin_to_key, tokey_in, true);//should never fail
      if(have_tx_keyimg_as_spent(tokey_in.k_image))
         return true;
    }
    return false;
  }
  //---------------------------------------------------------------------------------
  bool tx_memory_pool::have_tx_keyimg_as_spent(const crypto::key_image& key_im) const
  {
    CRITICAL_REGION_LOCAL(m_transactions_lock);
    return m_spent_key_images.end() != m_spent_key_images.find(key_im);
  }
  //---------------------------------------------------------------------------------
  void tx_memory_pool::lock() const
  {
    m_transactions_lock.lock();
  }
  //---------------------------------------------------------------------------------
  void tx_memory_pool::unlock() const
  {
    m_transactions_lock.unlock();
  }
  //---------------------------------------------------------------------------------
  bool tx_memory_pool::is_transaction_ready_to_go(txpool_tx_meta_t& txd, transaction &tx) const
  {
    //not the best implementation at this time, sorry :(
    //check is ring_signature already checked ?
    if(txd.max_used_block_id == null_hash)
    {//not checked, lets try to check

      if(txd.last_failed_id != null_hash && m_blockchain.get_current_blockchain_height() > txd.last_failed_height && txd.last_failed_id == m_blockchain.get_block_id_by_height(txd.last_failed_height))
        return false;//we already sure that this tx is broken for this height

      tx_verification_context tvc;
      if(!m_blockchain.check_tx_inputs(tx, txd.max_used_block_height, txd.max_used_block_id, tvc))
      {
        txd.last_failed_height = m_blockchain.get_current_blockchain_height()-1;
        txd.last_failed_id = m_blockchain.get_block_id_by_height(txd.last_failed_height);
        return false;
      }
    }else
    {
      if(txd.max_used_block_height >= m_blockchain.get_current_blockchain_height())
        return false;
      if(true)
      {
        //if we already failed on this height and id, skip actual ring signature check
        if(txd.last_failed_id == m_blockchain.get_block_id_by_height(txd.last_failed_height))
          return false;
        //check ring signature again, it is possible (with very small chance) that this transaction become again valid
        tx_verification_context tvc;
        if(!m_blockchain.check_tx_inputs(tx, txd.max_used_block_height, txd.max_used_block_id, tvc))
        {
          txd.last_failed_height = m_blockchain.get_current_blockchain_height()-1;
          txd.last_failed_id = m_blockchain.get_block_id_by_height(txd.last_failed_height);
          return false;
        }
      }
    }
    //if we here, transaction seems valid, but, anyway, check for key_images collisions with blockchain, just to be sure
    if(m_blockchain.have_tx_keyimges_as_spent(tx))
    {
      txd.double_spend_seen = true;
      return false;
    }

    //transaction is ok.
    return true;
  }
  //---------------------------------------------------------------------------------
  bool tx_memory_pool::have_key_images(const std::unordered_set<crypto::key_image>& k_images, const transaction& tx)
  {
    for(size_t i = 0; i!= tx.vin.size(); i++)
    {
      CHECKED_GET_SPECIFIC_VARIANT(tx.vin[i], const txin_to_key, itk, false);
      if(k_images.count(itk.k_image))
        return true;
    }
    return false;
  }
  //---------------------------------------------------------------------------------
  bool tx_memory_pool::append_key_images(std::unordered_set<crypto::key_image>& k_images, const transaction& tx)
  {
    for(size_t i = 0; i!= tx.vin.size(); i++)
    {
      CHECKED_GET_SPECIFIC_VARIANT(tx.vin[i], const txin_to_key, itk, false);
      auto i_res = k_images.insert(itk.k_image);
      CHECK_AND_ASSERT_MES(i_res.second, false, "internal error: key images pool cache - inserted duplicate image in set: " << itk.k_image);
    }
    return true;
  }
  //---------------------------------------------------------------------------------
  void tx_memory_pool::mark_double_spend(const transaction &tx)
  {
    CRITICAL_REGION_LOCAL(m_transactions_lock);
    CRITICAL_REGION_LOCAL1(m_blockchain);
    LockedTXN lock(m_blockchain);
    for(size_t i = 0; i!= tx.vin.size(); i++)
    {
      CHECKED_GET_SPECIFIC_VARIANT(tx.vin[i], const txin_to_key, itk, void());
      const key_images_container::const_iterator it = m_spent_key_images.find(itk.k_image);
      if (it != m_spent_key_images.end())
      {
        for (const crypto::hash &txid: it->second)
        {
          txpool_tx_meta_t meta;
          if (!m_blockchain.get_txpool_tx_meta(txid, meta))
          {
            MERROR("Failed to find tx meta in txpool");
            // continue, not fatal
            continue;
          }
          if (!meta.double_spend_seen)
          {
            MDEBUG("Marking " << txid << " as double spending " << itk.k_image);
            meta.double_spend_seen = true;
            try
            {
              m_blockchain.update_txpool_tx(txid, meta);
            }
            catch (const std::exception &e)
            {
              MERROR("Failed to update tx meta: " << e.what());
              // continue, not fatal
            }
          }
        }
      }
    }
  }
  //---------------------------------------------------------------------------------
  std::string tx_memory_pool::print_pool(bool short_format) const
  {
    std::stringstream ss;
    CRITICAL_REGION_LOCAL(m_transactions_lock);
    CRITICAL_REGION_LOCAL1(m_blockchain);
    m_blockchain.for_all_txpool_txes([&ss, short_format](const crypto::hash &txid, const txpool_tx_meta_t &meta, const cryptonote::blobdata *txblob) {
      ss << "id: " << txid << std::endl;
      if (!short_format) {
        cryptonote::transaction tx;
        if (!parse_and_validate_tx_from_blob(*txblob, tx))
        {
          MERROR("Failed to parse tx from txpool");
          return true; // continue
        }
        ss << obj_to_json_str(tx) << std::endl;
      }
      ss << "blob_size: " << meta.blob_size << std::endl
        << "fee: " << print_money(meta.fee) << std::endl
        << "kept_by_block: " << (meta.kept_by_block ? 'T' : 'F') << std::endl
        << "double_spend_seen: " << (meta.double_spend_seen ? 'T' : 'F') << std::endl
        << "max_used_block_height: " << meta.max_used_block_height << std::endl
        << "max_used_block_id: " << meta.max_used_block_id << std::endl
        << "last_failed_height: " << meta.last_failed_height << std::endl
        << "last_failed_id: " << meta.last_failed_id << std::endl;
      return true;
    }, !short_format);

    return ss.str();
  }
  //---------------------------------------------------------------------------------
  //TODO: investigate whether boolean return is appropriate
  bool tx_memory_pool::fill_block_template(block &bl, size_t median_size, uint64_t already_generated_coins, size_t &total_size, uint64_t &fee, uint64_t &expected_reward, uint8_t version)
  {
    // Warning: This function takes already_generated_
    // coins as an argument and appears to do nothing
    // with it.

    CRITICAL_REGION_LOCAL(m_transactions_lock);
    CRITICAL_REGION_LOCAL1(m_blockchain);

    uint64_t best_coinbase = 0, coinbase = 0;
    total_size = 0;
    fee = 0;
    
    //baseline empty block
    get_block_reward(median_size, total_size, already_generated_coins, best_coinbase, version);


    size_t max_total_size_pre_v5 = (130 * median_size) / 100 - CRYPTONOTE_COINBASE_BLOB_RESERVED_SIZE;
    size_t max_total_size_v5 = 2 * median_size - CRYPTONOTE_COINBASE_BLOB_RESERVED_SIZE;
    size_t max_total_size = version >= 5 ? max_total_size_v5 : max_total_size_pre_v5;
    std::unordered_set<crypto::key_image> k_images;

    LOG_PRINT_L2("Filling block template, median size " << median_size << ", " << m_txs_by_fee_and_receive_time.size() << " txes in the pool");

    LockedTXN lock(m_blockchain);

    auto sorted_it = m_txs_by_fee_and_receive_time.begin();
    while (sorted_it != m_txs_by_fee_and_receive_time.end())
    {
      txpool_tx_meta_t meta;
      if (!m_blockchain.get_txpool_tx_meta(sorted_it->second, meta))
      {
        MERROR("  failed to find tx meta");
        continue;
      }
      LOG_PRINT_L2("Considering " << sorted_it->second << ", size " << meta.blob_size << ", current block size " << total_size << "/" << max_total_size << ", current coinbase " << print_money(best_coinbase));

      // Can not exceed maximum block size
      if (max_total_size < total_size + meta.blob_size)
      {
        LOG_PRINT_L2("  would exceed maximum block size");
        sorted_it++;
        continue;
      }

      // start using the optimal filling algorithm from v5
      if (version >= 5)
      {
        // If we're getting lower coinbase tx,
        // stop including more tx
        uint64_t block_reward;
        if(!get_block_reward(median_size, total_size + meta.blob_size, already_generated_coins, block_reward, version))
        {
          LOG_PRINT_L2("  would exceed maximum block size");
          sorted_it++;
          continue;
        }
        coinbase = block_reward + fee + meta.fee;
        if (coinbase < template_accept_threshold(best_coinbase))
        {
          LOG_PRINT_L2("  would decrease coinbase to " << print_money(coinbase));
          sorted_it++;
          continue;
        }
      }
      else
      {
        // If we've exceeded the penalty free size,
        // stop including more tx
        if (total_size > median_size)
        {
          LOG_PRINT_L2("  would exceed median block size");
          break;
        }
      }

      cryptonote::blobdata txblob = m_blockchain.get_txpool_tx_blob(sorted_it->second);
      cryptonote::transaction tx;
      if (!parse_and_validate_tx_from_blob(txblob, tx))
      {
        MERROR("Failed to parse tx from txpool");
        sorted_it++;
        continue;
      }

      // Skip transactions that are not ready to be
      // included into the blockchain or that are
      // missing key images
      const cryptonote::txpool_tx_meta_t original_meta = meta;
      bool ready = is_transaction_ready_to_go(meta, tx);
      if (memcmp(&original_meta, &meta, sizeof(meta)))
      {
        try
	{
	  m_blockchain.update_txpool_tx(sorted_it->second, meta);
	}
        catch (const std::exception &e)
	{
	  MERROR("Failed to update tx meta: " << e.what());
	  // continue, not fatal
	}
      }
      if (!ready)
      {
        LOG_PRINT_L2("  not ready to go");
        sorted_it++;
        continue;
      }
      if (have_key_images(k_images, tx))
      {
        LOG_PRINT_L2("  key images already seen");
        sorted_it++;
        continue;
      }

      bl.tx_hashes.push_back(sorted_it->second);
      total_size += meta.blob_size;
      fee += meta.fee;
      best_coinbase = coinbase;
      append_key_images(k_images, tx);
      sorted_it++;
      LOG_PRINT_L2("  added, new block size " << total_size << "/" << max_total_size << ", coinbase " << print_money(best_coinbase));
    }

    expected_reward = best_coinbase;
    LOG_PRINT_L2("Block template filled with " << bl.tx_hashes.size() << " txes, size "
        << total_size << "/" << max_total_size << ", coinbase " << print_money(best_coinbase)
        << " (including " << print_money(fee) << " in fees)");
    return true;
  }
  //---------------------------------------------------------------------------------
  size_t tx_memory_pool::validate(uint8_t version)
  {
    CRITICAL_REGION_LOCAL(m_transactions_lock);
    CRITICAL_REGION_LOCAL1(m_blockchain);
    size_t tx_size_limit = get_transaction_size_limit(version);
    std::unordered_set<crypto::hash> remove;

    m_txpool_size = 0;
    m_blockchain.for_all_txpool_txes([this, &remove, tx_size_limit](const crypto::hash &txid, const txpool_tx_meta_t &meta, const cryptonote::blobdata*) {
      m_txpool_size += meta.blob_size;
      if (meta.blob_size > tx_size_limit) {
        LOG_PRINT_L1("Transaction " << txid << " is too big (" << meta.blob_size << " bytes), removing it from pool");
        remove.insert(txid);
      }
      else if (m_blockchain.have_tx(txid)) {
        LOG_PRINT_L1("Transaction " << txid << " is in the blockchain, removing it from pool");
        remove.insert(txid);
      }
      return true;
    }, false);

    size_t n_removed = 0;
    if (!remove.empty())
    {
      LockedTXN lock(m_blockchain);
      for (const crypto::hash &txid: remove)
      {
        try
        {
          cryptonote::blobdata txblob = m_blockchain.get_txpool_tx_blob(txid);
          cryptonote::transaction tx;
          if (!parse_and_validate_tx_from_blob(txblob, tx))
          {
            MERROR("Failed to parse tx from txpool");
            continue;
          }
          // remove tx from db first
          m_blockchain.remove_txpool_tx(txid);
          m_txpool_size -= txblob.size();
          remove_transaction_keyimages(tx);
          auto sorted_it = find_tx_in_sorted_container(txid);
          if (sorted_it == m_txs_by_fee_and_receive_time.end())
          {
            LOG_PRINT_L1("Removing tx " << txid << " from tx pool, but it was not found in the sorted txs container!");
          }
          else
          {
            m_txs_by_fee_and_receive_time.erase(sorted_it);
          }
          ++n_removed;
        }
        catch (const std::exception &e)
        {
          MERROR("Failed to remove invalid tx from pool");
          // continue
        }
      }
    }
    return n_removed;
  }
  //---------------------------------------------------------------------------------
  bool tx_memory_pool::init(size_t max_txpool_size)
  {
    CRITICAL_REGION_LOCAL(m_transactions_lock);
    CRITICAL_REGION_LOCAL1(m_blockchain);

    m_txpool_max_size = max_txpool_size ? max_txpool_size : DEFAULT_TXPOOL_MAX_SIZE;
    m_txs_by_fee_and_receive_time.clear();
    m_spent_key_images.clear();
    m_txpool_size = 0;
    std::vector<crypto::hash> remove;
    bool r = m_blockchain.for_all_txpool_txes([this, &remove](const crypto::hash &txid, const txpool_tx_meta_t &meta, const cryptonote::blobdata *bd) {
      cryptonote::transaction tx;
      if (!parse_and_validate_tx_from_blob(*bd, tx))
      {
        MWARNING("Failed to parse tx from txpool, removing");
        remove.push_back(txid);
      }
      if (!insert_key_images(tx, meta.kept_by_block))
      {
        MFATAL("Failed to insert key images from txpool tx");
        return false;
      }
      m_txs_by_fee_and_receive_time.emplace(std::pair<double, time_t>(meta.fee / (double)meta.blob_size, meta.receive_time), txid);
      m_txpool_size += meta.blob_size;
      return true;
    }, true);
    if (!r)
      return false;
    if (!remove.empty())
    {
      LockedTXN lock(m_blockchain);
      for (const auto &txid: remove)
      {
        try
        {
          m_blockchain.remove_txpool_tx(txid);
        }
        catch (const std::exception &e)
        {
          MWARNING("Failed to remove corrupt transaction: " << txid);
          // ignore error
        }
      }
    }
    return true;
  }

  //---------------------------------------------------------------------------------
  bool tx_memory_pool::deinit()
  {
    return true;
  }
}<|MERGE_RESOLUTION|>--- conflicted
+++ resolved
@@ -648,11 +648,7 @@
     }, false, include_unrelayed_txes);
   }
   //------------------------------------------------------------------
-<<<<<<< HEAD
-  void tx_memory_pool::get_transaction_backlog(std::vector<tx_backlog_entry>& backlog) const
-=======
   void tx_memory_pool::get_transaction_backlog(std::vector<tx_backlog_entry>& backlog, bool include_unrelayed_txes) const
->>>>>>> c29890c2
   {
     CRITICAL_REGION_LOCAL(m_transactions_lock);
     CRITICAL_REGION_LOCAL1(m_blockchain);
@@ -660,17 +656,10 @@
     m_blockchain.for_all_txpool_txes([&backlog, now](const crypto::hash &txid, const txpool_tx_meta_t &meta, const cryptonote::blobdata *bd){
       backlog.push_back({meta.blob_size, meta.fee, meta.receive_time - now});
       return true;
-<<<<<<< HEAD
-    });
-  }
-  //------------------------------------------------------------------
-  void tx_memory_pool::get_transaction_stats(struct txpool_stats& stats) const
-=======
     }, false, include_unrelayed_txes);
   }
   //------------------------------------------------------------------
   void tx_memory_pool::get_transaction_stats(struct txpool_stats& stats, bool include_unrelayed_txes) const
->>>>>>> c29890c2
   {
     CRITICAL_REGION_LOCAL(m_transactions_lock);
     CRITICAL_REGION_LOCAL1(m_blockchain);
