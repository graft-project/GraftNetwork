--- conflicted
+++ resolved
@@ -1014,15 +1014,13 @@
   int node_server<t_payload_net_handler>::handle_broadcast(int command, typename COMMAND_BROADCAST::request &arg, p2p_connection_context &context)
   {
       LOG_PRINT_L0("P2P Request: handle_broadcast: start");
-<<<<<<< HEAD
+      LOG_PRINT_L0("P2P Request: handle_broadcast: sender_address: " << arg.sender_address
+                   << ", our address: " << m_supernode_str);
+
 #ifdef LOCK_RTA_SENDING
     return 1;
 #endif
-=======
-      LOG_PRINT_L0("P2P Request: handle_broadcast: sender_address: " << arg.sender_address
-                   << ", our address: " << m_supernode_str);
-
->>>>>>> 4932cfa9
+
       {
           LOG_PRINT_L0("P2P Request: handle_broadcast: lock");
           boost::lock_guard<boost::recursive_mutex> guard(m_request_cache_lock);
@@ -1058,15 +1056,14 @@
   int node_server<t_payload_net_handler>::handle_multicast(int command, typename COMMAND_MULTICAST::request &arg, p2p_connection_context &context)
   {
       LOG_PRINT_L0("P2P Request: handle_multicast: start");
-<<<<<<< HEAD
+      LOG_PRINT_L0("P2P Request: handle_multicast: sender_address: " << arg.sender_address
+                   << ", receiver_addresses: " << boost::algorithm::join(arg.receiver_addresses, ", ")
+                   << ", our address: " << m_supernode_str);
+
 #ifdef LOCK_RTA_SENDING
     return 1;
 #endif
-=======
-      LOG_PRINT_L0("P2P Request: handle_multicast: sender_address: " << arg.sender_address
-                   << ", receiver_addresses: " << boost::algorithm::join(arg.receiver_addresses, ", ")
-                   << ", our address: " << m_supernode_str);
->>>>>>> 4932cfa9
+
       std::list<std::string> addresses = arg.receiver_addresses;
       {
           LOG_PRINT_L0("P2P Request: handle_multicast: lock");
@@ -1113,16 +1110,14 @@
   int node_server<t_payload_net_handler>::handle_unicast(int command, typename COMMAND_UNICAST::request &arg, p2p_connection_context &context)
   {
       LOG_PRINT_L0("P2P Request: handle_unicast: start");
-<<<<<<< HEAD
+      LOG_PRINT_L0("P2P Request: handle_unicast: sender_address: " << arg.sender_address
+                   << ", receiver_address: " << arg.receiver_address
+                   << ", our address: " << m_supernode_str);
+
 #ifdef LOCK_RTA_SENDING
     return 1;
 #endif
-=======
-      LOG_PRINT_L0("P2P Request: handle_unicast: sender_address: " << arg.sender_address
-                   << ", receiver_address: " << arg.receiver_address
-                   << ", our address: " << m_supernode_str);
-
->>>>>>> 4932cfa9
+
       std::string address = arg.receiver_address;
       {
           LOG_PRINT_L0("P2P Request: handle_unicast: lock");
