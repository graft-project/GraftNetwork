--- conflicted
+++ resolved
@@ -2332,18 +2332,11 @@
   {
     struct request_t
     {
-<<<<<<< HEAD
-      std::string supernode_public_id;
-      uint64_t height;
-      std::string signature;
-      std::string network_address;
-=======
       uint32_t broadcast_hops;
       uint32_t redirect_timeout_ms;
       std::string supernode_id; //supernode public identification key
       std::string supernode_url; //base URL for forwarding requests to supernode
       std::string redirect_uri; //special uri for UDHT protocol redirection mechanism
->>>>>>> dbd064c9
       BEGIN_KV_SERIALIZE_MAP()
         KV_SERIALIZE(broadcast_hops)
         KV_SERIALIZE(redirect_timeout_ms)
@@ -2478,33 +2471,6 @@
     END_KV_SERIALIZE_MAP()
   };
 
-<<<<<<< HEAD
-  struct COMMAND_RPC_TUNNEL_DATA
-  {
-    struct request_t
-    {
-      BEGIN_KV_SERIALIZE_MAP()
-      END_KV_SERIALIZE_MAP()
-    };
-    typedef epee::misc_utils::struct_init<request_t> request;
-
-    struct response_t
-    {
-      std::string supernode_address;
-      std::vector<route_data> tunnels;
-      std::vector<std::string> supernodes_addresses;
-      BEGIN_KV_SERIALIZE_MAP()
-        KV_SERIALIZE(supernode_address)
-        KV_SERIALIZE(tunnels)
-        KV_SERIALIZE(supernodes_addresses)
-      END_KV_SERIALIZE_MAP()
-    };
-    typedef epee::misc_utils::struct_init<response_t> response;
-  };
-  
-
-=======
->>>>>>> dbd064c9
   struct COMMAND_RPC_RTA_STATS
   {
     struct request_t
