--- conflicted
+++ resolved
@@ -174,20 +174,12 @@
 
   bool r = cryptonote::parse_amount(res, "0.0001");
   ASSERT_TRUE(r);
-<<<<<<< HEAD
 
   ASSERT_EQ(res, 1000000);
 
   r = cryptonote::parse_amount(res, "100.0001");
   ASSERT_TRUE(r);
   ASSERT_EQ(res, 1000001000000);
-=======
-  ASSERT_EQ(res, 100000);
-
-  r = cryptonote::parse_amount(res, "100.0001");
-  ASSERT_TRUE(r);
-  ASSERT_EQ(res, 100000100000);
->>>>>>> 6d2881c8
 
   r = cryptonote::parse_amount(res, "000.0000");
   ASSERT_TRUE(r);
@@ -200,19 +192,11 @@
 
   r = cryptonote::parse_amount(res, "   100.0001    ");
   ASSERT_TRUE(r);
-<<<<<<< HEAD
   ASSERT_EQ(res, 1000001000000);
 
   r = cryptonote::parse_amount(res, "   100.0000    ");
   ASSERT_TRUE(r);
   ASSERT_EQ(res, 1000000000000);
-=======
-  ASSERT_EQ(res, 100000100000);
-
-  r = cryptonote::parse_amount(res, "   100.0000    ");
-  ASSERT_TRUE(r);
-  ASSERT_EQ(res, 100000000000);
->>>>>>> 6d2881c8
 
   r = cryptonote::parse_amount(res, "   100. 0000    ");
   ASSERT_FALSE(r);
@@ -230,7 +214,6 @@
   ASSERT_FALSE(r);
 }
 
-<<<<<<< HEAD
 //TODO: Temporary disable before merging of supernode
 #if 0
 TEST(parse_tx_extra, handles_graft_tx_extra)
@@ -345,86 +328,3 @@
         ASSERT_TRUE(crypto::check_signature(tx_hash, rta_hdr_out.keys[i], sign));
     }
 }
-=======
-TEST(sort_tx_extra, empty)
-{
-  std::vector<uint8_t> extra, sorted;
-  ASSERT_TRUE(cryptonote::sort_tx_extra(extra, sorted));
-  ASSERT_EQ(extra, sorted);
-}
-
-TEST(sort_tx_extra, pubkey)
-{
-  std::vector<uint8_t> sorted;
-  const uint8_t extra_arr[] = {1, 30, 208, 98, 162, 133, 64, 85, 83, 112, 91, 188, 89, 211, 24, 131, 39, 154, 22, 228,
-    80, 63, 198, 141, 173, 111, 244, 183, 4, 149, 186, 140, 230};
-  std::vector<uint8_t> extra(&extra_arr[0], &extra_arr[0] + sizeof(extra_arr));
-  ASSERT_TRUE(cryptonote::sort_tx_extra(extra, sorted));
-  ASSERT_EQ(extra, sorted);
-}
-
-TEST(sort_tx_extra, two_pubkeys)
-{
-  std::vector<uint8_t> sorted;
-  const uint8_t extra_arr[] = {1, 30, 208, 98, 162, 133, 64, 85, 83, 112, 91, 188, 89, 211, 24, 131, 39, 154, 22, 228,
-    80, 63, 198, 141, 173, 111, 244, 183, 4, 149, 186, 140, 230,
-    1, 30, 208, 98, 162, 133, 64, 85, 83, 112, 91, 188, 89, 211, 24, 131, 39, 154, 22, 228,
-    80, 63, 198, 141, 173, 111, 244, 183, 4, 149, 186, 140, 230};
-  std::vector<uint8_t> extra(&extra_arr[0], &extra_arr[0] + sizeof(extra_arr));
-  ASSERT_TRUE(cryptonote::sort_tx_extra(extra, sorted));
-  ASSERT_EQ(extra, sorted);
-}
-
-TEST(sort_tx_extra, keep_order)
-{
-  std::vector<uint8_t> sorted;
-  const uint8_t extra_arr[] = {1, 30, 208, 98, 162, 133, 64, 85, 83, 112, 91, 188, 89, 211, 24, 131, 39, 154, 22, 228,
-    80, 63, 198, 141, 173, 111, 244, 183, 4, 149, 186, 140, 230,
-    2, 9, 1, 0, 0, 0, 0, 0, 0, 0, 0};
-  std::vector<uint8_t> extra(&extra_arr[0], &extra_arr[0] + sizeof(extra_arr));
-  ASSERT_TRUE(cryptonote::sort_tx_extra(extra, sorted));
-  ASSERT_EQ(extra, sorted);
-}
-
-TEST(sort_tx_extra, switch_order)
-{
-  std::vector<uint8_t> sorted;
-  const uint8_t extra_arr[] = {2, 9, 1, 0, 0, 0, 0, 0, 0, 0, 0,
-    1, 30, 208, 98, 162, 133, 64, 85, 83, 112, 91, 188, 89, 211, 24, 131, 39, 154, 22, 228,
-    80, 63, 198, 141, 173, 111, 244, 183, 4, 149, 186, 140, 230};
-  const uint8_t expected_arr[] = {1, 30, 208, 98, 162, 133, 64, 85, 83, 112, 91, 188, 89, 211, 24, 131, 39, 154, 22, 228,
-    80, 63, 198, 141, 173, 111, 244, 183, 4, 149, 186, 140, 230,
-    2, 9, 1, 0, 0, 0, 0, 0, 0, 0, 0};
-  std::vector<uint8_t> extra(&extra_arr[0], &extra_arr[0] + sizeof(extra_arr));
-  ASSERT_TRUE(cryptonote::sort_tx_extra(extra, sorted));
-  std::vector<uint8_t> expected(&expected_arr[0], &expected_arr[0] + sizeof(expected_arr));
-  ASSERT_EQ(expected, sorted);
-}
-
-TEST(sort_tx_extra, invalid)
-{
-  std::vector<uint8_t> sorted;
-  const uint8_t extra_arr[] = {1};
-  std::vector<uint8_t> extra(&extra_arr[0], &extra_arr[0] + sizeof(extra_arr));
-  ASSERT_FALSE(cryptonote::sort_tx_extra(extra, sorted));
-}
-
-TEST(sort_tx_extra, invalid_suffix_strict)
-{
-  std::vector<uint8_t> sorted;
-  const uint8_t extra_arr[] = {2, 9, 1, 0, 0, 0, 0, 0, 0, 0, 0, 1};
-  std::vector<uint8_t> extra(&extra_arr[0], &extra_arr[0] + sizeof(extra_arr));
-  ASSERT_FALSE(cryptonote::sort_tx_extra(extra, sorted));
-}
-
-TEST(sort_tx_extra, invalid_suffix_partial)
-{
-  std::vector<uint8_t> sorted;
-  const uint8_t extra_arr[] = {2, 9, 1, 0, 0, 0, 0, 0, 0, 0, 0, 1};
-  const uint8_t expected_arr[] = {2, 9, 1, 0, 0, 0, 0, 0, 0, 0, 0, 1};
-  std::vector<uint8_t> extra(&extra_arr[0], &extra_arr[0] + sizeof(extra_arr));
-  ASSERT_TRUE(cryptonote::sort_tx_extra(extra, sorted, true));
-  std::vector<uint8_t> expected(&expected_arr[0], &expected_arr[0] + sizeof(expected_arr));
-  ASSERT_EQ(sorted, expected);
-}
->>>>>>> 6d2881c8
