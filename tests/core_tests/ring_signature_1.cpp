--- conflicted
+++ resolved
@@ -183,13 +183,8 @@
   m_bob_account = boost::get<account_base>(events[1]);
   m_alice_account = boost::get<account_base>(events[2]);
 
-<<<<<<< HEAD
-  std::list<block> blocks;
-  bool r = c.get_blocks(0, 100 + 3 * CRYPTONOTE_MINED_MONEY_UNLOCK_WINDOW, blocks);
-=======
   std::vector<block> blocks;
   bool r = c.get_blocks(0, 100 + 2 * CRYPTONOTE_MINED_MONEY_UNLOCK_WINDOW, blocks);
->>>>>>> ed2c81ed
   CHECK_TEST_CONDITION(r);
 
   std::vector<cryptonote::block> chain;
@@ -206,13 +201,8 @@
 {
   DEFINE_TESTS_ERROR_CONTEXT("gen_ring_signature_2::check_balances_2");
 
-<<<<<<< HEAD
-  std::list<block> blocks;
-  bool r = c.get_blocks(0, 100 + 3 * CRYPTONOTE_MINED_MONEY_UNLOCK_WINDOW, blocks);
-=======
   std::vector<block> blocks;
   bool r = c.get_blocks(0, 100 + 2 * CRYPTONOTE_MINED_MONEY_UNLOCK_WINDOW, blocks);
->>>>>>> ed2c81ed
   CHECK_TEST_CONDITION(r);
 
   std::vector<cryptonote::block> chain;
