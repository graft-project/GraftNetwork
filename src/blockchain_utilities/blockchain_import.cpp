<<<<<<< HEAD
// Copyright (c) 2018, The Graft Project
// Copyright (c) 2014-2018, The Monero Project
=======
// Copyright (c) 2014-2019, The Monero Project
>>>>>>> adc2e3f1
//
// All rights reserved.
//
// Redistribution and use in source and binary forms, with or without modification, are
// permitted provided that the following conditions are met:
//
// 1. Redistributions of source code must retain the above copyright notice, this list of
//    conditions and the following disclaimer.
//
// 2. Redistributions in binary form must reproduce the above copyright notice, this list
//    of conditions and the following disclaimer in the documentation and/or other
//    materials provided with the distribution.
//
// 3. Neither the name of the copyright holder nor the names of its contributors may be
//    used to endorse or promote products derived from this software without specific
//    prior written permission.
//
// THIS SOFTWARE IS PROVIDED BY THE COPYRIGHT HOLDERS AND CONTRIBUTORS "AS IS" AND ANY
// EXPRESS OR IMPLIED WARRANTIES, INCLUDING, BUT NOT LIMITED TO, THE IMPLIED WARRANTIES OF
// MERCHANTABILITY AND FITNESS FOR A PARTICULAR PURPOSE ARE DISCLAIMED. IN NO EVENT SHALL
// THE COPYRIGHT HOLDER OR CONTRIBUTORS BE LIABLE FOR ANY DIRECT, INDIRECT, INCIDENTAL,
// SPECIAL, EXEMPLARY, OR CONSEQUENTIAL DAMAGES (INCLUDING, BUT NOT LIMITED TO,
// PROCUREMENT OF SUBSTITUTE GOODS OR SERVICES; LOSS OF USE, DATA, OR PROFITS; OR BUSINESS
// INTERRUPTION) HOWEVER CAUSED AND ON ANY THEORY OF LIABILITY, WHETHER IN CONTRACT,
// STRICT LIABILITY, OR TORT (INCLUDING NEGLIGENCE OR OTHERWISE) ARISING IN ANY WAY OUT OF
// THE USE OF THIS SOFTWARE, EVEN IF ADVISED OF THE POSSIBILITY OF SUCH DAMAGE.

#include <atomic>
#include <cstdio>
#include <algorithm>
#include <fstream>

#include <boost/filesystem.hpp>
#include <boost/algorithm/string.hpp>
#include <unistd.h>
#include "misc_log_ex.h"
#include "bootstrap_file.h"
#include "bootstrap_serialization.h"
#include "blocks/blocks.h"
#include "cryptonote_basic/cryptonote_format_utils.h"
#include "serialization/binary_utils.h" // dump_binary(), parse_binary()
#include "serialization/json_utils.h" // dump_json()
#include "include_base_utils.h"
#include "blockchain_db/db_types.h"
#include "cryptonote_core/cryptonote_core.h"

#undef MONERO_DEFAULT_LOG_CATEGORY
#define MONERO_DEFAULT_LOG_CATEGORY "bcutil"

namespace
{
// CONFIG
bool opt_batch   = true;
bool opt_verify  = true; // use add_new_block, which does verification before calling add_block
bool opt_resume  = true;
bool opt_testnet = true;
bool opt_stagenet = true;

// number of blocks per batch transaction
// adjustable through command-line argument according to available RAM
#if ARCH_WIDTH != 32
uint64_t db_batch_size = 20000;
#else
// set a lower default batch size, pending possible LMDB issue with large transaction size
uint64_t db_batch_size = 100;
#endif

// when verifying, use a smaller default batch size so progress is more
// frequently saved
uint64_t db_batch_size_verify = 5000;

std::string refresh_string = "\r                                    \r";
}



namespace po = boost::program_options;

using namespace cryptonote;
using namespace epee;

// db_mode: safe, fast, fastest
int get_db_flags_from_mode(const std::string& db_mode)
{
  int db_flags = 0;
  if (db_mode == "safe")
    db_flags = DBF_SAFE;
  else if (db_mode == "fast")
    db_flags = DBF_FAST;
  else if (db_mode == "fastest")
    db_flags = DBF_FASTEST;
  return db_flags;
}

int parse_db_arguments(const std::string& db_arg_str, std::string& db_type, int& db_flags)
{
  std::vector<std::string> db_args;
  boost::split(db_args, db_arg_str, boost::is_any_of("#"));
  db_type = db_args.front();
  boost::algorithm::trim(db_type);

  if (db_args.size() == 1)
  {
    return 0;
  }
  else if (db_args.size() > 2)
  {
    std::cerr << "unrecognized database argument format: " << db_arg_str << ENDL;
    return 1;
  }

  std::string db_arg_str2 = db_args[1];
  boost::split(db_args, db_arg_str2, boost::is_any_of(","));

  // optionally use a composite mode instead of individual flags
  const std::unordered_set<std::string> db_modes {"safe", "fast", "fastest"};
  std::string db_mode;
  if (db_args.size() == 1)
  {
    if (db_modes.count(db_args[0]) > 0)
    {
      db_mode = db_args[0];
    }
  }
  if (! db_mode.empty())
  {
    db_flags = get_db_flags_from_mode(db_mode);
  }
  return 0;
}


int pop_blocks(cryptonote::core& core, int num_blocks)
{
  bool use_batch = opt_batch;

  if (use_batch)
    core.get_blockchain_storage().get_db().batch_start();

  int quit = 0;
  block popped_block;
  std::vector<transaction> popped_txs;
  for (int i=0; i < num_blocks; ++i)
  {
    // simple_core.m_storage.pop_block_from_blockchain() is private, so call directly through db
    core.get_blockchain_storage().get_db().pop_block(popped_block, popped_txs);
    quit = 1;
  }


  if (use_batch)
  {
    if (quit > 1)
    {
      // There was an error, so don't commit pending data.
      // Destructor will abort write txn.
    }
    else
    {
      core.get_blockchain_storage().get_db().batch_stop();
    }
    core.get_blockchain_storage().get_db().show_stats();
  }

  return num_blocks;
}

int check_flush(cryptonote::core &core, std::vector<block_complete_entry> &blocks, bool force)
{
  if (blocks.empty())
    return 0;
  if (!force && blocks.size() < db_batch_size)
    return 0;

  // wait till we can verify a full HOH without extra, for speed
  uint64_t new_height = core.get_blockchain_storage().get_db().height() + blocks.size();
  if (!force && new_height % HASH_OF_HASHES_STEP)
    return 0;

  std::vector<crypto::hash> hashes;
  for (const auto &b: blocks)
  {
    cryptonote::block block;
    if (!parse_and_validate_block_from_blob(b.block, block))
    {
      MERROR("Failed to parse block: "
          << epee::string_tools::pod_to_hex(get_blob_hash(b.block)));
      core.cleanup_handle_incoming_blocks();
      return 1;
    }
    hashes.push_back(cryptonote::get_block_hash(block));
  }
  core.prevalidate_block_hashes(core.get_blockchain_storage().get_db().height(), hashes);

  std::vector<block> pblocks;
  if (!core.prepare_handle_incoming_blocks(blocks, pblocks))
  {
    MERROR("Failed to prepare to add blocks");
    return 1;
  }
  if (!pblocks.empty() && pblocks.size() != blocks.size())
  {
    MERROR("Unexpected parsed blocks size");
    core.cleanup_handle_incoming_blocks();
    return 1;
  }

  size_t blockidx = 0;
  for(const block_complete_entry& block_entry: blocks)
  {
    // process transactions
    for(auto& tx_blob: block_entry.txs)
    {
      tx_verification_context tvc = AUTO_VAL_INIT(tvc);
      core.handle_incoming_tx(tx_blob, tvc, true, true, false);
      if(tvc.m_verifivation_failed)
      {
        MERROR("transaction verification failed, tx_id = "
            << epee::string_tools::pod_to_hex(get_blob_hash(tx_blob)));
        core.cleanup_handle_incoming_blocks();
        return 1;
      }
    }

    // process block

    block_verification_context bvc = boost::value_initialized<block_verification_context>();

    core.handle_incoming_block(block_entry.block, pblocks.empty() ? NULL : &pblocks[blockidx++], bvc, false); // <--- process block

    if(bvc.m_verifivation_failed)
    {
      MERROR("Block verification failed, id = "
          << epee::string_tools::pod_to_hex(get_blob_hash(block_entry.block)));
      core.cleanup_handle_incoming_blocks();
      return 1;
    }
    if(bvc.m_marked_as_orphaned)
    {
      MERROR("Block received at sync phase was marked as orphaned");
      core.cleanup_handle_incoming_blocks();
      return 1;
    }

  } // each download block
  if (!core.cleanup_handle_incoming_blocks())
    return 1;

  blocks.clear();
  return 0;
}

int import_from_file(cryptonote::core& core, const std::string& import_file_path, uint64_t block_stop=0)
{
  // Reset stats, in case we're using newly created db, accumulating stats
  // from addition of genesis block.
  // This aligns internal db counts with importer counts.
  core.get_blockchain_storage().get_db().reset_stats();

  boost::filesystem::path fs_import_file_path(import_file_path);
  boost::system::error_code ec;
  if (!boost::filesystem::exists(fs_import_file_path, ec))
  {
    MFATAL("bootstrap file not found: " << fs_import_file_path);
    return false;
  }

  uint64_t start_height = 1, seek_height;
  if (opt_resume)
    start_height = core.get_blockchain_storage().get_current_blockchain_height();

  seek_height = start_height;
  BootstrapFile bootstrap;
  std::streampos pos;
  // BootstrapFile bootstrap(import_file_path);
  uint64_t total_source_blocks = bootstrap.count_blocks(import_file_path, pos, seek_height);
  MINFO("bootstrap file last block number: " << total_source_blocks-1 << " (zero-based height)  total blocks: " << total_source_blocks);

  if (total_source_blocks-1 <= start_height)
  {
    return false;
  }

  std::cout << ENDL;
  std::cout << "Preparing to read blocks..." << ENDL;
  std::cout << ENDL;

  std::ifstream import_file;
  import_file.open(import_file_path, std::ios_base::binary | std::ifstream::in);

  uint64_t h = 0;
  uint64_t num_imported = 0;
  if (import_file.fail())
  {
    MFATAL("import_file.open() fail");
    return false;
  }

  // 4 byte magic + (currently) 1024 byte header structures
  uint8_t major_version, minor_version;
  bootstrap.seek_to_first_chunk(import_file, major_version, minor_version);

  std::string str1;
  char buffer1[1024];
  char buffer_block[BUFFER_SIZE];
  block b;
  transaction tx;
  int quit = 0;
  uint64_t bytes_read;

  // Note that a new blockchain will start with block number 0 (total blocks: 1)
  // due to genesis block being added at initialization.

  if (! block_stop)
  {
    block_stop = total_source_blocks - 1;
  }

  // These are what we'll try to use, and they don't have to be a determination
  // from source and destination blockchains, but those are the defaults.
  MINFO("start block: " << start_height << "  stop block: " <<
      block_stop);

  bool use_batch = opt_batch && !opt_verify;

  MINFO("Reading blockchain from bootstrap file...");
  std::cout << ENDL;

  std::vector<block_complete_entry> blocks;

  // Skip to start_height before we start adding.
  {
    bool q2 = false;
    import_file.seekg(pos);
    bytes_read = bootstrap.count_bytes(import_file, start_height-seek_height, h, q2);
    if (q2)
    {
      quit = 2;
      goto quitting;
    }
    h = start_height;
  }

  if (use_batch)
  {
    uint64_t bytes, h2;
    bool q2;
    pos = import_file.tellg();
    bytes = bootstrap.count_bytes(import_file, db_batch_size, h2, q2);
    if (import_file.eof())
      import_file.clear();
    import_file.seekg(pos);
    core.get_blockchain_storage().get_db().batch_start(db_batch_size, bytes);
  }
  while (! quit)
  {
    uint32_t chunk_size;
    import_file.read(buffer1, sizeof(chunk_size));
    // TODO: bootstrap.read_chunk();
    if (! import_file) {
      std::cout << refresh_string;
      MINFO("End of file reached");
      quit = 1;
      break;
    }
    bytes_read += sizeof(chunk_size);

    str1.assign(buffer1, sizeof(chunk_size));
    if (! ::serialization::parse_binary(str1, chunk_size))
    {
      throw std::runtime_error("Error in deserialization of chunk size");
    }
    MDEBUG("chunk_size: " << chunk_size);

    if (chunk_size > BUFFER_SIZE)
    {
      MWARNING("WARNING: chunk_size " << chunk_size << " > BUFFER_SIZE " << BUFFER_SIZE);
      throw std::runtime_error("Aborting: chunk size exceeds buffer size");
    }
    if (chunk_size > CHUNK_SIZE_WARNING_THRESHOLD)
    {
      MINFO("NOTE: chunk_size " << chunk_size << " > " << CHUNK_SIZE_WARNING_THRESHOLD);
    }
    else if (chunk_size == 0) {
      MFATAL("ERROR: chunk_size == 0");
      return 2;
    }
    import_file.read(buffer_block, chunk_size);
    if (! import_file) {
      if (import_file.eof())
      {
        std::cout << refresh_string;
        MINFO("End of file reached - file was truncated");
        quit = 1;
        break;
      }
      else
      {
        MFATAL("ERROR: unexpected end of file: bytes read before error: "
            << import_file.gcount() << " of chunk_size " << chunk_size);
        return 2;
      }
    }
    bytes_read += chunk_size;
    MDEBUG("Total bytes read: " << bytes_read);

    if (h > block_stop)
    {
      std::cout << refresh_string << "block " << h-1
        << " / " << block_stop
        << "\r" << std::flush;
      std::cout << ENDL << ENDL;
      MINFO("Specified block number reached - stopping.  block: " << h-1 << "  total blocks: " << h);
      quit = 1;
      break;
    }

    try
    {
      str1.assign(buffer_block, chunk_size);
      bootstrap::block_package bp;
      bool res;
      if (major_version == 0)
      {
        bootstrap::block_package_1 bp1;
        res = ::serialization::parse_binary(str1, bp1);
        if (res)
        {
          bp.block = std::move(bp1.block);
          bp.txs = std::move(bp1.txs);
          bp.block_weight = bp1.block_weight;
          bp.cumulative_difficulty = bp1.cumulative_difficulty;
          bp.coins_generated = bp1.coins_generated;
        }
      }
      else
        res = ::serialization::parse_binary(str1, bp);
      if (!res)
        throw std::runtime_error("Error in deserialization of chunk");

      int display_interval = 1000;
      int progress_interval = 10;
      // NOTE: use of NUM_BLOCKS_PER_CHUNK is a placeholder in case multi-block chunks are later supported.
      for (int chunk_ind = 0; chunk_ind < NUM_BLOCKS_PER_CHUNK; ++chunk_ind)
      {
        ++h;
        if ((h-1) % display_interval == 0)
        {
          std::cout << refresh_string;
          MDEBUG("loading block number " << h-1);
        }
        else
        {
          MDEBUG("loading block number " << h-1);
        }
        b = bp.block;
        MDEBUG("block prev_id: " << b.prev_id << ENDL);

        if ((h-1) % progress_interval == 0)
        {
          std::cout << refresh_string << "block " << h-1
            << " / " << block_stop
            << "\r" << std::flush;
        }

        if (opt_verify)
        {
          cryptonote::blobdata block;
          cryptonote::block_to_blob(bp.block, block);
          std::vector<cryptonote::blobdata> txs;
          for (const auto &tx: bp.txs)
          {
            txs.push_back(cryptonote::blobdata());
            cryptonote::tx_to_blob(tx, txs.back());
          }
          blocks.push_back({block, txs});
          int ret = check_flush(core, blocks, false);
          if (ret)
          {
            quit = 2; // make sure we don't commit partial block data
            break;
          }
        }
        else
        {
          std::vector<std::pair<transaction, blobdata>> txs;
          std::vector<transaction> archived_txs;

          archived_txs = bp.txs;

          // tx number 1: coinbase tx
          // tx number 2 onwards: archived_txs
          for (const transaction &tx : archived_txs)
          {
            // add blocks with verification.
            // for Blockchain and blockchain_storage add_new_block().
            // for add_block() method, without (much) processing.
            // don't add coinbase transaction to txs.
            //
            // because add_block() calls
            // add_transaction(blk_hash, blk.miner_tx) first, and
            // then a for loop for the transactions in txs.
            txs.push_back(std::make_pair(tx, tx_to_blob(tx)));
          }

          size_t block_weight;
          difficulty_type cumulative_difficulty;
          uint64_t coins_generated;

          block_weight = bp.block_weight;
          cumulative_difficulty = bp.cumulative_difficulty;
          coins_generated = bp.coins_generated;

          try
          {
            uint64_t long_term_block_weight = core.get_blockchain_storage().get_next_long_term_block_weight(block_weight);
            core.get_blockchain_storage().get_db().add_block(std::make_pair(b, block_to_blob(b)), block_weight, long_term_block_weight, cumulative_difficulty, coins_generated, txs);
          }
          catch (const std::exception& e)
          {
            std::cout << refresh_string;
            MFATAL("Error adding block to blockchain: " << e.what());
            quit = 2; // make sure we don't commit partial block data
            break;
          }

          if (use_batch)
          {
            if ((h-1) % db_batch_size == 0)
            {
              uint64_t bytes, h2;
              bool q2;
              std::cout << refresh_string;
              // zero-based height
              std::cout << ENDL << "[- batch commit at height " << h-1 << " -]" << ENDL;
              core.get_blockchain_storage().get_db().batch_stop();
              pos = import_file.tellg();
              bytes = bootstrap.count_bytes(import_file, db_batch_size, h2, q2);
              import_file.seekg(pos);
              core.get_blockchain_storage().get_db().batch_start(db_batch_size, bytes);
              std::cout << ENDL;
              core.get_blockchain_storage().get_db().show_stats();
            }
          }
        }
        ++num_imported;
      }
    }
    catch (const std::exception& e)
    {
      std::cout << refresh_string;
      MFATAL("exception while reading from file, height=" << h << ": " << e.what());
      return 2;
    }
  } // while

quitting:
  import_file.close();

  if (opt_verify)
  {
    int ret = check_flush(core, blocks, true);
    if (ret)
      return ret;
  }

  if (use_batch)
  {
    if (quit > 1)
    {
      // There was an error, so don't commit pending data.
      // Destructor will abort write txn.
    }
    else
    {
      core.get_blockchain_storage().get_db().batch_stop();
    }
  }

  core.get_blockchain_storage().get_db().show_stats();
  MINFO("Number of blocks imported: " << num_imported);
  if (h > 0)
    // TODO: if there was an error, the last added block is probably at zero-based height h-2
    MINFO("Finished at block: " << h-1 << "  total blocks: " << h);

  std::cout << ENDL;
  return 0;
}

int main(int argc, char* argv[])
{
  TRY_ENTRY();

  epee::string_tools::set_module_name_and_folder(argv[0]);

  std::string default_db_type = "lmdb";

  std::string available_dbs = cryptonote::blockchain_db_types(", ");
  available_dbs = "available: " + available_dbs;

  uint32_t log_level = 0;
  uint64_t num_blocks = 0;
  uint64_t block_stop = 0;
  std::string m_config_folder;
  std::string db_arg_str;

  tools::on_startup();

  std::string import_file_path;

  po::options_description desc_cmd_only("Command line options");
  po::options_description desc_cmd_sett("Command line options and settings options");
  const command_line::arg_descriptor<std::string> arg_input_file = {"input-file", "Specify input file", "", true};
  const command_line::arg_descriptor<std::string> arg_log_level   = {"log-level",  "0-4 or categories", ""};
  const command_line::arg_descriptor<uint64_t> arg_block_stop  = {"block-stop", "Stop at block number", block_stop};
  const command_line::arg_descriptor<uint64_t> arg_batch_size  = {"batch-size", "", db_batch_size};
  const command_line::arg_descriptor<uint64_t> arg_pop_blocks  = {"pop-blocks", "Remove blocks from end of blockchain", num_blocks};
  const command_line::arg_descriptor<bool>        arg_drop_hf  = {"drop-hard-fork", "Drop hard fork subdbs", false};
  const command_line::arg_descriptor<bool>     arg_count_blocks = {
    "count-blocks"
      , "Count blocks in bootstrap file and exit"
      , false
  };
  const command_line::arg_descriptor<std::string> arg_database = {
    "database", available_dbs.c_str(), default_db_type
  };
  const command_line::arg_descriptor<bool> arg_noverify =  {"dangerous-unverified-import",
    "Blindly trust the import file and use potentially malicious blocks and transactions during import (only enable if you exported the file yourself)", false};
  const command_line::arg_descriptor<bool> arg_batch  =  {"batch",
    "Batch transactions for faster import", true};
  const command_line::arg_descriptor<bool> arg_resume =  {"resume",
    "Resume from current height if output database already exists", true};

  command_line::add_arg(desc_cmd_sett, arg_input_file);
  command_line::add_arg(desc_cmd_sett, arg_log_level);
  command_line::add_arg(desc_cmd_sett, arg_database);
  command_line::add_arg(desc_cmd_sett, arg_batch_size);
  command_line::add_arg(desc_cmd_sett, arg_block_stop);

  command_line::add_arg(desc_cmd_only, arg_count_blocks);
  command_line::add_arg(desc_cmd_only, arg_pop_blocks);
  command_line::add_arg(desc_cmd_only, arg_drop_hf);
  command_line::add_arg(desc_cmd_only, command_line::arg_help);

  // call add_options() directly for these arguments since
  // command_line helpers support only boolean switch, not boolean argument
  desc_cmd_sett.add_options()
    (arg_noverify.name, make_semantic(arg_noverify), arg_noverify.description)
    (arg_batch.name,  make_semantic(arg_batch),  arg_batch.description)
    (arg_resume.name, make_semantic(arg_resume), arg_resume.description)
    ;

  po::options_description desc_options("Allowed options");
  desc_options.add(desc_cmd_only).add(desc_cmd_sett);
  cryptonote::core::init_options(desc_options);

  po::variables_map vm;
  bool r = command_line::handle_error_helper(desc_options, [&]()
  {
    po::store(po::parse_command_line(argc, argv, desc_options), vm);
    po::notify(vm);
    return true;
  });
  if (! r)
    return 1;

  opt_verify    = !command_line::get_arg(vm, arg_noverify);
  opt_batch     = command_line::get_arg(vm, arg_batch);
  opt_resume    = command_line::get_arg(vm, arg_resume);
  block_stop    = command_line::get_arg(vm, arg_block_stop);
  db_batch_size = command_line::get_arg(vm, arg_batch_size);

  if (command_line::get_arg(vm, command_line::arg_help))
  {
    std::cout << "Graft '" << GRAFT_RELEASE_NAME << "' (v" << GRAFT_VERSION_FULL << ")" << ENDL << ENDL;
    std::cout << desc_options << std::endl;
    return 1;
  }

  if (! opt_batch && !command_line::is_arg_defaulted(vm, arg_batch_size))
  {
    std::cerr << "Error: batch-size set, but batch option not enabled" << ENDL;
    return 1;
  }
  if (! db_batch_size)
  {
    std::cerr << "Error: batch-size must be > 0" << ENDL;
    return 1;
  }
  if (opt_verify && command_line::is_arg_defaulted(vm, arg_batch_size))
  {
    // usually want batch size default lower if verify on, so progress can be
    // frequently saved.
    //
    // currently, with Windows, default batch size is low, so ignore
    // default db_batch_size_verify unless it's even lower
    if (db_batch_size > db_batch_size_verify)
    {
      db_batch_size = db_batch_size_verify;
    }
  }

  opt_testnet = command_line::get_arg(vm, cryptonote::arg_testnet_on);
  opt_stagenet = command_line::get_arg(vm, cryptonote::arg_stagenet_on);
  if (opt_testnet && opt_stagenet)
  {
    std::cerr << "Error: Can't specify more than one of --testnet and --stagenet" << ENDL;
    return 1;
  }
  m_config_folder = command_line::get_arg(vm, cryptonote::arg_data_dir);
  db_arg_str = command_line::get_arg(vm, arg_database);

  mlog_configure(mlog_get_default_log_path("graft-blockchain-import.log"), true);
  if (!command_line::is_arg_defaulted(vm, arg_log_level))
    mlog_set_log(command_line::get_arg(vm, arg_log_level).c_str());
  else
    mlog_set_log(std::string(std::to_string(log_level) + ",bcutil:INFO").c_str());

  MINFO("Starting...");

  boost::filesystem::path fs_import_file_path;

  if (command_line::has_arg(vm, arg_input_file))
    fs_import_file_path = boost::filesystem::path(command_line::get_arg(vm, arg_input_file));
  else
    fs_import_file_path = boost::filesystem::path(m_config_folder) / "export" / BLOCKCHAIN_RAW;

  import_file_path = fs_import_file_path.string();

  if (command_line::has_arg(vm, arg_count_blocks))
  {
    BootstrapFile bootstrap;
    bootstrap.count_blocks(import_file_path);
    return 0;
  }


  std::string db_type;
  int db_flags = 0;
  int res = 0;
  res = parse_db_arguments(db_arg_str, db_type, db_flags);
  if (res)
  {
    std::cerr << "Error parsing database argument(s)" << ENDL;
    return 1;
  }

  if (!cryptonote::blockchain_valid_db_type(db_type))
  {
    std::cerr << "Invalid database type: " << db_type << std::endl;
    return 1;
  }

  MINFO("database: " << db_type);
  MINFO("database flags: " << db_flags);
  MINFO("verify:  " << std::boolalpha << opt_verify << std::noboolalpha);
  if (opt_batch)
  {
    MINFO("batch:   " << std::boolalpha << opt_batch << std::noboolalpha
        << "  batch size: " << db_batch_size);
  }
  else
  {
    MINFO("batch:   " << std::boolalpha << opt_batch << std::noboolalpha);
  }
  MINFO("resume:  " << std::boolalpha << opt_resume  << std::noboolalpha);
  MINFO("nettype: " << (opt_testnet ? "testnet" : opt_stagenet ? "stagenet" : "mainnet"));

  MINFO("bootstrap file path: " << import_file_path);
  MINFO("database path:       " << m_config_folder);

  if (!opt_verify)
  {
    MCLOG_RED(el::Level::Warning, "global", "\n"
      "Import is set to proceed WITHOUT VERIFICATION.\n"
      "This is a DANGEROUS operation: if the file was tampered with in transit, or obtained from a malicious source,\n"
      "you could end up with a compromised database. It is recommended to NOT use " << arg_noverify.name << ".\n"
      "*****************************************************************************************\n"
      "You have 90 seconds to press ^C or terminate this program before unverified import starts\n"
      "*****************************************************************************************");
    sleep(90);
  }

  cryptonote::cryptonote_protocol_stub pr; //TODO: stub only for this kind of test, make real validation of relayed objects
  cryptonote::core core(&pr);

  try
  {

  core.disable_dns_checkpoints(true);
#if defined(PER_BLOCK_CHECKPOINT)
  const GetCheckpointsCallback& get_checkpoints = blocks::GetCheckpointsData;
#else
  const GetCheckpointsCallback& get_checkpoints = nullptr;
#endif
  if (!core.init(vm, nullptr, get_checkpoints))
  {
    std::cerr << "Failed to initialize core" << ENDL;
    return 1;
  }
  core.get_blockchain_storage().get_db().set_batch_transactions(true);

  if (!command_line::is_arg_defaulted(vm, arg_pop_blocks))
  {
    num_blocks = command_line::get_arg(vm, arg_pop_blocks);
    MINFO("height: " << core.get_blockchain_storage().get_current_blockchain_height());
    pop_blocks(core, num_blocks);
    MINFO("height: " << core.get_blockchain_storage().get_current_blockchain_height());
    return 0;
  }

  if (!command_line::is_arg_defaulted(vm, arg_drop_hf))
  {
    MINFO("Dropping hard fork tables...");
    core.get_blockchain_storage().get_db().drop_hard_fork_info();
    core.deinit();
    return 0;
  }

  import_from_file(core, import_file_path, block_stop);

  // ensure db closed
  //   - transactions properly checked and handled
  //   - disk sync if needed
  //
  core.deinit();
  }
  catch (const DB_ERROR& e)
  {
    std::cout << std::string("Error loading blockchain db: ") + e.what() + " -- shutting down now" << ENDL;
    core.deinit();
    return 1;
  }

  return 0;

  CATCH_ENTRY("Import error", 1);
}<|MERGE_RESOLUTION|>--- conflicted
+++ resolved
@@ -1,9 +1,5 @@
-<<<<<<< HEAD
 // Copyright (c) 2018, The Graft Project
-// Copyright (c) 2014-2018, The Monero Project
-=======
 // Copyright (c) 2014-2019, The Monero Project
->>>>>>> adc2e3f1
 //
 // All rights reserved.
 //
