# Copyright (c) 2014-2019, The Monero Project
#
# All rights reserved.
#
# Redistribution and use in source and binary forms, with or without modification, are
# permitted provided that the following conditions are met:
#
# 1. Redistributions of source code must retain the above copyright notice, this list of
#    conditions and the following disclaimer.
#
# 2. Redistributions in binary form must reproduce the above copyright notice, this list
#    of conditions and the following disclaimer in the documentation and/or other
#    materials provided with the distribution.
#
# 3. Neither the name of the copyright holder nor the names of its contributors may be
#    used to endorse or promote products derived from this software without specific
#    prior written permission.
#
# THIS SOFTWARE IS PROVIDED BY THE COPYRIGHT HOLDERS AND CONTRIBUTORS "AS IS" AND ANY
# EXPRESS OR IMPLIED WARRANTIES, INCLUDING, BUT NOT LIMITED TO, THE IMPLIED WARRANTIES OF
# MERCHANTABILITY AND FITNESS FOR A PARTICULAR PURPOSE ARE DISCLAIMED. IN NO EVENT SHALL
# THE COPYRIGHT HOLDER OR CONTRIBUTORS BE LIABLE FOR ANY DIRECT, INDIRECT, INCIDENTAL,
# SPECIAL, EXEMPLARY, OR CONSEQUENTIAL DAMAGES (INCLUDING, BUT NOT LIMITED TO,
# PROCUREMENT OF SUBSTITUTE GOODS OR SERVICES; LOSS OF USE, DATA, OR PROFITS; OR BUSINESS
# INTERRUPTION) HOWEVER CAUSED AND ON ANY THEORY OF LIABILITY, WHETHER IN CONTRACT,
# STRICT LIABILITY, OR TORT (INCLUDING NEGLIGENCE OR OTHERWISE) ARISING IN ANY WAY OUT OF
# THE USE OF THIS SOFTWARE, EVEN IF ADVISED OF THE POSSIBILITY OF SUCH DAMAGE.

set(cryptonote_core_sources
  blockchain.cpp
  cryptonote_core.cpp
  tx_pool.cpp
<<<<<<< HEAD
  cryptonote_tx_utils.cpp
  stake_transaction_storage.cpp
  stake_transaction_processor.cpp
  blockchain_based_list.cpp)
=======
  tx_sanity_check.cpp
  cryptonote_tx_utils.cpp)
>>>>>>> adc2e3f1

set(cryptonote_core_headers)

set(cryptonote_core_private_headers
  blockchain_storage_boost_serialization.h
  blockchain.h
  cryptonote_core.h
  tx_pool.h
<<<<<<< HEAD
  cryptonote_tx_utils.h
  stake_transaction_storage.h
  stake_transaction_processor.h
  blockchain_based_list.h)
=======
  tx_sanity_check.h
  cryptonote_tx_utils.h)
>>>>>>> adc2e3f1

monero_private_headers(cryptonote_core
  ${cryptonote_core_private_headers})
monero_add_library(cryptonote_core
  ${cryptonote_core_sources}
  ${cryptonote_core_headers}
  ${cryptonote_core_private_headers})
target_link_libraries(cryptonote_core
  PUBLIC
    version
    common
    cncrypto
    blockchain_db
    multisig
    ringct
    device
    ${Boost_DATE_TIME_LIBRARY}
    ${Boost_PROGRAM_OPTIONS_LIBRARY}
    ${Boost_SERIALIZATION_LIBRARY}
    ${Boost_FILESYSTEM_LIBRARY}
    ${Boost_SYSTEM_LIBRARY}
    ${Boost_THREAD_LIBRARY}
  PRIVATE
    ${EXTRA_LIBRARIES})<|MERGE_RESOLUTION|>--- conflicted
+++ resolved
@@ -30,15 +30,11 @@
   blockchain.cpp
   cryptonote_core.cpp
   tx_pool.cpp
-<<<<<<< HEAD
   cryptonote_tx_utils.cpp
   stake_transaction_storage.cpp
   stake_transaction_processor.cpp
-  blockchain_based_list.cpp)
-=======
-  tx_sanity_check.cpp
-  cryptonote_tx_utils.cpp)
->>>>>>> adc2e3f1
+  blockchain_based_list.cpp
+  tx_sanity_check.cpp)
 
 set(cryptonote_core_headers)
 
@@ -47,15 +43,11 @@
   blockchain.h
   cryptonote_core.h
   tx_pool.h
-<<<<<<< HEAD
   cryptonote_tx_utils.h
   stake_transaction_storage.h
   stake_transaction_processor.h
-  blockchain_based_list.h)
-=======
-  tx_sanity_check.h
-  cryptonote_tx_utils.h)
->>>>>>> adc2e3f1
+  blockchain_based_list.h
+  tx_sanity_check.h)
 
 monero_private_headers(cryptonote_core
   ${cryptonote_core_private_headers})
