--- conflicted
+++ resolved
@@ -70,51 +70,12 @@
     return h;
   }
 
-<<<<<<< HEAD
   inline void cn_slow_hash(const void *data, std::size_t length, hash &hash, int variant = 0, int modifier = 0) {
     cn_slow_hash(data, length, reinterpret_cast<char *>(&hash), variant, 0/*prehashed*/, modifier);
   }
 
   inline void cn_slow_hash_prehashed(const void *data, std::size_t length, hash &hash, int variant = 0, int modifier = 0) {
     cn_slow_hash(data, length, reinterpret_cast<char *>(&hash), variant, 1/*prehashed*/, modifier);
-=======
-  enum struct cn_slow_hash_type
-  {
-    heavy_v1,
-    heavy_v2,
-    turtle_lite_v2,
-  };
-
-  inline void cn_slow_hash(const void *data, std::size_t length, hash &hash, cn_slow_hash_type type) {
-    switch(type)
-    {
-      case cn_slow_hash_type::heavy_v1:
-      case cn_slow_hash_type::heavy_v2:
-      {
-        static thread_local cn_heavy_hash_v2 v2;
-        static thread_local cn_heavy_hash_v1 v1 = cn_heavy_hash_v1::make_borrowed(v2);
-
-        if (type == cn_slow_hash_type::heavy_v1) v1.hash(data, length, hash.data);
-        else                                     v2.hash(data, length, hash.data);
-      }
-      break;
-
-      case cn_slow_hash_type::turtle_lite_v2:
-      default:
-      {
-         const uint32_t CN_TURTLE_SCRATCHPAD = 262144;
-         const uint32_t CN_TURTLE_ITERATIONS = 131072;
-         cn_turtle_hash(data,
-             length,
-             hash.data,
-             1, // light
-             2, // variant
-             0, // pre-hashed
-             CN_TURTLE_SCRATCHPAD, CN_TURTLE_ITERATIONS);
-      }
-      break;
-    }
->>>>>>> 6d2881c8
   }
 
   inline void tree_hash(const hash *hashes, std::size_t count, hash &root_hash) {
