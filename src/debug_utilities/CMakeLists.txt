# Copyright (c) 2018, The Loki Project
# Copyright (c) 2014-2019, The Monero Project
#
# All rights reserved.
#
# Redistribution and use in source and binary forms, with or without modification, are
# permitted provided that the following conditions are met:
#
# 1. Redistributions of source code must retain the above copyright notice, this list of
#    conditions and the following disclaimer.
#
# 2. Redistributions in binary form must reproduce the above copyright notice, this list
#    of conditions and the following disclaimer in the documentation and/or other
#    materials provided with the distribution.
#
# 3. Neither the name of the copyright holder nor the names of its contributors may be
#    used to endorse or promote products derived from this software without specific
#    prior written permission.
#
# THIS SOFTWARE IS PROVIDED BY THE COPYRIGHT HOLDERS AND CONTRIBUTORS "AS IS" AND ANY
# EXPRESS OR IMPLIED WARRANTIES, INCLUDING, BUT NOT LIMITED TO, THE IMPLIED WARRANTIES OF
# MERCHANTABILITY AND FITNESS FOR A PARTICULAR PURPOSE ARE DISCLAIMED. IN NO EVENT SHALL
# THE COPYRIGHT HOLDER OR CONTRIBUTORS BE LIABLE FOR ANY DIRECT, INDIRECT, INCIDENTAL,
# SPECIAL, EXEMPLARY, OR CONSEQUENTIAL DAMAGES (INCLUDING, BUT NOT LIMITED TO,
# PROCUREMENT OF SUBSTITUTE GOODS OR SERVICES; LOSS OF USE, DATA, OR PROFITS; OR BUSINESS
# INTERRUPTION) HOWEVER CAUSED AND ON ANY THEORY OF LIABILITY, WHETHER IN CONTRACT,
# STRICT LIABILITY, OR TORT (INCLUDING NEGLIGENCE OR OTHERWISE) ARISING IN ANY WAY OUT OF
# THE USE OF THIS SOFTWARE, EVEN IF ADVISED OF THE POSSIBILITY OF SUCH DAMAGE.

loki_add_executable(cn_deserialize "loki-utils-deserialize"
  cn_deserialize.cpp
  )

target_link_libraries(cn_deserialize
  PRIVATE
    Boost::program_options
    p2p
    extra)

loki_add_executable(object_sizes "loki-utils-object-sizes"
  object_sizes.cpp
  )

target_link_libraries(object_sizes
  PRIVATE
    lmdb
    p2p
<<<<<<< HEAD
    epee
    ${CMAKE_THREAD_LIBS_INIT})

set_property(TARGET object_sizes
	PROPERTY
	OUTPUT_NAME "monero-utils-object-sizes")



#
set(daa_dump_sources
  daa_dump.cpp
  )

monero_add_executable(daa_dump
  ${daa_dump_sources}
  ${daa_dump_private_headers})

target_link_libraries(daa_dump
  LINK_PRIVATE
    cryptonote_core
    blockchain_db
    p2p
    epee
    ${CMAKE_THREAD_LIBS_INIT})

add_dependencies(daa_dump
        version)
set_property(TARGET daa_dump
        PROPERTY
        OUTPUT_NAME "daa_dump_data")

#########################################
set(daa_process_sources
        daa_process.cpp
        )

monero_add_executable(daa_process
   ${daa_process_sources}
    ${daa_process_private_headers})

target_link_libraries(daa_process
        LINK_PRIVATE
        cryptonote_core
        blockchain_db
        p2p
        epee
        ${CMAKE_THREAD_LIBS_INIT})

add_dependencies(daa_process
        version)

set_property(TARGET daa_process
        PROPERTY
        OUTPUT_NAME "daa_process_data")

#########################################
=======
    extra
    )
>>>>>>> 6d2881c8
<|MERGE_RESOLUTION|>--- conflicted
+++ resolved
@@ -27,7 +27,7 @@
 # STRICT LIABILITY, OR TORT (INCLUDING NEGLIGENCE OR OTHERWISE) ARISING IN ANY WAY OUT OF
 # THE USE OF THIS SOFTWARE, EVEN IF ADVISED OF THE POSSIBILITY OF SUCH DAMAGE.
 
-loki_add_executable(cn_deserialize "loki-utils-deserialize"
+loki_add_executable(cn_deserialize "graft-utils-deserialize"
   cn_deserialize.cpp
   )
 
@@ -37,73 +37,8 @@
     p2p
     extra)
 
-loki_add_executable(object_sizes "loki-utils-object-sizes"
+loki_add_executable(object_sizes "graft-utils-object-sizes"
   object_sizes.cpp
   )
 
-target_link_libraries(object_sizes
-  PRIVATE
-    lmdb
-    p2p
-<<<<<<< HEAD
-    epee
-    ${CMAKE_THREAD_LIBS_INIT})
-
-set_property(TARGET object_sizes
-	PROPERTY
-	OUTPUT_NAME "monero-utils-object-sizes")
-
-
-
-#
-set(daa_dump_sources
-  daa_dump.cpp
-  )
-
-monero_add_executable(daa_dump
-  ${daa_dump_sources}
-  ${daa_dump_private_headers})
-
-target_link_libraries(daa_dump
-  LINK_PRIVATE
-    cryptonote_core
-    blockchain_db
-    p2p
-    epee
-    ${CMAKE_THREAD_LIBS_INIT})
-
-add_dependencies(daa_dump
-        version)
-set_property(TARGET daa_dump
-        PROPERTY
-        OUTPUT_NAME "daa_dump_data")
-
-#########################################
-set(daa_process_sources
-        daa_process.cpp
-        )
-
-monero_add_executable(daa_process
-   ${daa_process_sources}
-    ${daa_process_private_headers})
-
-target_link_libraries(daa_process
-        LINK_PRIVATE
-        cryptonote_core
-        blockchain_db
-        p2p
-        epee
-        ${CMAKE_THREAD_LIBS_INIT})
-
-add_dependencies(daa_process
-        version)
-
-set_property(TARGET daa_process
-        PROPERTY
-        OUTPUT_NAME "daa_process_data")
-
-#########################################
-=======
-    extra
-    )
->>>>>>> 6d2881c8
+target_link_libraries(object_sizes