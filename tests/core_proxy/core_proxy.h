// Copyright (c) 2014-2019, The Monero Project
// 
// All rights reserved.
// 
// Redistribution and use in source and binary forms, with or without modification, are
// permitted provided that the following conditions are met:
// 
// 1. Redistributions of source code must retain the above copyright notice, this list of
//    conditions and the following disclaimer.
// 
// 2. Redistributions in binary form must reproduce the above copyright notice, this list
//    of conditions and the following disclaimer in the documentation and/or other
//    materials provided with the distribution.
// 
// 3. Neither the name of the copyright holder nor the names of its contributors may be
//    used to endorse or promote products derived from this software without specific
//    prior written permission.
// 
// THIS SOFTWARE IS PROVIDED BY THE COPYRIGHT HOLDERS AND CONTRIBUTORS "AS IS" AND ANY
// EXPRESS OR IMPLIED WARRANTIES, INCLUDING, BUT NOT LIMITED TO, THE IMPLIED WARRANTIES OF
// MERCHANTABILITY AND FITNESS FOR A PARTICULAR PURPOSE ARE DISCLAIMED. IN NO EVENT SHALL
// THE COPYRIGHT HOLDER OR CONTRIBUTORS BE LIABLE FOR ANY DIRECT, INDIRECT, INCIDENTAL,
// SPECIAL, EXEMPLARY, OR CONSEQUENTIAL DAMAGES (INCLUDING, BUT NOT LIMITED TO,
// PROCUREMENT OF SUBSTITUTE GOODS OR SERVICES; LOSS OF USE, DATA, OR PROFITS; OR BUSINESS
// INTERRUPTION) HOWEVER CAUSED AND ON ANY THEORY OF LIABILITY, WHETHER IN CONTRACT,
// STRICT LIABILITY, OR TORT (INCLUDING NEGLIGENCE OR OTHERWISE) ARISING IN ANY WAY OUT OF
// THE USE OF THIS SOFTWARE, EVEN IF ADVISED OF THE POSSIBILITY OF SUCH DAMAGE.
// 
// Parts of this file are originally copyright (c) 2012-2013 The Cryptonote developers

#pragma once

#include <boost/program_options/variables_map.hpp>

#include "cryptonote_basic/cryptonote_basic_impl.h"
#include "cryptonote_basic/verification_context.h"
#include "cryptonote_core/stake_transaction_processor.h"
#include <unordered_map>

namespace tests
{
  struct block_index {
      size_t height;
      crypto::hash id;
      crypto::hash longhash;
      cryptonote::block blk;
      cryptonote::blobdata blob;
      std::list<cryptonote::transaction> txes;

      block_index() : height(0), id(crypto::null_hash), longhash(crypto::null_hash) { }
      block_index(size_t _height, const crypto::hash &_id, const crypto::hash &_longhash, const cryptonote::block &_blk, const cryptonote::blobdata &_blob, const std::list<cryptonote::transaction> &_txes)
          : height(_height), id(_id), longhash(_longhash), blk(_blk), blob(_blob), txes(_txes) { }
  };

  class proxy_core
  {
      cryptonote::block m_genesis;
      std::list<crypto::hash> m_known_block_list;
      std::unordered_map<crypto::hash, block_index> m_hash2blkidx;

      crypto::hash m_lastblk;
      std::list<cryptonote::transaction> txes;

      bool add_block(const crypto::hash &_id, const crypto::hash &_longhash, const cryptonote::block &_blk, const cryptonote::blobdata &_blob);
      void build_short_history(std::list<crypto::hash> &m_history, const crypto::hash &m_start);
      

  public:
    void on_synchronized(){}
    void safesyncmode(const bool){}
    uint64_t get_current_blockchain_height(){return 1;}
    void set_target_blockchain_height(uint64_t) {}
    bool init(const boost::program_options::variables_map& vm);
    bool deinit(){return true;}
    bool get_short_chain_history(std::list<crypto::hash>& ids);
    bool get_stat_info(cryptonote::core_stat_info& st_inf){return true;}
    bool have_block(const crypto::hash& id);
    void get_blockchain_top(uint64_t& height, crypto::hash& top_id);
    bool handle_incoming_tx(const cryptonote::blobdata& tx_blob, cryptonote::tx_verification_context& tvc, bool keeped_by_block, bool relayed, bool do_not_relay);
    bool handle_incoming_txs(const std::vector<cryptonote::blobdata>& tx_blobs, std::vector<cryptonote::tx_verification_context>& tvc, bool keeped_by_block, bool relayed, bool do_not_relay);
    bool handle_incoming_block(const cryptonote::blobdata& block_blob, const cryptonote::block *block, cryptonote::block_verification_context& bvc, bool update_miner_blocktemplate = true);
    void pause_mine(){}
    void resume_mine(){}
    bool on_idle(){return true;}
    bool find_blockchain_supplement(const std::list<crypto::hash>& qblock_ids, cryptonote::NOTIFY_RESPONSE_CHAIN_ENTRY::request& resp){return true;}
    bool handle_get_objects(cryptonote::NOTIFY_REQUEST_GET_OBJECTS::request& arg, cryptonote::NOTIFY_RESPONSE_GET_OBJECTS::request& rsp, cryptonote::cryptonote_connection_context& context){return true;}
    cryptonote::Blockchain &get_blockchain_storage() { throw std::runtime_error("Called invalid member function: please never call get_blockchain_storage on the TESTING class proxy_core."); }
    bool get_test_drop_download() {return true;}
    bool get_test_drop_download_height() {return true;}
    bool prepare_handle_incoming_blocks(const std::vector<cryptonote::block_complete_entry>  &blocks_entry, std::vector<cryptonote::block> &blocks) { return true; }
    bool cleanup_handle_incoming_blocks(bool force_sync = false) { return true; }
    uint64_t get_target_blockchain_height() const { return 1; }
    size_t get_block_sync_size(uint64_t height) const { return BLOCKS_SYNCHRONIZING_DEFAULT_COUNT; }
    virtual void on_transaction_relayed(const cryptonote::blobdata& tx) {}
    cryptonote::network_type get_nettype() const { return cryptonote::MAINNET; }
    bool get_pool_transaction(const crypto::hash& id, cryptonote::blobdata& tx_blob) const { return false; }
    bool pool_has_tx(const crypto::hash &txid) const { return false; }
    bool get_blocks(uint64_t start_offset, size_t count, std::vector<std::pair<cryptonote::blobdata, cryptonote::block>>& blocks, std::vector<cryptonote::blobdata>& txs) const { return false; }
    bool get_transactions(const std::vector<crypto::hash>& txs_ids, std::vector<cryptonote::transaction>& txs, std::vector<crypto::hash>& missed_txs) const { return false; }
    bool get_block_by_hash(const crypto::hash &h, cryptonote::block &blk, bool *orphan = NULL) const { return false; }
    uint8_t get_ideal_hard_fork_version() const { return 0; }
    uint8_t get_ideal_hard_fork_version(uint64_t height) const { return 0; }
    uint8_t get_hard_fork_version(uint64_t height) const { return 0; }
    uint64_t get_earliest_ideal_height_for_version(uint8_t version) const { return 0; }
    cryptonote::difficulty_type get_block_cumulative_difficulty(uint64_t height) const { return 0; }
    bool fluffy_blocks_enabled() const { return false; }
    uint64_t prevalidate_block_hashes(uint64_t height, const std::vector<crypto::hash> &hashes) { return 0; }
<<<<<<< HEAD
    typedef cryptonote::StakeTransactionProcessor::supernode_stakes_update_handler supernode_stakes_update_handler;
    void set_update_stakes_handler(const supernode_stakes_update_handler&) {}
    void invoke_stake_transactions_update_handler() {}
    typedef cryptonote::StakeTransactionProcessor::blockchain_based_list_update_handler blockchain_based_list_update_handler;
    void set_update_blockchain_based_list_handler(const blockchain_based_list_update_handler&) {}
    void invoke_update_blockchain_based_list_handler() {}
=======
    bool pad_transactions() const { return false; }
    uint32_t get_blockchain_pruning_seed() const { return 0; }
    bool prune_blockchain(uint32_t pruning_seed) const { return true; }
>>>>>>> adc2e3f1
  };
}<|MERGE_RESOLUTION|>--- conflicted
+++ resolved
@@ -1,3 +1,4 @@
+// Copyright (c) 2019, The Graft Project
 // Copyright (c) 2014-2019, The Monero Project
 // 
 // All rights reserved.
@@ -105,17 +106,14 @@
     cryptonote::difficulty_type get_block_cumulative_difficulty(uint64_t height) const { return 0; }
     bool fluffy_blocks_enabled() const { return false; }
     uint64_t prevalidate_block_hashes(uint64_t height, const std::vector<crypto::hash> &hashes) { return 0; }
-<<<<<<< HEAD
     typedef cryptonote::StakeTransactionProcessor::supernode_stakes_update_handler supernode_stakes_update_handler;
     void set_update_stakes_handler(const supernode_stakes_update_handler&) {}
     void invoke_stake_transactions_update_handler() {}
     typedef cryptonote::StakeTransactionProcessor::blockchain_based_list_update_handler blockchain_based_list_update_handler;
     void set_update_blockchain_based_list_handler(const blockchain_based_list_update_handler&) {}
     void invoke_update_blockchain_based_list_handler() {}
-=======
     bool pad_transactions() const { return false; }
     uint32_t get_blockchain_pruning_seed() const { return 0; }
     bool prune_blockchain(uint32_t pruning_seed) const { return true; }
->>>>>>> adc2e3f1
   };
 }