--- conflicted
+++ resolved
@@ -110,12 +110,6 @@
         }
 
         m_wallet.pauseRefresh();
-<<<<<<< HEAD
-        auto reverse_it = m_pending_tx.rbegin();
-        for (; reverse_it != m_pending_tx.rend(); ++reverse_it) {
-            m_wallet.m_wallet->commit_tx(*reverse_it);
-        }
-=======
 
         const bool tx_cold_signed = m_wallet.m_wallet->get_account().get_device().has_tx_cold_sign();
         if (tx_cold_signed){
@@ -139,7 +133,6 @@
             // if no exception, remove element from vector
             m_pending_tx.pop_back();
         } // TODO: extract method;
->>>>>>> adc2e3f1
       }
     } catch (const tools::error::daemon_busy&) {
         // TODO: make it translatable with "tr"?
