FROM debian:stable

RUN apt-get update && apt-get install -y unzip automake build-essential curl file pkg-config git python libtool

WORKDIR /opt/android
## INSTALL ANDROID SDK
ENV ANDROID_SDK_REVISION 4333796
ENV ANDROID_SDK_HASH 92ffee5a1d98d856634e8b71132e8a95d96c83a63fde1099be3d86df3106def9
RUN curl -s -O https://dl.google.com/android/repository/sdk-tools-linux-${ANDROID_SDK_REVISION}.zip \
    && echo "${ANDROID_SDK_HASH}  sdk-tools-linux-${ANDROID_SDK_REVISION}.zip" | sha256sum -c \
    && unzip sdk-tools-linux-${ANDROID_SDK_REVISION}.zip \
    && rm -f sdk-tools-linux-${ANDROID_SDK_REVISION}.zip

## INSTALL ANDROID NDK
ENV ANDROID_NDK_REVISION 17b
ENV ANDROID_NDK_HASH 5dfbbdc2d3ba859fed90d0e978af87c71a91a5be1f6e1c40ba697503d48ccecd
RUN curl -s -O https://dl.google.com/android/repository/android-ndk-r${ANDROID_NDK_REVISION}-linux-x86_64.zip \
    && echo "${ANDROID_NDK_HASH}  android-ndk-r${ANDROID_NDK_REVISION}-linux-x86_64.zip" | sha256sum -c \
    && unzip android-ndk-r${ANDROID_NDK_REVISION}-linux-x86_64.zip \
    && rm -f android-ndk-r${ANDROID_NDK_REVISION}-linux-x86_64.zip

ENV WORKDIR /opt/android
ENV ANDROID_SDK_ROOT ${WORKDIR}/tools
ENV ANDROID_NDK_ROOT ${WORKDIR}/android-ndk-r${ANDROID_NDK_REVISION}
ENV PREFIX /opt/android/prefix

ENV TOOLCHAIN_DIR ${WORKDIR}/toolchain-arm
RUN ${ANDROID_NDK_ROOT}/build/tools/make_standalone_toolchain.py \
         --arch arm \
         --api 21 \
         --install-dir ${TOOLCHAIN_DIR} \
         --stl=libc++

#INSTALL cmake
ENV CMAKE_VERSION 3.12.1
RUN cd /usr \
    && curl -s -O https://cmake.org/files/v3.12/cmake-${CMAKE_VERSION}-Linux-x86_64.tar.gz \
    && tar -xzf /usr/cmake-${CMAKE_VERSION}-Linux-x86_64.tar.gz \
    && rm -f /usr/cmake-${CMAKE_VERSION}-Linux-x86_64.tar.gz
ENV PATH /usr/cmake-${CMAKE_VERSION}-Linux-x86_64/bin:$PATH

## Boost
ARG BOOST_VERSION=1_68_0
ARG BOOST_VERSION_DOT=1.68.0
ARG BOOST_HASH=7f6130bc3cf65f56a618888ce9d5ea704fa10b462be126ad053e80e553d6d8b7
RUN set -ex \
    && curl -s -L -o  boost_${BOOST_VERSION}.tar.bz2 https://dl.bintray.com/boostorg/release/${BOOST_VERSION_DOT}/source/boost_${BOOST_VERSION}.tar.bz2 \
    && echo "${BOOST_HASH}  boost_${BOOST_VERSION}.tar.bz2" | sha256sum -c \
    && tar -xvf boost_${BOOST_VERSION}.tar.bz2 \
    && rm -f boost_${BOOST_VERSION}.tar.bz2 \
    && cd boost_${BOOST_VERSION} \
    && ./bootstrap.sh --prefix=${PREFIX}

ENV HOST_PATH $PATH
ENV PATH $TOOLCHAIN_DIR/arm-linux-androideabi/bin:$TOOLCHAIN_DIR/bin:$PATH

ARG NPROC=1

# Build iconv for lib boost locale
ENV ICONV_VERSION 1.15
ENV ICONV_HASH  ccf536620a45458d26ba83887a983b96827001e92a13847b45e4925cc8913178
RUN curl -s -O http://ftp.gnu.org/pub/gnu/libiconv/libiconv-${ICONV_VERSION}.tar.gz \
    && echo "${ICONV_HASH}  libiconv-${ICONV_VERSION}.tar.gz" | sha256sum -c \
    && tar -xzf libiconv-${ICONV_VERSION}.tar.gz \
    && rm -f libiconv-${ICONV_VERSION}.tar.gz \
    && cd libiconv-${ICONV_VERSION} \
    && CC=arm-linux-androideabi-clang CXX=arm-linux-androideabi-clang++ ./configure --build=x86_64-linux-gnu --host=arm-eabi --prefix=${PREFIX} --disable-rpath \
    && make -j${NPROC} && make install

## Build BOOST
RUN cd boost_${BOOST_VERSION} \
    && ./b2 --build-type=minimal link=static runtime-link=static --with-chrono --with-date_time --with-filesystem --with-program_options --with-regex --with-serialization --with-system --with-thread --with-locale --build-dir=android --stagedir=android toolset=clang threading=multi threadapi=pthread target-os=android -sICONV_PATH=${PREFIX} install -j${NPROC}

#Note : we build openssl because the default lacks DSA1

# download, configure and make Zlib
ENV ZLIB_VERSION 1.2.11
ENV ZLIB_HASH c3e5e9fdd5004dcb542feda5ee4f0ff0744628baf8ed2dd5d66f8ca1197cb1a1
RUN curl -s -O https://zlib.net/zlib-${ZLIB_VERSION}.tar.gz \
    && echo "${ZLIB_HASH}  zlib-${ZLIB_VERSION}.tar.gz" | sha256sum -c \
    && tar -xzf zlib-${ZLIB_VERSION}.tar.gz \
    && rm zlib-${ZLIB_VERSION}.tar.gz \
    && mv zlib-${ZLIB_VERSION} zlib \
    && cd zlib && CC=clang CXX=clang++ ./configure --static \
    && make -j${NPROC}

# open ssl
ARG OPENSSL_VERSION=1.0.2p
ARG OPENSSL_HASH=50a98e07b1a89eb8f6a99477f262df71c6fa7bef77df4dc83025a2845c827d00
RUN curl -s -O https://www.openssl.org/source/openssl-${OPENSSL_VERSION}.tar.gz \
    && echo "${OPENSSL_HASH}  openssl-${OPENSSL_VERSION}.tar.gz" | sha256sum -c \
    && tar -xzf openssl-${OPENSSL_VERSION}.tar.gz \
    && rm openssl-${OPENSSL_VERSION}.tar.gz \
    && cd openssl-${OPENSSL_VERSION} \
    && sed -i -e "s/mandroid/target\ armv7\-none\-linux\-androideabi/" Configure \
    && CC=clang CXX=clang++ \
           ./Configure android-armv7 \
           no-asm \
           no-shared --static \
           --with-zlib-include=${WORKDIR}/zlib/include --with-zlib-lib=${WORKDIR}/zlib/lib \
           --prefix=${PREFIX} --openssldir=${PREFIX} \
    && make -j${NPROC} \
    && make install

# ZMQ
ARG ZMQ_VERSION=v4.2.5
ARG ZMQ_HASH=d062edd8c142384792955796329baf1e5a3377cd
RUN git clone https://github.com/zeromq/libzmq.git -b ${ZMQ_VERSION} \
    && cd libzmq \
    && test `git rev-parse HEAD` = ${ZMQ_HASH} || exit 1 \
    && ./autogen.sh \
    && CC=clang CXX=clang++ ./configure --prefix=${PREFIX} --host=arm-linux-androideabi --enable-static --disable-shared \
    && make -j${NPROC} \
    && make install

# zmq.hpp
ARG CPPZMQ_VERSION=v4.2.3
ARG CPPZMQ_HASH=6aa3ab686e916cb0e62df7fa7d12e0b13ae9fae6
RUN git clone https://github.com/zeromq/cppzmq.git -b ${CPPZMQ_VERSION} \
    && cd cppzmq \
    && test `git rev-parse HEAD` = ${CPPZMQ_HASH} || exit 1 \
    && cp *.hpp ${PREFIX}/include

# Sodium
ARG SODIUM_VERSION=1.0.16
ARG SODIUM_HASH=675149b9b8b66ff44152553fb3ebf9858128363d
RUN set -ex \
    && git clone https://github.com/jedisct1/libsodium.git -b ${SODIUM_VERSION} \
    && cd libsodium \
    && test `git rev-parse HEAD` = ${SODIUM_HASH} || exit 1 \
    && ./autogen.sh \
    && CC=clang CXX=clang++ ./configure --prefix=${PREFIX} --host=arm-linux-androideabi --enable-static --disable-shared \
    && make  -j${NPROC} \
    && make install

ADD . /src
RUN cd /src \
    && CMAKE_INCLUDE_PATH="${PREFIX}/include" \
       CMAKE_LIBRARY_PATH="${PREFIX}/lib" \
       ANDROID_STANDALONE_TOOLCHAIN_PATH=${TOOLCHAIN_DIR} \
       USE_SINGLE_BUILDDIR=1 \
<<<<<<< HEAD
       PATH=${HOST_PATH} make release-static-android-armv7 -j${NPROC}
=======
       PATH=${HOST_PATH} make release-static-android-armv7 -j${NPROC}
>>>>>>> 6d2881c8
<|MERGE_RESOLUTION|>--- conflicted
+++ resolved
@@ -139,8 +139,4 @@
        CMAKE_LIBRARY_PATH="${PREFIX}/lib" \
        ANDROID_STANDALONE_TOOLCHAIN_PATH=${TOOLCHAIN_DIR} \
        USE_SINGLE_BUILDDIR=1 \
-<<<<<<< HEAD
-       PATH=${HOST_PATH} make release-static-android-armv7 -j${NPROC}
-=======
-       PATH=${HOST_PATH} make release-static-android-armv7 -j${NPROC}
->>>>>>> 6d2881c8
+       PATH=${HOST_PATH} make release-static-android-armv7 -j${NPROC}