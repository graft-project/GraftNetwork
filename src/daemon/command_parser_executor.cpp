// Copyright (c) 2014-2019, The Monero Project
// Copyright (c)      2018, The Loki Project
// 
// All rights reserved.
// 
// Redistribution and use in source and binary forms, with or without modification, are
// permitted provided that the following conditions are met:
// 
// 1. Redistributions of source code must retain the above copyright notice, this list of
//    conditions and the following disclaimer.
// 
// 2. Redistributions in binary form must reproduce the above copyright notice, this list
//    of conditions and the following disclaimer in the documentation and/or other
//    materials provided with the distribution.
// 
// 3. Neither the name of the copyright holder nor the names of its contributors may be
//    used to endorse or promote products derived from this software without specific
//    prior written permission.
// 
// THIS SOFTWARE IS PROVIDED BY THE COPYRIGHT HOLDERS AND CONTRIBUTORS "AS IS" AND ANY
// EXPRESS OR IMPLIED WARRANTIES, INCLUDING, BUT NOT LIMITED TO, THE IMPLIED WARRANTIES OF
// MERCHANTABILITY AND FITNESS FOR A PARTICULAR PURPOSE ARE DISCLAIMED. IN NO EVENT SHALL
// THE COPYRIGHT HOLDER OR CONTRIBUTORS BE LIABLE FOR ANY DIRECT, INDIRECT, INCIDENTAL,
// SPECIAL, EXEMPLARY, OR CONSEQUENTIAL DAMAGES (INCLUDING, BUT NOT LIMITED TO,
// PROCUREMENT OF SUBSTITUTE GOODS OR SERVICES; LOSS OF USE, DATA, OR PROFITS; OR BUSINESS
// INTERRUPTION) HOWEVER CAUSED AND ON ANY THEORY OF LIABILITY, WHETHER IN CONTRACT,
// STRICT LIABILITY, OR TORT (INCLUDING NEGLIGENCE OR OTHERWISE) ARISING IN ANY WAY OUT OF
// THE USE OF THIS SOFTWARE, EVEN IF ADVISED OF THE POSSIBILITY OF SUCH DAMAGE.

#include <forward_list>

#include "common/dns_utils.h"
#include "common/command_line.h"
#include "version.h"
#include "daemon/command_parser_executor.h"
#include "rpc/core_rpc_server_commands_defs.h"

#undef LOKI_DEFAULT_LOG_CATEGORY
#define LOKI_DEFAULT_LOG_CATEGORY "daemon"

namespace daemonize {

t_command_parser_executor::t_command_parser_executor(
    uint32_t ip
  , uint16_t port
  , const boost::optional<tools::login>& login
  , const epee::net_utils::ssl_options_t& ssl_options
  , bool is_rpc
  , cryptonote::core_rpc_server* rpc_server
  )
  : m_executor(ip, port, login, ssl_options, is_rpc, rpc_server)
{}

// Consumes an argument from the given list, if present, parsing it into `var`.
// Returns false upon parse failure, true otherwise.
template <typename T>
static bool parse_if_present(std::forward_list<std::string> &list, T &var, const char *name)
{
  if (list.empty()) return true;
  if (epee::string_tools::get_xtype_from_string(var, list.front()))
  {
    list.pop_front();
    return true;
  }

  std::cout << "unexpected " << name << " argument: " << list.front() << std::endl;
  return false;
}

bool t_command_parser_executor::print_checkpoints(const std::vector<std::string> &args)
{
  uint64_t start_height = cryptonote::COMMAND_RPC_GET_CHECKPOINTS::HEIGHT_SENTINEL_VALUE;
  uint64_t end_height   = cryptonote::COMMAND_RPC_GET_CHECKPOINTS::HEIGHT_SENTINEL_VALUE;

  std::forward_list<std::string> args_list(args.begin(), args.end());
  bool print_json = !args_list.empty() && args_list.front() == "+json";
  if (print_json)
    args_list.pop_front();

  if (!parse_if_present(args_list, start_height, "start height"))
    return false;

  if (!parse_if_present(args_list, end_height, "end height"))
    return false;

  if (!args_list.empty())
  {
    std::cout << "use: print_checkpoints [+json] [start height] [end height]\n"
              << "(omit arguments to print the last "
              << cryptonote::COMMAND_RPC_GET_CHECKPOINTS::NUM_CHECKPOINTS_TO_QUERY_BY_DEFAULT << " checkpoints) "
              << std::endl;
    return false;
  }

  return m_executor.print_checkpoints(start_height, end_height, print_json);
}

bool t_command_parser_executor::print_sn_state_changes(const std::vector<std::string> &args)
{
  uint64_t start_height;
  uint64_t end_height = cryptonote::COMMAND_RPC_GET_SN_STATE_CHANGES::HEIGHT_SENTINEL_VALUE;

  if (args.empty()) {
    std::cout << "Missing first argument start_height" << std::endl;
    return false;
  }

  std::forward_list<std::string> args_list(args.begin(), args.end());
  if (!epee::string_tools::get_xtype_from_string(start_height, args_list.front()))
  {
    std::cout << "start_height should be a number" << std::endl;
    return false;
  }

  args_list.pop_front();

  if (!parse_if_present(args_list, end_height, "end height"))
    return false;

  if (!args_list.empty())
  {
    std::cout << "use: print_sn_state_changes <start_height> [end height]"
              << "(omit arguments to scan until the current block)"
              << std::endl;
    return false;
  }

  return m_executor.print_sn_state_changes(start_height, end_height);
}

bool t_command_parser_executor::print_peer_list(const std::vector<std::string>& args)
{
  if (args.size() > 3)
  {
    std::cout << "use: print_pl [white] [gray] [<limit>]" << std::endl;
    return true;
  }

  bool white = false;
  bool gray = false;
  size_t limit = 0;
  for (size_t i = 0; i < args.size(); ++i)
  {
    if (args[i] == "white")
    {
      white = true;
    }
    else if (args[i] == "gray")
    {
      gray = true;
    }
    else if (!epee::string_tools::get_xtype_from_string(limit, args[i]))
    {
      std::cout << "unexpected argument: " << args[i] << std::endl;
      return true;
    }
  }

  const bool print_both = !white && !gray;
  return m_executor.print_peer_list(white | print_both, gray | print_both, limit);
}

bool t_command_parser_executor::print_peer_list_stats(const std::vector<std::string>& args)
{
  if (!args.empty()) return false;

  return m_executor.print_peer_list_stats();
}

bool t_command_parser_executor::save_blockchain(const std::vector<std::string>& args)
{
  if (!args.empty()) return false;

  return m_executor.save_blockchain();
}

bool t_command_parser_executor::show_hash_rate(const std::vector<std::string>& args)
{
  if (!args.empty()) return false;

  return m_executor.show_hash_rate();
}

bool t_command_parser_executor::hide_hash_rate(const std::vector<std::string>& args)
{
  if (!args.empty()) return false;

  return m_executor.hide_hash_rate();
}

bool t_command_parser_executor::show_difficulty(const std::vector<std::string>& args)
{
  if (!args.empty()) return false;

  return m_executor.show_difficulty();
}

bool t_command_parser_executor::show_status(const std::vector<std::string>& args)
{
  if (!args.empty()) return false;

  return m_executor.show_status();
}

bool t_command_parser_executor::print_connections(const std::vector<std::string>& args)
{
  if (!args.empty()) return false;

  return m_executor.print_connections();
}

bool t_command_parser_executor::print_net_stats(const std::vector<std::string>& args)
{
  if (!args.empty()) return false;

  return m_executor.print_net_stats();
}

bool t_command_parser_executor::print_blockchain_info(const std::vector<std::string>& args)
{
  if(!args.size())
  {
    std::cout << "need block index parameter" << std::endl;
    return false;
  }
  uint64_t start_index = 0;
  uint64_t end_index = 0;
  if(!epee::string_tools::get_xtype_from_string(start_index, args[0]))
  {
    std::cout << "wrong starter block index parameter" << std::endl;
    return false;
  }
  if(args.size() >1 && !epee::string_tools::get_xtype_from_string(end_index, args[1]))
  {
    std::cout << "wrong end block index parameter" << std::endl;
    return false;
  }

  return m_executor.print_blockchain_info(start_index, end_index);
}

bool t_command_parser_executor::print_quorum_state(const std::vector<std::string>& args)
{
  uint64_t start_height = cryptonote::COMMAND_RPC_GET_QUORUM_STATE::HEIGHT_SENTINEL_VALUE;
  uint64_t end_height   = cryptonote::COMMAND_RPC_GET_QUORUM_STATE::HEIGHT_SENTINEL_VALUE;

  std::forward_list<std::string> args_list(args.begin(), args.end());
  if (!parse_if_present(args_list, start_height, "start height"))
    return false;

  if (!parse_if_present(args_list, end_height, "end height"))
    return false;

  if (!args_list.empty())
  {
    std::cout << "use: print_quorum_state [start height] [end height]\n"
              << "(omit arguments to print the latest quorums" << std::endl;
    return false;
  }

  return m_executor.print_quorum_state(start_height, end_height);
}

bool t_command_parser_executor::print_sn_key(const std::vector<std::string>& args)
{
  if (!args.empty()) return false;
  bool result = m_executor.print_sn_key();
  return result;
}

bool t_command_parser_executor::print_sr(const std::vector<std::string>& args)
{
  if (args.size() != 1)
  {
    std::cout << "expected 1 argument, <height>, received: " << args.size() << std::endl;
    return false;
  }

  uint64_t height = 0;
  if(!epee::string_tools::get_xtype_from_string(height, args[0]))
  {
    std::cout << "wrong block height parameter" << std::endl;
    return false;
  }

  bool result = m_executor.print_sr(height);
  return result;
}

bool t_command_parser_executor::prepare_registration()
{
  bool result = m_executor.prepare_registration();
  return result;
}

bool t_command_parser_executor::print_sn(const std::vector<std::string>& args)
{
  bool result = m_executor.print_sn(args);
  return result;
}

bool t_command_parser_executor::print_sn_status(const std::vector<std::string>& args)
{
  bool result = m_executor.print_sn_status(args);
  return result;
}

bool t_command_parser_executor::set_log_level(const std::vector<std::string>& args)
{
  if(args.size() > 1)
  {
    std::cout << "use: set_log [<log_level_number_0-4> | <categories>]" << std::endl;
    return true;
  }

  if (args.empty())
  {
    return m_executor.set_log_categories("+");
  }

  uint16_t l = 0;
  if(epee::string_tools::get_xtype_from_string(l, args[0]))
  {
    if(4 < l)
    {
      std::cout << "wrong number range, use: set_log <log_level_number_0-4>" << std::endl;
      return true;
    }
    return m_executor.set_log_level(l);
  }
  else
  {
    return m_executor.set_log_categories(args.front());
  }
}

bool t_command_parser_executor::print_height(const std::vector<std::string>& args)
{
  if (!args.empty()) return false;

  return m_executor.print_height();
}

bool t_command_parser_executor::print_block(const std::vector<std::string>& args)
{
  bool include_hex = false;

  // Assumes that optional flags come after mandatory argument <transaction_hash>
  for (unsigned int i = 1; i < args.size(); ++i) {
    if (args[i] == "+hex")
      include_hex = true;
    else
    {
      std::cout << "unexpected argument: " << args[i] << std::endl;
      return true;
    }
  }
  if (args.empty())
  {
    std::cout << "expected: print_block (<block_hash> | <block_height>) [+hex]" << std::endl;
    return false;
  }

  const std::string& arg = args.front();
  try
  {
    uint64_t height = boost::lexical_cast<uint64_t>(arg);
    return m_executor.print_block_by_height(height, include_hex);
  }
  catch (const boost::bad_lexical_cast&)
  {
    crypto::hash block_hash;
    if (parse_hash256(arg, block_hash))
    {
      return m_executor.print_block_by_hash(block_hash, include_hex);
    }
  }

  return false;
}

bool t_command_parser_executor::print_transaction(const std::vector<std::string>& args)
{
  bool include_hex = false;
  bool include_json = false;

  // Assumes that optional flags come after mandatory argument <transaction_hash>
  for (unsigned int i = 1; i < args.size(); ++i) {
    if (args[i] == "+hex")
      include_hex = true;
    else if (args[i] == "+json")
      include_json = true;
    else
    {
      std::cout << "unexpected argument: " << args[i] << std::endl;
      return true;
    }
  }
  if (args.empty())
  {
    std::cout << "expected: print_tx <transaction_hash> [+hex] [+json]" << std::endl;
    return true;
  }

  const std::string& str_hash = args.front();
  crypto::hash tx_hash;
  if (parse_hash256(str_hash, tx_hash))
  {
    m_executor.print_transaction(tx_hash, include_hex, include_json);
  }

  return true;
}

bool t_command_parser_executor::is_key_image_spent(const std::vector<std::string>& args)
{
  if (args.empty())
  {
    std::cout << "expected: is_key_image_spent <key_image>" << std::endl;
    return true;
  }

  const std::string& str = args.front();
  crypto::key_image ki;
  crypto::hash hash;
  if (parse_hash256(str, hash))
  {
    memcpy(&ki, &hash, sizeof(ki));
    m_executor.is_key_image_spent(ki);
  }

  return true;
}

bool t_command_parser_executor::print_transaction_pool_long(const std::vector<std::string>& args)
{
  if (!args.empty()) return false;

  return m_executor.print_transaction_pool_long();
}

bool t_command_parser_executor::print_transaction_pool_short(const std::vector<std::string>& args)
{
  if (!args.empty()) return false;

  return m_executor.print_transaction_pool_short();
}

bool t_command_parser_executor::print_transaction_pool_stats(const std::vector<std::string>& args)
{
  if (!args.empty()) return false;

  return m_executor.print_transaction_pool_stats();
}

bool t_command_parser_executor::start_mining(const std::vector<std::string>& args)
{
  if(!args.size())
  {
    std::cout << "Please specify a wallet address to mine for: start_mining <addr> [<threads>|auto]" << std::endl;
    return true;
  }

  cryptonote::address_parse_info info;
  cryptonote::network_type nettype = cryptonote::MAINNET;
  if(!cryptonote::get_account_address_from_str(info, cryptonote::MAINNET, args.front()))
  {
    if(!cryptonote::get_account_address_from_str(info, cryptonote::TESTNET, args.front()))
    {
      if(!cryptonote::get_account_address_from_str(info, cryptonote::STAGENET, args.front()))
      {
        bool dnssec_valid;
        std::string address_str = tools::dns_utils::get_account_address_as_str_from_url(args.front(), dnssec_valid,
            [](const std::string &url, const std::vector<std::string> &addresses, bool dnssec_valid){return addresses[0];});
        if(!cryptonote::get_account_address_from_str(info, cryptonote::MAINNET, address_str))
        {
          if(!cryptonote::get_account_address_from_str(info, cryptonote::TESTNET, address_str))
          {
            if(!cryptonote::get_account_address_from_str(info, cryptonote::STAGENET, address_str))
            {
              std::cout << "target account address has wrong format" << std::endl;
              return true;
            }
            else
            {
              nettype = cryptonote::STAGENET;
            }
          }
          else
          {
            nettype = cryptonote::TESTNET;
          }
        }
      }
      else
      {
        nettype = cryptonote::STAGENET;
      }
    }
    else
    {
      nettype = cryptonote::TESTNET;
    }
  }
  if (info.is_subaddress)
  {
    tools::fail_msg_writer() << "subaddress for mining reward is not yet supported!" << std::endl;
    return true;
  }
  if(nettype != cryptonote::MAINNET)
    std::cout << "Mining to a " << (nettype == cryptonote::TESTNET ? "testnet" : "stagenet") << " address, make sure this is intentional!" << std::endl;
  uint64_t threads_count = 1;
  bool do_background_mining = false;  
  bool ignore_battery = false;  
  if(args.size() > 4)
  {
    return false;
  }
  
  if(args.size() == 4)
  {
    if(args[3] == "true" || command_line::is_yes(args[3]) || args[3] == "1")
    {
      ignore_battery = true;
    }
    else if(args[3] != "false" && !command_line::is_no(args[3]) && args[3] != "0")
    {
      return false;
    }
  }  
  
  if(args.size() >= 3)
  {
    if(args[2] == "true" || command_line::is_yes(args[2]) || args[2] == "1")
    {
      do_background_mining = true;
    }
    else if(args[2] != "false" && !command_line::is_no(args[2]) && args[2] != "0")
    {
      return false;
    }
  }
  
  if(args.size() >= 2)
  {
    if (args[1] == "auto" || args[1] == "autodetect")
    {
      threads_count = 0;
    }
    else
    {
      bool ok = epee::string_tools::get_xtype_from_string(threads_count, args[1]);
      threads_count = (ok && 0 < threads_count) ? threads_count : 1;
    }
  }

  m_executor.start_mining(info.address, threads_count, nettype, do_background_mining, ignore_battery);

  return true;
}

bool t_command_parser_executor::stop_mining(const std::vector<std::string>& args)
{
  if (!args.empty()) return false;

  return m_executor.stop_mining();
}

bool t_command_parser_executor::mining_status(const std::vector<std::string>& args)
{
  return m_executor.mining_status();
}

bool t_command_parser_executor::stop_daemon(const std::vector<std::string>& args)
{
  if (!args.empty()) return false;

  return m_executor.stop_daemon();
}

bool t_command_parser_executor::print_status(const std::vector<std::string>& args)
{
  if (!args.empty()) return false;

  return m_executor.print_status();
}

bool t_command_parser_executor::set_limit(const std::vector<std::string>& args)
{
  if(args.size()>1) return false;
  if(args.size()==0) {
    return m_executor.get_limit();
  }
  int64_t limit;
  try {
      limit = std::stoll(args[0]);
  }
  catch(const std::exception& ex) {
      std::cout << "failed to parse argument" << std::endl;
      return false;
  }

  return m_executor.set_limit(limit, limit);
}

bool t_command_parser_executor::set_limit_up(const std::vector<std::string>& args)
{
  if(args.size()>1) return false;
  if(args.size()==0) {
    return m_executor.get_limit_up();
  }
  int64_t limit;
  try {
      limit = std::stoll(args[0]);
  }
  catch(const std::exception& ex) {
      std::cout << "failed to parse argument" << std::endl;
      return false;
  }

  return m_executor.set_limit(0, limit);
}

bool t_command_parser_executor::set_limit_down(const std::vector<std::string>& args)
{
  if(args.size()>1) return false;
  if(args.size()==0) {
    return m_executor.get_limit_down();
  }
  int64_t limit;
  try {
      limit = std::stoll(args[0]);
  }
  catch(const std::exception& ex) {
      std::cout << "failed to parse argument" << std::endl;
      return false;
  }

  return m_executor.set_limit(limit, 0);
}

bool t_command_parser_executor::out_peers(const std::vector<std::string>& args)
{
	if (args.empty()) return false;
	
	unsigned int limit;
	try {
		limit = std::stoi(args[0]);
	}
	  
	catch(const std::exception& ex) {
		_erro("stoi exception");
		return false;
	}
	
	return m_executor.out_peers(limit);
}

bool t_command_parser_executor::in_peers(const std::vector<std::string>& args)
{
	if (args.empty()) return false;

	unsigned int limit;
	try {
		limit = std::stoi(args[0]);
	}

	catch(const std::exception& ex) {
		_erro("stoi exception");
		return false;
	}

	return m_executor.in_peers(limit);
}

bool t_command_parser_executor::hard_fork_info(const std::vector<std::string>& args)
{
  int version;
  if (args.size() == 0) {
    version = 0;
  }
  else if (args.size() == 1) {
    try {
      version = std::stoi(args[0]);
    }
    catch(const std::exception& ex) {
        return false;
    }
    if (version <= 0 || version > 255)
      return false;
  }
  else {
    return false;
  }
  return m_executor.hard_fork_info(version);
}

bool t_command_parser_executor::show_bans(const std::vector<std::string>& args)
{
  if (!args.empty()) return false;
  return m_executor.print_bans();
}

bool t_command_parser_executor::ban(const std::vector<std::string>& args)
{
  if (args.size() != 1 && args.size() != 2) return false;
  std::string ip = args[0];
  time_t seconds = P2P_IP_BLOCKTIME;
  if (args.size() > 1)
  {
    try
    {
      seconds = std::stoi(args[1]);
    }
    catch (const std::exception &e)
    {
      return false;
    }
    if (seconds == 0)
    {
      return false;
    }
  }
  return m_executor.ban(ip, seconds);
}

bool t_command_parser_executor::unban(const std::vector<std::string>& args)
{
  if (args.size() != 1) return false;
  std::string ip = args[0];
  return m_executor.unban(ip);
}

bool t_command_parser_executor::banned(const std::vector<std::string>& args)
{
  if (args.size() != 1) return false;
  std::string address = args[0];
  return m_executor.banned(address);
}

bool t_command_parser_executor::flush_txpool(const std::vector<std::string>& args)
{
  if (args.size() > 1) return false;

  std::string txid;
  if (args.size() == 1)
  {
    crypto::hash hash;
    if (!parse_hash256(args[0], hash))
    {
      std::cout << "failed to parse tx id" << std::endl;
      return true;
    }
    txid = args[0];
  }
  return m_executor.flush_txpool(txid);
}

bool t_command_parser_executor::output_histogram(const std::vector<std::string>& args)
{
  std::vector<uint64_t> amounts;
  uint64_t min_count = 3;
  uint64_t max_count = 0;
  size_t n_raw = 0;

  for (size_t n = 0; n < args.size(); ++n)
  {
    if (args[n][0] == '@')
    {
      amounts.push_back(boost::lexical_cast<uint64_t>(args[n].c_str() + 1));
    }
    else if (n_raw == 0)
    {
      min_count = boost::lexical_cast<uint64_t>(args[n]);
      n_raw++;
    }
    else if (n_raw == 1)
    {
      max_count = boost::lexical_cast<uint64_t>(args[n]);
      n_raw++;
    }
    else
    {
      std::cout << "Invalid syntax: more than two non-amount parameters" << std::endl;
      return true;
    }
  }
  return m_executor.output_histogram(amounts, min_count, max_count);
}

bool t_command_parser_executor::print_coinbase_tx_sum(const std::vector<std::string>& args)
{
  if(!args.size())
  {
    std::cout << "need block height parameter" << std::endl;
    return false;
  }
  uint64_t height = 0;
  uint64_t count = 0;
  if(!epee::string_tools::get_xtype_from_string(height, args[0]))
  {
    std::cout << "wrong starter block height parameter" << std::endl;
    return false;
  }
  if(args.size() >1 && !epee::string_tools::get_xtype_from_string(count, args[1]))
  {
    std::cout << "wrong count parameter" << std::endl;
    return false;
  }

  return m_executor.print_coinbase_tx_sum(height, count);
}

bool t_command_parser_executor::alt_chain_info(const std::vector<std::string>& args)
{
  if(args.size() > 1)
  {
    std::cout << "usage: alt_chain_info [block_hash]" << std::endl;
    return false;
  }

  return m_executor.alt_chain_info(args.size() == 1 ? args[0] : "");
}

bool t_command_parser_executor::print_blockchain_dynamic_stats(const std::vector<std::string>& args)
{
  if(args.size() != 1)
  {
    std::cout << "Exactly one parameter is needed" << std::endl;
    return false;
  }

  uint64_t nblocks = 0;
  if(!epee::string_tools::get_xtype_from_string(nblocks, args[0]) || nblocks == 0)
  {
    std::cout << "wrong number of blocks" << std::endl;
    return false;
  }

  return m_executor.print_blockchain_dynamic_stats(nblocks);
}

bool t_command_parser_executor::update(const std::vector<std::string>& args)
{
  if(args.size() != 1)
  {
    std::cout << "Exactly one parameter is needed: check, download, or update" << std::endl;
    return false;
  }

  return m_executor.update(args.front());
}

bool t_command_parser_executor::relay_tx(const std::vector<std::string>& args)
{
  if (args.size() != 1) return false;

  std::string txid;
  crypto::hash hash;
  if (!parse_hash256(args[0], hash))
  {
    std::cout << "failed to parse tx id" << std::endl;
    return true;
  }
  txid = args[0];
  return m_executor.relay_tx(txid);
}

bool t_command_parser_executor::sync_info(const std::vector<std::string>& args)
{
  if (args.size() != 0) return false;

  return m_executor.sync_info();
}

bool t_command_parser_executor::pop_blocks(const std::vector<std::string>& args)
{
  if (args.size() != 1)
  {
    std::cout << "Exactly one parameter is needed" << std::endl;
    return false;
  }

  try
  {
    uint64_t nblocks = boost::lexical_cast<uint64_t>(args[0]);
    if (nblocks < 1)
    {
      std::cout << "number of blocks must be greater than 0" << std::endl;
      return false;
    }
    return m_executor.pop_blocks(nblocks);
  }
  catch (const boost::bad_lexical_cast&)
  {
    std::cout << "number of blocks must be a number greater than 0" << std::endl;
  }
  return false;
}

bool t_command_parser_executor::version(const std::vector<std::string>& args)
{
<<<<<<< HEAD
  std::cout << "Graft '" << GRAFT_RELEASE_NAME << "' (v" << GRAFT_VERSION_FULL << ")" << std::endl;
=======
  std::cout << "Loki '" << LOKI_RELEASE_NAME << "' (v" << LOKI_VERSION_FULL << ")" << std::endl;
>>>>>>> 6d2881c8
  return true;
}

bool t_command_parser_executor::prune_blockchain(const std::vector<std::string>& args)
{
  if (args.size() > 1) return false;

  if (args.empty() || args[0] != "confirm")
  {
    std::cout << "Warning: pruning from within lokid will not shrink the database file size." << std::endl;
    std::cout << "Instead, parts of the file will be marked as free, so the file will not grow" << std::endl;
    std::cout << "until that newly free space is used up. If you want a smaller file size now," << std::endl;
    std::cout << "exit lokid and run loki-blockchain-prune (you will temporarily need more" << std::endl;
    std::cout << "disk space for the database conversion though). If you are OK with the database" << std::endl;
    std::cout << "file keeping the same size, re-run this command with the \"confirm\" parameter." << std::endl;
    return true;
  }

  return m_executor.prune_blockchain();
}

bool t_command_parser_executor::check_blockchain_pruning(const std::vector<std::string>& args)
{
  return m_executor.check_blockchain_pruning();
}

} // namespace daemonize<|MERGE_RESOLUTION|>--- conflicted
+++ resolved
@@ -35,8 +35,8 @@
 #include "daemon/command_parser_executor.h"
 #include "rpc/core_rpc_server_commands_defs.h"
 
-#undef LOKI_DEFAULT_LOG_CATEGORY
-#define LOKI_DEFAULT_LOG_CATEGORY "daemon"
+#undef MONERO_DEFAULT_LOG_CATEGORY
+#define MONERO_DEFAULT_LOG_CATEGORY "daemon"
 
 namespace daemonize {
 
@@ -900,11 +900,7 @@
 
 bool t_command_parser_executor::version(const std::vector<std::string>& args)
 {
-<<<<<<< HEAD
   std::cout << "Graft '" << GRAFT_RELEASE_NAME << "' (v" << GRAFT_VERSION_FULL << ")" << std::endl;
-=======
-  std::cout << "Loki '" << LOKI_RELEASE_NAME << "' (v" << LOKI_VERSION_FULL << ")" << std::endl;
->>>>>>> 6d2881c8
   return true;
 }
 
