--- conflicted
+++ resolved
@@ -46,8 +46,8 @@
 #include "common/loki.h"
 #include <cfenv>
 
-#undef LOKI_DEFAULT_LOG_CATEGORY
-#define LOKI_DEFAULT_LOG_CATEGORY "cn"
+#undef MONERO_DEFAULT_LOG_CATEGORY
+#define MONERO_DEFAULT_LOG_CATEGORY "cn"
 
 namespace cryptonote {
 
@@ -80,7 +80,6 @@
     return CRYPTONOTE_MAX_TX_SIZE;
   }
   //-----------------------------------------------------------------------------------------------
-<<<<<<< HEAD
   bool get_block_reward(size_t median_weight, size_t current_block_weight, uint64_t already_generated_coins, uint64_t &reward, uint8_t version) {
     static_assert(DIFFICULTY_TARGET_V2%60==0&&DIFFICULTY_TARGET_V1%60==0,"difficulty targets must be a multiple of 60");
     const int target = version < 2 ? DIFFICULTY_TARGET_V1 : DIFFICULTY_TARGET_V2;
@@ -96,43 +95,9 @@
 
     uint64_t base_reward = (MONEY_SUPPLY - already_generated_coins) >> emission_speed_factor;
     if (base_reward < FINAL_SUBSIDY_PER_MINUTE*target_minutes)
-=======
-  // TODO(loki): Move into loki_economy, this will require access to loki::exp2
-  uint64_t block_reward_unpenalized_formula_v7(uint64_t already_generated_coins, uint64_t height)
-  {
-    uint64_t emission_supply_component = (already_generated_coins * EMISSION_SUPPLY_MULTIPLIER) / EMISSION_SUPPLY_DIVISOR;
-    uint64_t result = (EMISSION_LINEAR_BASE - emission_supply_component) / EMISSION_DIVISOR;
-
-    // Check if we just overflowed
-    if (emission_supply_component > EMISSION_LINEAR_BASE)
-      result = 0;
-    return result;
-  }
-
-  uint64_t block_reward_unpenalized_formula_v8(uint64_t height)
-  {
-    std::fesetround(FE_TONEAREST);
-    uint64_t result = 28'000'000'000. + 100'000'000'000. / loki::exp2(height / (720. * 90)); // halve every 90 days.
-    return result;
-  }
-
-  bool get_base_block_reward(size_t median_weight, size_t current_block_weight, uint64_t already_generated_coins, uint64_t &reward, uint64_t &reward_unpenalized, uint8_t version, uint64_t height) {
-
-    //premine reward
-    if (already_generated_coins == 0)
->>>>>>> 6d2881c8
     {
-      reward = 22'500'000 * COIN;
-      return true;
-    }
-
-    static_assert(DIFFICULTY_TARGET_V2%60==0,"difficulty targets must be a multiple of 60");
-
-    uint64_t base_reward =
-      version >= network_version_16 ? BLOCK_REWARD_HF16 :
-      version >= network_version_15_lns ? BLOCK_REWARD_HF15 :
-      version >= network_version_8  ? block_reward_unpenalized_formula_v8(height) :
-        block_reward_unpenalized_formula_v7(already_generated_coins, height);
+      base_reward = FINAL_SUBSIDY_PER_MINUTE*target_minutes;
+    }
 
     uint64_t full_reward_zone = get_min_block_weight(version);
 
@@ -142,15 +107,11 @@
     }
 
     if (current_block_weight <= median_weight) {
-<<<<<<< HEAD
       reward = base_reward;
       if (version >= 10) {
           // halving reward since version 10
           reward /= 2;
       }
-=======
-      reward = reward_unpenalized = base_reward;
->>>>>>> 6d2881c8
       return true;
     }
 
@@ -176,7 +137,6 @@
     assert(0 == reward_hi);
     assert(reward_lo < base_reward);
 
-    reward_unpenalized = base_reward;
     reward = reward_lo;
     if (version >= 10) { 
         // halving reward since version 10
@@ -377,7 +337,7 @@
   bool res = epee::string_tools::parse_hexstr_to_binbuff(str_hash, buf);
   if (!res || buf.size() != sizeof(crypto::hash))
   {
-    MERROR("invalid hash format: " << str_hash);
+    std::cout << "invalid hash format: <" << str_hash << '>' << std::endl;
     return false;
   }
   else
