// Copyright (c) 2018, The Graft Project
// Copyright (c) 2014-2017, The Monero Project
//
// All rights reserved.
//
// Redistribution and use in source and binary forms, with or without modification, are
// permitted provided that the following conditions are met:
//
// 1. Redistributions of source code must retain the above copyright notice, this list of
//    conditions and the following disclaimer.
//
// 2. Redistributions in binary form must reproduce the above copyright notice, this list
//    of conditions and the following disclaimer in the documentation and/or other
//    materials provided with the distribution.
//
// 3. Neither the name of the copyright holder nor the names of its contributors may be
//    used to endorse or promote products derived from this software without specific
//    prior written permission.
//
// THIS SOFTWARE IS PROVIDED BY THE COPYRIGHT HOLDERS AND CONTRIBUTORS "AS IS" AND ANY
// EXPRESS OR IMPLIED WARRANTIES, INCLUDING, BUT NOT LIMITED TO, THE IMPLIED WARRANTIES OF
// MERCHANTABILITY AND FITNESS FOR A PARTICULAR PURPOSE ARE DISCLAIMED. IN NO EVENT SHALL
// THE COPYRIGHT HOLDER OR CONTRIBUTORS BE LIABLE FOR ANY DIRECT, INDIRECT, INCIDENTAL,
// SPECIAL, EXEMPLARY, OR CONSEQUENTIAL DAMAGES (INCLUDING, BUT NOT LIMITED TO,
// PROCUREMENT OF SUBSTITUTE GOODS OR SERVICES; LOSS OF USE, DATA, OR PROFITS; OR BUSINESS
// INTERRUPTION) HOWEVER CAUSED AND ON ANY THEORY OF LIABILITY, WHETHER IN CONTRACT,
// STRICT LIABILITY, OR TORT (INCLUDING NEGLIGENCE OR OTHERWISE) ARISING IN ANY WAY OUT OF
// THE USE OF THIS SOFTWARE, EVEN IF ADVISED OF THE POSSIBILITY OF SUCH DAMAGE.
//
// Parts of this file are originally copyright (c) 2012-2013 The Cryptonote developers

// IP blocking adapted from Boolberry

#pragma once

#include <algorithm>
#include <boost/date_time/posix_time/posix_time.hpp>
#include <boost/thread/thread.hpp>
#include <atomic>

#include "version.h"
#include "string_tools.h"
#include "common/util.h"
#include "common/dns_utils.h"
#include "net/net_helper.h"
#include "math_helper.h"
#include "p2p_protocol_defs.h"
#include "net_peerlist_boost_serialization.h"
#include "net/local_ip.h"
#include "crypto/crypto.h"
#include "storages/levin_abstract_invoke2.h"

// We have to look for miniupnpc headers in different places, dependent on if its compiled or external
#ifdef UPNP_STATIC
  #include <miniupnpc/miniupnpc.h>
  #include <miniupnpc/upnpcommands.h>
  #include <miniupnpc/upnperrors.h>
#else
  #include "miniupnpc.h"
  #include "upnpcommands.h"
  #include "upnperrors.h"
#endif

#undef MONERO_DEFAULT_LOG_CATEGORY
#define MONERO_DEFAULT_LOG_CATEGORY "net.p2p"

#define NET_MAKE_IP(b1,b2,b3,b4)  ((LPARAM)(((DWORD)(b1)<<24)+((DWORD)(b2)<<16)+((DWORD)(b3)<<8)+((DWORD)(b4))))

#define MIN_WANTED_SEED_NODES 12

namespace nodetool
{
  namespace
  {
    const int64_t default_limit_up = 2048;
    const int64_t default_limit_down = 8192;
    const command_line::arg_descriptor<std::string> arg_p2p_bind_ip        = {"p2p-bind-ip", "Interface for p2p network protocol", "0.0.0.0"};
    const command_line::arg_descriptor<std::string> arg_p2p_bind_port = {
        "p2p-bind-port"
      , "Port for p2p network protocol"
      , std::to_string(config::P2P_DEFAULT_PORT)
      };
    const command_line::arg_descriptor<std::string> arg_testnet_p2p_bind_port = {
        "testnet-p2p-bind-port"
      , "Port for testnet p2p network protocol"
      , std::to_string(config::testnet::P2P_DEFAULT_PORT)
      };
    const command_line::arg_descriptor<uint32_t>    arg_p2p_external_port  = {"p2p-external-port", "External port for p2p network protocol (if port forwarding used with NAT)", 0};
    const command_line::arg_descriptor<bool>        arg_p2p_allow_local_ip = {"allow-local-ip", "Allow local ip add to peer list, mostly in debug purposes"};
    const command_line::arg_descriptor<std::vector<std::string> > arg_p2p_add_peer   = {"add-peer", "Manually add peer to local peerlist"};
    const command_line::arg_descriptor<std::vector<std::string> > arg_p2p_add_priority_node   = {"add-priority-node", "Specify list of peers to connect to and attempt to keep the connection open"};
    const command_line::arg_descriptor<std::vector<std::string> > arg_p2p_add_exclusive_node   = {"add-exclusive-node", "Specify list of peers to connect to only."
                                                                                                  " If this option is given the options add-priority-node and seed-node are ignored"};
    const command_line::arg_descriptor<std::vector<std::string> > arg_p2p_seed_node   = {"seed-node", "Connect to a node to retrieve peer addresses, and disconnect"};
    const command_line::arg_descriptor<bool> arg_p2p_hide_my_port   =    {"hide-my-port", "Do not announce yourself as peerlist candidate", false, true};

    const command_line::arg_descriptor<bool>        arg_no_igd  = {"no-igd", "Disable UPnP port mapping"};
    const command_line::arg_descriptor<bool>        arg_offline = {"offline", "Do not listen for peers, nor connect to any"};
    const command_line::arg_descriptor<int64_t>     arg_out_peers = {"out-peers", "set max number of out peers", -1};
    const command_line::arg_descriptor<int> arg_tos_flag = {"tos-flag", "set TOS flag", -1};

    const command_line::arg_descriptor<int64_t> arg_limit_rate_up = {"limit-rate-up", "set limit-rate-up [kB/s]", -1};
    const command_line::arg_descriptor<int64_t> arg_limit_rate_down = {"limit-rate-down", "set limit-rate-down [kB/s]", -1};
    const command_line::arg_descriptor<int64_t> arg_limit_rate = {"limit-rate", "set limit-rate [kB/s]", -1};

    const command_line::arg_descriptor<bool> arg_save_graph = {"save-graph", "Save data for dr monero", false};
  }
  //-----------------------------------------------------------------------------------
  template<class t_payload_net_handler>
  void node_server<t_payload_net_handler>::init_options(boost::program_options::options_description& desc)
  {
    command_line::add_arg(desc, arg_p2p_bind_ip);
    command_line::add_arg(desc, arg_p2p_bind_port, false);
    command_line::add_arg(desc, arg_testnet_p2p_bind_port, false);
    command_line::add_arg(desc, arg_p2p_external_port);
    command_line::add_arg(desc, arg_p2p_allow_local_ip);
    command_line::add_arg(desc, arg_p2p_add_peer);
    command_line::add_arg(desc, arg_p2p_add_priority_node);
    command_line::add_arg(desc, arg_p2p_add_exclusive_node);
    command_line::add_arg(desc, arg_p2p_seed_node);
    command_line::add_arg(desc, arg_p2p_hide_my_port);
    command_line::add_arg(desc, arg_no_igd);
    command_line::add_arg(desc, arg_offline);
    command_line::add_arg(desc, arg_out_peers);
    command_line::add_arg(desc, arg_tos_flag);
    command_line::add_arg(desc, arg_limit_rate_up);
    command_line::add_arg(desc, arg_limit_rate_down);
    command_line::add_arg(desc, arg_limit_rate);
    command_line::add_arg(desc, arg_save_graph);
  }
  //-----------------------------------------------------------------------------------
  template<class t_payload_net_handler>
  bool node_server<t_payload_net_handler>::init_config()
  {
    //
    TRY_ENTRY();
    std::string state_file_path = m_config_folder + "/" + P2P_NET_DATA_FILENAME;
    std::ifstream p2p_data;
    p2p_data.open( state_file_path , std::ios_base::binary | std::ios_base::in);
    if(!p2p_data.fail())
    {
      try
      {
        // first try reading in portable mode
        boost::archive::portable_binary_iarchive a(p2p_data);
        a >> *this;
      }
      catch (...)
      {
        // if failed, try reading in unportable mode
        boost::filesystem::copy_file(state_file_path, state_file_path + ".unportable", boost::filesystem::copy_option::overwrite_if_exists);
        p2p_data.close();
        p2p_data.open( state_file_path , std::ios_base::binary | std::ios_base::in);
        if(!p2p_data.fail())
        {
          try
          {
            boost::archive::binary_iarchive a(p2p_data);
            a >> *this;
          }
          catch (const std::exception &e)
          {
            MWARNING("Failed to load p2p config file, falling back to default config");
            m_peerlist = peerlist_manager(); // it was probably half clobbered by the failed load
            make_default_config();
          }
        }
        else
        {
          make_default_config();
        }
      }
    }else
    {
      make_default_config();
    }

    // always recreate a new peer id
    make_default_peer_id();

    //at this moment we have hardcoded config
    m_config.m_net_config.handshake_interval = P2P_DEFAULT_HANDSHAKE_INTERVAL;
    m_config.m_net_config.packet_max_size = P2P_DEFAULT_PACKET_MAX_SIZE; //20 MB limit
    m_config.m_net_config.config_id = 0; // initial config
    m_config.m_net_config.connection_timeout = P2P_DEFAULT_CONNECTION_TIMEOUT;
    m_config.m_net_config.ping_connection_timeout = P2P_DEFAULT_PING_CONNECTION_TIMEOUT;
    m_config.m_net_config.send_peerlist_sz = P2P_DEFAULT_PEERS_IN_HANDSHAKE;
    m_config.m_support_flags = P2P_SUPPORT_FLAGS;

    m_first_connection_maker_call = true;
    CATCH_ENTRY_L0("node_server::init_config", false);
    return true;
  }
  //-----------------------------------------------------------------------------------
  template<class t_payload_net_handler>
  void node_server<t_payload_net_handler>::for_each_connection(std::function<bool(typename t_payload_net_handler::connection_context&, peerid_type, uint32_t)> f)
  {
    m_net_server.get_config_object().foreach_connection([&](p2p_connection_context& cntx){
      return f(cntx, cntx.peer_id, cntx.support_flags);
    });
  }
  //-----------------------------------------------------------------------------------
  template<class t_payload_net_handler>
  bool node_server<t_payload_net_handler>::for_connection(const boost::uuids::uuid &connection_id, std::function<bool(typename t_payload_net_handler::connection_context&, peerid_type, uint32_t)> f)
  {
    return m_net_server.get_config_object().for_connection(connection_id, [&](p2p_connection_context& cntx){
      return f(cntx, cntx.peer_id, cntx.support_flags);
    });
  }
  //-----------------------------------------------------------------------------------
  template<class t_payload_net_handler>
  bool node_server<t_payload_net_handler>::is_remote_host_allowed(const epee::net_utils::network_address &address)
  {
    CRITICAL_REGION_LOCAL(m_blocked_hosts_lock);
    auto it = m_blocked_hosts.find(address.host_str());
    if(it == m_blocked_hosts.end())
      return true;
    if(time(nullptr) >= it->second)
    {
      m_blocked_hosts.erase(it);
      MCLOG_CYAN(el::Level::Info, "global", "Host " << address.host_str() << " unblocked.");
      return true;
    }
    return false;
  }
  //-----------------------------------------------------------------------------------
  template<class t_payload_net_handler>
  bool node_server<t_payload_net_handler>::make_default_peer_id()
  {
    m_config.m_peer_id  = crypto::rand<uint64_t>();
    return true;
  }
  //-----------------------------------------------------------------------------------
  template<class t_payload_net_handler>
  bool node_server<t_payload_net_handler>::make_default_config()
  {
    return make_default_peer_id();
  }
  //-----------------------------------------------------------------------------------
  template<class t_payload_net_handler>
  bool node_server<t_payload_net_handler>::block_host(const epee::net_utils::network_address &addr, time_t seconds)
  {
    CRITICAL_REGION_LOCAL(m_blocked_hosts_lock);
    m_blocked_hosts[addr.host_str()] = time(nullptr) + seconds;

    // drop any connection to that IP
    std::list<boost::uuids::uuid> conns;
    m_net_server.get_config_object().foreach_connection([&](const p2p_connection_context& cntxt)
    {
      if (cntxt.m_remote_address.is_same_host(addr))
      {
        conns.push_back(cntxt.m_connection_id);
      }
      return true;
    });
    for (const auto &c: conns)
      m_net_server.get_config_object().close(c);

    MCLOG_CYAN(el::Level::Info, "global", "Host " << addr.host_str() << " blocked.");
    return true;
  }
  //-----------------------------------------------------------------------------------
  template<class t_payload_net_handler>
  bool node_server<t_payload_net_handler>::unblock_host(const epee::net_utils::network_address &address)
  {
    CRITICAL_REGION_LOCAL(m_blocked_hosts_lock);
    auto i = m_blocked_hosts.find(address.host_str());
    if (i == m_blocked_hosts.end())
      return false;
    m_blocked_hosts.erase(i);
    MCLOG_CYAN(el::Level::Info, "global", "Host " << address.host_str() << " unblocked.");
    return true;
  }
  //-----------------------------------------------------------------------------------
  template<class t_payload_net_handler>
  bool node_server<t_payload_net_handler>::add_host_fail(const epee::net_utils::network_address &address)
  {
    CRITICAL_REGION_LOCAL(m_host_fails_score_lock);
    uint64_t fails = ++m_host_fails_score[address.host_str()];
    MDEBUG("Host " << address.host_str() << " fail score=" << fails);
    if(fails > P2P_IP_FAILS_BEFORE_BLOCK)
    {
      auto it = m_host_fails_score.find(address.host_str());
      CHECK_AND_ASSERT_MES(it != m_host_fails_score.end(), false, "internal error");
      it->second = P2P_IP_FAILS_BEFORE_BLOCK/2;
      block_host(address);
    }
    return true;
  }
  //-----------------------------------------------------------------------------------
  template<class t_payload_net_handler>
  bool node_server<t_payload_net_handler>::parse_peer_from_string(epee::net_utils::network_address& pe, const std::string& node_addr, uint16_t default_port)
  {
    return epee::net_utils::create_network_address(pe, node_addr, default_port);
  }
  //-----------------------------------------------------------------------------------
  template<class t_payload_net_handler>
  bool node_server<t_payload_net_handler>::handle_command_line(
      const boost::program_options::variables_map& vm
    )
  {
    auto p2p_bind_arg = m_testnet ? arg_testnet_p2p_bind_port : arg_p2p_bind_port;

    m_bind_ip = command_line::get_arg(vm, arg_p2p_bind_ip);
    m_port = command_line::get_arg(vm, p2p_bind_arg);
    m_external_port = command_line::get_arg(vm, arg_p2p_external_port);
    m_allow_local_ip = command_line::get_arg(vm, arg_p2p_allow_local_ip);
    m_no_igd = command_line::get_arg(vm, arg_no_igd);
    m_offline = command_line::get_arg(vm, arg_offline);

    if (command_line::has_arg(vm, arg_p2p_add_peer))
    {
      std::vector<std::string> perrs = command_line::get_arg(vm, arg_p2p_add_peer);
      for(const std::string& pr_str: perrs)
      {
        nodetool::peerlist_entry pe = AUTO_VAL_INIT(pe);
        pe.id = crypto::rand<uint64_t>();
        const uint16_t default_port = m_testnet ? ::config::testnet::P2P_DEFAULT_PORT : ::config::P2P_DEFAULT_PORT;
        bool r = parse_peer_from_string(pe.adr, pr_str, default_port);
        CHECK_AND_ASSERT_MES(r, false, "Failed to parse address from string: " << pr_str);
        m_command_line_peers.push_back(pe);
      }
    }

    if(command_line::has_arg(vm, arg_save_graph))
    {
      set_save_graph(true);
    }

    if (command_line::has_arg(vm,arg_p2p_add_exclusive_node))
    {
      if (!parse_peers_and_add_to_container(vm, arg_p2p_add_exclusive_node, m_exclusive_peers))
        return false;
    }

    if (command_line::has_arg(vm, arg_p2p_add_priority_node))
    {
      if (!parse_peers_and_add_to_container(vm, arg_p2p_add_priority_node, m_priority_peers))
        return false;
    }

    if (command_line::has_arg(vm, arg_p2p_seed_node))
    {
      if (!parse_peers_and_add_to_container(vm, arg_p2p_seed_node, m_seed_nodes))
        return false;
    }

    if(command_line::has_arg(vm, arg_p2p_hide_my_port))
      m_hide_my_port = true;

    if ( !set_max_out_peers(vm, command_line::get_arg(vm, arg_out_peers) ) )
      return false;

    if ( !set_tos_flag(vm, command_line::get_arg(vm, arg_tos_flag) ) )
      return false;

    if ( !set_rate_up_limit(vm, command_line::get_arg(vm, arg_limit_rate_up) ) )
      return false;

    if ( !set_rate_down_limit(vm, command_line::get_arg(vm, arg_limit_rate_down) ) )
      return false;

    if ( !set_rate_limit(vm, command_line::get_arg(vm, arg_limit_rate) ) )
      return false;

    return true;
  }
  //-----------------------------------------------------------------------------------
  inline void append_net_address(
      std::vector<epee::net_utils::network_address> & seed_nodes
    , std::string const & addr
    )
  {
    using namespace boost::asio;

    size_t pos = addr.find_last_of(':');
    CHECK_AND_ASSERT_MES_NO_RET(std::string::npos != pos && addr.length() - 1 != pos && 0 != pos, "Failed to parse seed address from string: '" << addr << '\'');
    std::string host = addr.substr(0, pos);
    std::string port = addr.substr(pos + 1);

    io_service io_srv;
    ip::tcp::resolver resolver(io_srv);
    ip::tcp::resolver::query query(host, port, boost::asio::ip::tcp::resolver::query::canonical_name);
    boost::system::error_code ec;
    ip::tcp::resolver::iterator i = resolver.resolve(query, ec);
    CHECK_AND_ASSERT_MES_NO_RET(!ec, "Failed to resolve host name '" << host << "': " << ec.message() << ':' << ec.value());

    ip::tcp::resolver::iterator iend;
    for (; i != iend; ++i)
    {
      ip::tcp::endpoint endpoint = *i;
      if (endpoint.address().is_v4())
      {
        epee::net_utils::network_address na(new epee::net_utils::ipv4_network_address(boost::asio::detail::socket_ops::host_to_network_long(endpoint.address().to_v4().to_ulong()), endpoint.port()));
        seed_nodes.push_back(na);
        MINFO("Added seed node: " << na.str());
      }
      else
      {
        MWARNING("IPv6 unsupported, skip '" << host << "' -> " << endpoint.address().to_v6().to_string(ec));
        throw std::runtime_error("IPv6 unsupported");
      }
    }
  }

  //-----------------------------------------------------------------------------------
  template<class t_payload_net_handler>
  std::set<std::string> node_server<t_payload_net_handler>::get_seed_nodes(bool testnet) const
  {
    std::set<std::string> full_addrs;
    if (testnet)
    {
      full_addrs.insert("34.204.170.120:28880");
      full_addrs.insert("54.88.58.35:28880");
      full_addrs.insert("34.228.64.99:28880");
    }
    else
    {
      full_addrs.insert("13.58.215.50:18980");
      full_addrs.insert("13.59.105.220:18980");
      full_addrs.insert("18.216.94.64:18980");
    }
    return full_addrs;
  }

  //-----------------------------------------------------------------------------------
  template<class t_payload_net_handler>
  bool node_server<t_payload_net_handler>::init(const boost::program_options::variables_map& vm)
  {
    std::set<std::string> full_addrs;
    m_testnet = command_line::get_arg(vm, command_line::arg_testnet_on);

    if (m_testnet)
    {
      memcpy(&m_network_id, &::config::testnet::NETWORK_ID, 16);
      full_addrs = get_seed_nodes(true);
    }
    else
    {
      memcpy(&m_network_id, &::config::NETWORK_ID, 16);
      // for each hostname in the seed nodes list, attempt to DNS resolve and
      // add the result addresses as seed nodes
      // TODO: at some point add IPv6 support, but that won't be relevant
      // for some time yet.

      std::vector<std::vector<std::string>> dns_results;
      dns_results.resize(m_seed_nodes_list.size());

      std::list<boost::thread> dns_threads;
      uint64_t result_index = 0;
      for (const std::string& addr_str : m_seed_nodes_list)
      {
        boost::thread th = boost::thread([=, &dns_results, &addr_str]
        {
          MDEBUG("dns_threads[" << result_index << "] created for: " << addr_str);
          // TODO: care about dnssec avail/valid
          bool avail, valid;
          std::vector<std::string> addr_list;

          try
          {
            addr_list = tools::DNSResolver::instance().get_ipv4(addr_str, avail, valid);
            MDEBUG("dns_threads[" << result_index << "] DNS resolve done");
            boost::this_thread::interruption_point();
          }
          catch(const boost::thread_interrupted&)
          {
            // thread interruption request
            // even if we now have results, finish thread without setting
            // result variables, which are now out of scope in main thread
            MWARNING("dns_threads[" << result_index << "] interrupted");
            return;
          }

          MINFO("dns_threads[" << result_index << "] addr_str: " << addr_str << "  number of results: " << addr_list.size());
          dns_results[result_index] = addr_list;
        });

        dns_threads.push_back(std::move(th));
        ++result_index;
      }

      MDEBUG("dns_threads created, now waiting for completion or timeout of " << CRYPTONOTE_DNS_TIMEOUT_MS << "ms");
      boost::chrono::system_clock::time_point deadline = boost::chrono::system_clock::now() + boost::chrono::milliseconds(CRYPTONOTE_DNS_TIMEOUT_MS);
      uint64_t i = 0;
      for (boost::thread& th : dns_threads)
      {
        if (! th.try_join_until(deadline))
        {
          MWARNING("dns_threads[" << i << "] timed out, sending interrupt");
          th.interrupt();
        }
        ++i;
      }

      i = 0;
      for (const auto& result : dns_results)
      {
        MDEBUG("DNS lookup for " << m_seed_nodes_list[i] << ": " << result.size() << " results");
        // if no results for node, thread's lookup likely timed out
        if (result.size())
        {
          for (const auto& addr_string : result)
            full_addrs.insert(addr_string + ":18080");
        }
        ++i;
      }

      // append the fallback nodes if we have too few seed nodes to start with
      if (full_addrs.size() < MIN_WANTED_SEED_NODES)
      {
        if (full_addrs.empty())
          MINFO("DNS seed node lookup either timed out or failed, falling back to defaults");
        else
          MINFO("Not enough DNS seed nodes found, using fallback defaults too");

        for (const auto &peer: get_seed_nodes(false))
          full_addrs.insert(peer);
      }
    }

    for (const auto& full_addr : full_addrs)
    {
      MDEBUG("Seed node: " << full_addr);
      append_net_address(m_seed_nodes, full_addr);
    }
    MDEBUG("Number of seed nodes: " << m_seed_nodes.size());

    bool res = handle_command_line(vm);
    CHECK_AND_ASSERT_MES(res, false, "Failed to handle command line");

    auto config_arg = m_testnet ? command_line::arg_testnet_data_dir : command_line::arg_data_dir;
    m_config_folder = command_line::get_arg(vm, config_arg);

    if ((!m_testnet && m_port != std::to_string(::config::P2P_DEFAULT_PORT))
        || (m_testnet && m_port != std::to_string(::config::testnet::P2P_DEFAULT_PORT))) {
      m_config_folder = m_config_folder + "/" + m_port;
    }

    res = init_config();
    CHECK_AND_ASSERT_MES(res, false, "Failed to init config.");

    res = m_peerlist.init(m_allow_local_ip);
    CHECK_AND_ASSERT_MES(res, false, "Failed to init peerlist.");


    for(auto& p: m_command_line_peers)
      m_peerlist.append_with_peer_white(p);

    //only in case if we really sure that we have external visible ip
    m_have_address = true;
    m_ip_address = 0;
    m_last_stat_request_time = 0;

    //configure self
    m_net_server.set_threads_prefix("P2P");
    m_net_server.get_config_object().m_pcommands_handler = this;
    m_net_server.get_config_object().m_invoke_timeout = P2P_DEFAULT_INVOKE_TIMEOUT;
    m_net_server.set_connection_filter(this);

    // from here onwards, it's online stuff
    if (m_offline)
      return res;

    //try to bind
    MINFO("Binding on " << m_bind_ip << ":" << m_port);
    res = m_net_server.init_server(m_port, m_bind_ip);
    CHECK_AND_ASSERT_MES(res, false, "Failed to bind server");

    m_listenning_port = m_net_server.get_binded_port();
    MLOG_GREEN(el::Level::Info, "Net service bound to " << m_bind_ip << ":" << m_listenning_port);
    if(m_external_port)
      MDEBUG("External port defined as " << m_external_port);

    // Add UPnP port mapping
    if(m_no_igd == false) {
      MDEBUG("Attempting to add IGD port mapping.");
      int result;
#if MINIUPNPC_API_VERSION > 13
      // default according to miniupnpc.h
      unsigned char ttl = 2;
      UPNPDev* deviceList = upnpDiscover(1000, NULL, NULL, 0, 0, ttl, &result);
#else
      UPNPDev* deviceList = upnpDiscover(1000, NULL, NULL, 0, 0, &result);
#endif
      UPNPUrls urls;
      IGDdatas igdData;
      char lanAddress[64];
      result = UPNP_GetValidIGD(deviceList, &urls, &igdData, lanAddress, sizeof lanAddress);
      freeUPNPDevlist(deviceList);
      if (result != 0) {
        if (result == 1) {
          std::ostringstream portString;
          portString << m_listenning_port;

          // Delete the port mapping before we create it, just in case we have dangling port mapping from the daemon not being shut down correctly
          UPNP_DeletePortMapping(urls.controlURL, igdData.first.servicetype, portString.str().c_str(), "TCP", 0);

          int portMappingResult;
          portMappingResult = UPNP_AddPortMapping(urls.controlURL, igdData.first.servicetype, portString.str().c_str(), portString.str().c_str(), lanAddress, CRYPTONOTE_NAME, "TCP", 0, "0");
          if (portMappingResult != 0) {
            LOG_ERROR("UPNP_AddPortMapping failed, error: " << strupnperror(portMappingResult));
          } else {
            MLOG_GREEN(el::Level::Info, "Added IGD port mapping.");
          }
        } else if (result == 2) {
          MWARNING("IGD was found but reported as not connected.");
        } else if (result == 3) {
          MWARNING("UPnP device was found but not recognized as IGD.");
        } else {
          MWARNING("UPNP_GetValidIGD returned an unknown result code.");
        }

        FreeUPNPUrls(&urls);
      } else {
        MINFO("No IGD was found.");
      }
    }
    return res;
  }
  //-----------------------------------------------------------------------------------
  template<class t_payload_net_handler>
  typename node_server<t_payload_net_handler>::payload_net_handler& node_server<t_payload_net_handler>::get_payload_object()
  {
    return m_payload_handler;
  }
  //-----------------------------------------------------------------------------------
  template<class t_payload_net_handler>
  bool node_server<t_payload_net_handler>::run()
  {
    // creating thread to log number of connections
    mPeersLoggerThread.reset(new boost::thread([&]()
    {
      _note("Thread monitor number of peers - start");
      while (!is_closing && !m_net_server.is_stop_signal_sent())
      { // main loop of thread
        //number_of_peers = m_net_server.get_config_object().get_connections_count();
        unsigned int number_of_peers = 0;
        m_net_server.get_config_object().foreach_connection([&](const p2p_connection_context& cntxt)
        {
          if (!cntxt.m_is_income) ++number_of_peers;
          return true;
        }); // lambda

        m_current_number_of_out_peers = number_of_peers;

        boost::this_thread::sleep_for(boost::chrono::seconds(1));
      } // main loop of thread
      _note("Thread monitor number of peers - done");
    })); // lambda

    //here you can set worker threads count
    int thrds_count = 10;

    m_net_server.add_idle_handler(boost::bind(&node_server<t_payload_net_handler>::idle_worker, this), 1000);
    m_net_server.add_idle_handler(boost::bind(&t_payload_net_handler::on_idle, &m_payload_handler), 1000);

    boost::thread::attributes attrs;
    attrs.set_stack_size(THREAD_STACK_SIZE);

    //go to loop
    MINFO("Run net_service loop( " << thrds_count << " threads)...");
    if(!m_net_server.run_server(thrds_count, true, attrs))
    {
      LOG_ERROR("Failed to run net tcp server!");
    }

    MINFO("net_service loop stopped.");
    return true;
  }

  //-----------------------------------------------------------------------------------
  template<class t_payload_net_handler>
  uint64_t node_server<t_payload_net_handler>::get_connections_count()
  {
    return m_net_server.get_config_object().get_connections_count();
  }
  //-----------------------------------------------------------------------------------
  template<class t_payload_net_handler>
  bool node_server<t_payload_net_handler>::deinit()
  {
    kill();
    m_peerlist.deinit();
    m_net_server.deinit_server();
    return store_config();
  }
  //-----------------------------------------------------------------------------------
  template<class t_payload_net_handler>
  bool node_server<t_payload_net_handler>::store_config()
  {

    TRY_ENTRY();
    if (!tools::create_directories_if_necessary(m_config_folder))
    {
      MWARNING("Failed to create data directory: " << m_config_folder);
      return false;
    }

    std::string state_file_path = m_config_folder + "/" + P2P_NET_DATA_FILENAME;
    std::ofstream p2p_data;
    p2p_data.open( state_file_path , std::ios_base::binary | std::ios_base::out| std::ios::trunc);
    if(p2p_data.fail())
    {
      MWARNING("Failed to save config to file " << state_file_path);
      return false;
    };

    boost::archive::portable_binary_oarchive a(p2p_data);
    a << *this;
    return true;
    CATCH_ENTRY_L0("blockchain_storage::save", false);

    return true;
  }
  //-----------------------------------------------------------------------------------
  template<class t_payload_net_handler>
  bool node_server<t_payload_net_handler>::send_stop_signal()
  {
    std::list<boost::uuids::uuid> connection_ids;
    m_net_server.get_config_object().foreach_connection([&](const p2p_connection_context& cntxt) {
      connection_ids.push_back(cntxt.m_connection_id);
      return true;
    });
    for (const auto &connection_id: connection_ids)
      m_net_server.get_config_object().close(connection_id);

    m_payload_handler.stop();
    m_net_server.send_stop_signal();
    MDEBUG("[node] Stop signal sent");
    return true;
  }

#define MAX_TUNNEL_PEERS (3u)
  template<class t_payload_net_handler>
  bool node_server<t_payload_net_handler>::notify_peer_list(int command, const std::string& buf, const std::vector<peerlist_entry>& peers_to_send)
  {
      for (unsigned i = 0; i < peers_to_send.size(); i++) {
          const peerlist_entry &pe = peers_to_send[i];
          p2p_connection_context con = AUTO_VAL_INIT(con);
          bool is_conneted = find_connection_context_by_peer_id(pe.id, con);
          if (is_conneted) {
              if (relay_notify(command, buf, con) >= 0)
                  return true;
          }
          else {
              const epee::net_utils::network_address& na = pe.adr;
              const epee::net_utils::ipv4_network_address &ipv4 = na.as<const epee::net_utils::ipv4_network_address>();

              if (m_net_server.connect(epee::string_tools::get_ip_string_from_int32(ipv4.ip()),
                                         epee::string_tools::num_to_string_fast(ipv4.port()),
                                         m_config.m_net_config.connection_timeout, con)
                      && relay_notify(command, buf, con) >= 0)
                  return true;
          }
      }
      return false;
  }

  //-----------------------------------------------------------------------------------
  template<class t_payload_net_handler>
  int node_server<t_payload_net_handler>::handle_tx_to_sign(int command, COMMAND_TX_TO_SIGN::request& arg, p2p_connection_context& context)
  {
      crypto::public_key destination = arg.auth_supernode_addr;
      std::string dest_str = publickey2string(destination);
      LOG_PRINT_L0("TX_TO_SIGN from " << context.peer_id);
      do {
          boost::lock_guard<boost::recursive_mutex> guard(m_supernode_lock);
          if (!m_have_supernode)
              break;
          if (dest_str != m_supernode_str )
              break;

          // TODO: http call to Supernode
          epee::net_utils::http::http_simple_client client;
          boost::optional<epee::net_utils::http::login> user;

          client.set_server(m_supernode_http_addr,user);
          std::string uri(m_supernode_uri);
          m_supernode_lock.unlock();

          std::stringstream ss;
          ss << COMMAND_TX_TO_SIGN::ID << " " ;
          for (unsigned i = 0; i < sizeof(arg.auth_supernode_addr.data); i++)
              ss<< std::hex << std::setw(2) << std::setfill('0') << unsigned(arg.auth_supernode_addr.data[i]);
          for (unsigned i = 0; i < sizeof(arg.requ_supernode_addr.data); i++)
              ss<< std::hex << std::setw(2) << std::setfill('0') << unsigned(arg.requ_supernode_addr.data[i]);
          ss << " ";
          for (unsigned i = 0; i < sizeof(arg.tx_request.hash.data); i++)
              ss<< std::hex << std::setw(2) << std::setfill('0') << unsigned(arg.tx_request.hash.data[i]);
          ss << " ";
          for (unsigned i = 0; i < sizeof(arg.signature.r.data); i++)
              ss<< std::hex << std::setw(2) << std::setfill('0') << unsigned(arg.signature.r.data[i]);
          ss << " ";

          client.connect(std::chrono::milliseconds(500));
          if (client.is_connected()) {
              client.invoke_post(uri,ss.str(),std::chrono::milliseconds(500));
              client.disconnect();
          }
      } while(0);

      std::vector<nodetool::peerlist_entry> peers_to_send;

      do {
          boost::lock_guard<boost::recursive_mutex> guard(m_supernode_lock);
          auto it = m_supernode_routes.find(dest_str);
          if ( it == m_supernode_routes.end() )
              return 1;

          std::copy((*it).second.peers.begin(),(*it).second.peers.end(), peers_to_send.begin());
      } while(0);

      std::string arg_buff;
      epee::serialization::store_t_to_binary(arg, arg_buff);
      notify_peer_list(command,arg_buff,peers_to_send);

      return 1;
  }

  //-----------------------------------------------------------------------------------
  template<class t_payload_net_handler>
  int node_server<t_payload_net_handler>::handle_signed_tx(int command, COMMAND_SIGNED_TX::request& arg, p2p_connection_context& context)
  {
      crypto::public_key destination = arg.requ_supernode_addr;
      std::string dest_str = publickey2string(destination);
      LOG_PRINT_L0("SIGNED_TX from " << context.peer_id);
      // TODO: signature verification
      //  if verification failed
      //    return 1;
      do {
          m_supernode_lock.lock();
          if (!m_have_supernode) {
              m_supernode_lock.unlock();
              break;
          }
          if (dest_str != m_supernode_str ) {
              m_supernode_lock.unlock();
              break;
          }

          // TODO: http call to Supernode
          epee::net_utils::http::http_simple_client client;
          boost::optional<epee::net_utils::http::login> user;

          client.set_server(m_supernode_http_addr,user);
          std::string uri(m_supernode_uri);
          m_supernode_lock.unlock();

          std::stringstream ss;
          ss << COMMAND_SIGNED_TX::ID << " " ;
          for (unsigned i = 0; i < sizeof(arg.auth_supernode_addr.data); i++)
              ss<< std::hex << std::setw(2) << std::setfill('0') << unsigned(arg.auth_supernode_addr.data[i]);
          for (unsigned i = 0; i < sizeof(arg.requ_supernode_addr.data); i++)
              ss<< std::hex << std::setw(2) << std::setfill('0') << unsigned(arg.requ_supernode_addr.data[i]);
          ss << " ";
          for (unsigned i = 0; i < sizeof(arg.tx_hash.data); i++)
              ss<< std::hex << std::setw(2) << std::setfill('0') << unsigned(arg.tx_hash.data[i]);
          ss << " ";
          for (unsigned i = 0; i < sizeof(arg.signature.r.data); i++)
              ss<< std::hex << std::setw(2) << std::setfill('0') << unsigned(arg.signature.r.data[i]);
          ss << " ";

          client.connect(std::chrono::milliseconds(500));
          if (client.is_connected()) {
              client.invoke_post(uri,ss.str(),std::chrono::milliseconds(500));
              client.disconnect();
          }
      } while(0);

      std::vector<nodetool::peerlist_entry> peers_to_send;
      do {
          boost::lock_guard<boost::recursive_mutex> guard(m_supernode_lock);
          auto it = m_supernode_routes.find(dest_str);
          if ( it == m_supernode_routes.end() )
              return 1;

          std::copy((*it).second.peers.begin(),(*it).second.peers.end(), peers_to_send.begin());
      } while(0);

      std::string arg_buff;
      epee::serialization::store_t_to_binary(arg, arg_buff);
      notify_peer_list(command,arg_buff,peers_to_send);

      return 1;
  }

  //-----------------------------------------------------------------------------------
  template<class t_payload_net_handler>
  int node_server<t_payload_net_handler>::handle_reject_tx(int command, COMMAND_REJECT_TX::request& arg, p2p_connection_context& context)
  {
      crypto::public_key destination = arg.requ_supernode_addr;
      std::string dest_str = publickey2string(destination);
      LOG_PRINT_L0("REJECT_TX from " << context.peer_id);
      // TODO: signature verification
      //  if verification failed
      //    return 1;

      do {
          m_supernode_lock.lock();
          if (!m_have_supernode) {
              m_supernode_lock.unlock();
              break;
          }
          if (dest_str != m_supernode_str ) {
              m_supernode_lock.unlock();
              break;
          }

          // TODO: http call to Supernode
          epee::net_utils::http::http_simple_client client;
          boost::optional<epee::net_utils::http::login> user;

          client.set_server(m_supernode_http_addr,user);
          std::string uri(m_supernode_uri);
          m_supernode_lock.unlock();

          std::stringstream ss;
          ss << COMMAND_REJECT_TX::ID << " " ;
          for (unsigned i = 0; i < sizeof(arg.auth_supernode_addr.data); i++)
              ss<< std::hex << std::setw(2) << std::setfill('0') << unsigned(arg.auth_supernode_addr.data[i]);
          for (unsigned i = 0; i < sizeof(arg.requ_supernode_addr.data); i++)
              ss<< std::hex << std::setw(2) << std::setfill('0') << unsigned(arg.requ_supernode_addr.data[i]);
          ss << " ";
          for (unsigned i = 0; i < sizeof(arg.tx_hash.data); i++)
              ss<< std::hex << std::setw(2) << std::setfill('0') << unsigned(arg.tx_hash.data[i]);
          ss << " ";
          for (unsigned i = 0; i < sizeof(arg.signature.r.data); i++)
              ss<< std::hex << std::setw(2) << std::setfill('0') << unsigned(arg.signature.r.data[i]);
          ss << " ";

          client.connect(std::chrono::milliseconds(500));
          if (client.is_connected()) {
              client.invoke_post(uri,ss.str(),std::chrono::milliseconds(500));
              client.disconnect();
          }
      } while(0);

      std::vector<nodetool::peerlist_entry> peers_to_send;
      do {
          boost::lock_guard<boost::recursive_mutex> guard(m_supernode_lock);
          auto it = m_supernode_routes.find(dest_str);
          if ( it == m_supernode_routes.end() )
              return 1;

          std::copy((*it).second.peers.begin(),(*it).second.peers.end(), peers_to_send.begin());
      } while(0);

      std::string arg_buff;
      epee::serialization::store_t_to_binary(arg, arg_buff);
      notify_peer_list(command,arg_buff,peers_to_send);

      return 1;
  }

  //-----------------------------------------------------------------------------------
  template<class t_payload_net_handler>
<<<<<<< HEAD
  int node_server<t_payload_net_handler>::handle_supernode_anonce(int command, COMMAND_SUPERNODE_ANNOUNCE::request& arg, p2p_connection_context& context)
=======
  int node_server<t_payload_net_handler>::handle_supernode_announce(int command, COMMAND_SUPERNODE_ANNOUNCE::request& arg, p2p_connection_context& context)
>>>>>>> 65d86eea
  {
      crypto::public_key supernode = arg.supernode_addr;
      std::string supernode_str = publickey2string(supernode);

<<<<<<< HEAD
      LOG_PRINT_L0("received SUPERNODE_ANNOUNCE from " << context.peer_id << " with time " << arg.timestamp);
=======
      LOG_PRINT_L0(__FUNCTION__);
>>>>>>> 65d86eea

      // TODO: signature verification
      //  if verification failed
      //    return 1;

      do {
          boost::lock_guard<boost::recursive_mutex> guard(m_supernode_lock);
          if (!m_have_supernode)
              break;
          if (supernode_str != m_supernode_str )
              break;

          return 1;
          // TODO: http call to Supernode
      } while(0);

      do {
          peerlist_entry pe;
          if (!m_peerlist.find_peer(context.peer_id, pe)) { // unknown peer, alternative handshake with it
              return 1;
          }

          boost::lock_guard<boost::recursive_mutex> guard(m_supernode_lock);
          auto it = m_supernode_routes.find(supernode_str);
          if (it != m_supernode_routes.end() && (*it).second.last_anonce_time > arg.timestamp) {
              LOG_PRINT_L0("SUPERNODE_ANNOUNCE from " << context.peer_id << " too old, corrent route timestamp " << (*it).second.last_anonce_time );
              return 1;
          }

          if ( it == m_supernode_routes.end() ) {
              std::vector<peerlist_entry> vec;
              vec.push_back(pe);
              break;
          }

          if ((*it).second.last_anonce_time == arg.timestamp && (*it).second.peers.size() < MAX_TUNNEL_PEERS) {
              (*it).second.peers.push_back(pe);
              break;
          }
          (*it).second.peers.resize(0);
          (*it).second.peers.push_back(pe);

      } while(0);

      // Notify neighbours about new ANONCE
      std::string arg_buff;
      epee::serialization::store_t_to_binary(arg, arg_buff);
      relay_notify_to_all(command, arg_buff, context /*exclude*/);

      return 1;
  }


//  //-----------------------------------------------------------------------------------


  template<class t_payload_net_handler>
  bool node_server<t_payload_net_handler>::do_handshake_with_peer(peerid_type& pi, p2p_connection_context& context_, bool just_take_peerlist)
  {
    typename COMMAND_HANDSHAKE::request arg;
    typename COMMAND_HANDSHAKE::response rsp;
    get_local_node_data(arg.node_data);
    m_payload_handler.get_payload_sync_data(arg.payload_data);

    epee::simple_event ev;
    std::atomic<bool> hsh_result(false);

    bool r = epee::net_utils::async_invoke_remote_command2<typename COMMAND_HANDSHAKE::response>(context_.m_connection_id, COMMAND_HANDSHAKE::ID, arg, m_net_server.get_config_object(),
      [this, &pi, &ev, &hsh_result, &just_take_peerlist](int code, const typename COMMAND_HANDSHAKE::response& rsp, p2p_connection_context& context)
    {
      epee::misc_utils::auto_scope_leave_caller scope_exit_handler = epee::misc_utils::create_scope_leave_handler([&](){ev.raise();});

      if(code < 0)
      {
        LOG_WARNING_CC(context, "COMMAND_HANDSHAKE invoke failed. (" << code <<  ", " << epee::levin::get_err_descr(code) << ")");
        return;
      }

      if(rsp.node_data.network_id != m_network_id)
      {
        LOG_WARNING_CC(context, "COMMAND_HANDSHAKE Failed, wrong network!  (" << epee::string_tools::get_str_from_guid_a(rsp.node_data.network_id) << "), closing connection.");
        return;
      }

      if(!handle_remote_peerlist(rsp.local_peerlist_new, rsp.node_data.local_time, context))
      {
        LOG_WARNING_CC(context, "COMMAND_HANDSHAKE: failed to handle_remote_peerlist(...), closing connection.");
        add_host_fail(context.m_remote_address);
        return;
      }
      hsh_result = true;
      if(!just_take_peerlist)
      {
        if(!m_payload_handler.process_payload_sync_data(rsp.payload_data, context, true))
        {
          LOG_WARNING_CC(context, "COMMAND_HANDSHAKE invoked, but process_payload_sync_data returned false, dropping connection.");
          hsh_result = false;
          return;
        }

        pi = context.peer_id = rsp.node_data.peer_id;
        m_peerlist.set_peer_just_seen(rsp.node_data.peer_id, context.m_remote_address);

        if(rsp.node_data.peer_id == m_config.m_peer_id)
        {
          LOG_DEBUG_CC(context, "Connection to self detected, dropping connection");
          hsh_result = false;
          return;
        }
        LOG_DEBUG_CC(context, " COMMAND_HANDSHAKE INVOKED OK");
      }else
      {
        LOG_DEBUG_CC(context, " COMMAND_HANDSHAKE(AND CLOSE) INVOKED OK");
      }
    }, P2P_DEFAULT_HANDSHAKE_INVOKE_TIMEOUT);

    if(r)
    {
      ev.wait();
    }

    if(!hsh_result)
    {
      LOG_WARNING_CC(context_, "COMMAND_HANDSHAKE Failed");
      m_net_server.get_config_object().close(context_.m_connection_id);
    }
    else
    {
      try_get_support_flags(context_, [](p2p_connection_context& flags_context, const uint32_t& support_flags) 
      {
        flags_context.support_flags = support_flags;
      });
    }

    return hsh_result;
  }
  //-----------------------------------------------------------------------------------
  template<class t_payload_net_handler>
  bool node_server<t_payload_net_handler>::do_peer_timed_sync(const epee::net_utils::connection_context_base& context_, peerid_type peer_id)
  {
    typename COMMAND_TIMED_SYNC::request arg = AUTO_VAL_INIT(arg);
    m_payload_handler.get_payload_sync_data(arg.payload_data);

    bool r = epee::net_utils::async_invoke_remote_command2<typename COMMAND_TIMED_SYNC::response>(context_.m_connection_id, COMMAND_TIMED_SYNC::ID, arg, m_net_server.get_config_object(),
      [this](int code, const typename COMMAND_TIMED_SYNC::response& rsp, p2p_connection_context& context)
    {
      context.m_in_timedsync = false;
      if(code < 0)
      {
        LOG_WARNING_CC(context, "COMMAND_TIMED_SYNC invoke failed. (" << code <<  ", " << epee::levin::get_err_descr(code) << ")");
        return;
      }

      if(!handle_remote_peerlist(rsp.local_peerlist_new, rsp.local_time, context))
      {
        LOG_WARNING_CC(context, "COMMAND_TIMED_SYNC: failed to handle_remote_peerlist(...), closing connection.");
        m_net_server.get_config_object().close(context.m_connection_id );
        add_host_fail(context.m_remote_address);
      }
      if(!context.m_is_income)
        m_peerlist.set_peer_just_seen(context.peer_id, context.m_remote_address);
      m_payload_handler.process_payload_sync_data(rsp.payload_data, context, false);
    });

    if(!r)
    {
      LOG_WARNING_CC(context_, "COMMAND_TIMED_SYNC Failed");
      return false;
    }
    return true;
  }
  //-----------------------------------------------------------------------------------
  template<class t_payload_net_handler>
  size_t node_server<t_payload_net_handler>::get_random_index_with_fixed_probability(size_t max_index)
  {
    //divide by zero workaround
    if(!max_index)
      return 0;

    size_t x = crypto::rand<size_t>()%(max_index+1);
    size_t res = (x*x*x)/(max_index*max_index); //parabola \/
    MDEBUG("Random connection index=" << res << "(x="<< x << ", max_index=" << max_index << ")");
    return res;
  }
  //-----------------------------------------------------------------------------------
  template<class t_payload_net_handler>
  bool node_server<t_payload_net_handler>::is_peer_used(const peerlist_entry& peer)
  {

    if(m_config.m_peer_id == peer.id)
      return true;//dont make connections to ourself

    bool used = false;
    m_net_server.get_config_object().foreach_connection([&](const p2p_connection_context& cntxt)
    {
      if(cntxt.peer_id == peer.id || (!cntxt.m_is_income && peer.adr == cntxt.m_remote_address))
      {
        used = true;
        return false;//stop enumerating
      }
      return true;
    });

    return used;
  }
  //-----------------------------------------------------------------------------------
  template<class t_payload_net_handler>
  bool node_server<t_payload_net_handler>::is_peer_used(const anchor_peerlist_entry& peer)
  {
    if(m_config.m_peer_id == peer.id) {
        return true;//dont make connections to ourself
    }

    bool used = false;

    m_net_server.get_config_object().foreach_connection([&](const p2p_connection_context& cntxt)
    {
      if(cntxt.peer_id == peer.id || (!cntxt.m_is_income && peer.adr == cntxt.m_remote_address))
      {
        used = true;

        return false;//stop enumerating
      }

      return true;
    });

    return used;
  }
  //-----------------------------------------------------------------------------------
  template<class t_payload_net_handler>
  bool node_server<t_payload_net_handler>::is_addr_connected(const epee::net_utils::network_address& peer)
  {
    bool connected = false;
    m_net_server.get_config_object().foreach_connection([&](const p2p_connection_context& cntxt)
    {
      if(!cntxt.m_is_income && peer == cntxt.m_remote_address)
      {
        connected = true;
        return false;//stop enumerating
      }
      return true;
    });

    return connected;
  }

#define LOG_PRINT_CC_PRIORITY_NODE(priority, con, msg) \
  do { \
    if (priority) {\
      LOG_INFO_CC(con, "[priority]" << msg); \
    } else {\
      LOG_INFO_CC(con, msg); \
    } \
  } while(0)

  template<class t_payload_net_handler>
  bool node_server<t_payload_net_handler>::try_to_connect_and_handshake_with_new_peer(const epee::net_utils::network_address& na, bool just_take_peerlist, uint64_t last_seen_stamp, PeerType peer_type, uint64_t first_seen_stamp)
  {
    if (m_current_number_of_out_peers == m_config.m_net_config.connections_count) // out peers limit
    {
      return false;
    }
    else if (m_current_number_of_out_peers > m_config.m_net_config.connections_count)
    {
      m_net_server.get_config_object().del_out_connections(1);
      m_current_number_of_out_peers --; // atomic variable, update time = 1s
      return false;
    }
    MDEBUG("Connecting to " << na.str() << "(peer_type=" << peer_type << ", last_seen: "
        << (last_seen_stamp ? epee::misc_utils::get_time_interval_string(time(NULL) - last_seen_stamp):"never")
        << ")...");

    CHECK_AND_ASSERT_MES(na.get_type_id() == epee::net_utils::ipv4_network_address::ID, false,
        "Only IPv4 addresses are supported here");
    const epee::net_utils::ipv4_network_address &ipv4 = na.as<const epee::net_utils::ipv4_network_address>();

    typename net_server::t_connection_context con = AUTO_VAL_INIT(con);
    bool res = m_net_server.connect(epee::string_tools::get_ip_string_from_int32(ipv4.ip()),
      epee::string_tools::num_to_string_fast(ipv4.port()),
      m_config.m_net_config.connection_timeout,
      con);

    if(!res)
    {
      bool is_priority = is_priority_node(na);
      LOG_PRINT_CC_PRIORITY_NODE(is_priority, con, "Connect failed to " << na.str()
        /*<< ", try " << try_count*/);
      //m_peerlist.set_peer_unreachable(pe);
      return false;
    }

    peerid_type pi = AUTO_VAL_INIT(pi);
    res = do_handshake_with_peer(pi, con, just_take_peerlist);

    if(!res)
    {
      bool is_priority = is_priority_node(na);
      LOG_PRINT_CC_PRIORITY_NODE(is_priority, con, "Failed to HANDSHAKE with peer "
        << na.str()
        /*<< ", try " << try_count*/);
      return false;
    }

    if(just_take_peerlist)
    {
      m_net_server.get_config_object().close(con.m_connection_id);
      LOG_DEBUG_CC(con, "CONNECTION HANDSHAKED OK AND CLOSED.");
      return true;
    }

    peerlist_entry pe_local = AUTO_VAL_INIT(pe_local);
    pe_local.adr = na;
    pe_local.id = pi;
    time_t last_seen;
    time(&last_seen);
    pe_local.last_seen = static_cast<int64_t>(last_seen);
    m_peerlist.append_with_peer_white(pe_local);
    //update last seen and push it to peerlist manager

    anchor_peerlist_entry ape = AUTO_VAL_INIT(ape);
    ape.adr = na;
    ape.id = pi;
    ape.first_seen = first_seen_stamp ? first_seen_stamp : time(nullptr);

    m_peerlist.append_with_peer_anchor(ape);

    LOG_DEBUG_CC(con, "CONNECTION HANDSHAKED OK.");
    return true;
  }

  template<class t_payload_net_handler>
  bool node_server<t_payload_net_handler>::check_connection_and_handshake_with_peer(const epee::net_utils::network_address& na, uint64_t last_seen_stamp)
  {
    LOG_PRINT_L1("Connecting to " << na.str() << "(last_seen: "
                                  << (last_seen_stamp ? epee::misc_utils::get_time_interval_string(time(NULL) - last_seen_stamp):"never")
                                  << ")...");

    CHECK_AND_ASSERT_MES(na.get_type_id() == epee::net_utils::ipv4_network_address::ID, false,
        "Only IPv4 addresses are supported here");
    const epee::net_utils::ipv4_network_address &ipv4 = na.as<epee::net_utils::ipv4_network_address>();

    typename net_server::t_connection_context con = AUTO_VAL_INIT(con);
    bool res = m_net_server.connect(epee::string_tools::get_ip_string_from_int32(ipv4.ip()),
                                    epee::string_tools::num_to_string_fast(ipv4.port()),
                                    m_config.m_net_config.connection_timeout,
                                    con);

    if (!res) {
      bool is_priority = is_priority_node(na);

      LOG_PRINT_CC_PRIORITY_NODE(is_priority, con, "Connect failed to " << na.str());

      return false;
    }

    peerid_type pi = AUTO_VAL_INIT(pi);
    res = do_handshake_with_peer(pi, con, true);

    if (!res) {
      bool is_priority = is_priority_node(na);

      LOG_PRINT_CC_PRIORITY_NODE(is_priority, con, "Failed to HANDSHAKE with peer " << na.str());

      return false;
    }

    m_net_server.get_config_object().close(con.m_connection_id);

    LOG_DEBUG_CC(con, "CONNECTION HANDSHAKED OK AND CLOSED.");

    return true;
  }

#undef LOG_PRINT_CC_PRIORITY_NODE

  //-----------------------------------------------------------------------------------
  template<class t_payload_net_handler>
  bool node_server<t_payload_net_handler>::is_addr_recently_failed(const epee::net_utils::network_address& addr)
  {
    CRITICAL_REGION_LOCAL(m_conn_fails_cache_lock);
    auto it = m_conn_fails_cache.find(addr);
    if(it == m_conn_fails_cache.end())
      return false;

    if(time(NULL) - it->second > P2P_FAILED_ADDR_FORGET_SECONDS)
      return false;
    else
      return true;
  }
  //-----------------------------------------------------------------------------------
  template<class t_payload_net_handler>
  bool node_server<t_payload_net_handler>::make_new_connection_from_anchor_peerlist(const std::vector<anchor_peerlist_entry>& anchor_peerlist)
  {
    for (const auto& pe: anchor_peerlist) {
      _note("Considering connecting (out) to peer: " << peerid_type(pe.id) << " " << pe.adr.str());

      if(is_peer_used(pe)) {
        _note("Peer is used");
        continue;
      }

      if(!is_remote_host_allowed(pe.adr)) {
        continue;
      }

      if(is_addr_recently_failed(pe.adr)) {
        continue;
      }

      MDEBUG("Selected peer: " << peerid_to_string(pe.id) << " " << pe.adr.str()
                               << "[peer_type=" << anchor
                               << "] first_seen: " << epee::misc_utils::get_time_interval_string(time(NULL) - pe.first_seen));

      if(!try_to_connect_and_handshake_with_new_peer(pe.adr, false, 0, anchor, pe.first_seen)) {
        _note("Handshake failed");
        continue;
      }

      return true;
    }

    return false;
  }
  //-----------------------------------------------------------------------------------
  template<class t_payload_net_handler>
  bool node_server<t_payload_net_handler>::make_new_connection_from_peerlist(bool use_white_list)
  {
    size_t local_peers_count = use_white_list ? m_peerlist.get_white_peers_count():m_peerlist.get_gray_peers_count();
    if(!local_peers_count)
      return false;//no peers

    size_t max_random_index = std::min<uint64_t>(local_peers_count -1, 20);

    std::set<size_t> tried_peers;

    size_t try_count = 0;
    size_t rand_count = 0;
    while(rand_count < (max_random_index+1)*3 &&  try_count < 10 && !m_net_server.is_stop_signal_sent())
    {
      ++rand_count;
      size_t random_index;

      if (use_white_list) {
        local_peers_count = m_peerlist.get_white_peers_count();
        max_random_index = std::min<uint64_t>(local_peers_count -1, 20);
        random_index = get_random_index_with_fixed_probability(max_random_index);
      } else {
        random_index = crypto::rand<size_t>() % m_peerlist.get_gray_peers_count();
      }

      CHECK_AND_ASSERT_MES(random_index < local_peers_count, false, "random_starter_index < peers_local.size() failed!!");

      if(tried_peers.count(random_index))
        continue;

      tried_peers.insert(random_index);
      peerlist_entry pe = AUTO_VAL_INIT(pe);
      bool r = use_white_list ? m_peerlist.get_white_peer_by_index(pe, random_index):m_peerlist.get_gray_peer_by_index(pe, random_index);
      CHECK_AND_ASSERT_MES(r, false, "Failed to get random peer from peerlist(white:" << use_white_list << ")");

      ++try_count;

      _note("Considering connecting (out) to peer: " << peerid_to_string(pe.id) << " " << pe.adr.str());

      if(is_peer_used(pe)) {
        _note("Peer is used");
        continue;
      }

      if(!is_remote_host_allowed(pe.adr))
        continue;

      if(is_addr_recently_failed(pe.adr))
        continue;

      MDEBUG("Selected peer: " << peerid_to_string(pe.id) << " " << pe.adr.str()
                    << "[peer_list=" << (use_white_list ? white : gray)
                    << "] last_seen: " << (pe.last_seen ? epee::misc_utils::get_time_interval_string(time(NULL) - pe.last_seen) : "never"));

      if(!try_to_connect_and_handshake_with_new_peer(pe.adr, false, pe.last_seen, use_white_list ? white : gray)) {
        _note("Handshake failed");
        continue;
      }

      return true;
    }
    return false;
  }
  //-----------------------------------------------------------------------------------
  template<class t_payload_net_handler>
  bool node_server<t_payload_net_handler>::connect_to_seed()
  {
      if (m_seed_nodes.empty())
        return true;

      size_t try_count = 0;
      size_t current_index = crypto::rand<size_t>()%m_seed_nodes.size();
      bool fallback_nodes_added = false;
      while(true)
      {
        if(m_net_server.is_stop_signal_sent())
          return false;

        if(try_to_connect_and_handshake_with_new_peer(m_seed_nodes[current_index], true))
          break;
        if(++try_count > m_seed_nodes.size())
        {
          if (!fallback_nodes_added)
          {
            MWARNING("Failed to connect to any of seed peers, trying fallback seeds");
            for (const auto &peer: get_seed_nodes(m_testnet))
            {
              MDEBUG("Fallback seed node: " << peer);
              append_net_address(m_seed_nodes, peer);
            }
            fallback_nodes_added = true;
            // continue for another few cycles
          }
          else
          {
            MWARNING("Failed to connect to any of seed peers, continuing without seeds");
            break;
          }
        }
        if(++current_index >= m_seed_nodes.size())
          current_index = 0;
      }
      return true;
  }
  //-----------------------------------------------------------------------------------
  template<class t_payload_net_handler>
  bool node_server<t_payload_net_handler>::connections_maker()
  {
    if (!connect_to_peerlist(m_exclusive_peers)) return false;

    if (!m_exclusive_peers.empty()) return true;

    size_t start_conn_count = get_outgoing_connections_count();
    if(!m_peerlist.get_white_peers_count() && m_seed_nodes.size())
    {
      if (!connect_to_seed())
        return false;
    }

    if (!connect_to_peerlist(m_priority_peers)) return false;

    size_t expected_white_connections = (m_config.m_net_config.connections_count*P2P_DEFAULT_WHITELIST_CONNECTIONS_PERCENT)/100;

    size_t conn_count = get_outgoing_connections_count();
    if(conn_count < m_config.m_net_config.connections_count)
    {
      if(conn_count < expected_white_connections)
      {
        //start from anchor list
        if(!make_expected_connections_count(anchor, P2P_DEFAULT_ANCHOR_CONNECTIONS_COUNT))
          return false;
        //then do white list
        if(!make_expected_connections_count(white, expected_white_connections))
          return false;
        //then do grey list
        if(!make_expected_connections_count(gray, m_config.m_net_config.connections_count))
          return false;
      }else
      {
        //start from grey list
        if(!make_expected_connections_count(gray, m_config.m_net_config.connections_count))
          return false;
        //and then do white list
        if(!make_expected_connections_count(white, m_config.m_net_config.connections_count))
          return false;
      }
    }

    if (start_conn_count == get_outgoing_connections_count() && start_conn_count < m_config.m_net_config.connections_count)
    {
      MINFO("Failed to connect to any, trying seeds");
      if (!connect_to_seed())
        return false;
    }

    return true;
  }
  //-----------------------------------------------------------------------------------
  template<class t_payload_net_handler>
  bool node_server<t_payload_net_handler>::make_expected_connections_count(PeerType peer_type, size_t expected_connections)
  {
    if (m_offline)
      return true;

    std::vector<anchor_peerlist_entry> apl;

    if (peer_type == anchor) {
      m_peerlist.get_and_empty_anchor_peerlist(apl);
    }

    size_t conn_count = get_outgoing_connections_count();
    //add new connections from white peers
    while(conn_count < expected_connections)
    {
      if(m_net_server.is_stop_signal_sent())
        return false;

      if (peer_type == anchor && !make_new_connection_from_anchor_peerlist(apl)) {
        break;
      }

      if (peer_type == white && !make_new_connection_from_peerlist(true)) {
        break;
      }

      if (peer_type == gray && !make_new_connection_from_peerlist(false)) {
        break;
      }

      conn_count = get_outgoing_connections_count();
    }
    return true;
  }

  //-----------------------------------------------------------------------------------
  template<class t_payload_net_handler>
  size_t node_server<t_payload_net_handler>::get_outgoing_connections_count()
  {
    size_t count = 0;
    m_net_server.get_config_object().foreach_connection([&](const p2p_connection_context& cntxt)
    {
      if(!cntxt.m_is_income)
        ++count;
      return true;
    });

    return count;
  }
  //-----------------------------------------------------------------------------------
  template<class t_payload_net_handler>
  bool node_server<t_payload_net_handler>::idle_worker()
  {
    m_peer_handshake_idle_maker_interval.do_call(boost::bind(&node_server<t_payload_net_handler>::peer_sync_idle_maker, this));
    m_connections_maker_interval.do_call(boost::bind(&node_server<t_payload_net_handler>::connections_maker, this));
    m_gray_peerlist_housekeeping_interval.do_call(boost::bind(&node_server<t_payload_net_handler>::gray_peerlist_housekeeping, this));
    m_peerlist_store_interval.do_call(boost::bind(&node_server<t_payload_net_handler>::store_config, this));
    return true;
  }
  //-----------------------------------------------------------------------------------
  template<class t_payload_net_handler>
  bool node_server<t_payload_net_handler>::peer_sync_idle_maker()
  {
    MDEBUG("STARTED PEERLIST IDLE HANDSHAKE");
    typedef std::list<std::pair<epee::net_utils::connection_context_base, peerid_type> > local_connects_type;
    local_connects_type cncts;
    m_net_server.get_config_object().foreach_connection([&](p2p_connection_context& cntxt)
    {
      if(cntxt.peer_id && !cntxt.m_in_timedsync)
      {
        cntxt.m_in_timedsync = true;
        cncts.push_back(local_connects_type::value_type(cntxt, cntxt.peer_id));//do idle sync only with handshaked connections
      }
      return true;
    });

    std::for_each(cncts.begin(), cncts.end(), [&](const typename local_connects_type::value_type& vl){do_peer_timed_sync(vl.first, vl.second);});

    MDEBUG("FINISHED PEERLIST IDLE HANDSHAKE");
    return true;
  }
  //-----------------------------------------------------------------------------------
  template<class t_payload_net_handler>
  bool node_server<t_payload_net_handler>::fix_time_delta(std::list<peerlist_entry>& local_peerlist, time_t local_time, int64_t& delta)
  {
    //fix time delta
    time_t now = 0;
    time(&now);
    delta = now - local_time;

    for(peerlist_entry& be: local_peerlist)
    {
      if(be.last_seen > local_time)
      {
        MWARNING("FOUND FUTURE peerlist for entry " << be.adr.str() << " last_seen: " << be.last_seen << ", local_time(on remote node):" << local_time);
        return false;
      }
      be.last_seen += delta;
    }
    return true;
  }
  //-----------------------------------------------------------------------------------
  template<class t_payload_net_handler>
  bool node_server<t_payload_net_handler>::handle_remote_peerlist(const std::list<peerlist_entry>& peerlist, time_t local_time, const epee::net_utils::connection_context_base& context)
  {
    int64_t delta = 0;
    std::list<peerlist_entry> peerlist_ = peerlist;
    if(!fix_time_delta(peerlist_, local_time, delta))
      return false;
    LOG_DEBUG_CC(context, "REMOTE PEERLIST: TIME_DELTA: " << delta << ", remote peerlist size=" << peerlist_.size());
    LOG_DEBUG_CC(context, "REMOTE PEERLIST: " <<  print_peerlist_to_string(peerlist_));
    return m_peerlist.merge_peerlist(peerlist_);
  }
  //-----------------------------------------------------------------------------------
  template<class t_payload_net_handler>
  bool node_server<t_payload_net_handler>::get_local_node_data(basic_node_data& node_data)
  {
    time_t local_time;
    time(&local_time);
    node_data.local_time = local_time;
    node_data.peer_id = m_config.m_peer_id;
    if(!m_hide_my_port)
      node_data.my_port = m_external_port ? m_external_port : m_listenning_port;
    else
      node_data.my_port = 0;
    node_data.network_id = m_network_id;
    return true;
  }
  //-----------------------------------------------------------------------------------
#ifdef ALLOW_DEBUG_COMMANDS
  template<class t_payload_net_handler>
  bool node_server<t_payload_net_handler>::check_trust(const proof_of_trust& tr)
  {
    uint64_t local_time = time(NULL);
    uint64_t time_delata = local_time > tr.time ? local_time - tr.time: tr.time - local_time;
    if(time_delata > 24*60*60 )
    {
      MWARNING("check_trust failed to check time conditions, local_time=" <<  local_time << ", proof_time=" << tr.time);
      return false;
    }
    if(m_last_stat_request_time >= tr.time )
    {
      MWARNING("check_trust failed to check time conditions, last_stat_request_time=" <<  m_last_stat_request_time << ", proof_time=" << tr.time);
      return false;
    }
    if(m_config.m_peer_id != tr.peer_id)
    {
      MWARNING("check_trust failed: peer_id mismatch (passed " << tr.peer_id << ", expected " << m_config.m_peer_id<< ")");
      return false;
    }
    crypto::public_key pk = AUTO_VAL_INIT(pk);
    epee::string_tools::hex_to_pod(::config::P2P_REMOTE_DEBUG_TRUSTED_PUB_KEY, pk);
    crypto::hash h = get_proof_of_trust_hash(tr);
    if(!crypto::check_signature(h, pk, tr.sign))
    {
      MWARNING("check_trust failed: sign check failed");
      return false;
    }
    //update last request time
    m_last_stat_request_time = tr.time;
    return true;
  }
  //-----------------------------------------------------------------------------------
  template<class t_payload_net_handler>
  int node_server<t_payload_net_handler>::handle_get_stat_info(int command, typename COMMAND_REQUEST_STAT_INFO::request& arg, typename COMMAND_REQUEST_STAT_INFO::response& rsp, p2p_connection_context& context)
  {
    if(!check_trust(arg.tr))
    {
      drop_connection(context);
      return 1;
    }
    rsp.connections_count = m_net_server.get_config_object().get_connections_count();
    rsp.incoming_connections_count = rsp.connections_count - get_outgoing_connections_count();
    rsp.version = GRAFT_VERSION_FULL;
    rsp.os_version = tools::get_os_version_string();
    m_payload_handler.get_stat_info(rsp.payload_info);
    return 1;
  }
  //-----------------------------------------------------------------------------------
  template<class t_payload_net_handler>
  int node_server<t_payload_net_handler>::handle_get_network_state(int command, COMMAND_REQUEST_NETWORK_STATE::request& arg, COMMAND_REQUEST_NETWORK_STATE::response& rsp, p2p_connection_context& context)
  {
    if(!check_trust(arg.tr))
    {
      drop_connection(context);
      return 1;
    }
    m_net_server.get_config_object().foreach_connection([&](const p2p_connection_context& cntxt)
    {
      connection_entry ce;
      ce.adr  = cntxt.m_remote_address;
      ce.id = cntxt.peer_id;
      ce.is_income = cntxt.m_is_income;
      rsp.connections_list.push_back(ce);
      return true;
    });

    m_peerlist.get_peerlist_full(rsp.local_peerlist_gray, rsp.local_peerlist_white);
    rsp.my_id = m_config.m_peer_id;
    rsp.local_time = time(NULL);
    return 1;
  }
  //-----------------------------------------------------------------------------------
  template<class t_payload_net_handler>
  int node_server<t_payload_net_handler>::handle_get_peer_id(int command, COMMAND_REQUEST_PEER_ID::request& arg, COMMAND_REQUEST_PEER_ID::response& rsp, p2p_connection_context& context)
  {
    rsp.my_id = m_config.m_peer_id;
    return 1;
  }
#endif
  //-----------------------------------------------------------------------------------
  template<class t_payload_net_handler>
  int node_server<t_payload_net_handler>::handle_get_support_flags(int command, COMMAND_REQUEST_SUPPORT_FLAGS::request& arg, COMMAND_REQUEST_SUPPORT_FLAGS::response& rsp, p2p_connection_context& context)
  {
    rsp.support_flags = m_config.m_support_flags;
    return 1;
  }
  //-----------------------------------------------------------------------------------
  template<class t_payload_net_handler>
  void node_server<t_payload_net_handler>::request_callback(const epee::net_utils::connection_context_base& context)
  {
    m_net_server.get_config_object().request_callback(context.m_connection_id);
  }
  //-----------------------------------------------------------------------------------
  template<class t_payload_net_handler>
  bool node_server<t_payload_net_handler>::relay_notify(int command, const std::string& data_buff, const p2p_connection_context& connection)
  {
      return m_net_server.get_config_object().notify(command, data_buff, connection.m_connection_id) >= 0;
  }
  //-----------------------------------------------------------------------------------
  template<class t_payload_net_handler>
  bool node_server<t_payload_net_handler>::relay_notify_to_list(int command, const std::string& data_buff, const std::list<boost::uuids::uuid> &connections)
  {
    for(const auto& c_id: connections)
    {
      m_net_server.get_config_object().notify(command, data_buff, c_id);
    }
    return true;
  }
  //-----------------------------------------------------------------------------------
  template<class t_payload_net_handler>
  bool node_server<t_payload_net_handler>::relay_notify_to_all(int command, const std::string& data_buff, const epee::net_utils::connection_context_base& context)
  {
    std::list<boost::uuids::uuid> connections;
    m_net_server.get_config_object().foreach_connection([&](const p2p_connection_context& cntxt)
    {
      if(cntxt.peer_id && context.m_connection_id != cntxt.m_connection_id)
        connections.push_back(cntxt.m_connection_id);
      return true;
    });
    return relay_notify_to_list(command, data_buff, connections);
  }
  //-----------------------------------------------------------------------------------
  template<class t_payload_net_handler>
  void node_server<t_payload_net_handler>::callback(p2p_connection_context& context)
  {
    m_payload_handler.on_callback(context);
  }
  //-----------------------------------------------------------------------------------
  template<class t_payload_net_handler>
  bool node_server<t_payload_net_handler>::invoke_notify_to_peer(int command, const std::string& req_buff, const epee::net_utils::connection_context_base& context)
  {
    int res = m_net_server.get_config_object().notify(command, req_buff, context.m_connection_id);
    return res > 0;
  }
  //-----------------------------------------------------------------------------------
  template<class t_payload_net_handler>
  bool node_server<t_payload_net_handler>::invoke_command_to_peer(int command, const std::string& req_buff, std::string& resp_buff, const epee::net_utils::connection_context_base& context)
  {
    int res = m_net_server.get_config_object().invoke(command, req_buff, resp_buff, context.m_connection_id);
    return res > 0;
  }
  //-----------------------------------------------------------------------------------
  template<class t_payload_net_handler>
  bool node_server<t_payload_net_handler>::drop_connection(const epee::net_utils::connection_context_base& context)
  {
    m_net_server.get_config_object().close(context.m_connection_id);
    return true;
  }
  //-----------------------------------------------------------------------------------
  template<class t_payload_net_handler> template<class t_callback>
  bool node_server<t_payload_net_handler>::try_ping(basic_node_data& node_data, p2p_connection_context& context, t_callback cb)
  {
    if(!node_data.my_port)
      return false;

    CHECK_AND_ASSERT_MES(context.m_remote_address.get_type_id() == epee::net_utils::ipv4_network_address::ID, false,
        "Only IPv4 addresses are supported here");

    const epee::net_utils::network_address na = context.m_remote_address;
    uint32_t actual_ip = na.as<const epee::net_utils::ipv4_network_address>().ip();
    if(!m_peerlist.is_host_allowed(context.m_remote_address))
      return false;
    std::string ip = epee::string_tools::get_ip_string_from_int32(actual_ip);
    std::string port = epee::string_tools::num_to_string_fast(node_data.my_port);
    epee::net_utils::network_address address(new epee::net_utils::ipv4_network_address(actual_ip, node_data.my_port));
    peerid_type pr = node_data.peer_id;
    bool r = m_net_server.connect_async(ip, port, m_config.m_net_config.ping_connection_timeout, [cb, /*context,*/ address, pr, this](
      const typename net_server::t_connection_context& ping_context,
      const boost::system::error_code& ec)->bool
    {
      if(ec)
      {
        LOG_WARNING_CC(ping_context, "back ping connect failed to " << address.str());
        return false;
      }
      COMMAND_PING::request req;
      COMMAND_PING::response rsp;
      //vc2010 workaround
      /*std::string ip_ = ip;
      std::string port_=port;
      peerid_type pr_ = pr;
      auto cb_ = cb;*/

      // GCC 5.1.0 gives error with second use of uint64_t (peerid_type) variable.
      peerid_type pr_ = pr;

      bool inv_call_res = epee::net_utils::async_invoke_remote_command2<COMMAND_PING::response>(ping_context.m_connection_id, COMMAND_PING::ID, req, m_net_server.get_config_object(),
        [=](int code, const COMMAND_PING::response& rsp, p2p_connection_context& context)
      {
        if(code <= 0)
        {
          LOG_WARNING_CC(ping_context, "Failed to invoke COMMAND_PING to " << address.str() << "(" << code <<  ", " << epee::levin::get_err_descr(code) << ")");
          return;
        }

        if(rsp.status != PING_OK_RESPONSE_STATUS_TEXT || pr != rsp.peer_id)
        {
          LOG_WARNING_CC(ping_context, "back ping invoke wrong response \"" << rsp.status << "\" from" << address.str() << ", hsh_peer_id=" << pr_ << ", rsp.peer_id=" << rsp.peer_id);
          m_net_server.get_config_object().close(ping_context.m_connection_id);
          return;
        }
        m_net_server.get_config_object().close(ping_context.m_connection_id);
        cb();
      });

      if(!inv_call_res)
      {
        LOG_WARNING_CC(ping_context, "back ping invoke failed to " << address.str());
        m_net_server.get_config_object().close(ping_context.m_connection_id);
        return false;
      }
      return true;
    });
    if(!r)
    {
      LOG_WARNING_CC(context, "Failed to call connect_async, network error.");
    }
    return r;
  }
  //-----------------------------------------------------------------------------------
  template<class t_payload_net_handler>
  bool node_server<t_payload_net_handler>::try_get_support_flags(const p2p_connection_context& context, std::function<void(p2p_connection_context&, const uint32_t&)> f)
  {
    COMMAND_REQUEST_SUPPORT_FLAGS::request support_flags_request;
    bool r = epee::net_utils::async_invoke_remote_command2<typename COMMAND_REQUEST_SUPPORT_FLAGS::response>
    (
      context.m_connection_id, 
      COMMAND_REQUEST_SUPPORT_FLAGS::ID, 
      support_flags_request, 
      m_net_server.get_config_object(),
      [=](int code, const typename COMMAND_REQUEST_SUPPORT_FLAGS::response& rsp, p2p_connection_context& context_)
      {  
        if(code < 0)
        {
          LOG_WARNING_CC(context_, "COMMAND_REQUEST_SUPPORT_FLAGS invoke failed. (" << code <<  ", " << epee::levin::get_err_descr(code) << ")");
          return;
        }
        
        f(context_, rsp.support_flags);
      },
      P2P_DEFAULT_HANDSHAKE_INVOKE_TIMEOUT
    );

    return r;
  }  
  //-----------------------------------------------------------------------------------
  template<class t_payload_net_handler>
  int node_server<t_payload_net_handler>::handle_timed_sync(int command, typename COMMAND_TIMED_SYNC::request& arg, typename COMMAND_TIMED_SYNC::response& rsp, p2p_connection_context& context)
  {
    if(!m_payload_handler.process_payload_sync_data(arg.payload_data, context, false))
    {
      LOG_WARNING_CC(context, "Failed to process_payload_sync_data(), dropping connection");
      drop_connection(context);
      return 1;
    }

    //fill response
    rsp.local_time = time(NULL);
    m_peerlist.get_peerlist_head(rsp.local_peerlist_new);
    m_payload_handler.get_payload_sync_data(rsp.payload_data);
    LOG_DEBUG_CC(context, "COMMAND_TIMED_SYNC");
    return 1;
  }
  //-----------------------------------------------------------------------------------
  template<class t_payload_net_handler>
  int node_server<t_payload_net_handler>::handle_handshake(int command, typename COMMAND_HANDSHAKE::request& arg, typename COMMAND_HANDSHAKE::response& rsp, p2p_connection_context& context)
  {
    if(arg.node_data.network_id != m_network_id)
    {

      LOG_INFO_CC(context, "WRONG NETWORK AGENT CONNECTED! id=" << epee::string_tools::get_str_from_guid_a(arg.node_data.network_id));
      drop_connection(context);
      add_host_fail(context.m_remote_address);
      return 1;
    }

    if(!context.m_is_income)
    {
      LOG_WARNING_CC(context, "COMMAND_HANDSHAKE came not from incoming connection");
      drop_connection(context);
      add_host_fail(context.m_remote_address);
      return 1;
    }

    if(context.peer_id)
    {
      LOG_WARNING_CC(context, "COMMAND_HANDSHAKE came, but seems that connection already have associated peer_id (double COMMAND_HANDSHAKE?)");
      drop_connection(context);
      return 1;
    }

    if(!m_payload_handler.process_payload_sync_data(arg.payload_data, context, true))
    {
      LOG_WARNING_CC(context, "COMMAND_HANDSHAKE came, but process_payload_sync_data returned false, dropping connection.");
      drop_connection(context);
      return 1;
    }

    if(has_too_many_connections(context.m_remote_address))
    {
      LOG_PRINT_CCONTEXT_L1("CONNECTION FROM " << context.m_remote_address.host_str() << " REFUSED, too many connections from the same address");
      drop_connection(context);
      return 1;
    }

    //associate peer_id with this connection
    context.peer_id = arg.node_data.peer_id;
    context.m_in_timedsync = false;

    if(arg.node_data.peer_id != m_config.m_peer_id && arg.node_data.my_port)
    {
      peerid_type peer_id_l = arg.node_data.peer_id;
      uint32_t port_l = arg.node_data.my_port;      
      //try ping to be sure that we can add this peer to peer_list
      try_ping(arg.node_data, context, [peer_id_l, port_l, context, this]()
      {
        CHECK_AND_ASSERT_MES(context.m_remote_address.get_type_id() == epee::net_utils::ipv4_network_address::ID, void(),
            "Only IPv4 addresses are supported here");
        //called only(!) if success pinged, update local peerlist
        peerlist_entry pe;
        const epee::net_utils::network_address na = context.m_remote_address;
        pe.adr.reset(new epee::net_utils::ipv4_network_address(na.as<epee::net_utils::ipv4_network_address>().ip(), port_l));
        time_t last_seen;
        time(&last_seen);
        pe.last_seen = static_cast<int64_t>(last_seen);
        pe.id = peer_id_l;
        this->m_peerlist.append_with_peer_white(pe);
        LOG_DEBUG_CC(context, "PING SUCCESS " << context.m_remote_address.host_str() << ":" << port_l);
      });
    }
    
    try_get_support_flags(context, [](p2p_connection_context& flags_context, const uint32_t& support_flags) 
    {
      flags_context.support_flags = support_flags;
    });

    //fill response
    m_peerlist.get_peerlist_head(rsp.local_peerlist_new);
    get_local_node_data(rsp.node_data);
    m_payload_handler.get_payload_sync_data(rsp.payload_data);
    LOG_DEBUG_CC(context, "COMMAND_HANDSHAKE");
    return 1;
  }
  //-----------------------------------------------------------------------------------
  template<class t_payload_net_handler>
  int node_server<t_payload_net_handler>::handle_ping(int command, COMMAND_PING::request& arg, COMMAND_PING::response& rsp, p2p_connection_context& context)
  {
    LOG_DEBUG_CC(context, "COMMAND_PING");
    rsp.status = PING_OK_RESPONSE_STATUS_TEXT;
    rsp.peer_id = m_config.m_peer_id;
    return 1;
  }
  //-----------------------------------------------------------------------------------
  template<class t_payload_net_handler>
  bool node_server<t_payload_net_handler>::log_peerlist()
  {
    std::list<peerlist_entry> pl_white;
    std::list<peerlist_entry> pl_gray;
    m_peerlist.get_peerlist_full(pl_gray, pl_white);
    MINFO(ENDL << "Peerlist white:" << ENDL << print_peerlist_to_string(pl_white) << ENDL << "Peerlist gray:" << ENDL << print_peerlist_to_string(pl_gray) );
    return true;
  }
  //-----------------------------------------------------------------------------------
  template<class t_payload_net_handler>
  bool node_server<t_payload_net_handler>::log_connections()
  {
    MINFO("Connections: \r\n" << print_connections_container() );
    return true;
  }
  //-----------------------------------------------------------------------------------
  template<class t_payload_net_handler>
<<<<<<< HEAD
  void node_server<t_payload_net_handler>::do_supernode_announce(const cryptonote::COMMAND_RPC_SUPERNODE_ANNOUNCE::request &req)
  {
    LOG_PRINT_L0(__FUNCTION__);
    // prepare sendout
    NOTIFY_SUPERNODE_ANNOUNCE::request req_;
    req_.timestamp = req.timestamp;
    req_.wallet_address = req.wallet_address;
    req_.signature = req.signature;
    std::string blob;
    epee::serialization::store_t_to_binary(req_, blob);
    // send to peers
    m_net_server.get_config_object().foreach_connection([&](p2p_connection_context& context) {
      LOG_PRINT_L0("sending NOTIFY_SUPERNODE_ANNOUNCE to " << context.peer_id);
      return this->invoke_notify_to_peer(NOTIFY_SUPERNODE_ANNOUNCE::ID, blob, context);
    });
  }


  template<class t_payload_net_handler>
  void node_server<t_payload_net_handler>::do_tx_to_sign(const cryptonote::COMMAND_RPC_TX_TO_SIGN::request &req)
  {
  }


  template<class t_payload_net_handler>
  void node_server<t_payload_net_handler>::do_signed_tx(const cryptonote::COMMAND_RPC_SIGNED_TX::request &req)
  {
  }


  template<class t_payload_net_handler>
  void node_server<t_payload_net_handler>::do_reject_tx(const cryptonote::COMMAND_RPC_REJECT_TX::request &req)
  {
  }


=======
  void node_server<t_payload_net_handler>::do_supernode_announce(const cryptonote::COMMAND_RPC_RTA_SUPERNODE_ANNOUNCE::request &req)
  {
    LOG_PRINT_L0("Incoming supernode announce request");

    COMMAND_SUPERNODE_ANNOUNCE::request req_;
    // prepare sendout
//    NOTIFY_SUPERNODE_ANNOUNCE::request req_;
//    req_.timestamp = req.timestamp;
//    req_.wallet_address = req.wallet_address;
//    req_.signature = req.signature;
      std::string blob;
      epee::serialization::store_t_to_binary(req_, blob);
//    // send to peers
      m_net_server.get_config_object().foreach_connection([&](p2p_connection_context& context) {
        // LOG_PRINT_L0("sending NOTIFY_SUPERNODE_ANNOUNCE to " << context.peer_id);
        LOG_PRINT_L0("sending COMMAND_SUPERNODE_ANNOUNCE to " << context.peer_id);
        // return this->invoke_notify_to_peer(NOTIFY_SUPERNODE_ANNOUNCE::ID, blob, context);
        std::string resp;
        return this->invoke_command_to_peer(COMMAND_SUPERNODE_ANNOUNCE::ID, blob, resp, context);
        // return this->invoke_notify_to_peer(COMMAND_SUPERNODE_ANONCE::ID, blob, context);
      });

  }

  //-----------------------------------------------------------------------------------
  template<class t_payload_net_handler>
  void node_server<t_payload_net_handler>::do_rta_authorize_tx(const cryptonote::COMMAND_RPC_RTA_AUTHORIZE_TX::request &req)
  {
    LOG_PRINT_L0("Incoming rta authorize tx request");
    // COMMAND_TX_TO_SIGN::request req_;
    // TODO: implement me;

  }

>>>>>>> 65d86eea
  //-----------------------------------------------------------------------------------
  template<class t_payload_net_handler>
  std::string node_server<t_payload_net_handler>::print_connections_container()
  {

    std::stringstream ss;
    m_net_server.get_config_object().foreach_connection([&](const p2p_connection_context& cntxt)
    {
      ss << cntxt.m_remote_address.str()
        << " \t\tpeer_id " << cntxt.peer_id
        << " \t\tconn_id " << epee::string_tools::get_str_from_guid_a(cntxt.m_connection_id) << (cntxt.m_is_income ? " INC":" OUT")
        << std::endl;
      return true;
    });
    std::string s = ss.str();
    return s;
  }
  //-----------------------------------------------------------------------------------
  template<class t_payload_net_handler>
  void node_server<t_payload_net_handler>::on_connection_new(p2p_connection_context& context)
  {
    MINFO("["<< epee::net_utils::print_connection_context(context) << "] NEW CONNECTION");
  }
  //-----------------------------------------------------------------------------------
  template<class t_payload_net_handler>
  void node_server<t_payload_net_handler>::on_connection_close(p2p_connection_context& context)
  {
    if (!m_net_server.is_stop_signal_sent() && !context.m_is_income) {
      epee::net_utils::network_address na = AUTO_VAL_INIT(na);
      na = context.m_remote_address;

      m_peerlist.remove_from_peer_anchor(na);
    }

    m_payload_handler.on_connection_close(context);

    MINFO("["<< epee::net_utils::print_connection_context(context) << "] CLOSE CONNECTION");
  }

  template<class t_payload_net_handler>
  bool node_server<t_payload_net_handler>::is_priority_node(const epee::net_utils::network_address& na)
  {
    return (std::find(m_priority_peers.begin(), m_priority_peers.end(), na) != m_priority_peers.end()) || (std::find(m_exclusive_peers.begin(), m_exclusive_peers.end(), na) != m_exclusive_peers.end());
  }

  template<class t_payload_net_handler> template <class Container>
  bool node_server<t_payload_net_handler>::connect_to_peerlist(const Container& peers)
  {
    for(const epee::net_utils::network_address& na: peers)
    {
      if(m_net_server.is_stop_signal_sent())
        return false;

      if(is_addr_connected(na))
        continue;

      try_to_connect_and_handshake_with_new_peer(na);
    }

    return true;
  }

  template<class t_payload_net_handler> template <class Container>
  bool node_server<t_payload_net_handler>::parse_peers_and_add_to_container(const boost::program_options::variables_map& vm, const command_line::arg_descriptor<std::vector<std::string> > & arg, Container& container)
  {
    std::vector<std::string> perrs = command_line::get_arg(vm, arg);

    for(const std::string& pr_str: perrs)
    {
      epee::net_utils::network_address na = AUTO_VAL_INIT(na);
      const uint16_t default_port = m_testnet ? ::config::testnet::P2P_DEFAULT_PORT : ::config::P2P_DEFAULT_PORT;
      bool r = parse_peer_from_string(na, pr_str, default_port);
      CHECK_AND_ASSERT_MES(r, false, "Failed to parse address from string: " << pr_str);
      container.push_back(na);
    }

    return true;
  }

  template<class t_payload_net_handler>
  bool node_server<t_payload_net_handler>::set_max_out_peers(const boost::program_options::variables_map& vm, int64_t max)
  {
    if(max == -1) {
      m_config.m_net_config.connections_count = P2P_DEFAULT_CONNECTIONS_COUNT;
      return true;
    }
    m_config.m_net_config.connections_count = max;
    return true;
  }

  template<class t_payload_net_handler>
  void node_server<t_payload_net_handler>::delete_connections(size_t count)
  {
    m_net_server.get_config_object().del_out_connections(count);
  }

  template<class t_payload_net_handler>
  bool node_server<t_payload_net_handler>::set_tos_flag(const boost::program_options::variables_map& vm, int flag)
  {
    if(flag==-1){
      return true;
    }
    epee::net_utils::connection<epee::levin::async_protocol_handler<p2p_connection_context> >::set_tos_flag(flag);
    _dbg1("Set ToS flag  " << flag);
    return true;
  }

  template<class t_payload_net_handler>
  bool node_server<t_payload_net_handler>::set_rate_up_limit(const boost::program_options::variables_map& vm, int64_t limit)
  {
    this->islimitup=true;

    if (limit==-1) {
      limit=default_limit_up;
      this->islimitup=false;
    }

    limit *= 1024;
    epee::net_utils::connection<epee::levin::async_protocol_handler<p2p_connection_context> >::set_rate_up_limit( limit );
    MINFO("Set limit-up to " << limit/1024 << " kB/s");
    return true;
  }

  template<class t_payload_net_handler>
  bool node_server<t_payload_net_handler>::set_rate_down_limit(const boost::program_options::variables_map& vm, int64_t limit)
  {
    this->islimitdown=true;
    if(limit==-1) {
      limit=default_limit_down;
      this->islimitdown=false;
    }
    limit *= 1024;
    epee::net_utils::connection<epee::levin::async_protocol_handler<p2p_connection_context> >::set_rate_down_limit( limit );
    MINFO("Set limit-down to " << limit/1024 << " kB/s");
    return true;
  }

  template<class t_payload_net_handler>
  bool node_server<t_payload_net_handler>::set_rate_limit(const boost::program_options::variables_map& vm, int64_t limit)
  {
    int64_t limit_up = 0;
    int64_t limit_down = 0;

    if(limit == -1)
    {
      limit_up = default_limit_up * 1024;
      limit_down = default_limit_down * 1024;
    }
    else
    {
      limit_up = limit * 1024;
      limit_down = limit * 1024;
    }
    if(!this->islimitup) {
      epee::net_utils::connection<epee::levin::async_protocol_handler<p2p_connection_context> >::set_rate_up_limit(limit_up);
      MINFO("Set limit-up to " << limit_up/1024 << " kB/s");
    }
    if(!this->islimitdown) {
      epee::net_utils::connection<epee::levin::async_protocol_handler<p2p_connection_context> >::set_rate_down_limit(limit_down);
      MINFO("Set limit-down to " << limit_down/1024 << " kB/s");
    }

    return true;
  }

  template<class t_payload_net_handler>
  bool node_server<t_payload_net_handler>::has_too_many_connections(const epee::net_utils::network_address &address)
  {
    const uint8_t max_connections = 1;
    uint8_t count = 0;

    m_net_server.get_config_object().foreach_connection([&](const p2p_connection_context& cntxt)
    {
      if (cntxt.m_is_income && cntxt.m_remote_address.is_same_host(address)) {
        count++;

        if (count > max_connections) {
          return false;
        }
      }

      return true;
    });

    return count > max_connections;
  }

  template<class t_payload_net_handler>
  bool node_server<t_payload_net_handler>::gray_peerlist_housekeeping()
  {
    peerlist_entry pe = AUTO_VAL_INIT(pe);

    if (!m_peerlist.get_random_gray_peer(pe)) {
        return false;
    }

    bool success = check_connection_and_handshake_with_peer(pe.adr, pe.last_seen);

    if (!success) {
      m_peerlist.remove_from_peer_gray(pe);

      LOG_PRINT_L2("PEER EVICTED FROM GRAY PEER LIST IP address: " << pe.adr.host_str() << " Peer ID: " << peerid_type(pe.id));

      return true;
    }

    m_peerlist.set_peer_just_seen(pe.id, pe.adr);

    LOG_PRINT_L2("PEER PROMOTED TO WHITE PEER LIST IP address: " << pe.adr.host_str() << " Peer ID: " << peerid_type(pe.id));

    return true;
  }

  template<class t_payload_net_handler>
  int node_server<t_payload_net_handler>::handle_supernode_announce(int command, NOTIFY_SUPERNODE_ANNOUNCE::request &arg, p2p_connection_context& context)
  {
    LOG_PRINT_L0("NOTIFY_SUPERNODE_ANNOUNCE, timestamp: " << arg.timestamp << ", wallet: " << arg.wallet_address << ", signature: " << arg.signature);
    // TODO: implement logic here
    return 1;
  }
}<|MERGE_RESOLUTION|>--- conflicted
+++ resolved
@@ -954,20 +954,12 @@
 
   //-----------------------------------------------------------------------------------
   template<class t_payload_net_handler>
-<<<<<<< HEAD
-  int node_server<t_payload_net_handler>::handle_supernode_anonce(int command, COMMAND_SUPERNODE_ANNOUNCE::request& arg, p2p_connection_context& context)
-=======
   int node_server<t_payload_net_handler>::handle_supernode_announce(int command, COMMAND_SUPERNODE_ANNOUNCE::request& arg, p2p_connection_context& context)
->>>>>>> 65d86eea
   {
       crypto::public_key supernode = arg.supernode_addr;
       std::string supernode_str = publickey2string(supernode);
 
-<<<<<<< HEAD
-      LOG_PRINT_L0("received SUPERNODE_ANNOUNCE from " << context.peer_id << " with time " << arg.timestamp);
-=======
       LOG_PRINT_L0(__FUNCTION__);
->>>>>>> 65d86eea
 
       // TODO: signature verification
       //  if verification failed
@@ -2055,45 +2047,7 @@
   }
   //-----------------------------------------------------------------------------------
   template<class t_payload_net_handler>
-<<<<<<< HEAD
   void node_server<t_payload_net_handler>::do_supernode_announce(const cryptonote::COMMAND_RPC_SUPERNODE_ANNOUNCE::request &req)
-  {
-    LOG_PRINT_L0(__FUNCTION__);
-    // prepare sendout
-    NOTIFY_SUPERNODE_ANNOUNCE::request req_;
-    req_.timestamp = req.timestamp;
-    req_.wallet_address = req.wallet_address;
-    req_.signature = req.signature;
-    std::string blob;
-    epee::serialization::store_t_to_binary(req_, blob);
-    // send to peers
-    m_net_server.get_config_object().foreach_connection([&](p2p_connection_context& context) {
-      LOG_PRINT_L0("sending NOTIFY_SUPERNODE_ANNOUNCE to " << context.peer_id);
-      return this->invoke_notify_to_peer(NOTIFY_SUPERNODE_ANNOUNCE::ID, blob, context);
-    });
-  }
-
-
-  template<class t_payload_net_handler>
-  void node_server<t_payload_net_handler>::do_tx_to_sign(const cryptonote::COMMAND_RPC_TX_TO_SIGN::request &req)
-  {
-  }
-
-
-  template<class t_payload_net_handler>
-  void node_server<t_payload_net_handler>::do_signed_tx(const cryptonote::COMMAND_RPC_SIGNED_TX::request &req)
-  {
-  }
-
-
-  template<class t_payload_net_handler>
-  void node_server<t_payload_net_handler>::do_reject_tx(const cryptonote::COMMAND_RPC_REJECT_TX::request &req)
-  {
-  }
-
-
-=======
-  void node_server<t_payload_net_handler>::do_supernode_announce(const cryptonote::COMMAND_RPC_RTA_SUPERNODE_ANNOUNCE::request &req)
   {
     LOG_PRINT_L0("Incoming supernode announce request");
 
@@ -2127,7 +2081,25 @@
 
   }
 
->>>>>>> 65d86eea
+
+  template<class t_payload_net_handler>
+  void node_server<t_payload_net_handler>::do_tx_to_sign(const cryptonote::COMMAND_RPC_TX_TO_SIGN::request &req)
+  {
+  }
+
+
+  template<class t_payload_net_handler>
+  void node_server<t_payload_net_handler>::do_signed_tx(const cryptonote::COMMAND_RPC_SIGNED_TX::request &req)
+  {
+  }
+
+
+  template<class t_payload_net_handler>
+  void node_server<t_payload_net_handler>::do_reject_tx(const cryptonote::COMMAND_RPC_REJECT_TX::request &req)
+  {
+  }
+
+
   //-----------------------------------------------------------------------------------
   template<class t_payload_net_handler>
   std::string node_server<t_payload_net_handler>::print_connections_container()
@@ -2340,12 +2312,4 @@
 
     return true;
   }
-
-  template<class t_payload_net_handler>
-  int node_server<t_payload_net_handler>::handle_supernode_announce(int command, NOTIFY_SUPERNODE_ANNOUNCE::request &arg, p2p_connection_context& context)
-  {
-    LOG_PRINT_L0("NOTIFY_SUPERNODE_ANNOUNCE, timestamp: " << arg.timestamp << ", wallet: " << arg.wallet_address << ", signature: " << arg.signature);
-    // TODO: implement logic here
-    return 1;
-  }
 }