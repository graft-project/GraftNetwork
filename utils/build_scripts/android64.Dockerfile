--- conflicted
+++ resolved
@@ -72,10 +72,6 @@
     && make build_crypto build_ssl \
     && cd .. && mv openssl-${OPENSSL_VERSION}  openssl
 
-<<<<<<< HEAD
-RUN git clone --single-branch --depth=1 https://github.com/graft-project/GraftNetwork.git \
-    && cd GraftNetwork \
-=======
 RUN git clone https://github.com/zeromq/zeromq4-1.git \
     && git clone https://github.com/zeromq/cppzmq.git \
     && cd zeromq4-1 \
@@ -85,9 +81,8 @@
 
 RUN ln -s /opt/android/openssl/libcrypto.a /opt/android/openssl/libssl.a ${TOOLCHAIN_DIR}/aarch64-linux-android/lib
 
-RUN git clone https://github.com/monero-project/monero.git \
-    && cd monero \
->>>>>>> c29890c2
+RUN git clone --single-branch --depth=1 https://github.com/graft-project/GraftNetwork.git \
+    && cd GraftNetwork \
     && mkdir -p build/release \
     && cd build/release \
     && CC=clang CXX=clang++ \
