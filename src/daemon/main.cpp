--- conflicted
+++ resolved
@@ -1,10 +1,6 @@
-<<<<<<< HEAD
 // Copyright (c) 2018, The Graft Project
-// Copyright (c) 2014-2018, The Monero Project
-=======
 // Copyright (c) 2014-2019, The Monero Project
 // Copyright (c)      2018, The Loki Project
->>>>>>> 6d2881c8
 //
 // All rights reserved.
 //
@@ -57,8 +53,8 @@
 #include "common/stack_trace.h"
 #endif // STACK_TRACE
 
-#undef LOKI_DEFAULT_LOG_CATEGORY
-#define LOKI_DEFAULT_LOG_CATEGORY "daemon"
+#undef MONERO_DEFAULT_LOG_CATEGORY
+#define MONERO_DEFAULT_LOG_CATEGORY "daemon"
 
 namespace po = boost::program_options;
 namespace bf = boost::filesystem;
@@ -179,27 +175,16 @@
 
     if (command_line::get_arg(vm, command_line::arg_help))
     {
-<<<<<<< HEAD
       std::cout << "Graft '" << GRAFT_RELEASE_NAME << "' (v" << GRAFT_VERSION_FULL << ")" << ENDL << ENDL;
-=======
-      std::cout << "Loki '" << LOKI_RELEASE_NAME << "' (v" << LOKI_VERSION_FULL << ")" << ENDL << ENDL;
->>>>>>> 6d2881c8
       std::cout << "Usage: " + std::string{argv[0]} + " [options|settings] [daemon_command...]" << std::endl << std::endl;
       std::cout << visible_options << std::endl;
       return 0;
     }
 
-<<<<<<< HEAD
     // Graft Version
     if (command_line::get_arg(vm, command_line::arg_version))
     {
       std::cout << "Graft '" << GRAFT_RELEASE_NAME << "' (v" << GRAFT_VERSION_FULL << ")" << ENDL;
-=======
-    // Loki Version
-    if (command_line::get_arg(vm, command_line::arg_version))
-    {
-      std::cout << "Loki '" << LOKI_RELEASE_NAME << "' (v" << LOKI_VERSION_FULL << ")" << ENDL;
->>>>>>> 6d2881c8
       return 0;
     }
 
@@ -252,7 +237,7 @@
     }
 
     // data_dir
-    //   default: e.g. ~/.loki/ or ~/.loki/testnet
+    //   default: e.g. ~/.graft/ or ~/.graft/testnet
     //   if data-dir argument given:
     //     absolute path
     //     relative path: relative to cwd
@@ -275,33 +260,10 @@
     bf::path log_file_path {data_dir / std::string(CRYPTONOTE_NAME ".log")};
     if (!command_line::is_arg_defaulted(vm, daemon_args::arg_log_file))
       log_file_path = command_line::get_arg(vm, daemon_args::arg_log_file);
-<<<<<<< HEAD
-=======
     if (!log_file_path.has_parent_path())
       log_file_path = bf::absolute(log_file_path, relative_path_base);
     mlog_configure(log_file_path.string(), true, command_line::get_arg(vm, daemon_args::arg_max_log_file_size), command_line::get_arg(vm, daemon_args::arg_max_log_files));
->>>>>>> 6d2881c8
-
-    // Set log format
-    std::string format;
-    if (!vm["log-format"].defaulted())
-    {
-      format = command_line::get_arg(vm, daemon_args::arg_log_format).c_str();
-    }
-
-#ifdef ELPP_SYSLOG
-    if (log_file_path == "syslog")
-    {//redirect log to syslog
-      INITIALIZE_SYSLOG("graftnoded");
-      mlog_syslog = true;
-      mlog_configure("", false, format.empty()? nullptr : format.c_str());
-    }
-    else
-#endif
-    {
-      log_file_path = bf::absolute(log_file_path, relative_path_base);
-      mlog_configure(log_file_path.string(), true, format.empty()? nullptr : format.c_str());
-    }
+
     // Set log level
     if (!command_line::is_arg_defaulted(vm, daemon_args::arg_log_level))
     {
@@ -389,7 +351,6 @@
       }
     }
 
-<<<<<<< HEAD
 #ifdef STACK_TRACE
     tools::set_stack_trace_log(log_file_path.filename().string());
 #endif // STACK_TRACE
@@ -400,8 +361,6 @@
     // logging is now set up
     MGINFO("Graft '" << GRAFT_RELEASE_NAME << "' (v" << GRAFT_VERSION_FULL << ")");
 
-=======
->>>>>>> 6d2881c8
     MINFO("Moving from main() into the daemonize now.");
 
     return daemonizer::daemonize(argc, argv, daemonize::t_executor{parse_public_rpc_port(vm)}, vm) ? 0 : 1;
