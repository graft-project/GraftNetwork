--- conflicted
+++ resolved
@@ -187,15 +187,10 @@
     boost::mutex m_throttle_speed_in_mutex;
     boost::mutex m_throttle_speed_out_mutex;
 
-<<<<<<< HEAD
     boost::asio::deadline_timer m_timer;
     bool m_local;
     bool m_ready_to_close;
     std::string m_host;
-
-	public:
-			void setRpcStation();
-=======
     std::list<std::pair<int64_t, callback_type>> on_write_callback_list;
 
   public:
@@ -224,7 +219,6 @@
         return true;
 
     }
->>>>>>> a3985793
   };
 
 
@@ -378,13 +372,8 @@
     connection_ptr new_connection_;
 
     boost::mutex connections_mutex;
-<<<<<<< HEAD
-    std::set<connection_ptr> connections_;
-=======
     std::deque<std::pair<boost::system_time, connection_ptr>> connections_;
     boost::asio::io_service::strand m_strand;
->>>>>>> a3985793
-
   }; // class <>boosted_tcp_server
 
 
