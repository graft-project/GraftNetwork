// Copyright (c) 2017-2018, The Graft Project
// Copyright (c) 2014-2018, The Monero Project
//
// All rights reserved.
//
// Redistribution and use in source and binary forms, with or without modification, are
// permitted provided that the following conditions are met:
//
// 1. Redistributions of source code must retain the above copyright notice, this list of
//    conditions and the following disclaimer.
//
// 2. Redistributions in binary form must reproduce the above copyright notice, this list
//    of conditions and the following disclaimer in the documentation and/or other
//    materials provided with the distribution.
//
// 3. Neither the name of the copyright holder nor the names of its contributors may be
//    used to endorse or promote products derived from this software without specific
//    prior written permission.
//
// THIS SOFTWARE IS PROVIDED BY THE COPYRIGHT HOLDERS AND CONTRIBUTORS "AS IS" AND ANY
// EXPRESS OR IMPLIED WARRANTIES, INCLUDING, BUT NOT LIMITED TO, THE IMPLIED WARRANTIES OF
// MERCHANTABILITY AND FITNESS FOR A PARTICULAR PURPOSE ARE DISCLAIMED. IN NO EVENT SHALL
// THE COPYRIGHT HOLDER OR CONTRIBUTORS BE LIABLE FOR ANY DIRECT, INDIRECT, INCIDENTAL,
// SPECIAL, EXEMPLARY, OR CONSEQUENTIAL DAMAGES (INCLUDING, BUT NOT LIMITED TO,
// PROCUREMENT OF SUBSTITUTE GOODS OR SERVICES; LOSS OF USE, DATA, OR PROFITS; OR BUSINESS
// INTERRUPTION) HOWEVER CAUSED AND ON ANY THEORY OF LIABILITY, WHETHER IN CONTRACT,
// STRICT LIABILITY, OR TORT (INCLUDING NEGLIGENCE OR OTHERWISE) ARISING IN ANY WAY OUT OF
// THE USE OF THIS SOFTWARE, EVEN IF ADVISED OF THE POSSIBILITY OF SUCH DAMAGE.
//
// Parts of this file are originally copyright (c) 2012-2013 The Cryptonote developers

#include <algorithm>
#include <cstdio>
#include <boost/filesystem.hpp>
#include <boost/range/adaptor/reversed.hpp>

#include "include_base_utils.h"
#include "cryptonote_basic/cryptonote_basic_impl.h"
#include "tx_pool.h"
#include "blockchain.h"
#include "blockchain_db/blockchain_db.h"
#include "cryptonote_basic/cryptonote_boost_serialization.h"
#include "cryptonote_config.h"
#include "cryptonote_basic/miner.h"
#include "misc_language.h"
#include "profile_tools.h"
#include "file_io_utils.h"
#include "common/int-util.h"
#include "common/threadpool.h"
#include "common/boost_serialization_helper.h"
#include "warnings.h"
#include "crypto/hash.h"
#include "cryptonote_core.h"
#include "ringct/rctSigs.h"
#include "common/perf_timer.h"
#if defined(PER_BLOCK_CHECKPOINT)
#include "blocks/blocks.h"
#endif

#undef MONERO_DEFAULT_LOG_CATEGORY
#define MONERO_DEFAULT_LOG_CATEGORY "blockchain"

#define FIND_BLOCKCHAIN_SUPPLEMENT_MAX_SIZE (100*1024*1024) // 100 MB

using namespace crypto;


//#include "serialization/json_archive.h"

/* TODO:
 *  Clean up code:
 *    Possibly change how outputs are referred to/indexed in blockchain and wallets
 *
 */

using namespace cryptonote;
using epee::string_tools::pod_to_hex;
extern "C" void slow_hash_allocate_state();
extern "C" void slow_hash_free_state();

DISABLE_VS_WARNINGS(4267)

#define MERROR_VER(x) MCERROR("verify", x)

// used to overestimate the block reward when estimating a per kB to use
#define BLOCK_REWARD_OVERESTIMATE (10 * 1000000000000)

static const struct {
  uint8_t version;
  uint64_t height;
  uint8_t threshold;
  time_t time;
} mainnet_hard_forks[] = {

  // version 1 from the start of the blockchain
  { 1, 0, 0, 1341378000 },
/*
  // version 2 starts from block 1009827, which is on or around the 20th of March, 2016. Fork time finalised on 2015-09-20. No fork voting occurs for the v2 fork.
  { 2, 1009827, 0, 1442763710 },

  // version 3 starts from block 1141317, which is on or around the 24th of September, 2016. Fork time finalised on 2016-03-21.
  { 3, 1141317, 0, 1458558528 },
  
  // version 4 starts from block 1220516, which is on or around the 5th of January, 2017. Fork time finalised on 2016-09-18.
  { 4, 1220516, 0, 1483574400 },
  
  // version 5 starts from block 1288616, which is on or around the 15th of April, 2017. Fork time finalised on 2017-03-14.
  { 5, 1288616, 0, 1489520158 },  

 // version 6 starts from block 1400000, which is on or around the 16th of September, 2017. Fork time finalised on 2017-08-18.
  { 6, 1400000, 0, 1503046577 },
  */
  // GRAFT: start hardfork v7 from 1st block
<<<<<<< HEAD
  { 7, 1, 0, 1503046577 }

=======
  { 7, 1, 0, 1503046577 } ,
  // GRAFT: updated v8 hf block
  { 8, 64445, 0, 1523570400 },
>>>>>>> ab2b5cab
};
// static const uint64_t mainnet_hard_fork_version_1_till = 1009826;
static const uint64_t mainnet_hard_fork_version_1_till = 1;

static const struct {
  uint8_t version;
  uint64_t height;
  uint8_t threshold;
  time_t time;
} testnet_hard_forks[] = {

  // version 1 from the start of the blockchain
  { 1, 0, 0, 1341378000 },
  /*
  // version 2 starts from block 624634, which is on or around the 23rd of November, 2015. Fork time finalised on 2015-11-20. No fork voting occurs for the v2 fork.
  { 2, 624634, 0, 1445355000 },

  // versions 3-5 were passed in rapid succession from September 18th, 2016
  { 3, 800500, 0, 1472415034 },
  { 4, 801219, 0, 1472415035 },
  { 5, 802660, 0, 1472415036 + 86400*180 }, // add 5 months on testnet to shut the update warning up since there's a large gap to v6

  { 6, 971400, 0, 1501709789 },

  */
  // GRAFT: start hardfork v7 from 1st block
<<<<<<< HEAD
  { 7, 1, 0, 1501709789 }

=======
  { 7, 1, 0, 1501709789 },
  // GRAFT: public testnet hardfork v8 from block 57640
  { 8, 57780, 0, 1522838800 },
>>>>>>> ab2b5cab
};
// static const uint64_t testnet_hard_fork_version_1_till = 624633;
static const uint64_t testnet_hard_fork_version_1_till = 1;

static const struct {
  uint8_t version;
  uint64_t height;
  uint8_t threshold;
  time_t time;
} stagenet_hard_forks[] = {
  // version 1 from the start of the blockchain
  { 1, 0,  0, 1341378000 },
  { 7, 1,  0, 1501709789 },
  // TODO
};

//------------------------------------------------------------------
Blockchain::Blockchain(tx_memory_pool& tx_pool) :
  m_db(), m_tx_pool(tx_pool), m_hardfork(NULL), m_timestamps_and_difficulties_height(0), m_current_block_cumul_sz_limit(0), m_current_block_cumul_sz_median(0),
  m_enforce_dns_checkpoints(false), m_max_prepare_blocks_threads(4), m_db_blocks_per_sync(1), m_db_sync_mode(db_async), m_db_default_sync(false), m_fast_sync(true), m_show_time_stats(false), m_sync_counter(0), m_cancel(false)
{
  LOG_PRINT_L3("Blockchain::" << __func__);
}
//------------------------------------------------------------------
bool Blockchain::have_tx(const crypto::hash &id) const
{
  LOG_PRINT_L3("Blockchain::" << __func__);
  // WARNING: this function does not take m_blockchain_lock, and thus should only call read only
  // m_db functions which do not depend on one another (ie, no getheight + gethash(height-1), as
  // well as not accessing class members, even read only (ie, m_invalid_blocks). The caller must
  // lock if it is otherwise needed.
  return m_db->tx_exists(id);
}
//------------------------------------------------------------------
bool Blockchain::have_tx_keyimg_as_spent(const crypto::key_image &key_im) const
{
  LOG_PRINT_L3("Blockchain::" << __func__);
  // WARNING: this function does not take m_blockchain_lock, and thus should only call read only
  // m_db functions which do not depend on one another (ie, no getheight + gethash(height-1), as
  // well as not accessing class members, even read only (ie, m_invalid_blocks). The caller must
  // lock if it is otherwise needed.
  return  m_db->has_key_image(key_im);
}
//------------------------------------------------------------------
// This function makes sure that each "input" in an input (mixins) exists
// and collects the public key for each from the transaction it was included in
// via the visitor passed to it.
template <class visitor_t>
bool Blockchain::scan_outputkeys_for_indexes(size_t tx_version, const txin_to_key& tx_in_to_key, visitor_t &vis, const crypto::hash &tx_prefix_hash, uint64_t* pmax_related_block_height) const
{
  LOG_PRINT_L3("Blockchain::" << __func__);

  // ND: Disable locking and make method private.
  //CRITICAL_REGION_LOCAL(m_blockchain_lock);

  // verify that the input has key offsets (that it exists properly, really)
  if(!tx_in_to_key.key_offsets.size())
    return false;

  // cryptonote_format_utils uses relative offsets for indexing to the global
  // outputs list.  that is to say that absolute offset #2 is absolute offset
  // #1 plus relative offset #2.
  // TODO: Investigate if this is necessary / why this is done.
  std::vector<uint64_t> absolute_offsets = relative_output_offsets_to_absolute(tx_in_to_key.key_offsets);
  std::vector<output_data_t> outputs;

  bool found = false;
  auto it = m_scan_table.find(tx_prefix_hash);
  if (it != m_scan_table.end())
  {
    auto its = it->second.find(tx_in_to_key.k_image);
    if (its != it->second.end())
    {
      outputs = its->second;
      found = true;
    }
  }

  if (!found)
  {
    try
    {
      m_db->get_output_key(tx_in_to_key.amount, absolute_offsets, outputs, true);
      if (absolute_offsets.size() != outputs.size())
      {
        MERROR_VER("Output does not exist! amount = " << tx_in_to_key.amount);
        return false;
      }
    }
    catch (...)
    {
      MERROR_VER("Output does not exist! amount = " << tx_in_to_key.amount);
      return false;
    }
  }
  else
  {
    // check for partial results and add the rest if needed;
    if (outputs.size() < absolute_offsets.size() && outputs.size() > 0)
    {
      MDEBUG("Additional outputs needed: " << absolute_offsets.size() - outputs.size());
      std::vector < uint64_t > add_offsets;
      std::vector<output_data_t> add_outputs;
      for (size_t i = outputs.size(); i < absolute_offsets.size(); i++)
        add_offsets.push_back(absolute_offsets[i]);
      try
      {
        m_db->get_output_key(tx_in_to_key.amount, add_offsets, add_outputs, true);
        if (add_offsets.size() != add_outputs.size())
        {
          MERROR_VER("Output does not exist! amount = " << tx_in_to_key.amount);
          return false;
        }
      }
      catch (...)
      {
        MERROR_VER("Output does not exist! amount = " << tx_in_to_key.amount);
        return false;
      }
      outputs.insert(outputs.end(), add_outputs.begin(), add_outputs.end());
    }
  }

  size_t count = 0;
  for (const uint64_t& i : absolute_offsets)
  {
    try
    {
      output_data_t output_index;
      try
      {
        // get tx hash and output index for output
        if (count < outputs.size())
          output_index = outputs.at(count);
        else
          output_index = m_db->get_output_key(tx_in_to_key.amount, i);

        // call to the passed boost visitor to grab the public key for the output
        if (!vis.handle_output(output_index.unlock_time, output_index.pubkey, output_index.commitment))
        {
          MERROR_VER("Failed to handle_output for output no = " << count << ", with absolute offset " << i);
          return false;
        }
      }
      catch (...)
      {
        MERROR_VER("Output does not exist! amount = " << tx_in_to_key.amount << ", absolute_offset = " << i);
        return false;
      }

      // if on last output and pmax_related_block_height not null pointer
      if(++count == absolute_offsets.size() && pmax_related_block_height)
      {
        // set *pmax_related_block_height to tx block height for this output
        auto h = output_index.height;
        if(*pmax_related_block_height < h)
        {
          *pmax_related_block_height = h;
        }
      }

    }
    catch (const OUTPUT_DNE& e)
    {
      MERROR_VER("Output does not exist: " << e.what());
      return false;
    }
    catch (const TX_DNE& e)
    {
      MERROR_VER("Transaction does not exist: " << e.what());
      return false;
    }

  }

  return true;
}
//------------------------------------------------------------------
uint64_t Blockchain::get_current_blockchain_height() const
{
  LOG_PRINT_L3("Blockchain::" << __func__);
  // WARNING: this function does not take m_blockchain_lock, and thus should only call read only
  // m_db functions which do not depend on one another (ie, no getheight + gethash(height-1), as
  // well as not accessing class members, even read only (ie, m_invalid_blocks). The caller must
  // lock if it is otherwise needed.
  return m_db->height();
}
//------------------------------------------------------------------
//FIXME: possibly move this into the constructor, to avoid accidentally
//       dereferencing a null BlockchainDB pointer
bool Blockchain::init(BlockchainDB* db, const network_type nettype, bool offline, const cryptonote::test_options *test_options)
{
  LOG_PRINT_L3("Blockchain::" << __func__);
  CRITICAL_REGION_LOCAL(m_tx_pool);
  CRITICAL_REGION_LOCAL1(m_blockchain_lock);

  if (db == nullptr)
  {
    LOG_ERROR("Attempted to init Blockchain with null DB");
    return false;
  }
  if (!db->is_open())
  {
    LOG_ERROR("Attempted to init Blockchain with unopened DB");
    delete db;
    return false;
  }

  m_db = db;

  m_nettype = test_options != NULL ? FAKECHAIN : nettype;
  m_offline = offline;
  if (m_hardfork == nullptr)
  {
    if (m_nettype ==  FAKECHAIN || m_nettype == STAGENET)
      m_hardfork = new HardFork(*db, 1, 0);
    else if (m_nettype == TESTNET)
      m_hardfork = new HardFork(*db, 1, testnet_hard_fork_version_1_till);
    else
      m_hardfork = new HardFork(*db, 1, mainnet_hard_fork_version_1_till);
  }
  if (m_nettype == FAKECHAIN)
  {
    for (size_t n = 0; test_options->hard_forks[n].first; ++n)
      m_hardfork->add_fork(test_options->hard_forks[n].first, test_options->hard_forks[n].second, 0, n + 1);
  }
  else if (m_nettype == TESTNET)
  {
    for (size_t n = 0; n < sizeof(testnet_hard_forks) / sizeof(testnet_hard_forks[0]); ++n)
      m_hardfork->add_fork(testnet_hard_forks[n].version, testnet_hard_forks[n].height, testnet_hard_forks[n].threshold, testnet_hard_forks[n].time);
  }
  else if (m_nettype == STAGENET)
  {
    for (size_t n = 0; n < sizeof(stagenet_hard_forks) / sizeof(stagenet_hard_forks[0]); ++n)
      m_hardfork->add_fork(stagenet_hard_forks[n].version, stagenet_hard_forks[n].height, stagenet_hard_forks[n].threshold, stagenet_hard_forks[n].time);
  }
  else
  {
    for (size_t n = 0; n < sizeof(mainnet_hard_forks) / sizeof(mainnet_hard_forks[0]); ++n)
      m_hardfork->add_fork(mainnet_hard_forks[n].version, mainnet_hard_forks[n].height, mainnet_hard_forks[n].threshold, mainnet_hard_forks[n].time);
  }
  m_hardfork->init();

  m_db->set_hard_fork(m_hardfork);

  // if the blockchain is new, add the genesis block
  // this feels kinda kludgy to do it this way, but can be looked at later.
  // TODO: add function to create and store genesis block,
  //       taking testnet into account
  if(!m_db->height())
  {
    MINFO("Blockchain not loaded, generating genesis block.");
    block bl = boost::value_initialized<block>();
    block_verification_context bvc = boost::value_initialized<block_verification_context>();
    if (m_nettype == TESTNET)
    {
      generate_genesis_block(bl, config::testnet::GENESIS_TX, config::testnet::GENESIS_NONCE);
    }
    else if (m_nettype == STAGENET)
    {
      generate_genesis_block(bl, config::stagenet::GENESIS_TX, config::stagenet::GENESIS_NONCE);
    }
    else
    {
      generate_genesis_block(bl, config::GENESIS_TX, config::GENESIS_NONCE);
    }

    add_new_block(bl, bvc);
    CHECK_AND_ASSERT_MES(!bvc.m_verifivation_failed, false, "Failed to add genesis block to blockchain");
  }
  // TODO: if blockchain load successful, verify blockchain against both
  //       hard-coded and runtime-loaded (and enforced) checkpoints.
  else
  {
  }

  if (m_nettype != FAKECHAIN)
  {
    // ensure we fixup anything we found and fix in the future
    m_db->fixup();
  }

  m_db->block_txn_start(true);
  // check how far behind we are
  uint64_t top_block_timestamp = m_db->get_top_block_timestamp();
  uint64_t timestamp_diff = time(NULL) - top_block_timestamp;

  // genesis block has no timestamp, could probably change it to have timestamp of 1341378000...
  if(!top_block_timestamp)
    timestamp_diff = time(NULL) - 1341378000;

  // create general purpose async service queue

  m_async_work_idle = std::unique_ptr < boost::asio::io_service::work > (new boost::asio::io_service::work(m_async_service));
  // we only need 1
  m_async_pool.create_thread(boost::bind(&boost::asio::io_service::run, &m_async_service));

#if defined(PER_BLOCK_CHECKPOINT)
  if (m_nettype != FAKECHAIN)
    load_compiled_in_block_hashes();
#endif

  MINFO("Blockchain initialized. last block: " << m_db->height() - 1 << ", " << epee::misc_utils::get_time_interval_string(timestamp_diff) << " time ago, current difficulty: " << get_difficulty_for_next_block());
  m_db->block_txn_stop();

  update_next_cumulative_size_limit();
  return true;
}
//------------------------------------------------------------------
bool Blockchain::init(BlockchainDB* db, HardFork*& hf, const network_type nettype, bool offline)
{
  if (hf != nullptr)
    m_hardfork = hf;
  bool res = init(db, nettype, offline, NULL);
  if (hf == nullptr)
    hf = m_hardfork;
  return res;
}
//------------------------------------------------------------------
bool Blockchain::store_blockchain()
{
  LOG_PRINT_L3("Blockchain::" << __func__);
  // lock because the rpc_thread command handler also calls this
  CRITICAL_REGION_LOCAL(m_db->m_synchronization_lock);

  TIME_MEASURE_START(save);
  // TODO: make sure sync(if this throws that it is not simply ignored higher
  // up the call stack
  try
  {
    m_db->sync();
  }
  catch (const std::exception& e)
  {
    MERROR(std::string("Error syncing blockchain db: ") + e.what() + "-- shutting down now to prevent issues!");
    throw;
  }
  catch (...)
  {
    MERROR("There was an issue storing the blockchain, shutting down now to prevent issues!");
    throw;
  }

  TIME_MEASURE_FINISH(save);
  if(m_show_time_stats)
    MINFO("Blockchain stored OK, took: " << save << " ms");
  return true;
}
//------------------------------------------------------------------
bool Blockchain::deinit()
{
  LOG_PRINT_L3("Blockchain::" << __func__);

  MTRACE("Stopping blockchain read/write activity");

 // stop async service
  m_async_work_idle.reset();
  m_async_pool.join_all();
  m_async_service.stop();

  // as this should be called if handling a SIGSEGV, need to check
  // if m_db is a NULL pointer (and thus may have caused the illegal
  // memory operation), otherwise we may cause a loop.
  if (m_db == NULL)
  {
    throw DB_ERROR("The db pointer is null in Blockchain, the blockchain may be corrupt!");
  }

  try
  {
    m_db->close();
    MTRACE("Local blockchain read/write activity stopped successfully");
  }
  catch (const std::exception& e)
  {
    LOG_ERROR(std::string("Error closing blockchain db: ") + e.what());
  }
  catch (...)
  {
    LOG_ERROR("There was an issue closing/storing the blockchain, shutting down now to prevent issues!");
  }

  delete m_hardfork;
  m_hardfork = NULL;
  delete m_db;
  m_db = NULL;
  return true;
}
//------------------------------------------------------------------
// This function tells BlockchainDB to remove the top block from the
// blockchain and then returns all transactions (except the miner tx, of course)
// from it to the tx_pool
block Blockchain::pop_block_from_blockchain()
{
  LOG_PRINT_L3("Blockchain::" << __func__);
  CRITICAL_REGION_LOCAL(m_blockchain_lock);

  m_timestamps_and_difficulties_height = 0;

  block popped_block;
  std::vector<transaction> popped_txs;

  try
  {
    m_db->pop_block(popped_block, popped_txs);
  }
  // anything that could cause this to throw is likely catastrophic,
  // so we re-throw
  catch (const std::exception& e)
  {
    LOG_ERROR("Error popping block from blockchain: " << e.what());
    throw;
  }
  catch (...)
  {
    LOG_ERROR("Error popping block from blockchain, throwing!");
    throw;
  }

  // return transactions from popped block to the tx_pool
  for (transaction& tx : popped_txs)
  {
    if (!is_coinbase(tx))
    {
      cryptonote::tx_verification_context tvc = AUTO_VAL_INIT(tvc);

      // FIXME: HardFork
      // Besides the below, popping a block should also remove the last entry
      // in hf_versions.
      //
      // FIXME: HardFork
      // This is not quite correct, as we really want to add the txes
      // to the pool based on the version determined after all blocks
      // are popped.
      uint8_t version = get_current_hard_fork_version();

      // We assume that if they were in a block, the transactions are already
      // known to the network as a whole. However, if we had mined that block,
      // that might not be always true. Unlikely though, and always relaying
      // these again might cause a spike of traffic as many nodes re-relay
      // all the transactions in a popped block when a reorg happens.
      bool r = m_tx_pool.add_tx(tx, tvc, true, true, false, version);
      if (!r)
      {
        LOG_ERROR("Error returning transaction to tx_pool");
      }
    }
  }
  update_next_cumulative_size_limit();
  m_tx_pool.on_blockchain_dec(m_db->height()-1, get_tail_id());

  return popped_block;
}
//------------------------------------------------------------------
bool Blockchain::reset_and_set_genesis_block(const block& b)
{
  LOG_PRINT_L3("Blockchain::" << __func__);
  CRITICAL_REGION_LOCAL(m_blockchain_lock);
  m_timestamps_and_difficulties_height = 0;
  m_alternative_chains.clear();
  m_db->reset();
  m_hardfork->init();

  block_verification_context bvc = boost::value_initialized<block_verification_context>();
  add_new_block(b, bvc);
  update_next_cumulative_size_limit();
  return bvc.m_added_to_main_chain && !bvc.m_verifivation_failed;
}
//------------------------------------------------------------------
crypto::hash Blockchain::get_tail_id(uint64_t& height) const
{
  LOG_PRINT_L3("Blockchain::" << __func__);
  CRITICAL_REGION_LOCAL(m_blockchain_lock);
  height = m_db->height() - 1;
  return get_tail_id();
}
//------------------------------------------------------------------
crypto::hash Blockchain::get_tail_id() const
{
  LOG_PRINT_L3("Blockchain::" << __func__);
  // WARNING: this function does not take m_blockchain_lock, and thus should only call read only
  // m_db functions which do not depend on one another (ie, no getheight + gethash(height-1), as
  // well as not accessing class members, even read only (ie, m_invalid_blocks). The caller must
  // lock if it is otherwise needed.
  return m_db->top_block_hash();
}
//------------------------------------------------------------------
/*TODO: this function was...poorly written.  As such, I'm not entirely
 *      certain on what it was supposed to be doing.  Need to look into this,
 *      but it doesn't seem terribly important just yet.
 *
 * puts into list <ids> a list of hashes representing certain blocks
 * from the blockchain in reverse chronological order
 *
 * the blocks chosen, at the time of this writing, are:
 *   the most recent 11
 *   powers of 2 less recent from there, so 13, 17, 25, etc...
 *
 */
bool Blockchain::get_short_chain_history(std::list<crypto::hash>& ids) const
{
  LOG_PRINT_L3("Blockchain::" << __func__);
  CRITICAL_REGION_LOCAL(m_blockchain_lock);
  uint64_t i = 0;
  uint64_t current_multiplier = 1;
  uint64_t sz = m_db->height();

  if(!sz)
    return true;

  m_db->block_txn_start(true);
  bool genesis_included = false;
  uint64_t current_back_offset = 1;
  while(current_back_offset < sz)
  {
    ids.push_back(m_db->get_block_hash_from_height(sz - current_back_offset));

    if(sz-current_back_offset == 0)
    {
      genesis_included = true;
    }
    if(i < 10)
    {
      ++current_back_offset;
    }
    else
    {
      current_multiplier *= 2;
      current_back_offset += current_multiplier;
    }
    ++i;
  }

  if (!genesis_included)
  {
    ids.push_back(m_db->get_block_hash_from_height(0));
  }
  m_db->block_txn_stop();

  return true;
}
//------------------------------------------------------------------
crypto::hash Blockchain::get_block_id_by_height(uint64_t height) const
{
  LOG_PRINT_L3("Blockchain::" << __func__);
  // WARNING: this function does not take m_blockchain_lock, and thus should only call read only
  // m_db functions which do not depend on one another (ie, no getheight + gethash(height-1), as
  // well as not accessing class members, even read only (ie, m_invalid_blocks). The caller must
  // lock if it is otherwise needed.
  try
  {
    return m_db->get_block_hash_from_height(height);
  }
  catch (const BLOCK_DNE& e)
  {
  }
  catch (const std::exception& e)
  {
    MERROR(std::string("Something went wrong fetching block hash by height: ") + e.what());
    throw;
  }
  catch (...)
  {
    MERROR(std::string("Something went wrong fetching block hash by height"));
    throw;
  }
  return null_hash;
}
//------------------------------------------------------------------
bool Blockchain::get_block_by_hash(const crypto::hash &h, block &blk, bool *orphan) const
{
  LOG_PRINT_L3("Blockchain::" << __func__);
  CRITICAL_REGION_LOCAL(m_blockchain_lock);

  // try to find block in main chain
  try
  {
    blk = m_db->get_block(h);
    if (orphan)
      *orphan = false;
    return true;
  }
  // try to find block in alternative chain
  catch (const BLOCK_DNE& e)
  {
    blocks_ext_by_hash::const_iterator it_alt = m_alternative_chains.find(h);
    if (m_alternative_chains.end() != it_alt)
    {
      blk = it_alt->second.bl;
      if (orphan)
        *orphan = true;
      return true;
    }
  }
  catch (const std::exception& e)
  {
    MERROR(std::string("Something went wrong fetching block by hash: ") + e.what());
    throw;
  }
  catch (...)
  {
    MERROR(std::string("Something went wrong fetching block hash by hash"));
    throw;
  }

  return false;
}
//------------------------------------------------------------------
// This function aggregates the cumulative difficulties and timestamps of the
// last DIFFICULTY_BLOCKS_COUNT blocks and passes them to next_difficulty,
// returning the result of that call.  Ignores the genesis block, and can use
// less blocks than desired if there aren't enough.
difficulty_type Blockchain::get_difficulty_for_next_block()
{
  LOG_PRINT_L3("Blockchain::" << __func__);
  CRITICAL_REGION_LOCAL(m_blockchain_lock);
  std::vector<uint64_t> timestamps;
  std::vector<difficulty_type> difficulties;
  auto height = m_db->height();

  uint8_t version = get_current_hard_fork_version();
  size_t difficulty_blocks_count = (version < 8) ? DIFFICULTY_BLOCKS_COUNT : DIFFICULTY_BLOCKS_COUNT_V8;

  // ND: Speedup
  // 1. Keep a list of the last 735 (or less) blocks that is used to compute difficulty,
  //    then when the next block difficulty is queried, push the latest height data and
  //    pop the oldest one from the list. This only requires 1x read per height instead
  //    of doing 735 (DIFFICULTY_BLOCKS_COUNT).
  if (m_timestamps_and_difficulties_height != 0 && ((height - m_timestamps_and_difficulties_height) == 1))
  {
    uint64_t index = height - 1;
    m_timestamps.push_back(m_db->get_block_timestamp(index));
    m_difficulties.push_back(m_db->get_block_cumulative_difficulty(index));

    while (m_timestamps.size() > difficulty_blocks_count)
      m_timestamps.erase(m_timestamps.begin());
    while (m_difficulties.size() > difficulty_blocks_count)
      m_difficulties.erase(m_difficulties.begin());

    m_timestamps_and_difficulties_height = height;
    timestamps = m_timestamps;
    difficulties = m_difficulties;
  }
  else
  {
    size_t offset = height - std::min < size_t > (height, static_cast<size_t>(difficulty_blocks_count));
    if (offset == 0)
      ++offset;

    timestamps.clear();
    difficulties.clear();
    for (; offset < height; offset++)
    {
      timestamps.push_back(m_db->get_block_timestamp(offset));
      difficulties.push_back(m_db->get_block_cumulative_difficulty(offset));
    }

    m_timestamps_and_difficulties_height = height;
    m_timestamps = timestamps;
    m_difficulties = difficulties;
  }
<<<<<<< HEAD
  size_t target = get_difficulty_target();
  return next_difficulty(timestamps, difficulties, target);
=======
  size_t target = get_current_hard_fork_version() < 2 ? DIFFICULTY_TARGET_V1 : DIFFICULTY_TARGET_V2;

  if (version < 8)
  {
      return next_difficulty(timestamps, difficulties, target);
  }
  else
  {
      return next_difficulty_v8(timestamps, difficulties, target);
  }
>>>>>>> ab2b5cab
}
//------------------------------------------------------------------
// This function removes blocks from the blockchain until it gets to the
// position where the blockchain switch started and then re-adds the blocks
// that had been removed.
bool Blockchain::rollback_blockchain_switching(std::list<block>& original_chain, uint64_t rollback_height)
{
  LOG_PRINT_L3("Blockchain::" << __func__);
  CRITICAL_REGION_LOCAL(m_blockchain_lock);

  // fail if rollback_height passed is too high
  if (rollback_height > m_db->height())
  {
    return true;
  }

  m_timestamps_and_difficulties_height = 0;

  // remove blocks from blockchain until we get back to where we should be.
  while (m_db->height() != rollback_height)
  {
    pop_block_from_blockchain();
  }

  // make sure the hard fork object updates its current version
  m_hardfork->reorganize_from_chain_height(rollback_height);

  //return back original chain
  for (auto& bl : original_chain)
  {
    block_verification_context bvc = boost::value_initialized<block_verification_context>();
    bool r = handle_block_to_main_chain(bl, bvc);
    CHECK_AND_ASSERT_MES(r && bvc.m_added_to_main_chain, false, "PANIC! failed to add (again) block while chain switching during the rollback!");
  }

  m_hardfork->reorganize_from_chain_height(rollback_height);

  MINFO("Rollback to height " << rollback_height << " was successful.");
  if (original_chain.size())
  {
    MINFO("Restoration to previous blockchain successful as well.");
  }
  return true;
}
//------------------------------------------------------------------
// This function attempts to switch to an alternate chain, returning
// boolean based on success therein.
bool Blockchain::switch_to_alternative_blockchain(std::list<blocks_ext_by_hash::iterator>& alt_chain, bool discard_disconnected_chain)
{
  LOG_PRINT_L3("Blockchain::" << __func__);
  CRITICAL_REGION_LOCAL(m_blockchain_lock);

  m_timestamps_and_difficulties_height = 0;

  // if empty alt chain passed (not sure how that could happen), return false
  CHECK_AND_ASSERT_MES(alt_chain.size(), false, "switch_to_alternative_blockchain: empty chain passed");

  // verify that main chain has front of alt chain's parent block
  if (!m_db->block_exists(alt_chain.front()->second.bl.prev_id))
  {
    LOG_ERROR("Attempting to move to an alternate chain, but it doesn't appear to connect to the main chain!");
    return false;
  }

  // pop blocks from the blockchain until the top block is the parent
  // of the front block of the alt chain.
  std::list<block> disconnected_chain;
  while (m_db->top_block_hash() != alt_chain.front()->second.bl.prev_id)
  {
    block b = pop_block_from_blockchain();
    disconnected_chain.push_front(b);
  }

  auto split_height = m_db->height();

  //connecting new alternative chain
  for(auto alt_ch_iter = alt_chain.begin(); alt_ch_iter != alt_chain.end(); alt_ch_iter++)
  {
    auto ch_ent = *alt_ch_iter;
    block_verification_context bvc = boost::value_initialized<block_verification_context>();

    // add block to main chain
    bool r = handle_block_to_main_chain(ch_ent->second.bl, bvc);

    // if adding block to main chain failed, rollback to previous state and
    // return false
    if(!r || !bvc.m_added_to_main_chain)
    {
      MERROR("Failed to switch to alternative blockchain");

      // rollback_blockchain_switching should be moved to two different
      // functions: rollback and apply_chain, but for now we pretend it is
      // just the latter (because the rollback was done above).
      rollback_blockchain_switching(disconnected_chain, split_height);

      // FIXME: Why do we keep invalid blocks around?  Possibly in case we hear
      // about them again so we can immediately dismiss them, but needs some
      // looking into.
      add_block_as_invalid(ch_ent->second, get_block_hash(ch_ent->second.bl));
      MERROR("The block was inserted as invalid while connecting new alternative chain, block_id: " << get_block_hash(ch_ent->second.bl));
      m_alternative_chains.erase(*alt_ch_iter++);

      for(auto alt_ch_to_orph_iter = alt_ch_iter; alt_ch_to_orph_iter != alt_chain.end(); )
      {
        add_block_as_invalid((*alt_ch_to_orph_iter)->second, (*alt_ch_to_orph_iter)->first);
        m_alternative_chains.erase(*alt_ch_to_orph_iter++);
      }
      return false;
    }
  }

  // if we're to keep the disconnected blocks, add them as alternates
  if(!discard_disconnected_chain)
  {
    //pushing old chain as alternative chain
    for (auto& old_ch_ent : disconnected_chain)
    {
      block_verification_context bvc = boost::value_initialized<block_verification_context>();
      bool r = handle_alternative_block(old_ch_ent, get_block_hash(old_ch_ent), bvc);
      if(!r)
      {
        MERROR("Failed to push ex-main chain blocks to alternative chain ");
        // previously this would fail the blockchain switching, but I don't
        // think this is bad enough to warrant that.
      }
    }
  }

  //removing alt_chain entries from alternative chains container
  for (auto ch_ent: alt_chain)
  {
    m_alternative_chains.erase(ch_ent);
  }

  m_hardfork->reorganize_from_chain_height(split_height);

  MGINFO_GREEN("REORGANIZE SUCCESS! on height: " << split_height << ", new blockchain size: " << m_db->height());
  return true;
}
//------------------------------------------------------------------
// This function calculates the difficulty target for the block being added to
// an alternate chain.
difficulty_type Blockchain::get_next_difficulty_for_alternative_chain(const std::list<blocks_ext_by_hash::iterator>& alt_chain, block_extended_info& bei) const
{
  LOG_PRINT_L3("Blockchain::" << __func__);
  std::vector<uint64_t> timestamps;
  std::vector<difficulty_type> cumulative_difficulties;

  uint8_t ideal_hardfork_version = get_ideal_hard_fork_version(bei.height);
  size_t difficulty_blocks_count;
  if (ideal_hardfork_version < 8)
  {
      difficulty_blocks_count = DIFFICULTY_BLOCKS_COUNT;
  }
  else
  {
      difficulty_blocks_count = DIFFICULTY_BLOCKS_COUNT_V8;
  }

  // if the alt chain isn't long enough to calculate the difficulty target
  // based on its blocks alone, need to get more blocks from the main chain
  if(alt_chain.size()< difficulty_blocks_count)
  {
    CRITICAL_REGION_LOCAL(m_blockchain_lock);

    // Figure out start and stop offsets for main chain blocks
    size_t main_chain_stop_offset = alt_chain.size() ? alt_chain.front()->second.height : bei.height;
    size_t main_chain_count = difficulty_blocks_count - std::min(static_cast<size_t>(difficulty_blocks_count), alt_chain.size());
    main_chain_count = std::min(main_chain_count, main_chain_stop_offset);
    size_t main_chain_start_offset = main_chain_stop_offset - main_chain_count;

    if(!main_chain_start_offset)
      ++main_chain_start_offset; //skip genesis block

    // get difficulties and timestamps from relevant main chain blocks
    for(; main_chain_start_offset < main_chain_stop_offset; ++main_chain_start_offset)
    {
      timestamps.push_back(m_db->get_block_timestamp(main_chain_start_offset));
      cumulative_difficulties.push_back(m_db->get_block_cumulative_difficulty(main_chain_start_offset));
    }

    // make sure we haven't accidentally grabbed too many blocks...maybe don't need this check?
    CHECK_AND_ASSERT_MES((alt_chain.size() + timestamps.size()) <= difficulty_blocks_count, false, "Internal error, alt_chain.size()[" << alt_chain.size() << "] + vtimestampsec.size()[" << timestamps.size() << "] NOT <= DIFFICULTY_WINDOW[]" << difficulty_blocks_count);

    for (auto it : alt_chain)
    {
      timestamps.push_back(it->second.bl.timestamp);
      cumulative_difficulties.push_back(it->second.cumulative_difficulty);
    }
  }
  // if the alt chain is long enough for the difficulty calc, grab difficulties
  // and timestamps from it alone
  else
  {
    timestamps.resize(static_cast<size_t>(difficulty_blocks_count));
    cumulative_difficulties.resize(static_cast<size_t>(difficulty_blocks_count));
    size_t count = 0;
    size_t max_i = timestamps.size()-1;
    // get difficulties and timestamps from most recent blocks in alt chain
    for(auto it: boost::adaptors::reverse(alt_chain))
    {
      timestamps[max_i - count] = it->second.bl.timestamp;
      cumulative_difficulties[max_i - count] = it->second.cumulative_difficulty;
      count++;
      if(count >= difficulty_blocks_count)
        break;
    }
  }
  // FIXME: This will fail if fork activation heights are subject to voting
  size_t target = ideal_hardfork_version < 2 ? DIFFICULTY_TARGET_V1 : DIFFICULTY_TARGET_V2;
  difficulty_type result = 0;
  // calculate the difficulty target for the block and return it
  if (ideal_hardfork_version < 8) {
      LOG_PRINT_L2("old difficulty algo");
      result = next_difficulty(timestamps, cumulative_difficulties, target);
  } else {
      LOG_PRINT_L2("new difficulty algo");
      result = next_difficulty_v8(timestamps, cumulative_difficulties, target);
  }
  LOG_PRINT_L2("difficulty: " << result);
  return result;
}
//------------------------------------------------------------------
// This function does a sanity check on basic things that all miner
// transactions have in common, such as:
//   one input, of type txin_gen, with height set to the block's height
//   correct miner tx unlock time
//   a non-overflowing tx amount (dubious necessity on this check)
bool Blockchain::prevalidate_miner_transaction(const block& b, uint64_t height)
{
  LOG_PRINT_L3("Blockchain::" << __func__);
  CHECK_AND_ASSERT_MES(b.miner_tx.vin.size() == 1, false, "coinbase transaction in the block has no inputs");
  CHECK_AND_ASSERT_MES(b.miner_tx.vin[0].type() == typeid(txin_gen), false, "coinbase transaction in the block has the wrong type");
  if(boost::get<txin_gen>(b.miner_tx.vin[0]).height != height)
  {
    MWARNING("The miner transaction in block has invalid height: " << boost::get<txin_gen>(b.miner_tx.vin[0]).height << ", expected: " << height);
    return false;
  }
  MDEBUG("Miner tx hash: " << get_transaction_hash(b.miner_tx));
  CHECK_AND_ASSERT_MES(b.miner_tx.unlock_time == height + CRYPTONOTE_MINED_MONEY_UNLOCK_WINDOW, false, "coinbase transaction transaction has the wrong unlock time=" << b.miner_tx.unlock_time << ", expected " << height + CRYPTONOTE_MINED_MONEY_UNLOCK_WINDOW);

  //check outs overflow
  //NOTE: not entirely sure this is necessary, given that this function is
  //      designed simply to make sure the total amount for a transaction
  //      does not overflow a uint64_t, and this transaction *is* a uint64_t...
  if(!check_outs_overflow(b.miner_tx))
  {
    MERROR("miner transaction has money overflow in block " << get_block_hash(b));
    return false;
  }

  return true;
}
//------------------------------------------------------------------
// This function validates the miner transaction reward
bool Blockchain::validate_miner_transaction(const block& b, size_t cumulative_block_size, uint64_t fee, uint64_t& base_reward, uint64_t already_generated_coins, bool &partial_block_reward, uint8_t version)
{
  LOG_PRINT_L3("Blockchain::" << __func__);
  //validate reward
  uint64_t money_in_use = 0;
  for (auto& o: b.miner_tx.vout)
    money_in_use += o.amount;
  partial_block_reward = false;

  if (version == 3) {
    for (auto &o: b.miner_tx.vout) {
      if (!is_valid_decomposed_amount(o.amount)) {
        MERROR_VER("miner tx output " << print_money(o.amount) << " is not a valid decomposed amount");
        return false;
      }
    }
  }

  std::vector<size_t> last_blocks_sizes;
  get_last_n_blocks_sizes(last_blocks_sizes, CRYPTONOTE_REWARD_BLOCKS_WINDOW);
  if (!get_block_reward(epee::misc_utils::median(last_blocks_sizes), cumulative_block_size, already_generated_coins, base_reward, version))
  {
    MERROR_VER("block size " << cumulative_block_size << " is bigger than allowed for this blockchain");
    return false;
  }
  if(base_reward + fee < money_in_use && already_generated_coins > 0)
  {
    MERROR_VER("coinbase transaction spend too much money (" << print_money(money_in_use) << "). Block reward is " << print_money(base_reward + fee) << "(" << print_money(base_reward) << "+" << print_money(fee) << ")");
    return false;
  }
  // From hard fork 2, we allow a miner to claim less block reward than is allowed, in case a miner wants less dust
  if (m_hardfork->get_current_version() < 2)
  {
    if(base_reward + fee != money_in_use && already_generated_coins > 0)
    {
      MDEBUG("coinbase transaction doesn't use full amount of block reward:  spent: " << money_in_use << ",  block reward " << base_reward + fee << "(" << base_reward << "+" << fee << ")");
      return false;
    }
  }
  else
  {
    // from hard fork 2, since a miner can claim less than the full block reward, we update the base_reward
    // to show the amount of coins that were actually generated, the remainder will be pushed back for later
    // emission. This modifies the emission curve very slightly.
    CHECK_AND_ASSERT_MES(money_in_use - fee <= base_reward, false, "base reward calculation bug");
    if(base_reward + fee != money_in_use)
      partial_block_reward = true;
    base_reward = money_in_use - fee;
  }
  return true;
}
//------------------------------------------------------------------
// get the block sizes of the last <count> blocks, and return by reference <sz>.
void Blockchain::get_last_n_blocks_sizes(std::vector<size_t>& sz, size_t count) const
{
  LOG_PRINT_L3("Blockchain::" << __func__);
  CRITICAL_REGION_LOCAL(m_blockchain_lock);
  auto h = m_db->height();

  // this function is meaningless for an empty blockchain...granted it should never be empty
  if(h == 0)
    return;

  m_db->block_txn_start(true);
  // add size of last <count> blocks to vector <sz> (or less, if blockchain size < count)
  size_t start_offset = h - std::min<size_t>(h, count);
  for(size_t i = start_offset; i < h; i++)
  {
    sz.push_back(m_db->get_block_size(i));
  }
  m_db->block_txn_stop();
}
//------------------------------------------------------------------
uint64_t Blockchain::get_current_cumulative_blocksize_limit() const
{
  LOG_PRINT_L3("Blockchain::" << __func__);
  return m_current_block_cumul_sz_limit;
}
//------------------------------------------------------------------
uint64_t Blockchain::get_current_cumulative_blocksize_median() const
{
  LOG_PRINT_L3("Blockchain::" << __func__);
  return m_current_block_cumul_sz_median;
}
//------------------------------------------------------------------
//TODO: This function only needed minor modification to work with BlockchainDB,
//      and *works*.  As such, to reduce the number of things that might break
//      in moving to BlockchainDB, this function will remain otherwise
//      unchanged for the time being.
//
// This function makes a new block for a miner to mine the hash for
//
// FIXME: this codebase references #if defined(DEBUG_CREATE_BLOCK_TEMPLATE)
// in a lot of places.  That flag is not referenced in any of the code
// nor any of the makefiles, howeve.  Need to look into whether or not it's
// necessary at all.
bool Blockchain::create_block_template(block& b, const account_public_address& miner_address, difficulty_type& diffic, uint64_t& height, uint64_t& expected_reward, const blobdata& ex_nonce)
{
  LOG_PRINT_L3("Blockchain::" << __func__);
  size_t median_size;
  uint64_t already_generated_coins;

  CRITICAL_REGION_BEGIN(m_blockchain_lock);
  height = m_db->height();

  b.major_version = m_hardfork->get_current_version();
  b.minor_version = m_hardfork->get_ideal_version();
  b.prev_id = get_tail_id();
  b.timestamp = time(NULL);

  diffic = get_difficulty_for_next_block();
  CHECK_AND_ASSERT_MES(diffic, false, "difficulty overhead.");

  median_size = m_current_block_cumul_sz_limit / 2;
  already_generated_coins = m_db->get_block_already_generated_coins(height - 1);

  CRITICAL_REGION_END();

  size_t txs_size;
  uint64_t fee;
  if (!m_tx_pool.fill_block_template(b, median_size, already_generated_coins, txs_size, fee, expected_reward, m_hardfork->get_current_version()))
  {
    return false;
  }
#if defined(DEBUG_CREATE_BLOCK_TEMPLATE)
  size_t real_txs_size = 0;
  uint64_t real_fee = 0;
  CRITICAL_REGION_BEGIN(m_tx_pool.m_transactions_lock);
  for(crypto::hash &cur_hash: b.tx_hashes)
  {
    auto cur_res = m_tx_pool.m_transactions.find(cur_hash);
    if (cur_res == m_tx_pool.m_transactions.end())
    {
      LOG_ERROR("Creating block template: error: transaction not found");
      continue;
    }
    tx_memory_pool::tx_details &cur_tx = cur_res->second;
    real_txs_size += cur_tx.blob_size;
    real_fee += cur_tx.fee;
    if (cur_tx.blob_size != get_object_blobsize(cur_tx.tx))
    {
      LOG_ERROR("Creating block template: error: invalid transaction size");
    }
    if (cur_tx.tx.version == 1)
    {
      uint64_t inputs_amount;
      if (!get_inputs_money_amount(cur_tx.tx, inputs_amount))
      {
        LOG_ERROR("Creating block template: error: cannot get inputs amount");
      }
      else if (cur_tx.fee != inputs_amount - get_outs_money_amount(cur_tx.tx))
      {
        LOG_ERROR("Creating block template: error: invalid fee");
      }
    }
    else
    {
      if (cur_tx.fee != cur_tx.tx.rct_signatures.txnFee)
      {
        LOG_ERROR("Creating block template: error: invalid fee");
      }
    }
  }
  if (txs_size != real_txs_size)
  {
    LOG_ERROR("Creating block template: error: wrongly calculated transaction size");
  }
  if (fee != real_fee)
  {
    LOG_ERROR("Creating block template: error: wrongly calculated fee");
  }
  CRITICAL_REGION_END();
  MDEBUG("Creating block template: height " << height <<
      ", median size " << median_size <<
      ", already generated coins " << already_generated_coins <<
      ", transaction size " << txs_size <<
      ", fee " << fee);
#endif

  /*
   two-phase miner transaction generation: we don't know exact block size until we prepare block, but we don't know reward until we know
   block size, so first miner transaction generated with fake amount of money, and with phase we know think we know expected block size
   */
  //make blocks coin-base tx looks close to real coinbase tx to get truthful blob size
  uint8_t hf_version = m_hardfork->get_current_version();
  size_t max_outs = hf_version >= 4 ? 1 : 11;
  bool r = construct_miner_tx(height, median_size, already_generated_coins, txs_size, fee, miner_address, b.miner_tx, ex_nonce, max_outs, hf_version);
  CHECK_AND_ASSERT_MES(r, false, "Failed to construct miner tx, first chance");
  size_t cumulative_size = txs_size + get_object_blobsize(b.miner_tx);
#if defined(DEBUG_CREATE_BLOCK_TEMPLATE)
  MDEBUG("Creating block template: miner tx size " << get_object_blobsize(b.miner_tx) <<
      ", cumulative size " << cumulative_size);
#endif
  for (size_t try_count = 0; try_count != 10; ++try_count)
  {
    r = construct_miner_tx(height, median_size, already_generated_coins, cumulative_size, fee, miner_address, b.miner_tx, ex_nonce, max_outs, hf_version);

    CHECK_AND_ASSERT_MES(r, false, "Failed to construct miner tx, second chance");
    size_t coinbase_blob_size = get_object_blobsize(b.miner_tx);
    if (coinbase_blob_size > cumulative_size - txs_size)
    {
      cumulative_size = txs_size + coinbase_blob_size;
#if defined(DEBUG_CREATE_BLOCK_TEMPLATE)
      MDEBUG("Creating block template: miner tx size " << coinbase_blob_size <<
          ", cumulative size " << cumulative_size << " is greater than before");
#endif
      continue;
    }

    if (coinbase_blob_size < cumulative_size - txs_size)
    {
      size_t delta = cumulative_size - txs_size - coinbase_blob_size;
#if defined(DEBUG_CREATE_BLOCK_TEMPLATE)
      MDEBUG("Creating block template: miner tx size " << coinbase_blob_size <<
          ", cumulative size " << txs_size + coinbase_blob_size <<
          " is less than before, adding " << delta << " zero bytes");
#endif
      b.miner_tx.extra.insert(b.miner_tx.extra.end(), delta, 0);
      //here  could be 1 byte difference, because of extra field counter is varint, and it can become from 1-byte len to 2-bytes len.
      if (cumulative_size != txs_size + get_object_blobsize(b.miner_tx))
      {
        CHECK_AND_ASSERT_MES(cumulative_size + 1 == txs_size + get_object_blobsize(b.miner_tx), false, "unexpected case: cumulative_size=" << cumulative_size << " + 1 is not equal txs_cumulative_size=" << txs_size << " + get_object_blobsize(b.miner_tx)=" << get_object_blobsize(b.miner_tx));
        b.miner_tx.extra.resize(b.miner_tx.extra.size() - 1);
        if (cumulative_size != txs_size + get_object_blobsize(b.miner_tx))
        {
          //fuck, not lucky, -1 makes varint-counter size smaller, in that case we continue to grow with cumulative_size
          MDEBUG("Miner tx creation has no luck with delta_extra size = " << delta << " and " << delta - 1);
          cumulative_size += delta - 1;
          continue;
        }
        MDEBUG("Setting extra for block: " << b.miner_tx.extra.size() << ", try_count=" << try_count);
      }
    }
    CHECK_AND_ASSERT_MES(cumulative_size == txs_size + get_object_blobsize(b.miner_tx), false, "unexpected case: cumulative_size=" << cumulative_size << " is not equal txs_cumulative_size=" << txs_size << " + get_object_blobsize(b.miner_tx)=" << get_object_blobsize(b.miner_tx));
#if defined(DEBUG_CREATE_BLOCK_TEMPLATE)
    MDEBUG("Creating block template: miner tx size " << coinbase_blob_size <<
        ", cumulative size " << cumulative_size << " is now good");
#endif
    return true;
  }
  LOG_ERROR("Failed to create_block_template with " << 10 << " tries");
  return false;
}
//------------------------------------------------------------------
// for an alternate chain, get the timestamps from the main chain to complete
// the needed number of timestamps for the BLOCKCHAIN_TIMESTAMP_CHECK_WINDOW.
bool Blockchain::complete_timestamps_vector(uint64_t start_top_height, std::vector<uint64_t>& timestamps)
{
  LOG_PRINT_L3("Blockchain::" << __func__);

  if(timestamps.size() >= BLOCKCHAIN_TIMESTAMP_CHECK_WINDOW)
    return true;

  CRITICAL_REGION_LOCAL(m_blockchain_lock);
  size_t need_elements = BLOCKCHAIN_TIMESTAMP_CHECK_WINDOW - timestamps.size();
  CHECK_AND_ASSERT_MES(start_top_height < m_db->height(), false, "internal error: passed start_height not < " << " m_db->height() -- " << start_top_height << " >= " << m_db->height());
  size_t stop_offset = start_top_height > need_elements ? start_top_height - need_elements : 0;
  while (start_top_height != stop_offset)
  {
    timestamps.push_back(m_db->get_block_timestamp(start_top_height));
    --start_top_height;
  }
  return true;
}
//------------------------------------------------------------------
// If a block is to be added and its parent block is not the current
// main chain top block, then we need to see if we know about its parent block.
// If its parent block is part of a known forked chain, then we need to see
// if that chain is long enough to become the main chain and re-org accordingly
// if so.  If not, we need to hang on to the block in case it becomes part of
// a long forked chain eventually.
bool Blockchain::handle_alternative_block(const block& b, const crypto::hash& id, block_verification_context& bvc)
{
  LOG_PRINT_L3("Blockchain::" << __func__);
  CRITICAL_REGION_LOCAL(m_blockchain_lock);
  m_timestamps_and_difficulties_height = 0;
  uint64_t block_height = get_block_height(b);
  if(0 == block_height)
  {
    MERROR_VER("Block with id: " << epee::string_tools::pod_to_hex(id) << " (as alternative), but miner tx says height is 0.");
    bvc.m_verifivation_failed = true;
    return false;
  }
  // this basically says if the blockchain is smaller than the first
  // checkpoint then alternate blocks are allowed.  Alternatively, if the
  // last checkpoint *before* the end of the current chain is also before
  // the block to be added, then this is fine.
  if (!m_checkpoints.is_alternative_block_allowed(get_current_blockchain_height(), block_height))
  {
    MERROR_VER("Block with id: " << id << std::endl << " can't be accepted for alternative chain, block height: " << block_height << std::endl << " blockchain height: " << get_current_blockchain_height());
    bvc.m_verifivation_failed = true;
    return false;
  }

  // this is a cheap test
  if (!m_hardfork->check_for_height(b, block_height))
  {
    LOG_PRINT_L1("Block with id: " << id << std::endl << "has old version for height " << block_height);
    bvc.m_verifivation_failed = true;
    return false;
  }

  //block is not related with head of main chain
  //first of all - look in alternative chains container
  auto it_prev = m_alternative_chains.find(b.prev_id);
  bool parent_in_main = m_db->block_exists(b.prev_id);
  if(it_prev != m_alternative_chains.end() || parent_in_main)
  {
    //we have new block in alternative chain

    //build alternative subchain, front -> mainchain, back -> alternative head
    blocks_ext_by_hash::iterator alt_it = it_prev; //m_alternative_chains.find()
    std::list<blocks_ext_by_hash::iterator> alt_chain;
    std::vector<uint64_t> timestamps;
    while(alt_it != m_alternative_chains.end())
    {
      alt_chain.push_front(alt_it);
      timestamps.push_back(alt_it->second.bl.timestamp);
      alt_it = m_alternative_chains.find(alt_it->second.bl.prev_id);
    }

    // if block to be added connects to known blocks that aren't part of the
    // main chain -- that is, if we're adding on to an alternate chain
    if(alt_chain.size())
    {
      // make sure alt chain doesn't somehow start past the end of the main chain
      CHECK_AND_ASSERT_MES(m_db->height() > alt_chain.front()->second.height, false, "main blockchain wrong height");

      // make sure that the blockchain contains the block that should connect
      // this alternate chain with it.
      if (!m_db->block_exists(alt_chain.front()->second.bl.prev_id))
      {
        MERROR("alternate chain does not appear to connect to main chain...");
        return false;
      }

      // make sure block connects correctly to the main chain
      auto h = m_db->get_block_hash_from_height(alt_chain.front()->second.height - 1);
      CHECK_AND_ASSERT_MES(h == alt_chain.front()->second.bl.prev_id, false, "alternative chain has wrong connection to main chain");
      complete_timestamps_vector(m_db->get_block_height(alt_chain.front()->second.bl.prev_id), timestamps);
    }
    // if block not associated with known alternate chain
    else
    {
      // if block parent is not part of main chain or an alternate chain,
      // we ignore it
      CHECK_AND_ASSERT_MES(parent_in_main, false, "internal error: broken imperative condition: parent_in_main");

      complete_timestamps_vector(m_db->get_block_height(b.prev_id), timestamps);
    }

    // verify that the block's timestamp is within the acceptable range
    // (not earlier than the median of the last X blocks)
    if(!check_block_timestamp(timestamps, b))
    {
      MERROR_VER("Block with id: " << id << std::endl << " for alternative chain, has invalid timestamp: " << b.timestamp);
      bvc.m_verifivation_failed = true;
      return false;
    }

    // FIXME: consider moving away from block_extended_info at some point
    block_extended_info bei = boost::value_initialized<block_extended_info>();
    bei.bl = b;
    bei.height = alt_chain.size() ? it_prev->second.height + 1 : m_db->get_block_height(b.prev_id) + 1;

    bool is_a_checkpoint;
    if(!m_checkpoints.check_block(bei.height, id, is_a_checkpoint))
    {
      LOG_ERROR("CHECKPOINT VALIDATION FAILED");
      bvc.m_verifivation_failed = true;
      return false;
    }

    // Check the block's hash against the difficulty target for its alt chain
    difficulty_type current_diff = get_next_difficulty_for_alternative_chain(alt_chain, bei);
    CHECK_AND_ASSERT_MES(current_diff, false, "!!!!!!! DIFFICULTY OVERHEAD !!!!!!!");
    crypto::hash proof_of_work = null_hash;
    get_block_longhash(bei.bl, proof_of_work, bei.height);
    if(!check_hash(proof_of_work, current_diff))
    {
      MERROR_VER("Block with id: " << id << std::endl << " for alternative chain, does not have enough proof of work: " << proof_of_work << std::endl << " expected difficulty: " << current_diff);
      bvc.m_verifivation_failed = true;
      return false;
    }

    if(!prevalidate_miner_transaction(b, bei.height))
    {
      MERROR_VER("Block with id: " << epee::string_tools::pod_to_hex(id) << " (as alternative) has incorrect miner transaction.");
      bvc.m_verifivation_failed = true;
      return false;
    }

    // FIXME:
    // this brings up an interesting point: consider allowing to get block
    // difficulty both by height OR by hash, not just height.
    difficulty_type main_chain_cumulative_difficulty = m_db->get_block_cumulative_difficulty(m_db->height() - 1);
    if (alt_chain.size())
    {
      bei.cumulative_difficulty = it_prev->second.cumulative_difficulty;
    }
    else
    {
      // passed-in block's previous block's cumulative difficulty, found on the main chain
      bei.cumulative_difficulty = m_db->get_block_cumulative_difficulty(m_db->get_block_height(b.prev_id));
    }
    bei.cumulative_difficulty += current_diff;

    // add block to alternate blocks storage,
    // as well as the current "alt chain" container
    auto i_res = m_alternative_chains.insert(blocks_ext_by_hash::value_type(id, bei));
    CHECK_AND_ASSERT_MES(i_res.second, false, "insertion of new alternative block returned as it already exist");
    alt_chain.push_back(i_res.first);

    // FIXME: is it even possible for a checkpoint to show up not on the main chain?
    if(is_a_checkpoint)
    {
      //do reorganize!
      MGINFO_GREEN("###### REORGANIZE on height: " << alt_chain.front()->second.height << " of " << m_db->height() - 1 << ", checkpoint is found in alternative chain on height " << bei.height);

      bool r = switch_to_alternative_blockchain(alt_chain, true);

      if(r) bvc.m_added_to_main_chain = true;
      else bvc.m_verifivation_failed = true;

      return r;
    }
    else if(main_chain_cumulative_difficulty < bei.cumulative_difficulty) //check if difficulty bigger then in main chain
    {
      //do reorganize!
      MGINFO_GREEN("###### REORGANIZE on height: " << alt_chain.front()->second.height << " of " << m_db->height() - 1 << " with cum_difficulty " << m_db->get_block_cumulative_difficulty(m_db->height() - 1) << std::endl << " alternative blockchain size: " << alt_chain.size() << " with cum_difficulty " << bei.cumulative_difficulty);

      bool r = switch_to_alternative_blockchain(alt_chain, false);
      if (r)
        bvc.m_added_to_main_chain = true;
      else
        bvc.m_verifivation_failed = true;
      return r;
    }
    else
    {
      MGINFO_BLUE("----- BLOCK ADDED AS ALTERNATIVE ON HEIGHT " << bei.height << std::endl << "id:\t" << id << std::endl << "PoW:\t" << proof_of_work << std::endl << "difficulty:\t" << current_diff);
      return true;
    }
  }
  else
  {
    //block orphaned
    bvc.m_marked_as_orphaned = true;
    MERROR_VER("Block recognized as orphaned and rejected, id = " << id << ", height " << block_height
        << ", parent in alt " << (it_prev != m_alternative_chains.end()) << ", parent in main " << parent_in_main
        << " (parent " << b.prev_id << ", current top " << get_tail_id() << ", chain height " << get_current_blockchain_height() << ")");
  }

  return true;
}
//------------------------------------------------------------------
bool Blockchain::get_blocks(uint64_t start_offset, size_t count, std::list<std::pair<cryptonote::blobdata,block>>& blocks, std::list<cryptonote::blobdata>& txs) const
{
  LOG_PRINT_L3("Blockchain::" << __func__);
  CRITICAL_REGION_LOCAL(m_blockchain_lock);
  if(start_offset >= m_db->height())
    return false;

  if (!get_blocks(start_offset, count, blocks))
  {
    return false;
  }

  for(const auto& blk : blocks)
  {
    std::list<crypto::hash> missed_ids;
    get_transactions_blobs(blk.second.tx_hashes, txs, missed_ids);
    CHECK_AND_ASSERT_MES(!missed_ids.size(), false, "has missed transactions in own block in main blockchain");
  }

  return true;
}
//------------------------------------------------------------------
bool Blockchain::get_blocks(uint64_t start_offset, size_t count, std::list<std::pair<cryptonote::blobdata,block>>& blocks) const
{
  LOG_PRINT_L3("Blockchain::" << __func__);
  CRITICAL_REGION_LOCAL(m_blockchain_lock);
  if(start_offset >= m_db->height())
    return false;

  for(size_t i = start_offset; i < start_offset + count && i < m_db->height();i++)
  {
    blocks.push_back(std::make_pair(m_db->get_block_blob_from_height(i), block()));
    if (!parse_and_validate_block_from_blob(blocks.back().first, blocks.back().second))
    {
      LOG_ERROR("Invalid block");
      return false;
    }
  }
  return true;
}
//------------------------------------------------------------------
//TODO: This function *looks* like it won't need to be rewritten
//      to use BlockchainDB, as it calls other functions that were,
//      but it warrants some looking into later.
//
//FIXME: This function appears to want to return false if any transactions
//       that belong with blocks are missing, but not if blocks themselves
//       are missing.
bool Blockchain::handle_get_objects(NOTIFY_REQUEST_GET_OBJECTS::request& arg, NOTIFY_RESPONSE_GET_OBJECTS::request& rsp)
{
  LOG_PRINT_L3("Blockchain::" << __func__);
  CRITICAL_REGION_LOCAL(m_blockchain_lock);
  m_db->block_txn_start(true);
  rsp.current_blockchain_height = get_current_blockchain_height();
  std::list<std::pair<cryptonote::blobdata,block>> blocks;
  get_blocks(arg.blocks, blocks, rsp.missed_ids);

  for (const auto& bl: blocks)
  {
    std::list<crypto::hash> missed_tx_ids;
    std::list<cryptonote::blobdata> txs;

    // FIXME: s/rsp.missed_ids/missed_tx_id/ ?  Seems like rsp.missed_ids
    //        is for missed blocks, not missed transactions as well.
    get_transactions_blobs(bl.second.tx_hashes, txs, missed_tx_ids);

    if (missed_tx_ids.size() != 0)
    {
      LOG_ERROR("Error retrieving blocks, missed " << missed_tx_ids.size()
          << " transactions for block with hash: " << get_block_hash(bl.second)
          << std::endl
      );

      // append missed transaction hashes to response missed_ids field,
      // as done below if any standalone transactions were requested
      // and missed.
      rsp.missed_ids.splice(rsp.missed_ids.end(), missed_tx_ids);
	  m_db->block_txn_stop();
      return false;
    }

    rsp.blocks.push_back(block_complete_entry());
    block_complete_entry& e = rsp.blocks.back();
    //pack block
    e.block = bl.first;
    //pack transactions
    for (const cryptonote::blobdata& tx: txs)
      e.txs.push_back(tx);
  }
  //get another transactions, if need
  std::list<cryptonote::blobdata> txs;
  get_transactions_blobs(arg.txs, txs, rsp.missed_ids);
  //pack aside transactions
  for (const auto& tx: txs)
    rsp.txs.push_back(tx);

  m_db->block_txn_stop();
  return true;
}
//------------------------------------------------------------------
bool Blockchain::get_alternative_blocks(std::list<block>& blocks) const
{
  LOG_PRINT_L3("Blockchain::" << __func__);
  CRITICAL_REGION_LOCAL(m_blockchain_lock);

  for (const auto& alt_bl: m_alternative_chains)
  {
    blocks.push_back(alt_bl.second.bl);
  }
  return true;
}
//------------------------------------------------------------------
size_t Blockchain::get_alternative_blocks_count() const
{
  LOG_PRINT_L3("Blockchain::" << __func__);
  CRITICAL_REGION_LOCAL(m_blockchain_lock);
  return m_alternative_chains.size();
}
//------------------------------------------------------------------
// This function adds the output specified by <amount, i> to the result_outs container
// unlocked and other such checks should be done by here.
void Blockchain::add_out_to_get_random_outs(COMMAND_RPC_GET_RANDOM_OUTPUTS_FOR_AMOUNTS::outs_for_amount& result_outs, uint64_t amount, size_t i) const
{
  LOG_PRINT_L3("Blockchain::" << __func__);
  CRITICAL_REGION_LOCAL(m_blockchain_lock);

  COMMAND_RPC_GET_RANDOM_OUTPUTS_FOR_AMOUNTS::out_entry& oen = *result_outs.outs.insert(result_outs.outs.end(), COMMAND_RPC_GET_RANDOM_OUTPUTS_FOR_AMOUNTS::out_entry());
  oen.global_amount_index = i;
  output_data_t data = m_db->get_output_key(amount, i);
  oen.out_key = data.pubkey;
}

uint64_t Blockchain::get_num_mature_outputs(uint64_t amount) const
{
  uint64_t num_outs = m_db->get_num_outputs(amount);
  // ensure we don't include outputs that aren't yet eligible to be used
  // outpouts are sorted by height
  while (num_outs > 0)
  {
    const tx_out_index toi = m_db->get_output_tx_and_index(amount, num_outs - 1);
    const uint64_t height = m_db->get_tx_block_height(toi.first);
    if (height + CRYPTONOTE_DEFAULT_TX_SPENDABLE_AGE <= m_db->height())
      break;
    --num_outs;
  }

  return num_outs;
}

std::vector<uint64_t> Blockchain::get_random_outputs(uint64_t amount, uint64_t count) const
{
  uint64_t num_outs = get_num_mature_outputs(amount);

  std::vector<uint64_t> indices;

  std::unordered_set<uint64_t> seen_indices;

  // if there aren't enough outputs to mix with (or just enough),
  // use all of them.  Eventually this should become impossible.
  if (num_outs <= count)
  {
    for (uint64_t i = 0; i < num_outs; i++)
    {
      // get tx_hash, tx_out_index from DB
      tx_out_index toi = m_db->get_output_tx_and_index(amount, i);

      // if tx is unlocked, add output to indices
      if (is_tx_spendtime_unlocked(m_db->get_tx_unlock_time(toi.first)))
      {
        indices.push_back(i);
      }
    }
  }
  else
  {
    // while we still need more mixins
    while (indices.size() < count)
    {
      // if we've gone through every possible output, we've gotten all we can
      if (seen_indices.size() == num_outs)
      {
        break;
      }

      // get a random output index from the DB.  If we've already seen it,
      // return to the top of the loop and try again, otherwise add it to the
      // list of output indices we've seen.

      // triangular distribution over [a,b) with a=0, mode c=b=up_index_limit
      uint64_t r = crypto::rand<uint64_t>() % ((uint64_t)1 << 53);
      double frac = std::sqrt((double)r / ((uint64_t)1 << 53));
      uint64_t i = (uint64_t)(frac*num_outs);
      // just in case rounding up to 1 occurs after sqrt
      if (i == num_outs)
        --i;

      if (seen_indices.count(i))
      {
        continue;
      }
      seen_indices.emplace(i);

      // get tx_hash, tx_out_index from DB
      tx_out_index toi = m_db->get_output_tx_and_index(amount, i);

      // if the output's transaction is unlocked, add the output's index to
      // our list.
      if (is_tx_spendtime_unlocked(m_db->get_tx_unlock_time(toi.first)))
      {
        indices.push_back(i);
      }
    }
  }

  return indices;
}

crypto::public_key Blockchain::get_output_key(uint64_t amount, uint64_t global_index) const
{
  output_data_t data = m_db->get_output_key(amount, global_index);
  return data.pubkey;
}

//------------------------------------------------------------------
// This function takes an RPC request for mixins and creates an RPC response
// with the requested mixins.
// TODO: figure out why this returns boolean / if we should be returning false
// in some cases
bool Blockchain::get_random_outs_for_amounts(const COMMAND_RPC_GET_RANDOM_OUTPUTS_FOR_AMOUNTS::request& req, COMMAND_RPC_GET_RANDOM_OUTPUTS_FOR_AMOUNTS::response& res) const
{
  LOG_PRINT_L3("Blockchain::" << __func__);
  CRITICAL_REGION_LOCAL(m_blockchain_lock);

  // for each amount that we need to get mixins for, get <n> random outputs
  // from BlockchainDB where <n> is req.outs_count (number of mixins).
  for (uint64_t amount : req.amounts)
  {
    // create outs_for_amount struct and populate amount field
    COMMAND_RPC_GET_RANDOM_OUTPUTS_FOR_AMOUNTS::outs_for_amount& result_outs = *res.outs.insert(res.outs.end(), COMMAND_RPC_GET_RANDOM_OUTPUTS_FOR_AMOUNTS::outs_for_amount());
    result_outs.amount = amount;

    std::vector<uint64_t> indices = get_random_outputs(amount, req.outs_count);

    for (auto i : indices)
    {
      COMMAND_RPC_GET_RANDOM_OUTPUTS_FOR_AMOUNTS::out_entry& oe = *result_outs.outs.insert(result_outs.outs.end(), COMMAND_RPC_GET_RANDOM_OUTPUTS_FOR_AMOUNTS::out_entry());

      oe.global_amount_index = i;
      oe.out_key = get_output_key(amount, i);
    }
  }
  return true;
}
//------------------------------------------------------------------
// This function adds the ringct output at index i to the list
// unlocked and other such checks should be done by here.
void Blockchain::add_out_to_get_rct_random_outs(std::list<COMMAND_RPC_GET_RANDOM_RCT_OUTPUTS::out_entry>& outs, uint64_t amount, size_t i) const
{
  LOG_PRINT_L3("Blockchain::" << __func__);
  CRITICAL_REGION_LOCAL(m_blockchain_lock);

  COMMAND_RPC_GET_RANDOM_RCT_OUTPUTS::out_entry& oen = *outs.insert(outs.end(), COMMAND_RPC_GET_RANDOM_RCT_OUTPUTS::out_entry());
  oen.amount = amount;
  oen.global_amount_index = i;
  output_data_t data = m_db->get_output_key(amount, i);
  oen.out_key = data.pubkey;
  oen.commitment = data.commitment;
}
//------------------------------------------------------------------
// This function takes an RPC request for mixins and creates an RPC response
// with the requested mixins.
// TODO: figure out why this returns boolean / if we should be returning false
// in some cases
bool Blockchain::get_random_rct_outs(const COMMAND_RPC_GET_RANDOM_RCT_OUTPUTS::request& req, COMMAND_RPC_GET_RANDOM_RCT_OUTPUTS::response& res) const
{
  LOG_PRINT_L3("Blockchain::" << __func__);
  CRITICAL_REGION_LOCAL(m_blockchain_lock);

  // for each amount that we need to get mixins for, get <n> random outputs
  // from BlockchainDB where <n> is req.outs_count (number of mixins).
  auto num_outs = m_db->get_num_outputs(0);
  // ensure we don't include outputs that aren't yet eligible to be used
  // outpouts are sorted by height
  while (num_outs > 0)
  {
    const tx_out_index toi = m_db->get_output_tx_and_index(0, num_outs - 1);
    const uint64_t height = m_db->get_tx_block_height(toi.first);
    if (height + CRYPTONOTE_DEFAULT_TX_SPENDABLE_AGE <= m_db->height())
      break;
    --num_outs;
  }

  std::unordered_set<uint64_t> seen_indices;

  // if there aren't enough outputs to mix with (or just enough),
  // use all of them.  Eventually this should become impossible.
  if (num_outs <= req.outs_count)
  {
    for (uint64_t i = 0; i < num_outs; i++)
    {
      // get tx_hash, tx_out_index from DB
      tx_out_index toi = m_db->get_output_tx_and_index(0, i);

      // if tx is unlocked, add output to result_outs
      if (is_tx_spendtime_unlocked(m_db->get_tx_unlock_time(toi.first)))
      {
        add_out_to_get_rct_random_outs(res.outs, 0, i);
      }
    }
  }
  else
  {
    // while we still need more mixins
    while (res.outs.size() < req.outs_count)
    {
      // if we've gone through every possible output, we've gotten all we can
      if (seen_indices.size() == num_outs)
      {
        break;
      }

      // get a random output index from the DB.  If we've already seen it,
      // return to the top of the loop and try again, otherwise add it to the
      // list of output indices we've seen.

      // triangular distribution over [a,b) with a=0, mode c=b=up_index_limit
      uint64_t r = crypto::rand<uint64_t>() % ((uint64_t)1 << 53);
      double frac = std::sqrt((double)r / ((uint64_t)1 << 53));
      uint64_t i = (uint64_t)(frac*num_outs);
      // just in case rounding up to 1 occurs after sqrt
      if (i == num_outs)
        --i;

      if (seen_indices.count(i))
      {
        continue;
      }
      seen_indices.emplace(i);

      // get tx_hash, tx_out_index from DB
      tx_out_index toi = m_db->get_output_tx_and_index(0, i);

      // if the output's transaction is unlocked, add the output's index to
      // our list.
      if (is_tx_spendtime_unlocked(m_db->get_tx_unlock_time(toi.first)))
      {
        add_out_to_get_rct_random_outs(res.outs, 0, i);
      }
    }
  }

  if (res.outs.size() < req.outs_count)
    return false;
#if 0
  // if we do not have enough RCT inputs, we can pick from the non RCT ones
  // which will have a zero mask
  if (res.outs.size() < req.outs_count)
  {
    LOG_PRINT_L0("Out of RCT inputs (" << res.outs.size() << "/" << req.outs_count << "), using regular ones");

    // TODO: arbitrary selection, needs better
    COMMAND_RPC_GET_RANDOM_OUTPUTS_FOR_AMOUNTS::request req2 = AUTO_VAL_INIT(req2);
    COMMAND_RPC_GET_RANDOM_OUTPUTS_FOR_AMOUNTS::response res2 = AUTO_VAL_INIT(res2);
    req2.outs_count = req.outs_count - res.outs.size();
    static const uint64_t amounts[] = {1, 10, 20, 50, 100, 200, 500, 1000, 10000};
    for (uint64_t a: amounts)
      req2.amounts.push_back(a);
    if (!get_random_outs_for_amounts(req2, res2))
      return false;

    // pick random ones from there
    while (res.outs.size() < req.outs_count)
    {
      int list_idx = rand() % (sizeof(amounts)/sizeof(amounts[0]));
      if (!res2.outs[list_idx].outs.empty())
      {
        const COMMAND_RPC_GET_RANDOM_OUTPUTS_FOR_AMOUNTS::out_entry oe = res2.outs[list_idx].outs.back();
        res2.outs[list_idx].outs.pop_back();
        add_out_to_get_rct_random_outs(res.outs, res2.outs[list_idx].amount, oe.global_amount_index);
      }
    }
  }
#endif

  return true;
}
//------------------------------------------------------------------
bool Blockchain::get_outs(const COMMAND_RPC_GET_OUTPUTS_BIN::request& req, COMMAND_RPC_GET_OUTPUTS_BIN::response& res) const
{
  LOG_PRINT_L3("Blockchain::" << __func__);
  CRITICAL_REGION_LOCAL(m_blockchain_lock);

  res.outs.clear();
  res.outs.reserve(req.outputs.size());
  for (const auto &i: req.outputs)
  {
    // get tx_hash, tx_out_index from DB
    const output_data_t od = m_db->get_output_key(i.amount, i.index);
    tx_out_index toi = m_db->get_output_tx_and_index(i.amount, i.index);
    bool unlocked = is_tx_spendtime_unlocked(m_db->get_tx_unlock_time(toi.first));

    res.outs.push_back({od.pubkey, od.commitment, unlocked, od.height, toi.first});
  }
  return true;
}
//------------------------------------------------------------------
void Blockchain::get_output_key_mask_unlocked(const uint64_t& amount, const uint64_t& index, crypto::public_key& key, rct::key& mask, bool& unlocked) const
{
  const auto o_data = m_db->get_output_key(amount, index);
  key = o_data.pubkey;
  mask = o_data.commitment;
  tx_out_index toi = m_db->get_output_tx_and_index(amount, index);
  unlocked = is_tx_spendtime_unlocked(m_db->get_tx_unlock_time(toi.first));
}
//------------------------------------------------------------------
bool Blockchain::get_output_distribution(uint64_t amount, uint64_t from_height, uint64_t &start_height, std::vector<uint64_t> &distribution, uint64_t &base) const
{
  // rct outputs don't exist before v3
  if (amount == 0)
  {
    switch (m_nettype)
    {
      case STAGENET: start_height = stagenet_hard_forks[2].height; break;
      case TESTNET: start_height = testnet_hard_forks[2].height; break;
      case MAINNET: start_height = mainnet_hard_forks[2].height; break;
      default: return false;
    }
  }
  else
    start_height = 0;
  base = 0;

  const uint64_t real_start_height = start_height;
  if (from_height > start_height)
    start_height = from_height;

  distribution.clear();
  uint64_t db_height = m_db->height();
  if (start_height >= db_height)
    return false;
  distribution.resize(db_height - start_height, 0);
  bool r = for_all_outputs(amount, [&](uint64_t height) {
    CHECK_AND_ASSERT_MES(height >= real_start_height && height <= db_height, false, "Height not in expected range");
    if (height >= start_height)
      distribution[height - start_height]++;
    else
      base++;
    return true;
  });
  if (!r)
    return false;
  return true;
}
//------------------------------------------------------------------
// This function takes a list of block hashes from another node
// on the network to find where the split point is between us and them.
// This is used to see what to send another node that needs to sync.
bool Blockchain::find_blockchain_supplement(const std::list<crypto::hash>& qblock_ids, uint64_t& starter_offset) const
{
  LOG_PRINT_L3("Blockchain::" << __func__);
  CRITICAL_REGION_LOCAL(m_blockchain_lock);

  // make sure the request includes at least the genesis block, otherwise
  // how can we expect to sync from the client that the block list came from?
  if(!qblock_ids.size() /*|| !req.m_total_height*/)
  {
    MCERROR("net.p2p", "Client sent wrong NOTIFY_REQUEST_CHAIN: m_block_ids.size()=" << qblock_ids.size() << /*", m_height=" << req.m_total_height <<*/ ", dropping connection");
    return false;
  }

  m_db->block_txn_start(true);
  // make sure that the last block in the request's block list matches
  // the genesis block
  auto gen_hash = m_db->get_block_hash_from_height(0);
  if(qblock_ids.back() != gen_hash)
  {
    MCERROR("net.p2p", "Client sent wrong NOTIFY_REQUEST_CHAIN: genesis block mismatch: " << std::endl << "id: " << qblock_ids.back() << ", " << std::endl << "expected: " << gen_hash << "," << std::endl << " dropping connection");
	m_db->block_txn_abort();
    return false;
  }

  // Find the first block the foreign chain has that we also have.
  // Assume qblock_ids is in reverse-chronological order.
  auto bl_it = qblock_ids.begin();
  uint64_t split_height = 0;
  for(; bl_it != qblock_ids.end(); bl_it++)
  {
    try
    {
      if (m_db->block_exists(*bl_it, &split_height))
        break;
    }
    catch (const std::exception& e)
    {
      MWARNING("Non-critical error trying to find block by hash in BlockchainDB, hash: " << *bl_it);
	  m_db->block_txn_abort();
      return false;
    }
  }
  m_db->block_txn_stop();

  // this should be impossible, as we checked that we share the genesis block,
  // but just in case...
  if(bl_it == qblock_ids.end())
  {
    MERROR("Internal error handling connection, can't find split point");
    return false;
  }

  //we start to put block ids INCLUDING last known id, just to make other side be sure
  starter_offset = split_height;
  return true;
}
//------------------------------------------------------------------
uint64_t Blockchain::block_difficulty(uint64_t i) const
{
  LOG_PRINT_L3("Blockchain::" << __func__);
  // WARNING: this function does not take m_blockchain_lock, and thus should only call read only
  // m_db functions which do not depend on one another (ie, no getheight + gethash(height-1), as
  // well as not accessing class members, even read only (ie, m_invalid_blocks). The caller must
  // lock if it is otherwise needed.
  try
  {
    return m_db->get_block_difficulty(i);
  }
  catch (const BLOCK_DNE& e)
  {
    MERROR("Attempted to get block difficulty for height above blockchain height");
  }
  return 0;
}
//------------------------------------------------------------------
//TODO: return type should be void, throw on exception
//       alternatively, return true only if no blocks missed
template<class t_ids_container, class t_blocks_container, class t_missed_container>
bool Blockchain::get_blocks(const t_ids_container& block_ids, t_blocks_container& blocks, t_missed_container& missed_bs) const
{
  LOG_PRINT_L3("Blockchain::" << __func__);
  CRITICAL_REGION_LOCAL(m_blockchain_lock);

  for (const auto& block_hash : block_ids)
  {
    try
    {
      blocks.push_back(std::make_pair(m_db->get_block_blob(block_hash), block()));
      if (!parse_and_validate_block_from_blob(blocks.back().first, blocks.back().second))
      {
        LOG_ERROR("Invalid block");
        return false;
      }
    }
    catch (const BLOCK_DNE& e)
    {
      missed_bs.push_back(block_hash);
    }
    catch (const std::exception& e)
    {
      return false;
    }
  }
  return true;
}
//------------------------------------------------------------------
//TODO: return type should be void, throw on exception
//       alternatively, return true only if no transactions missed
template<class t_ids_container, class t_tx_container, class t_missed_container>
bool Blockchain::get_transactions_blobs(const t_ids_container& txs_ids, t_tx_container& txs, t_missed_container& missed_txs) const
{
  LOG_PRINT_L3("Blockchain::" << __func__);
  CRITICAL_REGION_LOCAL(m_blockchain_lock);

  for (const auto& tx_hash : txs_ids)
  {
    try
    {
      cryptonote::blobdata tx;
      if (m_db->get_tx_blob(tx_hash, tx))
        txs.push_back(std::move(tx));
      else
        missed_txs.push_back(tx_hash);
    }
    catch (const std::exception& e)
    {
      return false;
    }
  }
  return true;
}
//------------------------------------------------------------------
template<class t_ids_container, class t_tx_container, class t_missed_container>
bool Blockchain::get_transactions(const t_ids_container& txs_ids, t_tx_container& txs, t_missed_container& missed_txs) const
{
  LOG_PRINT_L3("Blockchain::" << __func__);
  CRITICAL_REGION_LOCAL(m_blockchain_lock);

  for (const auto& tx_hash : txs_ids)
  {
    try
    {
      cryptonote::blobdata tx;
      if (m_db->get_tx_blob(tx_hash, tx))
      {
        txs.push_back(transaction());
        if (!parse_and_validate_tx_from_blob(tx, txs.back()))
        {
          LOG_ERROR("Invalid transaction");
          return false;
        }
      }
      else
        missed_txs.push_back(tx_hash);
    }
    catch (const std::exception& e)
    {
      return false;
    }
  }
  return true;
}
//------------------------------------------------------------------
// Find the split point between us and foreign blockchain and return
// (by reference) the most recent common block hash along with up to
// BLOCKS_IDS_SYNCHRONIZING_DEFAULT_COUNT additional (more recent) hashes.
bool Blockchain::find_blockchain_supplement(const std::list<crypto::hash>& qblock_ids, std::list<crypto::hash>& hashes, uint64_t& start_height, uint64_t& current_height) const
{
  LOG_PRINT_L3("Blockchain::" << __func__);
  CRITICAL_REGION_LOCAL(m_blockchain_lock);

  // if we can't find the split point, return false
  if(!find_blockchain_supplement(qblock_ids, start_height))
  {
    return false;
  }

  m_db->block_txn_start(true);
  current_height = get_current_blockchain_height();
  size_t count = 0;
  for(size_t i = start_height; i < current_height && count < BLOCKS_IDS_SYNCHRONIZING_DEFAULT_COUNT; i++, count++)
  {
    hashes.push_back(m_db->get_block_hash_from_height(i));
  }

  m_db->block_txn_stop();
  return true;
}

bool Blockchain::find_blockchain_supplement(const std::list<crypto::hash>& qblock_ids, NOTIFY_RESPONSE_CHAIN_ENTRY::request& resp) const
{
  LOG_PRINT_L3("Blockchain::" << __func__);
  CRITICAL_REGION_LOCAL(m_blockchain_lock);

  bool result = find_blockchain_supplement(qblock_ids, resp.m_block_ids, resp.start_height, resp.total_height);
  resp.cumulative_difficulty = m_db->get_block_cumulative_difficulty(m_db->height() - 1);

  return result;
}
//------------------------------------------------------------------
//FIXME: change argument to std::vector, low priority
// find split point between ours and foreign blockchain (or start at
// blockchain height <req_start_block>), and return up to max_count FULL
// blocks by reference.
bool Blockchain::find_blockchain_supplement(const uint64_t req_start_block, const std::list<crypto::hash>& qblock_ids, std::list<std::pair<cryptonote::blobdata, std::list<cryptonote::blobdata> > >& blocks, uint64_t& total_height, uint64_t& start_height, size_t max_count) const
{
  LOG_PRINT_L3("Blockchain::" << __func__);
  CRITICAL_REGION_LOCAL(m_blockchain_lock);

  // if a specific start height has been requested
  if(req_start_block > 0)
  {
    // if requested height is higher than our chain, return false -- we can't help
    if (req_start_block >= m_db->height())
    {
      return false;
    }
    start_height = req_start_block;
  }
  else
  {
    if(!find_blockchain_supplement(qblock_ids, start_height))
    {
      return false;
    }
  }

  m_db->block_txn_start(true);
  total_height = get_current_blockchain_height();
  size_t count = 0, size = 0;
  for(size_t i = start_height; i < total_height && count < max_count && (size < FIND_BLOCKCHAIN_SUPPLEMENT_MAX_SIZE || count < 3); i++, count++)
  {
    blocks.resize(blocks.size()+1);
    blocks.back().first = m_db->get_block_blob_from_height(i);
    block b;
    CHECK_AND_ASSERT_MES(parse_and_validate_block_from_blob(blocks.back().first, b), false, "internal error, invalid block");
    std::list<crypto::hash> mis;
    get_transactions_blobs(b.tx_hashes, blocks.back().second, mis);
    CHECK_AND_ASSERT_MES(!mis.size(), false, "internal error, transaction from block not found");
    size += blocks.back().first.size();
    for (const auto &t: blocks.back().second)
      size += t.size();
  }
  m_db->block_txn_stop();
  return true;
}
//------------------------------------------------------------------
bool Blockchain::add_block_as_invalid(const block& bl, const crypto::hash& h)
{
  LOG_PRINT_L3("Blockchain::" << __func__);
  block_extended_info bei = AUTO_VAL_INIT(bei);
  bei.bl = bl;
  return add_block_as_invalid(bei, h);
}
//------------------------------------------------------------------
bool Blockchain::add_block_as_invalid(const block_extended_info& bei, const crypto::hash& h)
{
  LOG_PRINT_L3("Blockchain::" << __func__);
  CRITICAL_REGION_LOCAL(m_blockchain_lock);
  auto i_res = m_invalid_blocks.insert(std::map<crypto::hash, block_extended_info>::value_type(h, bei));
  CHECK_AND_ASSERT_MES(i_res.second, false, "at insertion invalid by tx returned status existed");
  MINFO("BLOCK ADDED AS INVALID: " << h << std::endl << ", prev_id=" << bei.bl.prev_id << ", m_invalid_blocks count=" << m_invalid_blocks.size());
  return true;
}
//------------------------------------------------------------------
bool Blockchain::have_block(const crypto::hash& id) const
{
  LOG_PRINT_L3("Blockchain::" << __func__);
  CRITICAL_REGION_LOCAL(m_blockchain_lock);

  if(m_db->block_exists(id))
  {
    LOG_PRINT_L3("block exists in main chain");
    return true;
  }

  if(m_alternative_chains.count(id))
  {
    LOG_PRINT_L3("block found in m_alternative_chains");
    return true;
  }

  if(m_invalid_blocks.count(id))
  {
    LOG_PRINT_L3("block found in m_invalid_blocks");
    return true;
  }

  return false;
}
//------------------------------------------------------------------
bool Blockchain::handle_block_to_main_chain(const block& bl, block_verification_context& bvc)
{
    LOG_PRINT_L3("Blockchain::" << __func__);
    crypto::hash id = get_block_hash(bl);
    return handle_block_to_main_chain(bl, id, bvc);
}
//------------------------------------------------------------------
size_t Blockchain::get_total_transactions() const
{
  LOG_PRINT_L3("Blockchain::" << __func__);
  // WARNING: this function does not take m_blockchain_lock, and thus should only call read only
  // m_db functions which do not depend on one another (ie, no getheight + gethash(height-1), as
  // well as not accessing class members, even read only (ie, m_invalid_blocks). The caller must
  // lock if it is otherwise needed.
  return m_db->get_tx_count();
}
//------------------------------------------------------------------
// This function checks each input in the transaction <tx> to make sure it
// has not been used already, and adds its key to the container <keys_this_block>.
//
// This container should be managed by the code that validates blocks so we don't
// have to store the used keys in a given block in the permanent storage only to
// remove them later if the block fails validation.
bool Blockchain::check_for_double_spend(const transaction& tx, key_images_container& keys_this_block) const
{
  LOG_PRINT_L3("Blockchain::" << __func__);
  CRITICAL_REGION_LOCAL(m_blockchain_lock);
  struct add_transaction_input_visitor: public boost::static_visitor<bool>
  {
    key_images_container& m_spent_keys;
    BlockchainDB* m_db;
    add_transaction_input_visitor(key_images_container& spent_keys, BlockchainDB* db) :
      m_spent_keys(spent_keys), m_db(db)
    {
    }
    bool operator()(const txin_to_key& in) const
    {
      const crypto::key_image& ki = in.k_image;

      // attempt to insert the newly-spent key into the container of
      // keys spent this block.  If this fails, the key was spent already
      // in this block, return false to flag that a double spend was detected.
      //
      // if the insert into the block-wide spent keys container succeeds,
      // check the blockchain-wide spent keys container and make sure the
      // key wasn't used in another block already.
      auto r = m_spent_keys.insert(ki);
      if(!r.second || m_db->has_key_image(ki))
      {
        //double spend detected
        return false;
      }

      // if no double-spend detected, return true
      return true;
    }

    bool operator()(const txin_gen& tx) const
    {
      return true;
    }
    bool operator()(const txin_to_script& tx) const
    {
      return false;
    }
    bool operator()(const txin_to_scripthash& tx) const
    {
      return false;
    }
  };

  for (const txin_v& in : tx.vin)
  {
    if(!boost::apply_visitor(add_transaction_input_visitor(keys_this_block, m_db), in))
    {
      LOG_ERROR("Double spend detected!");
      return false;
    }
  }

  return true;
}
//------------------------------------------------------------------
bool Blockchain::get_tx_outputs_gindexs(const crypto::hash& tx_id, std::vector<uint64_t>& indexs) const
{
  LOG_PRINT_L3("Blockchain::" << __func__);
  CRITICAL_REGION_LOCAL(m_blockchain_lock);
  uint64_t tx_index;
  if (!m_db->tx_exists(tx_id, tx_index))
  {
    MERROR_VER("get_tx_outputs_gindexs failed to find transaction with id = " << tx_id);
    return false;
  }

  // get amount output indexes, currently referred to in parts as "output global indices", but they are actually specific to amounts
  indexs = m_db->get_tx_amount_output_indices(tx_index);
  if (indexs.empty())
  {
    // empty indexs is only valid if the vout is empty, which is legal but rare
    cryptonote::transaction tx = m_db->get_tx(tx_id);
    CHECK_AND_ASSERT_MES(tx.vout.empty(), false, "internal error: global indexes for transaction " << tx_id << " is empty, and tx vout is not");
  }

  return true;
}
//------------------------------------------------------------------
void Blockchain::on_new_tx_from_block(const cryptonote::transaction &tx)
{
#if defined(PER_BLOCK_CHECKPOINT)
  // check if we're doing per-block checkpointing
  if (m_db->height() < m_blocks_hash_check.size())
  {
    TIME_MEASURE_START(a);
    m_blocks_txs_check.push_back(get_transaction_hash(tx));
    TIME_MEASURE_FINISH(a);
    if(m_show_time_stats)
    {
      size_t ring_size = tx.vin[0].type() == typeid(txin_to_key) ? boost::get<txin_to_key>(tx.vin[0]).key_offsets.size() : 0;
      MINFO("HASH: " << "-" << " I/M/O: " << tx.vin.size() << "/" << ring_size << "/" << tx.vout.size() << " H: " << 0 << " chcktx: " << a);
    }
  }
#endif
}
//------------------------------------------------------------------
//FIXME: it seems this function is meant to be merely a wrapper around
//       another function of the same name, this one adding one bit of
//       functionality.  Should probably move anything more than that
//       (getting the hash of the block at height max_used_block_id)
//       to the other function to keep everything in one place.
// This function overloads its sister function with
// an extra value (hash of highest block that holds an output used as input)
// as a return-by-reference.
bool Blockchain::check_tx_inputs(transaction& tx, uint64_t& max_used_block_height, crypto::hash& max_used_block_id, tx_verification_context &tvc, bool kept_by_block)
{
  LOG_PRINT_L3("Blockchain::" << __func__);
  CRITICAL_REGION_LOCAL(m_blockchain_lock);

#if defined(PER_BLOCK_CHECKPOINT)
  // check if we're doing per-block checkpointing
  if (m_db->height() < m_blocks_hash_check.size() && kept_by_block)
  {
    max_used_block_id = null_hash;
    max_used_block_height = 0;
    return true;
  }
#endif

  TIME_MEASURE_START(a);
  bool res = check_tx_inputs(tx, tvc, &max_used_block_height);
  TIME_MEASURE_FINISH(a);
  if(m_show_time_stats)
  {
    size_t ring_size = !tx.vin.empty() && tx.vin[0].type() == typeid(txin_to_key) ? boost::get<txin_to_key>(tx.vin[0]).key_offsets.size() : 0;
    MINFO("HASH: " <<  get_transaction_hash(tx) << " I/M/O: " << tx.vin.size() << "/" << ring_size << "/" << tx.vout.size() << " H: " << max_used_block_height << " ms: " << a + m_fake_scan_time << " B: " << get_object_blobsize(tx));
  }
  if (!res)
    return false;

  CHECK_AND_ASSERT_MES(max_used_block_height < m_db->height(), false,  "internal error: max used block index=" << max_used_block_height << " is not less then blockchain size = " << m_db->height());
  max_used_block_id = m_db->get_block_hash_from_height(max_used_block_height);
  return true;
}
//------------------------------------------------------------------
bool Blockchain::check_tx_outputs(const transaction& tx, tx_verification_context &tvc)
{
  LOG_PRINT_L3("Blockchain::" << __func__);
  CRITICAL_REGION_LOCAL(m_blockchain_lock);

  const uint8_t hf_version = m_hardfork->get_current_version();

  // from hard fork 2, we forbid dust and compound outputs
  if (hf_version >= 2) {
    for (auto &o: tx.vout) {
      if (tx.version == 1)
      {
        if (!is_valid_decomposed_amount(o.amount)) {
          tvc.m_invalid_output = true;
          return false;
        }
      }
    }
  }

  // in a v2 tx, all outputs must have 0 amount
  if (hf_version >= 3) {
    if (tx.version >= 2) {
      for (auto &o: tx.vout) {
        if (o.amount != 0) {
          tvc.m_invalid_output = true;
          return false;
        }
      }
    }
  }

  // from v4, forbid invalid pubkeys
  if (hf_version >= 4) {
    for (const auto &o: tx.vout) {
      if (o.target.type() == typeid(txout_to_key)) {
        const txout_to_key& out_to_key = boost::get<txout_to_key>(o.target);
        if (!crypto::check_key(out_to_key.key)) {
          tvc.m_invalid_output = true;
          return false;
        }
      }
    }
  }

  // from v8, allow bulletproofs
  if (hf_version < 8) {
    const bool bulletproof = tx.rct_signatures.type == rct::RCTTypeFullBulletproof || tx.rct_signatures.type == rct::RCTTypeSimpleBulletproof;
    if (bulletproof || !tx.rct_signatures.p.bulletproofs.empty())
    {
      MERROR("Bulletproofs are not allowed before v8");
      tvc.m_invalid_output = true;
      return false;
    }
  }

  return true;
}
//------------------------------------------------------------------
bool Blockchain::have_tx_keyimges_as_spent(const transaction &tx) const
{
  LOG_PRINT_L3("Blockchain::" << __func__);
  for (const txin_v& in: tx.vin)
  {
    CHECKED_GET_SPECIFIC_VARIANT(in, const txin_to_key, in_to_key, true);
    if(have_tx_keyimg_as_spent(in_to_key.k_image))
      return true;
  }
  return false;
}
bool Blockchain::expand_transaction_2(transaction &tx, const crypto::hash &tx_prefix_hash, const std::vector<std::vector<rct::ctkey>> &pubkeys)
{
  PERF_TIMER(expand_transaction_2);
  CHECK_AND_ASSERT_MES(tx.version == 2, false, "Transaction version is not 2");

  rct::rctSig &rv = tx.rct_signatures;

  // message - hash of the transaction prefix
  rv.message = rct::hash2rct(tx_prefix_hash);

  // mixRing - full and simple store it in opposite ways
  if (rv.type == rct::RCTTypeFull || rv.type == rct::RCTTypeFullBulletproof)
  {
    CHECK_AND_ASSERT_MES(!pubkeys.empty() && !pubkeys[0].empty(), false, "empty pubkeys");
    rv.mixRing.resize(pubkeys[0].size());
    for (size_t m = 0; m < pubkeys[0].size(); ++m)
      rv.mixRing[m].clear();
    for (size_t n = 0; n < pubkeys.size(); ++n)
    {
      CHECK_AND_ASSERT_MES(pubkeys[n].size() <= pubkeys[0].size(), false, "More inputs that first ring");
      for (size_t m = 0; m < pubkeys[n].size(); ++m)
      {
        rv.mixRing[m].push_back(pubkeys[n][m]);
      }
    }
  }
  else if (rv.type == rct::RCTTypeSimple || rv.type == rct::RCTTypeSimpleBulletproof)
  {
    CHECK_AND_ASSERT_MES(!pubkeys.empty() && !pubkeys[0].empty(), false, "empty pubkeys");
    rv.mixRing.resize(pubkeys.size());
    for (size_t n = 0; n < pubkeys.size(); ++n)
    {
      rv.mixRing[n].clear();
      for (size_t m = 0; m < pubkeys[n].size(); ++m)
      {
        rv.mixRing[n].push_back(pubkeys[n][m]);
      }
    }
  }
  else
  {
    CHECK_AND_ASSERT_MES(false, false, "Unsupported rct tx type: " + boost::lexical_cast<std::string>(rv.type));
  }

  // II
  if (rv.type == rct::RCTTypeFull || rv.type == rct::RCTTypeFullBulletproof)
  {
    rv.p.MGs.resize(1);
    rv.p.MGs[0].II.resize(tx.vin.size());
    for (size_t n = 0; n < tx.vin.size(); ++n)
      rv.p.MGs[0].II[n] = rct::ki2rct(boost::get<txin_to_key>(tx.vin[n]).k_image);
  }
  else if (rv.type == rct::RCTTypeSimple || rv.type == rct::RCTTypeSimpleBulletproof)
  {
    CHECK_AND_ASSERT_MES(rv.p.MGs.size() == tx.vin.size(), false, "Bad MGs size");
    for (size_t n = 0; n < tx.vin.size(); ++n)
    {
      rv.p.MGs[n].II.resize(1);
      rv.p.MGs[n].II[0] = rct::ki2rct(boost::get<txin_to_key>(tx.vin[n]).k_image);
    }
  }
  else
  {
    CHECK_AND_ASSERT_MES(false, false, "Unsupported rct tx type: " + boost::lexical_cast<std::string>(rv.type));
  }

  // outPk was already done by handle_incoming_tx

  return true;
}
//------------------------------------------------------------------
// This function validates transaction inputs and their keys.
// FIXME: consider moving functionality specific to one input into
//        check_tx_input() rather than here, and use this function simply
//        to iterate the inputs as necessary (splitting the task
//        using threads, etc.)
bool Blockchain::check_tx_inputs(transaction& tx, tx_verification_context &tvc, uint64_t* pmax_used_block_height)
{
  PERF_TIMER(check_tx_inputs);
  LOG_PRINT_L3("Blockchain::" << __func__);
  size_t sig_index = 0;
  if(pmax_used_block_height)
    *pmax_used_block_height = 0;

  crypto::hash tx_prefix_hash = get_transaction_prefix_hash(tx);

  const uint8_t hf_version = m_hardfork->get_current_version();

  // from hard fork 2, we require mixin at least 2 unless one output cannot mix with 2 others
  // if one output cannot mix with 2 others, we accept at most 1 output that can mix
  if (hf_version >= 2)
  {
    size_t n_unmixable = 0, n_mixable = 0;
    size_t mixin = std::numeric_limits<size_t>::max();
    const size_t min_mixin = hf_version >= HF_VERSION_MIN_MIXIN_6 ? 6 : hf_version >= HF_VERSION_MIN_MIXIN_4 ? 4 : 2;
    for (const auto& txin : tx.vin)
    {
      // non txin_to_key inputs will be rejected below
      if (txin.type() == typeid(txin_to_key))
      {
        const txin_to_key& in_to_key = boost::get<txin_to_key>(txin);
        if (in_to_key.amount == 0)
        {
          // always consider rct inputs mixable. Even if there's not enough rct
          // inputs on the chain to mix with, this is going to be the case for
          // just a few blocks right after the fork at most
          ++n_mixable;
        }
        else
        {
          uint64_t n_outputs = m_db->get_num_outputs(in_to_key.amount);
          MDEBUG("output size " << print_money(in_to_key.amount) << ": " << n_outputs << " available");
          // n_outputs includes the output we're considering
          if (n_outputs <= min_mixin)
            ++n_unmixable;
          else
            ++n_mixable;
        }
        if (in_to_key.key_offsets.size() - 1 < mixin)
          mixin = in_to_key.key_offsets.size() - 1;
      }
    }

    if (mixin < min_mixin)
    {
      if (n_unmixable == 0)
      {
        MERROR_VER("Tx " << get_transaction_hash(tx) << " has too low ring size (" << (mixin + 1) << "), and no unmixable inputs");
        tvc.m_low_mixin = true;
        return false;
      }
      if (n_mixable > 1)
      {
        MERROR_VER("Tx " << get_transaction_hash(tx) << " has too low ring size (" << (mixin + 1) << "), and more than one mixable input with unmixable inputs");
        tvc.m_low_mixin = true;
        return false;
      }
    }

    // min/max tx version based on HF, and we accept v1 txes if having a non mixable
    const size_t max_tx_version = (hf_version <= 3) ? 1 : 2;
    if (tx.version > max_tx_version)
    {
      MERROR_VER("transaction version " << (unsigned)tx.version << " is higher than max accepted version " << max_tx_version);
      tvc.m_verifivation_failed = true;
      return false;
    }
    const size_t min_tx_version = (n_unmixable > 0 ? 1 : (hf_version >= HF_VERSION_ENFORCE_RCT) ? 2 : 1);
    if (tx.version < min_tx_version)
    {
      MERROR_VER("transaction version " << (unsigned)tx.version << " is lower than min accepted version " << min_tx_version);
      tvc.m_verifivation_failed = true;
      return false;
    }
  }

  // from v7, sorted ins
  if (hf_version >= 7) {
    const crypto::key_image *last_key_image = NULL;
    for (size_t n = 0; n < tx.vin.size(); ++n)
    {
      const txin_v &txin = tx.vin[n];
      if (txin.type() == typeid(txin_to_key))
      {
        const txin_to_key& in_to_key = boost::get<txin_to_key>(txin);
        if (last_key_image && memcmp(&in_to_key.k_image, last_key_image, sizeof(*last_key_image)) >= 0)
        {
          MERROR_VER("transaction has unsorted inputs");
          tvc.m_verifivation_failed = true;
          return false;
        }
        last_key_image = &in_to_key.k_image;
      }
    }
  }
  auto it = m_check_txin_table.find(tx_prefix_hash);
  if(it == m_check_txin_table.end())
  {
    m_check_txin_table.emplace(tx_prefix_hash, std::unordered_map<crypto::key_image, bool>());
    it = m_check_txin_table.find(tx_prefix_hash);
    assert(it != m_check_txin_table.end());
  }

  std::vector<std::vector<rct::ctkey>> pubkeys(tx.vin.size());
  std::vector < uint64_t > results;
  results.resize(tx.vin.size(), 0);

  tools::threadpool& tpool = tools::threadpool::getInstance();
  tools::threadpool::waiter waiter;
  int threads = tpool.get_max_concurrency();

  for (const auto& txin : tx.vin)
  {
    // make sure output being spent is of type txin_to_key, rather than
    // e.g. txin_gen, which is only used for miner transactions
    CHECK_AND_ASSERT_MES(txin.type() == typeid(txin_to_key), false, "wrong type id in tx input at Blockchain::check_tx_inputs");
    const txin_to_key& in_to_key = boost::get<txin_to_key>(txin);

    // make sure tx output has key offset(s) (is signed to be used)
    CHECK_AND_ASSERT_MES(in_to_key.key_offsets.size(), false, "empty in_to_key.key_offsets in transaction with id " << get_transaction_hash(tx));

    if(have_tx_keyimg_as_spent(in_to_key.k_image))
    {
      MERROR_VER("Key image already spent in blockchain: " << epee::string_tools::pod_to_hex(in_to_key.k_image));
      tvc.m_double_spend = true;
      return false;
    }

    if (tx.version == 1)
    {
      // basically, make sure number of inputs == number of signatures
      CHECK_AND_ASSERT_MES(sig_index < tx.signatures.size(), false, "wrong transaction: not signature entry for input with index= " << sig_index);

#if defined(CACHE_VIN_RESULTS)
      auto itk = it->second.find(in_to_key.k_image);
      if(itk != it->second.end())
      {
        if(!itk->second)
        {
          MERROR_VER("Failed ring signature for tx " << get_transaction_hash(tx) << "  vin key with k_image: " << in_to_key.k_image << "  sig_index: " << sig_index);
          return false;
        }

        // txin has been verified already, skip
        sig_index++;
        continue;
      }
#endif
    }

    // make sure that output being spent matches up correctly with the
    // signature spending it.
    if (!check_tx_input(tx.version, in_to_key, tx_prefix_hash, tx.version == 1 ? tx.signatures[sig_index] : std::vector<crypto::signature>(), tx.rct_signatures, pubkeys[sig_index], pmax_used_block_height))
    {
      it->second[in_to_key.k_image] = false;
      MERROR_VER("Failed to check ring signature for tx " << get_transaction_hash(tx) << "  vin key with k_image: " << in_to_key.k_image << "  sig_index: " << sig_index);
      if (pmax_used_block_height) // a default value of NULL is used when called from Blockchain::handle_block_to_main_chain()
      {
        MERROR_VER("  *pmax_used_block_height: " << *pmax_used_block_height);
      }

      return false;
    }

    if (tx.version == 1)
    {
      if (threads > 1)
      {
        // ND: Speedup
        // 1. Thread ring signature verification if possible.
        tpool.submit(&waiter, boost::bind(&Blockchain::check_ring_signature, this, std::cref(tx_prefix_hash), std::cref(in_to_key.k_image), std::cref(pubkeys[sig_index]), std::cref(tx.signatures[sig_index]), std::ref(results[sig_index])));
      }
      else
      {
        check_ring_signature(tx_prefix_hash, in_to_key.k_image, pubkeys[sig_index], tx.signatures[sig_index], results[sig_index]);
        if (!results[sig_index])
        {
          it->second[in_to_key.k_image] = false;
          MERROR_VER("Failed to check ring signature for tx " << get_transaction_hash(tx) << "  vin key with k_image: " << in_to_key.k_image << "  sig_index: " << sig_index);

          if (pmax_used_block_height)  // a default value of NULL is used when called from Blockchain::handle_block_to_main_chain()
          {
            MERROR_VER("*pmax_used_block_height: " << *pmax_used_block_height);
          }

          return false;
        }
        it->second[in_to_key.k_image] = true;
      }
    }

    sig_index++;
  }
  if (tx.version == 1 && threads > 1)
    waiter.wait();

  if (tx.version == 1)
  {
    if (threads > 1)
    {
      // save results to table, passed or otherwise
      bool failed = false;
      for (size_t i = 0; i < tx.vin.size(); i++)
      {
        const txin_to_key& in_to_key = boost::get<txin_to_key>(tx.vin[i]);
        it->second[in_to_key.k_image] = results[i];
        if(!failed && !results[i])
          failed = true;
      }

      if (failed)
      {
        MERROR_VER("Failed to check ring signatures!");
        return false;
      }
    }
  }
  else
  {
    if (!expand_transaction_2(tx, tx_prefix_hash, pubkeys))
    {
      MERROR_VER("Failed to expand rct signatures!");
      return false;
    }

    // from version 2, check ringct signatures
    // obviously, the original and simple rct APIs use a mixRing that's indexes
    // in opposite orders, because it'd be too simple otherwise...
    const rct::rctSig &rv = tx.rct_signatures;
    switch (rv.type)
    {
    case rct::RCTTypeNull: {
      // we only accept no signatures for coinbase txes
      MERROR_VER("Null rct signature on non-coinbase tx");
      return false;
    }
    case rct::RCTTypeSimple:
    case rct::RCTTypeSimpleBulletproof:
    {
      // check all this, either reconstructed (so should really pass), or not
      {
        if (pubkeys.size() != rv.mixRing.size())
        {
          MERROR_VER("Failed to check ringct signatures: mismatched pubkeys/mixRing size");
          return false;
        }
        for (size_t i = 0; i < pubkeys.size(); ++i)
        {
          if (pubkeys[i].size() != rv.mixRing[i].size())
          {
            MERROR_VER("Failed to check ringct signatures: mismatched pubkeys/mixRing size");
            return false;
          }
        }

        for (size_t n = 0; n < pubkeys.size(); ++n)
        {
          for (size_t m = 0; m < pubkeys[n].size(); ++m)
          {
            if (pubkeys[n][m].dest != rct::rct2pk(rv.mixRing[n][m].dest))
            {
              MERROR_VER("Failed to check ringct signatures: mismatched pubkey at vin " << n << ", index " << m);
              return false;
            }
            if (pubkeys[n][m].mask != rct::rct2pk(rv.mixRing[n][m].mask))
            {
              MERROR_VER("Failed to check ringct signatures: mismatched commitment at vin " << n << ", index " << m);
              return false;
            }
          }
        }
      }

      if (rv.p.MGs.size() != tx.vin.size())
      {
        MERROR_VER("Failed to check ringct signatures: mismatched MGs/vin sizes");
        return false;
      }
      for (size_t n = 0; n < tx.vin.size(); ++n)
      {
        if (rv.p.MGs[n].II.empty() || memcmp(&boost::get<txin_to_key>(tx.vin[n]).k_image, &rv.p.MGs[n].II[0], 32))
        {
          MERROR_VER("Failed to check ringct signatures: mismatched key image");
          return false;
        }
      }

      if (!rct::verRctSimple(rv, false))
      {
        MERROR_VER("Failed to check ringct signatures!");
        return false;
      }
      break;
    }
    case rct::RCTTypeFull:
    case rct::RCTTypeFullBulletproof:
    {
      // check all this, either reconstructed (so should really pass), or not
      {
        bool size_matches = true;
        for (size_t i = 0; i < pubkeys.size(); ++i)
          size_matches &= pubkeys[i].size() == rv.mixRing.size();
        for (size_t i = 0; i < rv.mixRing.size(); ++i)
          size_matches &= pubkeys.size() == rv.mixRing[i].size();
        if (!size_matches)
        {
          MERROR_VER("Failed to check ringct signatures: mismatched pubkeys/mixRing size");
          return false;
        }

        for (size_t n = 0; n < pubkeys.size(); ++n)
        {
          for (size_t m = 0; m < pubkeys[n].size(); ++m)
          {
            if (pubkeys[n][m].dest != rct::rct2pk(rv.mixRing[m][n].dest))
            {
              MERROR_VER("Failed to check ringct signatures: mismatched pubkey at vin " << n << ", index " << m);
              return false;
            }
            if (pubkeys[n][m].mask != rct::rct2pk(rv.mixRing[m][n].mask))
            {
              MERROR_VER("Failed to check ringct signatures: mismatched commitment at vin " << n << ", index " << m);
              return false;
            }
          }
        }
      }

      if (rv.p.MGs.size() != 1)
      {
        MERROR_VER("Failed to check ringct signatures: Bad MGs size");
        return false;
      }
      if (rv.p.MGs.empty() || rv.p.MGs[0].II.size() != tx.vin.size())
      {
        MERROR_VER("Failed to check ringct signatures: mismatched II/vin sizes");
        return false;
      }
      for (size_t n = 0; n < tx.vin.size(); ++n)
      {
        if (memcmp(&boost::get<txin_to_key>(tx.vin[n]).k_image, &rv.p.MGs[0].II[n], 32))
        {
          MERROR_VER("Failed to check ringct signatures: mismatched II/vin sizes");
          return false;
        }
      }

      if (!rct::verRct(rv, false))
      {
        MERROR_VER("Failed to check ringct signatures!");
        return false;
      }
      break;
    }
    default:
      MERROR_VER("Unsupported rct type: " << rv.type);
      return false;
    }
  }
  return true;
}

//------------------------------------------------------------------
void Blockchain::check_ring_signature(const crypto::hash &tx_prefix_hash, const crypto::key_image &key_image, const std::vector<rct::ctkey> &pubkeys, const std::vector<crypto::signature>& sig, uint64_t &result)
{
  std::vector<const crypto::public_key *> p_output_keys;
  for (auto &key : pubkeys)
  {
    // rct::key and crypto::public_key have the same structure, avoid object ctor/memcpy
    p_output_keys.push_back(&(const crypto::public_key&)key.dest);
  }

  result = crypto::check_ring_signature(tx_prefix_hash, key_image, p_output_keys, sig.data()) ? 1 : 0;
}

//------------------------------------------------------------------
static uint64_t get_fee_quantization_mask()
{
  static uint64_t mask = 0;
  if (mask == 0)
  {
    mask = 1;
    for (size_t n = PER_KB_FEE_QUANTIZATION_DECIMALS; n < CRYPTONOTE_DISPLAY_DECIMAL_POINT; ++n)
      mask *= 10;
  }
  return mask;
}

//------------------------------------------------------------------
uint64_t Blockchain::get_dynamic_per_kb_fee(uint64_t block_reward, size_t median_block_size, uint8_t version)
{
  const uint64_t min_block_size = get_min_block_size(version);
  const uint64_t fee_per_kb_base = version >= 5 ? DYNAMIC_FEE_PER_KB_BASE_FEE_V5 : DYNAMIC_FEE_PER_KB_BASE_FEE;

  if (median_block_size < min_block_size)
    median_block_size = min_block_size;

  uint64_t unscaled_fee_per_kb = (fee_per_kb_base * min_block_size / median_block_size);
  uint64_t hi, lo = mul128(unscaled_fee_per_kb, block_reward, &hi);
  static_assert(DYNAMIC_FEE_PER_KB_BASE_BLOCK_REWARD % 1000000 == 0, "DYNAMIC_FEE_PER_KB_BASE_BLOCK_REWARD must be divisible by 1000000");
  static_assert(DYNAMIC_FEE_PER_KB_BASE_BLOCK_REWARD / 1000000 <= std::numeric_limits<uint32_t>::max(), "DYNAMIC_FEE_PER_KB_BASE_BLOCK_REWARD is too large");

  // divide in two steps, since the divisor must be 32 bits, but DYNAMIC_FEE_PER_KB_BASE_BLOCK_REWARD isn't
  div128_32(hi, lo, DYNAMIC_FEE_PER_KB_BASE_BLOCK_REWARD / 1000000, &hi, &lo);
  div128_32(hi, lo, 1000000, &hi, &lo);
  assert(hi == 0);

  // quantize fee up to 8 decimals
  uint64_t mask = get_fee_quantization_mask();
  uint64_t qlo = (lo + mask - 1) / mask * mask;
  MDEBUG("lo " << print_money(lo) << ", qlo " << print_money(qlo) << ", mask " << mask);

  return qlo / 10;
}

//------------------------------------------------------------------
bool Blockchain::check_fee(size_t blob_size, uint64_t fee) const
{
  const uint8_t version = get_current_hard_fork_version();

  uint64_t fee_per_kb;
  if (version < HF_VERSION_DYNAMIC_FEE)
  {
    fee_per_kb = FEE_PER_KB;
  }
  else
  {
    uint64_t median = m_current_block_cumul_sz_limit / 2;
    uint64_t already_generated_coins = m_db->height() ? m_db->get_block_already_generated_coins(m_db->height() - 1) : 0;
    uint64_t base_reward;
    if (!get_block_reward(median, 1, already_generated_coins, base_reward, version))
      return false;
    fee_per_kb = get_dynamic_per_kb_fee(base_reward, median, version);
  }
  MDEBUG("Using " << print_money(fee_per_kb) << "/kB fee");

  uint64_t needed_fee = blob_size / 1024;
  needed_fee += (blob_size % 1024) ? 1 : 0;
  needed_fee *= fee_per_kb;

  if (fee < needed_fee - needed_fee / 50) // keep a little 2% buffer on acceptance - no integer overflow
  {
    MERROR_VER("transaction fee is not enough: " << print_money(fee) << ", minimum fee: " << print_money(needed_fee));
    return false;
  }
  return true;
}

//------------------------------------------------------------------
uint64_t Blockchain::get_dynamic_per_kb_fee_estimate(uint64_t grace_blocks) const
{
  const uint8_t version = get_current_hard_fork_version();

  if (version < HF_VERSION_DYNAMIC_FEE)
    return FEE_PER_KB;

  if (grace_blocks >= CRYPTONOTE_REWARD_BLOCKS_WINDOW)
    grace_blocks = CRYPTONOTE_REWARD_BLOCKS_WINDOW - 1;

  const uint64_t min_block_size = get_min_block_size(version);
  std::vector<size_t> sz;
  get_last_n_blocks_sizes(sz, CRYPTONOTE_REWARD_BLOCKS_WINDOW - grace_blocks);
  for (size_t i = 0; i < grace_blocks; ++i)
    sz.push_back(min_block_size);

  uint64_t median = epee::misc_utils::median(sz);
  if(median <= min_block_size)
    median = min_block_size;

  uint64_t already_generated_coins = m_db->height() ? m_db->get_block_already_generated_coins(m_db->height() - 1) : 0;
  uint64_t base_reward;
  if (!get_block_reward(median, 1, already_generated_coins, base_reward, version))
  {
    MERROR("Failed to determine block reward, using placeholder " << print_money(BLOCK_REWARD_OVERESTIMATE) << " as a high bound");
    base_reward = BLOCK_REWARD_OVERESTIMATE;
  }

  uint64_t fee = get_dynamic_per_kb_fee(base_reward, median, version);
  MDEBUG("Estimating " << grace_blocks << "-block fee at " << print_money(fee) << "/kB");
  return fee;
}

//------------------------------------------------------------------
// This function checks to see if a tx is unlocked.  unlock_time is either
// a block index or a unix time.
bool Blockchain::is_tx_spendtime_unlocked(uint64_t unlock_time) const
{
  LOG_PRINT_L3("Blockchain::" << __func__);
  if(unlock_time < CRYPTONOTE_MAX_BLOCK_NUMBER)
  {
    // ND: Instead of calling get_current_blockchain_height(), call m_db->height()
    //    directly as get_current_blockchain_height() locks the recursive mutex.
    if(m_db->height()-1 + CRYPTONOTE_LOCKED_TX_ALLOWED_DELTA_BLOCKS >= unlock_time)
      return true;
    else
      return false;
  }
  else
  {
    //interpret as time
    uint64_t current_time = static_cast<uint64_t>(time(NULL));
    if(current_time + (get_current_hard_fork_version() < 2 ? CRYPTONOTE_LOCKED_TX_ALLOWED_DELTA_SECONDS_V1 : CRYPTONOTE_LOCKED_TX_ALLOWED_DELTA_SECONDS_V2) >= unlock_time)
      return true;
    else
      return false;
  }
  return false;
}
//------------------------------------------------------------------
// This function locates all outputs associated with a given input (mixins)
// and validates that they exist and are usable.  It also checks the ring
// signature for each input.
bool Blockchain::check_tx_input(size_t tx_version, const txin_to_key& txin, const crypto::hash& tx_prefix_hash, const std::vector<crypto::signature>& sig, const rct::rctSig &rct_signatures, std::vector<rct::ctkey> &output_keys, uint64_t* pmax_related_block_height)
{
  LOG_PRINT_L3("Blockchain::" << __func__);

  // ND:
  // 1. Disable locking and make method private.
  //CRITICAL_REGION_LOCAL(m_blockchain_lock);

  struct outputs_visitor
  {
    std::vector<rct::ctkey >& m_output_keys;
    const Blockchain& m_bch;
    outputs_visitor(std::vector<rct::ctkey>& output_keys, const Blockchain& bch) :
      m_output_keys(output_keys), m_bch(bch)
    {
    }
    bool handle_output(uint64_t unlock_time, const crypto::public_key &pubkey, const rct::key &commitment)
    {
      //check tx unlock time
      if (!m_bch.is_tx_spendtime_unlocked(unlock_time))
      {
        MERROR_VER("One of outputs for one of inputs has wrong tx.unlock_time = " << unlock_time);
        return false;
      }

      // The original code includes a check for the output corresponding to this input
      // to be a txout_to_key. This is removed, as the database does not store this info,
      // but only txout_to_key outputs are stored in the DB in the first place, done in
      // Blockchain*::add_output

      m_output_keys.push_back(rct::ctkey({rct::pk2rct(pubkey), commitment}));
      return true;
    }
  };

  output_keys.clear();

  // collect output keys
  outputs_visitor vi(output_keys, *this);
  if (!scan_outputkeys_for_indexes(tx_version, txin, vi, tx_prefix_hash, pmax_related_block_height))
  {
    MERROR_VER("Failed to get output keys for tx with amount = " << print_money(txin.amount) << " and count indexes " << txin.key_offsets.size());
    return false;
  }

  if(txin.key_offsets.size() != output_keys.size())
  {
    MERROR_VER("Output keys for tx with amount = " << txin.amount << " and count indexes " << txin.key_offsets.size() << " returned wrong keys count " << output_keys.size());
    return false;
  }
  if (tx_version == 1) {
    CHECK_AND_ASSERT_MES(sig.size() == output_keys.size(), false, "internal error: tx signatures count=" << sig.size() << " mismatch with outputs keys count for inputs=" << output_keys.size());
  }
  // rct_signatures will be expanded after this
  return true;
}
//------------------------------------------------------------------
//TODO: Is this intended to do something else?  Need to look into the todo there.
uint64_t Blockchain::get_adjusted_time() const
{
  LOG_PRINT_L3("Blockchain::" << __func__);
  //TODO: add collecting median time
  return time(NULL);
}
//------------------------------------------------------------------
//TODO: revisit, has changed a bit on upstream
bool Blockchain::check_block_timestamp(std::vector<uint64_t>& timestamps, const block& b) const
{
  LOG_PRINT_L3("Blockchain::" << __func__);
  uint64_t median_ts = epee::misc_utils::median(timestamps);

  if(b.timestamp < median_ts)
  {
    MERROR_VER("Timestamp of block with id: " << get_block_hash(b) << ", " << b.timestamp << ", less than median of last " << BLOCKCHAIN_TIMESTAMP_CHECK_WINDOW << " blocks, " << median_ts);
    return false;
  }

  return true;
}
//------------------------------------------------------------------
// This function grabs the timestamps from the most recent <n> blocks,
// where n = BLOCKCHAIN_TIMESTAMP_CHECK_WINDOW.  If there are not those many
// blocks in the blockchain, the timestap is assumed to be valid.  If there
// are, this function returns:
//   true if the block's timestamp is not less than the timestamp of the
//       median of the selected blocks
//   false otherwise
bool Blockchain::check_block_timestamp(const block& b) const
{
  LOG_PRINT_L3("Blockchain::" << __func__);
  if(b.timestamp > get_adjusted_time() + CRYPTONOTE_BLOCK_FUTURE_TIME_LIMIT)
  {
    MERROR_VER("Timestamp of block with id: " << get_block_hash(b) << ", " << b.timestamp << ", bigger than adjusted time + 2 hours");
    return false;
  }

  // if not enough blocks, no proper median yet, return true
  if(m_db->height() < BLOCKCHAIN_TIMESTAMP_CHECK_WINDOW)
  {
    return true;
  }

  std::vector<uint64_t> timestamps;
  auto h = m_db->height();

  // need most recent 60 blocks, get index of first of those
  size_t offset = h - BLOCKCHAIN_TIMESTAMP_CHECK_WINDOW;
  for(;offset < h; ++offset)
  {
    timestamps.push_back(m_db->get_block_timestamp(offset));
  }

  return check_block_timestamp(timestamps, b);
}
//------------------------------------------------------------------
void Blockchain::return_tx_to_pool(std::vector<transaction> &txs)
{
  uint8_t version = get_current_hard_fork_version();
  for (auto& tx : txs)
  {
    cryptonote::tx_verification_context tvc = AUTO_VAL_INIT(tvc);
    // We assume that if they were in a block, the transactions are already
    // known to the network as a whole. However, if we had mined that block,
    // that might not be always true. Unlikely though, and always relaying
    // these again might cause a spike of traffic as many nodes re-relay
    // all the transactions in a popped block when a reorg happens.
    if (!m_tx_pool.add_tx(tx, tvc, true, true, false, version))
    {
      MERROR("Failed to return taken transaction with hash: " << get_transaction_hash(tx) << " to tx_pool");
    }
  }
}
//------------------------------------------------------------------
bool Blockchain::flush_txes_from_pool(const std::list<crypto::hash> &txids)
{
  CRITICAL_REGION_LOCAL(m_tx_pool);

  bool res = true;
  for (const auto &txid: txids)
  {
    cryptonote::transaction tx;
    size_t blob_size;
    uint64_t fee;
    bool relayed, do_not_relay, double_spend_seen;
    MINFO("Removing txid " << txid << " from the pool");
    if(m_tx_pool.have_tx(txid) && !m_tx_pool.take_tx(txid, tx, blob_size, fee, relayed, do_not_relay, double_spend_seen))
    {
      MERROR("Failed to remove txid " << txid << " from the pool");
      res = false;
    }
  }
  return res;
}
//------------------------------------------------------------------
//      Needs to validate the block and acquire each transaction from the
//      transaction mem_pool, then pass the block and transactions to
//      m_db->add_block()
bool Blockchain::handle_block_to_main_chain(const block& bl, const crypto::hash& id, block_verification_context& bvc)
{
  LOG_PRINT_L3("Blockchain::" << __func__);

  TIME_MEASURE_START(block_processing_time);
  CRITICAL_REGION_LOCAL(m_blockchain_lock);
  TIME_MEASURE_START(t1);

  static bool seen_future_version = false;

  m_db->block_txn_start(true);
  if(bl.prev_id != get_tail_id())
  {
    MERROR_VER("Block with id: " << id << std::endl << "has wrong prev_id: " << bl.prev_id << std::endl << "expected: " << get_tail_id());
leave:
    m_db->block_txn_stop();
    return false;
  }

  // warn users if they're running an old version
  if (!seen_future_version && bl.major_version > m_hardfork->get_ideal_version())
  {
    seen_future_version = true;
    const el::Level level = el::Level::Warning;
    MCLOG_RED(level, "global", "**********************************************************************");
    MCLOG_RED(level, "global", "A block was seen on the network with a version higher than the last");
    MCLOG_RED(level, "global", "known one. This may be an old version of the daemon, and a software");
    MCLOG_RED(level, "global", "update may be required to sync further. Try running: update check");
    MCLOG_RED(level, "global", "**********************************************************************");
  }

  // this is a cheap test
  if (!m_hardfork->check(bl))
  {
    MERROR_VER("Block with id: " << id << std::endl << "has old version: " << (unsigned)bl.major_version << std::endl << "current: " << (unsigned)m_hardfork->get_current_version());
    bvc.m_verifivation_failed = true;
    goto leave;
  }

  TIME_MEASURE_FINISH(t1);
  TIME_MEASURE_START(t2);

  // make sure block timestamp is not less than the median timestamp
  // of a set number of the most recent blocks.
  if(!check_block_timestamp(bl))
  {
    MERROR_VER("Block with id: " << id << std::endl << "has invalid timestamp: " << bl.timestamp);
    bvc.m_verifivation_failed = true;
    goto leave;
  }

  TIME_MEASURE_FINISH(t2);
  //check proof of work
  TIME_MEASURE_START(target_calculating_time);

  // get the target difficulty for the block.
  // the calculation can overflow, among other failure cases,
  // so we need to check the return type.
  // FIXME: get_difficulty_for_next_block can also assert, look into
  // changing this to throwing exceptions instead so we can clean up.
  difficulty_type current_diffic = get_difficulty_for_next_block();
  CHECK_AND_ASSERT_MES(current_diffic, false, "!!!!!!!!! difficulty overhead !!!!!!!!!");

  TIME_MEASURE_FINISH(target_calculating_time);

  TIME_MEASURE_START(longhash_calculating_time);

  crypto::hash proof_of_work = null_hash;

  // Formerly the code below contained an if loop with the following condition
  // !m_checkpoints.is_in_checkpoint_zone(get_current_blockchain_height())
  // however, this caused the daemon to not bother checking PoW for blocks
  // before checkpoints, which is very dangerous behaviour. We moved the PoW
  // validation out of the next chunk of code to make sure that we correctly
  // check PoW now.
  // FIXME: height parameter is not used...should it be used or should it not
  // be a parameter?
  // validate proof_of_work versus difficulty target
  bool precomputed = false;
  bool fast_check = false;
#if defined(PER_BLOCK_CHECKPOINT)
  if (m_db->height() < m_blocks_hash_check.size())
  {
    auto hash = get_block_hash(bl);
    const auto &expected_hash = m_blocks_hash_check[m_db->height()];
    if (expected_hash != crypto::null_hash)
    {
      if (memcmp(&hash, &expected_hash, sizeof(hash)) != 0)
      {
        MERROR_VER("Block with id is INVALID: " << id);
        bvc.m_verifivation_failed = true;
        goto leave;
      }
      fast_check = true;
    }
    else
    {
      MCINFO("verify", "No pre-validated hash at height " << m_db->height() << ", verifying fully");
    }
  }
  else
#endif
  {
    auto it = m_blocks_longhash_table.find(id);
    if (it != m_blocks_longhash_table.end())
    {
      precomputed = true;
      proof_of_work = it->second;
    }
    else
      proof_of_work = get_block_longhash(bl, m_db->height());

    // validate proof_of_work versus difficulty target
    if(!check_hash(proof_of_work, current_diffic))
    {
      MERROR_VER("Block with id: " << id << std::endl << "does not have enough proof of work: " << proof_of_work << std::endl << "unexpected difficulty: " << current_diffic);
      bvc.m_verifivation_failed = true;
      goto leave;
    }
  }

  // If we're at a checkpoint, ensure that our hardcoded checkpoint hash
  // is correct.
  if(m_checkpoints.is_in_checkpoint_zone(get_current_blockchain_height()))
  {
    if(!m_checkpoints.check_block(get_current_blockchain_height(), id))
    {
      LOG_ERROR("CHECKPOINT VALIDATION FAILED");
      bvc.m_verifivation_failed = true;
      goto leave;
    }
  }

  TIME_MEASURE_FINISH(longhash_calculating_time);
  if (precomputed)
    longhash_calculating_time += m_fake_pow_calc_time;

  TIME_MEASURE_START(t3);

  // sanity check basic miner tx properties;
  if(!prevalidate_miner_transaction(bl, m_db->height()))
  {
    MERROR_VER("Block with id: " << id << " failed to pass prevalidation");
    bvc.m_verifivation_failed = true;
    goto leave;
  }

  size_t coinbase_blob_size = get_object_blobsize(bl.miner_tx);
  size_t cumulative_block_size = coinbase_blob_size;

  std::vector<transaction> txs;
  key_images_container keys;

  uint64_t fee_summary = 0;
  uint64_t t_checktx = 0;
  uint64_t t_exists = 0;
  uint64_t t_pool = 0;
  uint64_t t_dblspnd = 0;
  TIME_MEASURE_FINISH(t3);

// XXX old code adds miner tx here

  size_t tx_index = 0;
  // Iterate over the block's transaction hashes, grabbing each
  // from the tx_pool and validating them.  Each is then added
  // to txs.  Keys spent in each are added to <keys> by the double spend check.
  for (const crypto::hash& tx_id : bl.tx_hashes)
  {
    transaction tx;
    size_t blob_size = 0;
    uint64_t fee = 0;
    bool relayed = false, do_not_relay = false, double_spend_seen = false;
    TIME_MEASURE_START(aa);

// XXX old code does not check whether tx exists
    if (m_db->tx_exists(tx_id))
    {
      MERROR("Block with id: " << id << " attempting to add transaction already in blockchain with id: " << tx_id);
      bvc.m_verifivation_failed = true;
      return_tx_to_pool(txs);
      goto leave;
    }

    TIME_MEASURE_FINISH(aa);
    t_exists += aa;
    TIME_MEASURE_START(bb);

    // get transaction with hash <tx_id> from tx_pool
    if(!m_tx_pool.take_tx(tx_id, tx, blob_size, fee, relayed, do_not_relay, double_spend_seen))
    {
      MERROR_VER("Block with id: " << id  << " has at least one unknown transaction with id: " << tx_id);
      bvc.m_verifivation_failed = true;
      return_tx_to_pool(txs);
      goto leave;
    }

    TIME_MEASURE_FINISH(bb);
    t_pool += bb;
    // add the transaction to the temp list of transactions, so we can either
    // store the list of transactions all at once or return the ones we've
    // taken from the tx_pool back to it if the block fails verification.
    txs.push_back(tx);
    TIME_MEASURE_START(dd);

    // FIXME: the storage should not be responsible for validation.
    //        If it does any, it is merely a sanity check.
    //        Validation is the purview of the Blockchain class
    //        - TW
    //
    // ND: this is not needed, db->add_block() checks for duplicate k_images and fails accordingly.
    // if (!check_for_double_spend(tx, keys))
    // {
    //     LOG_PRINT_L0("Double spend detected in transaction (id: " << tx_id);
    //     bvc.m_verifivation_failed = true;
    //     break;
    // }

    TIME_MEASURE_FINISH(dd);
    t_dblspnd += dd;
    TIME_MEASURE_START(cc);

#if defined(PER_BLOCK_CHECKPOINT)
    if (!fast_check)
#endif
    {
      // validate that transaction inputs and the keys spending them are correct.
      tx_verification_context tvc;
      if(!check_tx_inputs(tx, tvc))
      {
        MERROR_VER("Block with id: " << id  << " has at least one transaction (id: " << tx_id << ") with wrong inputs.");

        //TODO: why is this done?  make sure that keeping invalid blocks makes sense.
        add_block_as_invalid(bl, id);
        MERROR_VER("Block with id " << id << " added as invalid because of wrong inputs in transactions");
        bvc.m_verifivation_failed = true;
        return_tx_to_pool(txs);
        goto leave;
      }
    }
#if defined(PER_BLOCK_CHECKPOINT)
    else
    {
      // ND: if fast_check is enabled for blocks, there is no need to check
      // the transaction inputs, but do some sanity checks anyway.
      if (tx_index >= m_blocks_txs_check.size() || memcmp(&m_blocks_txs_check[tx_index++], &tx_id, sizeof(tx_id)) != 0)
      {
        MERROR_VER("Block with id: " << id << " has at least one transaction (id: " << tx_id << ") with wrong inputs.");
        //TODO: why is this done?  make sure that keeping invalid blocks makes sense.
        add_block_as_invalid(bl, id);
        MERROR_VER("Block with id " << id << " added as invalid because of wrong inputs in transactions");
        bvc.m_verifivation_failed = true;
        return_tx_to_pool(txs);
        goto leave;
      }
    }
#endif
    TIME_MEASURE_FINISH(cc);
    t_checktx += cc;
    fee_summary += fee;
    cumulative_block_size += blob_size;
  }

  m_blocks_txs_check.clear();

  TIME_MEASURE_START(vmt);
  uint64_t base_reward = 0;
  uint64_t already_generated_coins = m_db->height() ? m_db->get_block_already_generated_coins(m_db->height() - 1) : 0;
  if(!validate_miner_transaction(bl, cumulative_block_size, fee_summary, base_reward, already_generated_coins, bvc.m_partial_block_reward, m_hardfork->get_current_version()))
  {
    MERROR_VER("Block with id: " << id << " has incorrect miner transaction");
    bvc.m_verifivation_failed = true;
    return_tx_to_pool(txs);
    goto leave;
  }

  TIME_MEASURE_FINISH(vmt);
  size_t block_size;
  difficulty_type cumulative_difficulty;

  // populate various metadata about the block to be stored alongside it.
  block_size = cumulative_block_size;
  cumulative_difficulty = current_diffic;
  // In the "tail" state when the minimum subsidy (implemented in get_block_reward) is in effect, the number of
  // coins will eventually exceed MONEY_SUPPLY and overflow a uint64. To prevent overflow, cap already_generated_coins
  // at MONEY_SUPPLY. already_generated_coins is only used to compute the block subsidy and MONEY_SUPPLY yields a
  // subsidy of 0 under the base formula and therefore the minimum subsidy >0 in the tail state.
  already_generated_coins = base_reward < (MONEY_SUPPLY-already_generated_coins) ? already_generated_coins + base_reward : MONEY_SUPPLY;
  if(m_db->height())
    cumulative_difficulty += m_db->get_block_cumulative_difficulty(m_db->height() - 1);

  TIME_MEASURE_FINISH(block_processing_time);
  if(precomputed)
    block_processing_time += m_fake_pow_calc_time;

  m_db->block_txn_stop();
  TIME_MEASURE_START(addblock);
  uint64_t new_height = 0;
  if (!bvc.m_verifivation_failed)
  {
    try
    {
      new_height = m_db->add_block(bl, block_size, cumulative_difficulty, already_generated_coins, txs);
    }
    catch (const KEY_IMAGE_EXISTS& e)
    {
      LOG_ERROR("Error adding block with hash: " << id << " to blockchain, what = " << e.what());
      bvc.m_verifivation_failed = true;
      return_tx_to_pool(txs);
      return false;
    }
    catch (const std::exception& e)
    {
      //TODO: figure out the best way to deal with this failure
      LOG_ERROR("Error adding block with hash: " << id << " to blockchain, what = " << e.what());
      return_tx_to_pool(txs);
      return false;
    }
  }
  else
  {
    LOG_ERROR("Blocks that failed verification should not reach here");
  }

  TIME_MEASURE_FINISH(addblock);

  // do this after updating the hard fork state since the size limit may change due to fork
  update_next_cumulative_size_limit();

  MINFO("+++++ BLOCK SUCCESSFULLY ADDED" << std::endl << "id:\t" << id << std::endl << "PoW:\t" << proof_of_work << std::endl << "HEIGHT " << new_height-1 << ", difficulty:\t" << current_diffic << std::endl << "block reward: " << print_money(fee_summary + base_reward) << "(" << print_money(base_reward) << " + " << print_money(fee_summary) << "), coinbase_blob_size: " << coinbase_blob_size << ", cumulative size: " << cumulative_block_size << ", " << block_processing_time << "(" << target_calculating_time << "/" << longhash_calculating_time << ")ms");
  if(m_show_time_stats)
  {
    MINFO("Height: " << new_height << " blob: " << coinbase_blob_size << " cumm: "
        << cumulative_block_size << " p/t: " << block_processing_time << " ("
        << target_calculating_time << "/" << longhash_calculating_time << "/"
        << t1 << "/" << t2 << "/" << t3 << "/" << t_exists << "/" << t_pool
        << "/" << t_checktx << "/" << t_dblspnd << "/" << vmt << "/" << addblock << ")ms");
  }

  bvc.m_added_to_main_chain = true;
  ++m_sync_counter;

  // appears to be a NOP *and* is called elsewhere.  wat?
  m_tx_pool.on_blockchain_inc(new_height, id);

  return true;
}
//------------------------------------------------------------------
bool Blockchain::update_next_cumulative_size_limit()
{
  uint64_t full_reward_zone = get_min_block_size(get_current_hard_fork_version());

  LOG_PRINT_L3("Blockchain::" << __func__);
  std::vector<size_t> sz;
  get_last_n_blocks_sizes(sz, CRYPTONOTE_REWARD_BLOCKS_WINDOW);

  uint64_t median = epee::misc_utils::median(sz);
  m_current_block_cumul_sz_median = median;
  if(median <= full_reward_zone)
    median = full_reward_zone;

  m_current_block_cumul_sz_limit = median*2;
  return true;
}
//------------------------------------------------------------------
bool Blockchain::add_new_block(const block& bl_, block_verification_context& bvc)
{
  LOG_PRINT_L3("Blockchain::" << __func__);
  //copy block here to let modify block.target
  block bl = bl_;
  crypto::hash id = get_block_hash(bl);
  CRITICAL_REGION_LOCAL(m_tx_pool);//to avoid deadlock lets lock tx_pool for whole add/reorganize process
  CRITICAL_REGION_LOCAL1(m_blockchain_lock);
  m_db->block_txn_start(true);
  if(have_block(id))
  {
    LOG_PRINT_L3("block with id = " << id << " already exists");
    bvc.m_already_exists = true;
    m_db->block_txn_stop();
    m_blocks_txs_check.clear();
    return false;
  }

  //check that block refers to chain tail
  if(!(bl.prev_id == get_tail_id()))
  {
    //chain switching or wrong block
    bvc.m_added_to_main_chain = false;
    m_db->block_txn_stop();
    bool r = handle_alternative_block(bl, id, bvc);
    m_blocks_txs_check.clear();
    return r;
    //never relay alternative blocks
  }

  m_db->block_txn_stop();
  return handle_block_to_main_chain(bl, id, bvc);
}
//------------------------------------------------------------------
//TODO: Refactor, consider returning a failure height and letting
//      caller decide course of action.
void Blockchain::check_against_checkpoints(const checkpoints& points, bool enforce)
{
  const auto& pts = points.get_points();
  bool stop_batch;

  CRITICAL_REGION_LOCAL(m_blockchain_lock);
  stop_batch = m_db->batch_start();
  for (const auto& pt : pts)
  {
    // if the checkpoint is for a block we don't have yet, move on
    if (pt.first >= m_db->height())
    {
      continue;
    }

    if (!points.check_block(pt.first, m_db->get_block_hash_from_height(pt.first)))
    {
      // if asked to enforce checkpoints, roll back to a couple of blocks before the checkpoint
      if (enforce)
      {
        LOG_ERROR("Local blockchain failed to pass a checkpoint, rolling back!");
        std::list<block> empty;
        rollback_blockchain_switching(empty, pt.first - 2);
      }
      else
      {
        LOG_ERROR("WARNING: local blockchain failed to pass a MoneroPulse checkpoint, and you could be on a fork. You should either sync up from scratch, OR download a fresh blockchain bootstrap, OR enable checkpoint enforcing with the --enforce-dns-checkpointing command-line option");
      }
    }
  }
  if (stop_batch)
    m_db->batch_stop();
}
//------------------------------------------------------------------
// returns false if any of the checkpoints loading returns false.
// That should happen only if a checkpoint is added that conflicts
// with an existing checkpoint.
bool Blockchain::update_checkpoints(const std::string& file_path, bool check_dns)
{
  if (!m_checkpoints.load_checkpoints_from_json(file_path))
  {
      return false;
  }

  // if we're checking both dns and json, load checkpoints from dns.
  // if we're not hard-enforcing dns checkpoints, handle accordingly
  if (m_enforce_dns_checkpoints && check_dns && !m_offline)
  {
    if (!m_checkpoints.load_checkpoints_from_dns())
    {
      return false;
    }
  }
  else if (check_dns && !m_offline)
  {
    checkpoints dns_points;
    dns_points.load_checkpoints_from_dns();
    if (m_checkpoints.check_for_conflicts(dns_points))
    {
      check_against_checkpoints(dns_points, false);
    }
    else
    {
      MERROR("One or more checkpoints fetched from DNS conflicted with existing checkpoints!");
    }
  }

  check_against_checkpoints(m_checkpoints, true);

  return true;
}
//------------------------------------------------------------------
void Blockchain::set_enforce_dns_checkpoints(bool enforce_checkpoints)
{
  m_enforce_dns_checkpoints = enforce_checkpoints;
}

//------------------------------------------------------------------
void Blockchain::block_longhash_worker(uint64_t height, const std::vector<block> &blocks, std::unordered_map<crypto::hash, crypto::hash> &map) const
{
  TIME_MEASURE_START(t);
  slow_hash_allocate_state();

  for (const auto & block : blocks)
  {
    if (m_cancel)
       break;
    crypto::hash id = get_block_hash(block);
    crypto::hash pow = get_block_longhash(block, height++);
    map.emplace(id, pow);
  }

  slow_hash_free_state();
  TIME_MEASURE_FINISH(t);
}

//------------------------------------------------------------------
bool Blockchain::cleanup_handle_incoming_blocks(bool force_sync)
{
  bool success = false;

  MTRACE("Blockchain::" << __func__);
  CRITICAL_REGION_BEGIN(m_blockchain_lock);
  TIME_MEASURE_START(t1);

  try
  {
    m_db->batch_stop();
    success = true;
  }
  catch (const std::exception &e)
  {
    MERROR("Exception in cleanup_handle_incoming_blocks: " << e.what());
  }

  if (success && m_sync_counter > 0)
  {
    if (force_sync)
    {
      if(m_db_sync_mode != db_nosync)
        store_blockchain();
      m_sync_counter = 0;
    }
    else if (m_db_blocks_per_sync && m_sync_counter >= m_db_blocks_per_sync)
    {
      if(m_db_sync_mode == db_async)
      {
        m_sync_counter = 0;
        m_async_service.dispatch(boost::bind(&Blockchain::store_blockchain, this));
      }
      else if(m_db_sync_mode == db_sync)
      {
        store_blockchain();
      }
      else // db_nosync
      {
        // DO NOTHING, not required to call sync.
      }
    }
  }

  TIME_MEASURE_FINISH(t1);
  m_blocks_longhash_table.clear();
  m_scan_table.clear();
  m_blocks_txs_check.clear();
  m_check_txin_table.clear();

  // when we're well clear of the precomputed hashes, free the memory
  if (!m_blocks_hash_check.empty() && m_db->height() > m_blocks_hash_check.size() + 4096)
  {
    MINFO("Dumping block hashes, we're now 4k past " << m_blocks_hash_check.size());
    m_blocks_hash_check.clear();
    m_blocks_hash_check.shrink_to_fit();
  }

  CRITICAL_REGION_END();
  m_tx_pool.unlock();

  return success;
}

//------------------------------------------------------------------
//FIXME: unused parameter txs
void Blockchain::output_scan_worker(const uint64_t amount, const std::vector<uint64_t> &offsets, std::vector<output_data_t> &outputs, std::unordered_map<crypto::hash, cryptonote::transaction> &txs) const
{
  try
  {
    m_db->get_output_key(amount, offsets, outputs, true);
  }
  catch (const std::exception& e)
  {
    MERROR_VER("EXCEPTION: " << e.what());
  }
  catch (...)
  {

  }
}

uint64_t Blockchain::prevalidate_block_hashes(uint64_t height, const std::list<crypto::hash> &hashes)
{
  // new: . . . . . X X X X X . . . . . .
  // pre: A A A A B B B B C C C C D D D D

  // easy case: height >= hashes
  if (height >= m_blocks_hash_of_hashes.size() * HASH_OF_HASHES_STEP)
    return hashes.size();

  // if we're getting old blocks, we might have jettisoned the hashes already
  if (m_blocks_hash_check.empty())
    return hashes.size();

  // find hashes encompassing those block
  size_t first_index = height / HASH_OF_HASHES_STEP;
  size_t last_index = (height + hashes.size() - 1) / HASH_OF_HASHES_STEP;
  MDEBUG("Blocks " << height << " - " << (height + hashes.size() - 1) << " start at " << first_index << " and end at " << last_index);

  // case of not enough to calculate even a single hash
  if (first_index == last_index && hashes.size() < HASH_OF_HASHES_STEP && (height + hashes.size()) % HASH_OF_HASHES_STEP)
    return hashes.size();

  // build hashes vector to hash hashes together
  std::vector<crypto::hash> data;
  data.reserve(hashes.size() + HASH_OF_HASHES_STEP - 1); // may be a bit too much

  // we expect height to be either equal or a bit below db height
  bool disconnected = (height > m_db->height());
  size_t pop;
  if (disconnected && height % HASH_OF_HASHES_STEP)
  {
    ++first_index;
    pop = HASH_OF_HASHES_STEP - height % HASH_OF_HASHES_STEP;
  }
  else
  {
    // we might need some already in the chain for the first part of the first hash
    for (uint64_t h = first_index * HASH_OF_HASHES_STEP; h < height; ++h)
    {
      data.push_back(m_db->get_block_hash_from_height(h));
    }
    pop = 0;
  }

  // push the data to check
  for (const auto &h: hashes)
  {
    if (pop)
      --pop;
    else
      data.push_back(h);
  }

  // hash and check
  uint64_t usable = first_index * HASH_OF_HASHES_STEP - height; // may start negative, but unsigned under/overflow is not UB
  for (size_t n = first_index; n <= last_index; ++n)
  {
    if (n < m_blocks_hash_of_hashes.size())
    {
      // if the last index isn't fully filled, we can't tell if valid
      if (data.size() < (n - first_index) * HASH_OF_HASHES_STEP + HASH_OF_HASHES_STEP)
        break;

      crypto::hash hash;
      cn_fast_hash(data.data() + (n - first_index) * HASH_OF_HASHES_STEP, HASH_OF_HASHES_STEP * sizeof(crypto::hash), hash);
      bool valid = hash == m_blocks_hash_of_hashes[n];

      // add to the known hashes array
      if (!valid)
      {
        MWARNING("invalid hash for blocks " << n * HASH_OF_HASHES_STEP << " - " << (n * HASH_OF_HASHES_STEP + HASH_OF_HASHES_STEP - 1));
        break;
      }

      size_t end = n * HASH_OF_HASHES_STEP + HASH_OF_HASHES_STEP;
      for (size_t i = n * HASH_OF_HASHES_STEP; i < end; ++i)
      {
        CHECK_AND_ASSERT_MES(m_blocks_hash_check[i] == crypto::null_hash || m_blocks_hash_check[i] == data[i - first_index * HASH_OF_HASHES_STEP],
            0, "Consistency failure in m_blocks_hash_check construction");
        m_blocks_hash_check[i] = data[i - first_index * HASH_OF_HASHES_STEP];
      }
      usable += HASH_OF_HASHES_STEP;
    }
    else
    {
      // if after the end of the precomputed blocks, accept anything
      usable += HASH_OF_HASHES_STEP;
      if (usable > hashes.size())
        usable = hashes.size();
    }
  }
  MDEBUG("usable: " << usable << " / " << hashes.size());
  CHECK_AND_ASSERT_MES(usable < std::numeric_limits<uint64_t>::max() / 2, 0, "usable is negative");
  return usable;
}

//------------------------------------------------------------------
// ND: Speedups:
// 1. Thread long_hash computations if possible (m_max_prepare_blocks_threads = nthreads, default = 4)
// 2. Group all amounts (from txs) and related absolute offsets and form a table of tx_prefix_hash
//    vs [k_image, output_keys] (m_scan_table). This is faster because it takes advantage of bulk queries
//    and is threaded if possible. The table (m_scan_table) will be used later when querying output
//    keys.
bool Blockchain::prepare_handle_incoming_blocks(const std::list<block_complete_entry> &blocks_entry)
{
  MTRACE("Blockchain::" << __func__);
  TIME_MEASURE_START(prepare);
  bool stop_batch;
  uint64_t bytes = 0;

  // Order of locking must be:
  //  m_incoming_tx_lock (optional)
  //  m_tx_pool lock
  //  blockchain lock
  //
  //  Something which takes the blockchain lock may never take the txpool lock
  //  if it has not provably taken the txpool lock earlier
  //
  //  The txpool lock is now taken in prepare_handle_incoming_blocks
  //  and released in cleanup_handle_incoming_blocks. This avoids issues
  //  when something uses the pool, which now uses the blockchain and
  //  needs a batch, since a batch could otherwise be active while the
  //  txpool and blockchain locks were not held

  m_tx_pool.lock();
  CRITICAL_REGION_LOCAL1(m_blockchain_lock);

  if(blocks_entry.size() == 0)
    return false;

  for (const auto &entry : blocks_entry)
  {
    bytes += entry.block.size();
    for (const auto &tx_blob : entry.txs)
    {
      bytes += tx_blob.size();
    }
  }
  while (!(stop_batch = m_db->batch_start(blocks_entry.size(), bytes))) {
    m_blockchain_lock.unlock();
    m_tx_pool.unlock();
    epee::misc_utils::sleep_no_w(1000);
    m_tx_pool.lock();
    m_blockchain_lock.lock();
  }

  if ((m_db->height() + blocks_entry.size()) < m_blocks_hash_check.size())
    return true;

  bool blocks_exist = false;
  tools::threadpool& tpool = tools::threadpool::getInstance();
  uint64_t threads = tpool.get_max_concurrency();

  if (blocks_entry.size() > 1 && threads > 1 && m_max_prepare_blocks_threads > 1)
  {
    // limit threads, default limit = 4
    if(threads > m_max_prepare_blocks_threads)
      threads = m_max_prepare_blocks_threads;

    uint64_t height = m_db->height();
    int batches = blocks_entry.size() / threads;
    int extra = blocks_entry.size() % threads;
    MDEBUG("block_batches: " << batches);
    std::vector<std::unordered_map<crypto::hash, crypto::hash>> maps(threads);
    std::vector < std::vector < block >> blocks(threads);
    auto it = blocks_entry.begin();

    for (uint64_t i = 0; i < threads; i++)
    {
      for (int j = 0; j < batches; j++)
      {
        block block;

        if (!parse_and_validate_block_from_blob(it->block, block))
        {
          std::advance(it, 1);
          continue;
        }

        // check first block and skip all blocks if its not chained properly
        if (i == 0 && j == 0)
        {
          crypto::hash tophash = m_db->top_block_hash();
          if (block.prev_id != tophash)
          {
            MDEBUG("Skipping prepare blocks. New blocks don't belong to chain.");
            return true;
          }
        }
        if (have_block(get_block_hash(block)))
        {
          blocks_exist = true;
          break;
        }

        blocks[i].push_back(block);
        std::advance(it, 1);
      }
    }

    for (int i = 0; i < extra && !blocks_exist; i++)
    {
      block block;

      if (!parse_and_validate_block_from_blob(it->block, block))
      {
        std::advance(it, 1);
        continue;
      }

      if (have_block(get_block_hash(block)))
      {
        blocks_exist = true;
        break;
      }

      blocks[i].push_back(block);
      std::advance(it, 1);
    }

    if (!blocks_exist)
    {
      m_blocks_longhash_table.clear();
      uint64_t thread_height = height;
      tools::threadpool::waiter waiter;
      for (uint64_t i = 0; i < threads; i++)
      {
        tpool.submit(&waiter, boost::bind(&Blockchain::block_longhash_worker, this, thread_height, std::cref(blocks[i]), std::ref(maps[i])));
        thread_height += blocks[i].size();
      }

      waiter.wait();

      if (m_cancel)
         return false;

      for (const auto & map : maps)
      {
        m_blocks_longhash_table.insert(map.begin(), map.end());
      }
    }
  }

  if (m_cancel)
    return false;

  if (blocks_exist)
  {
    MDEBUG("Skipping prepare blocks. Blocks exist.");
    return true;
  }

  m_fake_scan_time = 0;
  m_fake_pow_calc_time = 0;

  m_scan_table.clear();
  m_check_txin_table.clear();

  TIME_MEASURE_FINISH(prepare);
  m_fake_pow_calc_time = prepare / blocks_entry.size();

  if (blocks_entry.size() > 1 && threads > 1 && m_show_time_stats)
    MDEBUG("Prepare blocks took: " << prepare << " ms");

  TIME_MEASURE_START(scantable);

  // [input] stores all unique amounts found
  std::vector < uint64_t > amounts;
  // [input] stores all absolute_offsets for each amount
  std::map<uint64_t, std::vector<uint64_t>> offset_map;
  // [output] stores all output_data_t for each absolute_offset
  std::map<uint64_t, std::vector<output_data_t>> tx_map;

#define SCAN_TABLE_QUIT(m) \
        do { \
            MERROR_VER(m) ;\
            m_scan_table.clear(); \
            return false; \
        } while(0); \

  // generate sorted tables for all amounts and absolute offsets
  for (const auto &entry : blocks_entry)
  {
    if (m_cancel)
      return false;

    for (const auto &tx_blob : entry.txs)
    {
      crypto::hash tx_hash = null_hash;
      crypto::hash tx_prefix_hash = null_hash;
      transaction tx;

      if (!parse_and_validate_tx_from_blob(tx_blob, tx, tx_hash, tx_prefix_hash))
        SCAN_TABLE_QUIT("Could not parse tx from incoming blocks.");

      auto its = m_scan_table.find(tx_prefix_hash);
      if (its != m_scan_table.end())
        SCAN_TABLE_QUIT("Duplicate tx found from incoming blocks.");

      m_scan_table.emplace(tx_prefix_hash, std::unordered_map<crypto::key_image, std::vector<output_data_t>>());
      its = m_scan_table.find(tx_prefix_hash);
      assert(its != m_scan_table.end());

      // get all amounts from tx.vin(s)
      for (const auto &txin : tx.vin)
      {
        const txin_to_key &in_to_key = boost::get < txin_to_key > (txin);

        // check for duplicate
        auto it = its->second.find(in_to_key.k_image);
        if (it != its->second.end())
          SCAN_TABLE_QUIT("Duplicate key_image found from incoming blocks.");

        amounts.push_back(in_to_key.amount);
      }

      // sort and remove duplicate amounts from amounts list
      std::sort(amounts.begin(), amounts.end());
      auto last = std::unique(amounts.begin(), amounts.end());
      amounts.erase(last, amounts.end());

      // add amount to the offset_map and tx_map
      for (const uint64_t &amount : amounts)
      {
        if (offset_map.find(amount) == offset_map.end())
          offset_map.emplace(amount, std::vector<uint64_t>());

        if (tx_map.find(amount) == tx_map.end())
          tx_map.emplace(amount, std::vector<output_data_t>());
      }

      // add new absolute_offsets to offset_map
      for (const auto &txin : tx.vin)
      {
        const txin_to_key &in_to_key = boost::get < txin_to_key > (txin);
        // no need to check for duplicate here.
        auto absolute_offsets = relative_output_offsets_to_absolute(in_to_key.key_offsets);
        for (const auto & offset : absolute_offsets)
          offset_map[in_to_key.amount].push_back(offset);

      }
    }
  }

  // sort and remove duplicate absolute_offsets in offset_map
  for (auto &offsets : offset_map)
  {
    std::sort(offsets.second.begin(), offsets.second.end());
    auto last = std::unique(offsets.second.begin(), offsets.second.end());
    offsets.second.erase(last, offsets.second.end());
  }

  // [output] stores all transactions for each tx_out_index::hash found
  std::vector<std::unordered_map<crypto::hash, cryptonote::transaction>> transactions(amounts.size());

  threads = tpool.get_max_concurrency();
  if (!m_db->can_thread_bulk_indices())
    threads = 1;

  if (threads > 1)
  {
    tools::threadpool::waiter waiter;

    for (size_t i = 0; i < amounts.size(); i++)
    {
      uint64_t amount = amounts[i];
      tpool.submit(&waiter, boost::bind(&Blockchain::output_scan_worker, this, amount, std::cref(offset_map[amount]), std::ref(tx_map[amount]), std::ref(transactions[i])));
    }
    waiter.wait();
  }
  else
  {
    for (size_t i = 0; i < amounts.size(); i++)
    {
      uint64_t amount = amounts[i];
      output_scan_worker(amount, offset_map[amount], tx_map[amount], transactions[i]);
    }
  }

  int total_txs = 0;

  // now generate a table for each tx_prefix and k_image hashes
  for (const auto &entry : blocks_entry)
  {
    if (m_cancel)
      return false;

    for (const auto &tx_blob : entry.txs)
    {
      crypto::hash tx_hash = null_hash;
      crypto::hash tx_prefix_hash = null_hash;
      transaction tx;

      if (!parse_and_validate_tx_from_blob(tx_blob, tx, tx_hash, tx_prefix_hash))
        SCAN_TABLE_QUIT("Could not parse tx from incoming blocks.");

      ++total_txs;
      auto its = m_scan_table.find(tx_prefix_hash);
      if (its == m_scan_table.end())
        SCAN_TABLE_QUIT("Tx not found on scan table from incoming blocks.");

      for (const auto &txin : tx.vin)
      {
        const txin_to_key &in_to_key = boost::get < txin_to_key > (txin);
        auto needed_offsets = relative_output_offsets_to_absolute(in_to_key.key_offsets);

        std::vector<output_data_t> outputs;
        for (const uint64_t & offset_needed : needed_offsets)
        {
          size_t pos = 0;
          bool found = false;

          for (const uint64_t &offset_found : offset_map[in_to_key.amount])
          {
            if (offset_needed == offset_found)
            {
              found = true;
              break;
            }

            ++pos;
          }

          if (found && pos < tx_map[in_to_key.amount].size())
            outputs.push_back(tx_map[in_to_key.amount].at(pos));
          else
            break;
        }

        its->second.emplace(in_to_key.k_image, outputs);
      }
    }
  }

  TIME_MEASURE_FINISH(scantable);
  if (total_txs > 0)
  {
    m_fake_scan_time = scantable / total_txs;
    if(m_show_time_stats)
      MDEBUG("Prepare scantable took: " << scantable << " ms");
  }

  return true;
}

void Blockchain::add_txpool_tx(transaction &tx, const txpool_tx_meta_t &meta)
{
  m_db->add_txpool_tx(tx, meta);
}

void Blockchain::update_txpool_tx(const crypto::hash &txid, const txpool_tx_meta_t &meta)
{
  m_db->update_txpool_tx(txid, meta);
}

void Blockchain::remove_txpool_tx(const crypto::hash &txid)
{
  m_db->remove_txpool_tx(txid);
}

uint64_t Blockchain::get_txpool_tx_count(bool include_unrelayed_txes) const
{
  return m_db->get_txpool_tx_count(include_unrelayed_txes);
}

bool Blockchain::get_txpool_tx_meta(const crypto::hash& txid, txpool_tx_meta_t &meta) const
{
  return m_db->get_txpool_tx_meta(txid, meta);
}

bool Blockchain::get_txpool_tx_blob(const crypto::hash& txid, cryptonote::blobdata &bd) const
{
  return m_db->get_txpool_tx_blob(txid, bd);
}

cryptonote::blobdata Blockchain::get_txpool_tx_blob(const crypto::hash& txid) const
{
  return m_db->get_txpool_tx_blob(txid);
}

bool Blockchain::for_all_txpool_txes(std::function<bool(const crypto::hash&, const txpool_tx_meta_t&, const cryptonote::blobdata*)> f, bool include_blob, bool include_unrelayed_txes) const
{
  return m_db->for_all_txpool_txes(f, include_blob, include_unrelayed_txes);
}

void Blockchain::set_user_options(uint64_t maxthreads, uint64_t blocks_per_sync, blockchain_db_sync_mode sync_mode, bool fast_sync)
{
  if (sync_mode == db_defaultsync)
  {
    m_db_default_sync = true;
    sync_mode = db_async;
  }
  m_db_sync_mode = sync_mode;
  m_fast_sync = fast_sync;
  m_db_blocks_per_sync = blocks_per_sync;
  m_max_prepare_blocks_threads = maxthreads;
}

void Blockchain::safesyncmode(const bool onoff)
{
  /* all of this is no-op'd if the user set a specific
   * --db-sync-mode at startup.
   */
  if (m_db_default_sync)
  {
    m_db->safesyncmode(onoff);
    m_db_sync_mode = onoff ? db_nosync : db_async;
  }
}

HardFork::State Blockchain::get_hard_fork_state() const
{
  return m_hardfork->get_state();
}

bool Blockchain::get_hard_fork_voting_info(uint8_t version, uint32_t &window, uint32_t &votes, uint32_t &threshold, uint64_t &earliest_height, uint8_t &voting) const
{
  return m_hardfork->get_voting_info(version, window, votes, threshold, earliest_height, voting);
}

uint64_t Blockchain::get_difficulty_target() const
{
  return get_current_hard_fork_version() < 2 ? DIFFICULTY_TARGET_V1 : DIFFICULTY_TARGET_V2;
}

std::map<uint64_t, std::tuple<uint64_t, uint64_t, uint64_t>> Blockchain:: get_output_histogram(const std::vector<uint64_t> &amounts, bool unlocked, uint64_t recent_cutoff) const
{
  return m_db->get_output_histogram(amounts, unlocked, recent_cutoff);
}

std::list<std::pair<Blockchain::block_extended_info,uint64_t>> Blockchain::get_alternative_chains() const
{
  std::list<std::pair<Blockchain::block_extended_info,uint64_t>> chains;

  for (const auto &i: m_alternative_chains)
  {
    const crypto::hash &top = i.first;
    bool found = false;
    for (const auto &j: m_alternative_chains)
    {
      if (j.second.bl.prev_id == top)
      {
        found = true;
        break;
      }
    }
    if (!found)
    {
      uint64_t length = 1;
      auto h = i.second.bl.prev_id;
      blocks_ext_by_hash::const_iterator prev;
      while ((prev = m_alternative_chains.find(h)) != m_alternative_chains.end())
      {
        h = prev->second.bl.prev_id;
        ++length;
      }
      chains.push_back(std::make_pair(i.second, length));
    }
  }
  return chains;
}

void Blockchain::cancel()
{
  m_cancel = true;
}
// TODO
#if defined(PER_BLOCK_CHECKPOINT)
static const char expected_block_hashes_hash[] = "1d3df1a177bd6f752d87c0d7b960e502605742721afb39953265f1e0f7f9b01f";
void Blockchain::load_compiled_in_block_hashes()
{
  const bool testnet = m_nettype == TESTNET;
  const bool stagenet = m_nettype == STAGENET;
  if (m_fast_sync && get_blocks_dat_start(testnet, stagenet) != nullptr && get_blocks_dat_size(testnet, stagenet) > 0)
  {
    MINFO("Loading precomputed blocks (" << get_blocks_dat_size(testnet, stagenet) << " bytes)");

    if (m_nettype == MAINNET)
    {
      // first check hash
      crypto::hash hash;
      if (!tools::sha256sum(get_blocks_dat_start(testnet, stagenet), get_blocks_dat_size(testnet, stagenet), hash))
      {
        MERROR("Failed to hash precomputed blocks data");
        return;
      }
      MINFO("precomputed blocks hash: " << hash << ", expected " << expected_block_hashes_hash);
      cryptonote::blobdata expected_hash_data;
      if (!epee::string_tools::parse_hexstr_to_binbuff(std::string(expected_block_hashes_hash), expected_hash_data) || expected_hash_data.size() != sizeof(crypto::hash))
      {
        MERROR("Failed to parse expected block hashes hash");
        return;
      }
      const crypto::hash expected_hash = *reinterpret_cast<const crypto::hash*>(expected_hash_data.data());
      if (hash != expected_hash)
      {
        MERROR("Block hash data does not match expected hash");
        return;
      }
    }

    if (get_blocks_dat_size(testnet, stagenet) > 4)
    {
      const unsigned char *p = get_blocks_dat_start(testnet, stagenet);
      const uint32_t nblocks = *p | ((*(p+1))<<8) | ((*(p+2))<<16) | ((*(p+3))<<24);
      if (nblocks > (std::numeric_limits<uint32_t>::max() - 4) / sizeof(hash))
      {
        MERROR("Block hash data is too large");
        return;
      }
      const size_t size_needed = 4 + nblocks * sizeof(crypto::hash);
      if(nblocks > 0 && nblocks > (m_db->height() + HASH_OF_HASHES_STEP - 1) / HASH_OF_HASHES_STEP && get_blocks_dat_size(testnet, stagenet) >= size_needed)
      {
        p += sizeof(uint32_t);
        m_blocks_hash_of_hashes.reserve(nblocks);
        for (uint32_t i = 0; i < nblocks; i++)
        {
          crypto::hash hash;
          memcpy(hash.data, p, sizeof(hash.data));
          p += sizeof(hash.data);
          m_blocks_hash_of_hashes.push_back(hash);
        }
        m_blocks_hash_check.resize(m_blocks_hash_of_hashes.size() * HASH_OF_HASHES_STEP, crypto::null_hash);
        MINFO(nblocks << " block hashes loaded");

        // FIXME: clear tx_pool because the process might have been
        // terminated and caused it to store txs kept by blocks.
        // The core will not call check_tx_inputs(..) for these
        // transactions in this case. Consequently, the sanity check
        // for tx hashes will fail in handle_block_to_main_chain(..)
        CRITICAL_REGION_LOCAL(m_tx_pool);

        std::list<transaction> txs;
        m_tx_pool.get_transactions(txs);

        size_t blob_size;
        uint64_t fee;
        bool relayed, do_not_relay, double_spend_seen;
        transaction pool_tx;
        for(const transaction &tx : txs)
        {
          crypto::hash tx_hash = get_transaction_hash(tx);
          m_tx_pool.take_tx(tx_hash, pool_tx, blob_size, fee, relayed, do_not_relay, double_spend_seen);
        }
      }
    }
  }
}
#endif

bool Blockchain::is_within_compiled_block_hash_area(uint64_t height) const
{
#if defined(PER_BLOCK_CHECKPOINT)
  return height < m_blocks_hash_of_hashes.size() * HASH_OF_HASHES_STEP;
#else
  return false;
#endif
}

void Blockchain::lock()
{
  m_blockchain_lock.lock();
}

void Blockchain::unlock()
{
  m_blockchain_lock.unlock();
}

bool Blockchain::for_all_key_images(std::function<bool(const crypto::key_image&)> f) const
{
  return m_db->for_all_key_images(f);
}

bool Blockchain::for_blocks_range(const uint64_t& h1, const uint64_t& h2, std::function<bool(uint64_t, const crypto::hash&, const block&)> f) const
{
  return m_db->for_blocks_range(h1, h2, f);
}

bool Blockchain::for_all_transactions(std::function<bool(const crypto::hash&, const cryptonote::transaction&)> f) const
{
  return m_db->for_all_transactions(f);
}

bool Blockchain::for_all_outputs(std::function<bool(uint64_t amount, const crypto::hash &tx_hash, uint64_t height, size_t tx_idx)> f) const
{
  return m_db->for_all_outputs(f);;
}

bool Blockchain::for_all_outputs(uint64_t amount, std::function<bool(uint64_t height)> f) const
{
  return m_db->for_all_outputs(amount, f);;
}

namespace cryptonote {
template bool Blockchain::get_transactions(const std::vector<crypto::hash>&, std::list<transaction>&, std::list<crypto::hash>&) const;
}<|MERGE_RESOLUTION|>--- conflicted
+++ resolved
@@ -111,14 +111,9 @@
   { 6, 1400000, 0, 1503046577 },
   */
   // GRAFT: start hardfork v7 from 1st block
-<<<<<<< HEAD
-  { 7, 1, 0, 1503046577 }
-
-=======
   { 7, 1, 0, 1503046577 } ,
   // GRAFT: updated v8 hf block
   { 8, 64445, 0, 1523570400 },
->>>>>>> ab2b5cab
 };
 // static const uint64_t mainnet_hard_fork_version_1_till = 1009826;
 static const uint64_t mainnet_hard_fork_version_1_till = 1;
@@ -145,15 +140,11 @@
 
   */
   // GRAFT: start hardfork v7 from 1st block
-<<<<<<< HEAD
-  { 7, 1, 0, 1501709789 }
-
-=======
   { 7, 1, 0, 1501709789 },
   // GRAFT: public testnet hardfork v8 from block 57640
   { 8, 57780, 0, 1522838800 },
->>>>>>> ab2b5cab
 };
+
 // static const uint64_t testnet_hard_fork_version_1_till = 624633;
 static const uint64_t testnet_hard_fork_version_1_till = 1;
 
@@ -168,6 +159,8 @@
   { 7, 1,  0, 1501709789 },
   // TODO
 };
+
+
 
 //------------------------------------------------------------------
 Blockchain::Blockchain(tx_memory_pool& tx_pool) :
@@ -814,12 +807,8 @@
     m_timestamps = timestamps;
     m_difficulties = difficulties;
   }
-<<<<<<< HEAD
-  size_t target = get_difficulty_target();
-  return next_difficulty(timestamps, difficulties, target);
-=======
+
   size_t target = get_current_hard_fork_version() < 2 ? DIFFICULTY_TARGET_V1 : DIFFICULTY_TARGET_V2;
-
   if (version < 8)
   {
       return next_difficulty(timestamps, difficulties, target);
@@ -828,7 +817,7 @@
   {
       return next_difficulty_v8(timestamps, difficulties, target);
   }
->>>>>>> ab2b5cab
+
 }
 //------------------------------------------------------------------
 // This function removes blocks from the blockchain until it gets to the
