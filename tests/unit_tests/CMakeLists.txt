--- conflicted
+++ resolved
@@ -71,11 +71,8 @@
   notify.cpp
   output_distribution.cpp
   parse_amount.cpp
-<<<<<<< HEAD
   premine.cpp
-=======
   pruning.cpp
->>>>>>> 6d2881c8
   random.cpp
   rolling_median.cpp
   serialization.cpp
@@ -114,15 +111,10 @@
     wallet_api
     p2p
     version
-<<<<<<< HEAD
     #supernode
-    ${Boost_CHRONO_LIBRARY}
-    ${Boost_THREAD_LIBRARY}
-=======
     Boost::chrono
     Boost::thread
     miniupnpc
->>>>>>> 6d2881c8
     ${GTEST_LIBRARIES}
     extra)
 set_property(TARGET unit_tests
