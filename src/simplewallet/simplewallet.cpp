// Copyright (c) 2014-2018, The Monero Project
// Copyright (c)      2018, The Loki Project
// 
// All rights reserved.
// 
// Redistribution and use in source and binary forms, with or without modification, are
// permitted provided that the following conditions are met:
// 
// 1. Redistributions of source code must retain the above copyright notice, this list of
//    conditions and the following disclaimer.
// 
// 2. Redistributions in binary form must reproduce the above copyright notice, this list
//    of conditions and the following disclaimer in the documentation and/or other
//    materials provided with the distribution.
// 
// 3. Neither the name of the copyright holder nor the names of its contributors may be
//    used to endorse or promote products derived from this software without specific
//    prior written permission.
// 
// THIS SOFTWARE IS PROVIDED BY THE COPYRIGHT HOLDERS AND CONTRIBUTORS "AS IS" AND ANY
// EXPRESS OR IMPLIED WARRANTIES, INCLUDING, BUT NOT LIMITED TO, THE IMPLIED WARRANTIES OF
// MERCHANTABILITY AND FITNESS FOR A PARTICULAR PURPOSE ARE DISCLAIMED. IN NO EVENT SHALL
// THE COPYRIGHT HOLDER OR CONTRIBUTORS BE LIABLE FOR ANY DIRECT, INDIRECT, INCIDENTAL,
// SPECIAL, EXEMPLARY, OR CONSEQUENTIAL DAMAGES (INCLUDING, BUT NOT LIMITED TO,
// PROCUREMENT OF SUBSTITUTE GOODS OR SERVICES; LOSS OF USE, DATA, OR PROFITS; OR BUSINESS
// INTERRUPTION) HOWEVER CAUSED AND ON ANY THEORY OF LIABILITY, WHETHER IN CONTRACT,
// STRICT LIABILITY, OR TORT (INCLUDING NEGLIGENCE OR OTHERWISE) ARISING IN ANY WAY OUT OF
// THE USE OF THIS SOFTWARE, EVEN IF ADVISED OF THE POSSIBILITY OF SUCH DAMAGE.
// 
// Parts of this file are originally copyright (c) 2012-2013 The Cryptonote developers

/*!
 * \file simplewallet.cpp
 * 
 * \brief Source file that defines simple_wallet class.
 */

#ifdef _WIN32
 #define __STDC_FORMAT_MACROS // NOTE(loki): Explicitly define the PRIu64 macro on Mingw
#endif

#include <thread>
#include <iostream>
#include <sstream>
#include <fstream>
#include <ctype.h>
#include <boost/lexical_cast.hpp>
#include <boost/program_options.hpp>
#include <boost/algorithm/string.hpp>
#include <boost/format.hpp>
#include <boost/regex.hpp>
#include <boost/range/adaptor/transformed.hpp>
#include "include_base_utils.h"
#include "common/i18n.h"
#include "common/command_line.h"
#include "common/util.h"
#include "common/dns_utils.h"
#include "common/base58.h"
#include "common/scoped_message_writer.h"
#include "cryptonote_protocol/cryptonote_protocol_handler.h"
#include "cryptonote_core/service_node_deregister.h"
#include "cryptonote_core/service_node_list.h"
#include "simplewallet.h"
#include "cryptonote_basic/cryptonote_format_utils.h"
#include "storages/http_abstract_invoke.h"
#include "rpc/core_rpc_server_commands_defs.h"
#include "crypto/crypto.h"  // for crypto::secret_key definition
#include "mnemonics/electrum-words.h"
#include "rapidjson/document.h"
#include "common/json_util.h"
#include "ringct/rctSigs.h"
#include "multisig/multisig.h"
#include "wallet/wallet_args.h"
#include "version.h"
#include <stdexcept>
#include "int-util.h"
#include "common/threadpool.h"
#include "daemonizer/posix_fork.h"
#ifndef WIN32
#include <cstdlib>
#include <fcntl.h>
#include <unistd.h>
#include <stdexcept>
#include <string>
#include <sys/stat.h>
#endif
#include "wallet/message_store.h"

#ifdef WIN32
#include <boost/locale.hpp>
#include <boost/filesystem.hpp>
#endif

#ifdef HAVE_READLINE
#include "readline_buffer.h"
#endif

using namespace std;
using namespace epee;
using namespace cryptonote;
using boost::lexical_cast;
namespace po = boost::program_options;
typedef cryptonote::simple_wallet sw;

#undef LOKI_DEFAULT_LOG_CATEGORY
#define LOKI_DEFAULT_LOG_CATEGORY "wallet.simplewallet"

#define EXTENDED_LOGS_FILE "wallet_details.log"

#define OUTPUT_EXPORT_FILE_MAGIC "Loki output export\003"

#define LOCK_IDLE_SCOPE() \
  bool auto_refresh_enabled = m_auto_refresh_enabled.load(std::memory_order_relaxed); \
  m_auto_refresh_enabled.store(false, std::memory_order_relaxed); \
  /* stop any background refresh, and take over */ \
  m_wallet->stop(); \
  boost::unique_lock<boost::mutex> lock(m_idle_mutex); \
  m_idle_cond.notify_all(); \
  epee::misc_utils::auto_scope_leave_caller scope_exit_handler = epee::misc_utils::create_scope_leave_handler([&](){ \
    m_auto_refresh_enabled.store(auto_refresh_enabled, std::memory_order_relaxed); \
  })

#define SCOPED_WALLET_UNLOCK_ON_BAD_PASSWORD(code) \
  LOCK_IDLE_SCOPE(); \
  boost::optional<tools::password_container> pwd_container = boost::none; \
  if (m_wallet->ask_password() && !(pwd_container = get_and_verify_password())) { code; } \
  tools::wallet_keys_unlocker unlocker(*m_wallet, pwd_container);

#define SCOPED_WALLET_UNLOCK() SCOPED_WALLET_UNLOCK_ON_BAD_PASSWORD(return true;)

#define PRINT_USAGE(usage_help) fail_msg_writer() << boost::format(tr("usage: %s")) % usage_help;

#define LONG_PAYMENT_ID_SUPPORT_CHECK() \
  do { \
    if (!m_long_payment_id_support) { \
      fail_msg_writer() << tr("Long payment IDs are obsolete. Use --long-payment-id-support if you really must use one."); \
      return true; \
    } \
  } while(0)

enum TransferType {
  Transfer,
  TransferLocked,
};

namespace
{
  const std::array<const char* const, 5> allowed_priority_strings = {{"default", "unimportant", "normal", "elevated", "priority"}};
  const auto arg_wallet_file = wallet_args::arg_wallet_file();
  const command_line::arg_descriptor<std::string> arg_generate_new_wallet = {"generate-new-wallet", sw::tr("Generate new wallet and save it to <arg>"), ""};
  const command_line::arg_descriptor<std::string> arg_generate_from_device = {"generate-from-device", sw::tr("Generate new wallet from device and save it to <arg>"), ""};
  const command_line::arg_descriptor<std::string> arg_generate_from_view_key = {"generate-from-view-key", sw::tr("Generate incoming-only wallet from view key"), ""};
  const command_line::arg_descriptor<std::string> arg_generate_from_spend_key = {"generate-from-spend-key", sw::tr("Generate deterministic wallet from spend key"), ""};
  const command_line::arg_descriptor<std::string> arg_generate_from_keys = {"generate-from-keys", sw::tr("Generate wallet from private keys"), ""};
  const command_line::arg_descriptor<std::string> arg_generate_from_multisig_keys = {"generate-from-multisig-keys", sw::tr("Generate a master wallet from multisig wallet keys"), ""};
  const auto arg_generate_from_json = wallet_args::arg_generate_from_json();
  const command_line::arg_descriptor<std::string> arg_mnemonic_language = {"mnemonic-language", sw::tr("Language for mnemonic"), ""};
  const command_line::arg_descriptor<std::string> arg_electrum_seed = {"electrum-seed", sw::tr("Specify Electrum seed for wallet recovery/creation"), ""};
  const command_line::arg_descriptor<bool> arg_restore_deterministic_wallet = {"restore-deterministic-wallet", sw::tr("Recover wallet using Electrum-style mnemonic seed"), false};
  const command_line::arg_descriptor<bool> arg_restore_multisig_wallet = {"restore-multisig-wallet", sw::tr("Recover multisig wallet using Electrum-style mnemonic seed"), false};
  const command_line::arg_descriptor<bool> arg_non_deterministic = {"non-deterministic", sw::tr("Generate non-deterministic view and spend keys"), false};
  const command_line::arg_descriptor<bool> arg_allow_mismatched_daemon_version = {"allow-mismatched-daemon-version", sw::tr("Allow communicating with a daemon that uses a different RPC version"), false};
  const command_line::arg_descriptor<uint64_t> arg_restore_height = {"restore-height", sw::tr("Restore from specific blockchain height"), 0};
  const command_line::arg_descriptor<std::string> arg_restore_date = {"restore-date", sw::tr("Restore from estimated blockchain height on specified date"), ""};
  const command_line::arg_descriptor<bool> arg_do_not_relay = {"do-not-relay", sw::tr("The newly created transaction will not be relayed to the loki network"), false};
  const command_line::arg_descriptor<bool> arg_create_address_file = {"create-address-file", sw::tr("Create an address file for new wallets"), false};
  const command_line::arg_descriptor<std::string> arg_subaddress_lookahead = {"subaddress-lookahead", tools::wallet2::tr("Set subaddress lookahead sizes to <major>:<minor>"), ""};
  const command_line::arg_descriptor<bool> arg_use_english_language_names = {"use-english-language-names", sw::tr("Display English language names"), false};
  const command_line::arg_descriptor<bool> arg_long_payment_id_support = {"long-payment-id-support", sw::tr("Support obsolete long (unencrypted) payment ids"), false};

  const command_line::arg_descriptor< std::vector<std::string> > arg_command = {"command", ""};

  const char* USAGE_START_MINING("start_mining [<number_of_threads>] [bg_mining] [ignore_battery]");
  const char* USAGE_SET_DAEMON("set_daemon <host>[:<port>] [trusted|untrusted]");
  const char* USAGE_SHOW_BALANCE("balance [detail]");
  const char* USAGE_INCOMING_TRANSFERS("incoming_transfers [available|unavailable] [verbose] [uses] [index=<N1>[,<N2>[,...]]]");
  const char* USAGE_PAYMENTS("payments <PID_1> [<PID_2> ... <PID_N>]");
  const char* USAGE_PAYMENT_ID("payment_id");
<<<<<<< HEAD
  const char* USAGE_TRANSFER("transfer [index=<N1>[,<N2>,...]] [<priority>] (<URI> | <address> <amount>) [<payment_id>]");
  const char* USAGE_LOCKED_TRANSFER("locked_transfer [index=<N1>[,<N2>,...]] [<priority>] (<URI> | <addr> <amount>) <lockblocks> [<payment_id>]");
  const char* USAGE_LOCKED_SWEEP_ALL("locked_sweep_all [index=<N1>[,<N2>,...]] [<priority>] <address> <lockblocks> [<payment_id>]");
  const char* USAGE_REGISTER_SERVICE_NODE("register_service_node [index=<N1>[,<N2>,...]] [priority] [auto] <operator cut> <address1> <fraction1> [<address2> <fraction2> [...]] <expiration timestamp> <pubkey> <signature>");
  const char* USAGE_STAKE("stake [index=<N1>[,<N2>,...]] [priority] <service node pubkey> <address> <amount>");
  const char* USAGE_SWEEP_ALL("sweep_all [index=<N1>[,<N2>,...]] [<priority>] [outputs=<N>] <address> [<payment_id>]");
  const char* USAGE_SWEEP_BELOW("sweep_below <amount_threshold> [index=<N1>[,<N2>,...]] [<priority>] <address> [<payment_id>]");
  const char* USAGE_SWEEP_SINGLE("sweep_single [<priority>] [outputs=<N>] <key_image> <address> [<payment_id>]");
=======
  const char* USAGE_TRANSFER("transfer [index=<N1>[,<N2>,...]] [<priority>] [<ring_size>] (<URI> | <address> <amount>) [<payment_id>]");
  const char* USAGE_LOCKED_TRANSFER("locked_transfer [index=<N1>[,<N2>,...]] [<priority>] [<ring_size>] (<URI> | <addr> <amount>) <lockblocks> [<payment_id (obsolete)>]");
  const char* USAGE_LOCKED_SWEEP_ALL("locked_sweep_all [index=<N1>[,<N2>,...]] [<priority>] [<ring_size>] <address> <lockblocks> [<payment_id (obsolete)>]");
  const char* USAGE_SWEEP_ALL("sweep_all [index=<N1>[,<N2>,...]] [<priority>] [<ring_size>] [outputs=<N>] <address> [<payment_id (obsolete)>]");
  const char* USAGE_SWEEP_BELOW("sweep_below <amount_threshold> [index=<N1>[,<N2>,...]] [<priority>] [<ring_size>] <address> [<payment_id (obsolete)>]");
  const char* USAGE_SWEEP_SINGLE("sweep_single [<priority>] [<ring_size>] [outputs=<N>] <key_image> <address> [<payment_id (obsolete)>]");
  const char* USAGE_DONATE("donate [index=<N1>[,<N2>,...]] [<priority>] [<ring_size>] <amount> [<payment_id (obsolete)>]");
>>>>>>> 13b12973
  const char* USAGE_SIGN_TRANSFER("sign_transfer [export_raw]");
  const char* USAGE_SET_LOG("set_log <level>|{+,-,}<categories>");
  const char* USAGE_ACCOUNT("account\n"
                            "  account new <label text with white spaces allowed>\n"
                            "  account switch <index> \n"
                            "  account label <index> <label text with white spaces allowed>\n"
                            "  account tag <tag_name> <account_index_1> [<account_index_2> ...]\n"
                            "  account untag <account_index_1> [<account_index_2> ...]\n"
                            "  account tag_description <tag_name> <description>");
  const char* USAGE_ADDRESS("address [ new <label text with white spaces allowed> | all | <index_min> [<index_max>] | label <index> <label text with white spaces allowed>]");
  const char* USAGE_INTEGRATED_ADDRESS("integrated_address [<payment_id> | <address>]");
  const char* USAGE_ADDRESS_BOOK("address_book [(add ((<address> [pid <id>])|<integrated address>) [<description possibly with whitespaces>])|(delete <index>)]");
  const char* USAGE_SET_VARIABLE("set <option> [<value>]");
  const char* USAGE_GET_TX_KEY("get_tx_key <txid>");
  const char* USAGE_SET_TX_KEY("set_tx_key <txid> <tx_key>");
  const char* USAGE_CHECK_TX_KEY("check_tx_key <txid> <txkey> <address>");
  const char* USAGE_GET_TX_PROOF("get_tx_proof <txid> <address> [<message>]");
  const char* USAGE_CHECK_TX_PROOF("check_tx_proof <txid> <address> <signature_file> [<message>]");
  const char* USAGE_GET_SPEND_PROOF("get_spend_proof <txid> [<message>]");
  const char* USAGE_CHECK_SPEND_PROOF("check_spend_proof <txid> <signature_file> [<message>]");
  const char* USAGE_GET_RESERVE_PROOF("get_reserve_proof (all|<amount>) [<message>]");
  const char* USAGE_CHECK_RESERVE_PROOF("check_reserve_proof <address> <signature_file> [<message>]");
  const char* USAGE_SHOW_TRANSFERS("show_transfers [in|out|all|pending|failed|coinbase] [index=<N1>[,<N2>,...]] [<min_height> [<max_height>]]");
  const char* USAGE_EXPORT_TRANSFERS("export_transfers [in|out|all|pending|failed] [index=<N1>[,<N2>,...]] [<min_height> [<max_height>]] [output=<path>]");
  const char* USAGE_UNSPENT_OUTPUTS("unspent_outputs [index=<N1>[,<N2>,...]] [<min_amount> [<max_amount>]]");
  const char* USAGE_RESCAN_BC("rescan_bc [hard]");
  const char* USAGE_SET_TX_NOTE("set_tx_note <txid> [free text note]");
  const char* USAGE_GET_TX_NOTE("get_tx_note <txid>");
  const char* USAGE_GET_DESCRIPTION("get_description");
  const char* USAGE_SET_DESCRIPTION("set_description [free text note]");
  const char* USAGE_SIGN("sign <filename>");
  const char* USAGE_VERIFY("verify <filename> <address> <signature>");
  const char* USAGE_EXPORT_KEY_IMAGES("export_key_images <filename> [requested-only]");
  const char* USAGE_IMPORT_KEY_IMAGES("import_key_images <filename>");
  const char* USAGE_HW_KEY_IMAGES_SYNC("hw_key_images_sync");
  const char* USAGE_HW_RECONNECT("hw_reconnect");
  const char* USAGE_EXPORT_OUTPUTS("export_outputs <filename>");
  const char* USAGE_IMPORT_OUTPUTS("import_outputs <filename>");
  const char* USAGE_SHOW_TRANSFER("show_transfer <txid>");
  const char* USAGE_MAKE_MULTISIG("make_multisig <threshold> <string1> [<string>...]");
  const char* USAGE_FINALIZE_MULTISIG("finalize_multisig <string> [<string>...]");
  const char* USAGE_EXCHANGE_MULTISIG_KEYS("exchange_multisig_keys <string> [<string>...]");
  const char* USAGE_EXPORT_MULTISIG_INFO("export_multisig_info <filename>");
  const char* USAGE_IMPORT_MULTISIG_INFO("import_multisig_info <filename> [<filename>...]");
  const char* USAGE_SIGN_MULTISIG("sign_multisig <filename>");
  const char* USAGE_SUBMIT_MULTISIG("submit_multisig <filename>");
  const char* USAGE_EXPORT_RAW_MULTISIG_TX("export_raw_multisig_tx <filename>");
  const char* USAGE_MMS("mms [<subcommand> [<subcommand_parameters>]]");
  const char* USAGE_MMS_INIT("mms init <required_signers>/<authorized_signers> <own_label> <own_transport_address>");
  const char* USAGE_MMS_INFO("mms info");
  const char* USAGE_MMS_SIGNER("mms signer [<number> <label> [<transport_address> [<monero_address>]]]");
  const char* USAGE_MMS_LIST("mms list");
  const char* USAGE_MMS_NEXT("mms next [sync]");
  const char* USAGE_MMS_SYNC("mms sync");
  const char* USAGE_MMS_TRANSFER("mms transfer <transfer_command_arguments>");
  const char* USAGE_MMS_DELETE("mms delete (<message_id> | all)");
  const char* USAGE_MMS_SEND("mms send [<message_id>]");
  const char* USAGE_MMS_RECEIVE("mms receive");
  const char* USAGE_MMS_EXPORT("mms export <message_id>");
  const char* USAGE_MMS_NOTE("mms note [<label> <text>]");
  const char* USAGE_MMS_SHOW("mms show <message_id>");
  const char* USAGE_MMS_SET("mms set <option_name> [<option_value>]");
  const char* USAGE_MMS_SEND_SIGNER_CONFIG("mms send_signer_config");
  const char* USAGE_MMS_START_AUTO_CONFIG("mms start_auto_config [<label> <label> ...]");
  const char* USAGE_MMS_STOP_AUTO_CONFIG("mms stop_auto_config");
  const char* USAGE_MMS_AUTO_CONFIG("mms auto_config <auto_config_token>");
  const char* USAGE_PRINT_RING("print_ring <key_image> | <txid>");
  const char* USAGE_SET_RING("set_ring <filename> | ( <key_image> absolute|relative <index> [<index>...] )");
  const char* USAGE_SAVE_KNOWN_RINGS("save_known_rings");
  const char* USAGE_MARK_OUTPUT_SPENT("mark_output_spent <amount>/<offset> | <filename> [add]");
  const char* USAGE_MARK_OUTPUT_UNSPENT("mark_output_unspent <amount>/<offset>");
  const char* USAGE_IS_OUTPUT_SPENT("is_output_spent <amount>/<offset>");
  const char* USAGE_VERSION("version");
  const char* USAGE_HELP("help [<command>]");

  std::string input_line(const std::string& prompt, bool yesno = false)
  {
#ifdef HAVE_READLINE
    rdln::suspend_readline pause_readline;
#endif
    std::cout << prompt;
    if (yesno)
      std::cout << "  (Y/Yes/N/No)";
    std::cout << ": " << std::flush;

    std::string buf;
#ifdef _WIN32
    buf = tools::input_line_win();
#else
    std::getline(std::cin, buf);
#endif

    return epee::string_tools::trim(buf);
  }

  epee::wipeable_string input_secure_line(const char *prompt)
  {
#ifdef HAVE_READLINE
    rdln::suspend_readline pause_readline;
#endif
    auto pwd_container = tools::password_container::prompt(false, prompt, false);
    if (!pwd_container)
    {
      MERROR("Failed to read secure line");
      return "";
    }

    epee::wipeable_string buf = pwd_container->password();

    buf.trim();
    return buf;
  }

  bool input_line_and_parse_yes_no_result(char const *prompt)
  {
    std::string prompt_yes_no = std::string(prompt) + " (Y/Yes/N/No): ";
    std::string result        = input_line(prompt_yes_no);

    if (std::cin.eof())
      return false;

    return command_line::is_yes(result);
  }

  boost::optional<tools::password_container> password_prompter(const char *prompt, bool verify)
  {
#ifdef HAVE_READLINE
    rdln::suspend_readline pause_readline;
#endif
    auto pwd_container = tools::password_container::prompt(verify, prompt);
    if (!pwd_container)
    {
      tools::fail_msg_writer() << sw::tr("failed to read wallet password");
    }
    return pwd_container;
  }

  boost::optional<tools::password_container> default_password_prompter(bool verify)
  {
    return password_prompter(verify ? sw::tr("Enter a new password for the wallet") : sw::tr("Wallet password"), verify);
  }

  inline std::string interpret_rpc_response(bool ok, const std::string& status)
  {
    std::string err;
    if (ok)
    {
      if (status == CORE_RPC_STATUS_BUSY)
      {
        err = sw::tr("daemon is busy. Please try again later.");
      }
      else if (status != CORE_RPC_STATUS_OK)
      {
        err = status;
      }
    }
    else
    {
      err = sw::tr("possibly lost connection to daemon");
    }
    return err;
  }

  tools::scoped_message_writer success_msg_writer(bool color = false)
  {
    return tools::scoped_message_writer(color ? console_color_green : console_color_default, false, std::string(), el::Level::Info);
  }

  tools::scoped_message_writer message_writer(epee::console_colors color = epee::console_color_default, bool bright = false)
  {
    return tools::scoped_message_writer(color, bright);
  }

  tools::scoped_message_writer fail_msg_writer()
  {
    return tools::scoped_message_writer(console_color_red, true, sw::tr("Error: "), el::Level::Error);
  }

  bool parse_bool(const std::string& s, bool& result)
  {
    if (s == "1" || command_line::is_yes(s))
    {
      result = true;
      return true;
    }
    if (s == "0" || command_line::is_no(s))
    {
      result = false;
      return true;
    }

    boost::algorithm::is_iequal ignore_case{};
    if (boost::algorithm::equals("true", s, ignore_case) || boost::algorithm::equals(simple_wallet::tr("true"), s, ignore_case))
    {
      result = true;
      return true;
    }
    if (boost::algorithm::equals("false", s, ignore_case) || boost::algorithm::equals(simple_wallet::tr("false"), s, ignore_case))
    {
      result = false;
      return true;
    }

    return false;
  }

  template <typename F>
  bool parse_bool_and_use(const std::string& s, F func)
  {
    bool r;
    if (parse_bool(s, r))
    {
      func(r);
      return true;
    }
    else
    {
      fail_msg_writer() << sw::tr("invalid argument: must be either 0/1, true/false, y/n, yes/no");
      return false;
    }
  }

  const struct
  {
    const char *name;
    tools::wallet2::RefreshType refresh_type;
  } refresh_type_names[] =
  {
    { "full", tools::wallet2::RefreshFull },
    { "optimize-coinbase", tools::wallet2::RefreshOptimizeCoinbase },
    { "optimized-coinbase", tools::wallet2::RefreshOptimizeCoinbase },
    { "no-coinbase", tools::wallet2::RefreshNoCoinbase },
    { "default", tools::wallet2::RefreshDefault },
  };

  bool parse_refresh_type(const std::string &s, tools::wallet2::RefreshType &refresh_type)
  {
    for (size_t n = 0; n < sizeof(refresh_type_names) / sizeof(refresh_type_names[0]); ++n)
    {
      if (s == refresh_type_names[n].name)
      {
        refresh_type = refresh_type_names[n].refresh_type;
        return true;
      }
    }
    fail_msg_writer() << cryptonote::simple_wallet::tr("failed to parse refresh type");
    return false;
  }

  std::string get_refresh_type_name(tools::wallet2::RefreshType type)
  {
    for (size_t n = 0; n < sizeof(refresh_type_names) / sizeof(refresh_type_names[0]); ++n)
    {
      if (type == refresh_type_names[n].refresh_type)
        return refresh_type_names[n].name;
    }
    return "invalid";
  }

  std::string get_version_string(uint32_t version)
  {
    return boost::lexical_cast<std::string>(version >> 16) + "." + boost::lexical_cast<std::string>(version & 0xffff);
  }

  std::string oa_prompter(const std::string &url, const std::vector<std::string> &addresses, bool dnssec_valid)
  {
    if (addresses.empty())
      return {};
    // prompt user for confirmation.
    // inform user of DNSSEC validation status as well.
    std::string dnssec_str;
    if (dnssec_valid)
    {
      dnssec_str = sw::tr("DNSSEC validation passed");
    }
    else
    {
      dnssec_str = sw::tr("WARNING: DNSSEC validation was unsuccessful, this address may not be correct!");
    }
    std::stringstream prompt;
    prompt << sw::tr("For URL: ") << url
           << ", " << dnssec_str << std::endl
           << sw::tr(" Loki Address = ") << addresses[0]
           << std::endl
           << sw::tr("Is this OK?")
    ;
    // prompt the user for confirmation given the dns query and dnssec status
    std::string confirm_dns_ok = input_line(prompt.str(), true);
    if (std::cin.eof())
    {
      return {};
    }
    if (!command_line::is_yes(confirm_dns_ok))
    {
      std::cout << sw::tr("you have cancelled the transfer request") << std::endl;
      return {};
    }
    return addresses[0];
  }

  bool parse_subaddress_indices(const std::string& arg, std::set<uint32_t>& subaddr_indices)
  {
    subaddr_indices.clear();

    if (arg.substr(0, 6) != "index=")
      return false;
    std::string subaddr_indices_str_unsplit = arg.substr(6, arg.size() - 6);
    std::vector<std::string> subaddr_indices_str;
    boost::split(subaddr_indices_str, subaddr_indices_str_unsplit, boost::is_any_of(","));

    for (const auto& subaddr_index_str : subaddr_indices_str)
    {
      uint32_t subaddr_index;
      if(!epee::string_tools::get_xtype_from_string(subaddr_index, subaddr_index_str))
      {
        fail_msg_writer() << sw::tr("failed to parse index: ") << subaddr_index_str;
        subaddr_indices.clear();
        return false;
      }
      subaddr_indices.insert(subaddr_index);
    }
    return true;
  }

  boost::optional<std::pair<uint32_t, uint32_t>> parse_subaddress_lookahead(const std::string& str)
  {
    auto r = tools::parse_subaddress_lookahead(str);
    if (!r)
      fail_msg_writer() << sw::tr("invalid format for subaddress lookahead; must be <major>:<minor>");
    return r;
  }

  void handle_transfer_exception(const std::exception_ptr &e, bool trusted_daemon)
  {
    bool warn_of_possible_attack = !trusted_daemon;
    try
    {
      std::rethrow_exception(e);
    }
    catch (const tools::error::daemon_busy&)
    {
      fail_msg_writer() << sw::tr("daemon is busy. Please try again later.");
    }
    catch (const tools::error::no_connection_to_daemon&)
    {
      fail_msg_writer() << sw::tr("no connection to daemon. Please make sure daemon is running.");
    }
    catch (const tools::error::wallet_rpc_error& e)
    {
      LOG_ERROR("RPC error: " << e.to_string());
      fail_msg_writer() << sw::tr("RPC error: ") << e.what();
    }
    catch (const tools::error::get_outs_error &e)
    {
      fail_msg_writer() << sw::tr("failed to get random outputs to mix: ") << e.what();
    }
    catch (const tools::error::not_enough_unlocked_money& e)
    {
      LOG_PRINT_L0(boost::format("not enough money to transfer, available only %s, sent amount %s") %
        print_money(e.available()) %
        print_money(e.tx_amount()));
      fail_msg_writer() << sw::tr("Not enough money in unlocked balance");
      warn_of_possible_attack = false;
    }
    catch (const tools::error::not_enough_money& e)
    {
      LOG_PRINT_L0(boost::format("not enough money to transfer, available only %s, sent amount %s") %
        print_money(e.available()) %
        print_money(e.tx_amount()));
      fail_msg_writer() << sw::tr("Not enough money in unlocked balance");
      warn_of_possible_attack = false;
    }
    catch (const tools::error::tx_not_possible& e)
    {
      LOG_PRINT_L0(boost::format("not enough money to transfer, available only %s, transaction amount %s = %s + %s (fee)") %
        print_money(e.available()) %
        print_money(e.tx_amount() + e.fee())  %
        print_money(e.tx_amount()) %
        print_money(e.fee()));
      fail_msg_writer() << sw::tr("Failed to find a way to create transactions. This is usually due to dust which is so small it cannot pay for itself in fees, or trying to send more money than the unlocked balance, or not leaving enough for fees");
      warn_of_possible_attack = false;
    }
    catch (const tools::error::not_enough_outs_to_mix& e)
    {
      auto writer = fail_msg_writer();
      writer << sw::tr("not enough outputs for specified ring size") << " = " << (e.mixin_count() + 1) << ":";
      for (std::pair<uint64_t, uint64_t> outs_for_amount : e.scanty_outs())
      {
        writer << "\n" << sw::tr("output amount") << " = " << print_money(outs_for_amount.first) << ", " << sw::tr("found outputs to use") << " = " << outs_for_amount.second;
      }
      writer << sw::tr("Please use sweep_unmixable.");
    }
    catch (const tools::error::tx_not_constructed&)
    {
      fail_msg_writer() << sw::tr("transaction was not constructed");
      warn_of_possible_attack = false;
    }
    catch (const tools::error::tx_rejected& e)
    {
      fail_msg_writer() << (boost::format(sw::tr("transaction %s was rejected by daemon")) % get_transaction_hash(e.tx()));
      std::string reason = e.reason();
      if (!reason.empty())
        fail_msg_writer() << sw::tr("Reason: ") << reason;
    }
    catch (const tools::error::tx_sum_overflow& e)
    {
      fail_msg_writer() << e.what();
      warn_of_possible_attack = false;
    }
    catch (const tools::error::zero_destination&)
    {
      fail_msg_writer() << sw::tr("one of destinations is zero");
      warn_of_possible_attack = false;
    }
    catch (const tools::error::tx_too_big& e)
    {
      fail_msg_writer() << sw::tr("failed to find a suitable way to split transactions");
      warn_of_possible_attack = false;
    }
    catch (const tools::error::transfer_error& e)
    {
      LOG_ERROR("unknown transfer error: " << e.to_string());
      fail_msg_writer() << sw::tr("unknown transfer error: ") << e.what();
    }
    catch (const tools::error::multisig_export_needed& e)
    {
      LOG_ERROR("Multisig error: " << e.to_string());
      fail_msg_writer() << sw::tr("Multisig error: ") << e.what();
      warn_of_possible_attack = false;
    }
    catch (const tools::error::wallet_internal_error& e)
    {
      LOG_ERROR("internal error: " << e.to_string());
      fail_msg_writer() << sw::tr("internal error: ") << e.what();
    }
    catch (const std::exception& e)
    {
      LOG_ERROR("unexpected error: " << e.what());
      fail_msg_writer() << sw::tr("unexpected error: ") << e.what();
    }

    if (warn_of_possible_attack)
      fail_msg_writer() << sw::tr("There was an error, which could mean the node may be trying to get you to retry creating a transaction, and zero in on which outputs you own. Or it could be a bona fide error. It may be prudent to disconnect from this node, and not try to send a transaction immediately. Alternatively, connect to another node so the original node cannot correlate information.");
  }

  bool check_file_overwrite(const std::string &filename)
  {
    boost::system::error_code errcode;
    if (boost::filesystem::exists(filename, errcode))
    {
      if (boost::ends_with(filename, ".keys"))
      {
        fail_msg_writer() << boost::format(sw::tr("File %s likely stores wallet private keys! Use a different file name.")) % filename;
        return false;
      }
      return command_line::is_yes(input_line((boost::format(sw::tr("File %s already exists. Are you sure to overwrite it?")) % filename).str(), true));
    }
    return true;
  }

  void print_secret_key(const crypto::secret_key &k)
  {
    static constexpr const char hex[] = u8"0123456789abcdef";
    const uint8_t *ptr = (const uint8_t*)k.data;
    for (size_t i = 0, sz = sizeof(k); i < sz; ++i)
    {
      putchar(hex[*ptr >> 4]);
      putchar(hex[*ptr & 15]);
      ++ptr;
    }
  }
}

bool parse_priority(const std::string& arg, uint32_t& priority)
{
  auto priority_pos = std::find(
    allowed_priority_strings.begin(),
    allowed_priority_strings.end(),
    arg);
  if(priority_pos != allowed_priority_strings.end()) {
    priority = std::distance(allowed_priority_strings.begin(), priority_pos);
    return true;
  }
  return false;
}

std::string join_priority_strings(const char *delimiter)
{
  std::string s;
  for (size_t n = 0; n < allowed_priority_strings.size(); ++n)
  {
    if (!s.empty())
      s += delimiter;
    s += allowed_priority_strings[n];
  }
  return s;
}

std::string simple_wallet::get_commands_str()
{
  std::stringstream ss;
  ss << tr("Commands: ") << ENDL;
  std::string usage = m_cmd_binder.get_usage();
  boost::replace_all(usage, "\n", "\n  ");
  usage.insert(0, "  ");
  ss << usage << ENDL;
  return ss.str();
}

std::string simple_wallet::get_command_usage(const std::vector<std::string> &args)
{
  std::pair<std::string, std::string> documentation = m_cmd_binder.get_documentation(args);
  std::stringstream ss;
  if(documentation.first.empty())
  {
    ss << tr("Unknown command: ") << args.front();
  }
  else
  {
    std::string usage = documentation.second.empty() ? args.front() : documentation.first;
    std::string description = documentation.second.empty() ? documentation.first : documentation.second;
    usage.insert(0, "  ");
    ss << tr("Command usage: ") << ENDL << usage << ENDL << ENDL;
    boost::replace_all(description, "\n", "\n  ");
    description.insert(0, "  ");
    ss << tr("Command description: ") << ENDL << description << ENDL;
  }
  return ss.str();
}

bool simple_wallet::viewkey(const std::vector<std::string> &args/* = std::vector<std::string>()*/)
{
  // don't log
  PAUSE_READLINE();
  if (m_wallet->key_on_device()) {
    std::cout << "secret: On device. Not available" << std::endl;
  } else {
    SCOPED_WALLET_UNLOCK();
    printf("secret: ");
    print_secret_key(m_wallet->get_account().get_keys().m_view_secret_key);
    putchar('\n');
  }
  std::cout << "public: " << string_tools::pod_to_hex(m_wallet->get_account().get_keys().m_account_address.m_view_public_key) << std::endl;

  return true;
}

bool simple_wallet::spendkey(const std::vector<std::string> &args/* = std::vector<std::string>()*/)
{
  if (m_wallet->watch_only())
  {
    fail_msg_writer() << tr("wallet is watch-only and has no spend key");
    return true;
  }
  // don't log
  PAUSE_READLINE();
  if (m_wallet->key_on_device()) {
    std::cout << "secret: On device. Not available" << std::endl;
  } else {
    SCOPED_WALLET_UNLOCK();
    printf("secret: ");
    print_secret_key(m_wallet->get_account().get_keys().m_spend_secret_key);
    putchar('\n');
  }
  std::cout << "public: " << string_tools::pod_to_hex(m_wallet->get_account().get_keys().m_account_address.m_spend_public_key) << std::endl;

  return true;
}

bool simple_wallet::print_seed(bool encrypted)
{
  bool success =  false;
  epee::wipeable_string seed;
  bool ready, multisig;

  if (m_wallet->key_on_device())
  {
    fail_msg_writer() << tr("command not supported by HW wallet");
    return true;
  }
  if (m_wallet->watch_only())
  {
    fail_msg_writer() << tr("wallet is watch-only and has no seed");
    return true;
  }

  multisig = m_wallet->multisig(&ready);
  if (multisig)
  {
    if (!ready)
    {
      fail_msg_writer() << tr("wallet is multisig but not yet finalized");
      return true;
    }
  }

  SCOPED_WALLET_UNLOCK();

  if (!multisig && !m_wallet->is_deterministic())
  {
    fail_msg_writer() << tr("wallet is non-deterministic and has no seed");
    return true;
  }

  epee::wipeable_string seed_pass;
  if (encrypted)
  {
    auto pwd_container = password_prompter(tr("Enter optional seed offset passphrase, empty to see raw seed"), true);
    if (std::cin.eof() || !pwd_container)
      return true;
    seed_pass = pwd_container->password();
  }

  if (multisig)
    success = m_wallet->get_multisig_seed(seed, seed_pass);
  else if (m_wallet->is_deterministic())
    success = m_wallet->get_seed(seed, seed_pass);

  if (success) 
  {
    print_seed(seed);
  }
  else
  {
    fail_msg_writer() << tr("Failed to retrieve seed");
  }
  return true;
}

bool simple_wallet::seed(const std::vector<std::string> &args/* = std::vector<std::string>()*/)
{
  return print_seed(false);
}

bool simple_wallet::encrypted_seed(const std::vector<std::string> &args/* = std::vector<std::string>()*/)
{
  return print_seed(true);
}

bool simple_wallet::seed_set_language(const std::vector<std::string> &args/* = std::vector<std::string>()*/)
{
  if (m_wallet->key_on_device())
  {
    fail_msg_writer() << tr("command not supported by HW wallet");
    return true;
  }
  if (m_wallet->multisig())
  {
    fail_msg_writer() << tr("wallet is multisig and has no seed");
    return true;
  }
  if (m_wallet->watch_only())
  {
    fail_msg_writer() << tr("wallet is watch-only and has no seed");
    return true;
  }

  epee::wipeable_string password;
  {
    SCOPED_WALLET_UNLOCK();

    if (!m_wallet->is_deterministic())
    {
      fail_msg_writer() << tr("wallet is non-deterministic and has no seed");
      return true;
    }

    // we need the password, even if ask-password is unset
    if (!pwd_container)
    {
      pwd_container = get_and_verify_password();
      if (pwd_container == boost::none)
      {
        fail_msg_writer() << tr("Incorrect password");
        return true;
      }
    }
    password = pwd_container->password();
  }

  std::string mnemonic_language = get_mnemonic_language();
  if (mnemonic_language.empty())
    return true;

  m_wallet->set_seed_language(std::move(mnemonic_language));
  m_wallet->rewrite(m_wallet_file, password);
  return true;
}

bool simple_wallet::change_password(const std::vector<std::string> &args)
{ 
  const auto orig_pwd_container = get_and_verify_password();

  if(orig_pwd_container == boost::none)
  {
    fail_msg_writer() << tr("Your original password was incorrect.");
    return true;
  }

  // prompts for a new password, pass true to verify the password
  const auto pwd_container = default_password_prompter(true);
  if(!pwd_container)
    return true;

  try
  {
    m_wallet->change_password(m_wallet_file, orig_pwd_container->password(), pwd_container->password());
  }
  catch (const tools::error::wallet_logic_error& e)
  {
    fail_msg_writer() << tr("Error with wallet rewrite: ") << e.what();
    return true;
  }

  return true;
}

bool simple_wallet::payment_id(const std::vector<std::string> &args/* = std::vector<std::string>()*/)
{
  LONG_PAYMENT_ID_SUPPORT_CHECK();

  crypto::hash payment_id;
  if (args.size() > 0)
  {
    PRINT_USAGE(USAGE_PAYMENT_ID);
    return true;
  }
  payment_id = crypto::rand<crypto::hash>();
  success_msg_writer() << tr("Random payment ID: ") << payment_id;
  return true;
}

bool simple_wallet::print_fee_info(const std::vector<std::string> &args/* = std::vector<std::string>()*/)
{
  if (!try_connect_to_daemon())
    return true;
  const bool per_byte = m_wallet->use_fork_rules(HF_VERSION_PER_BYTE_FEE);
  const uint64_t base_fee = m_wallet->get_base_fee();
  const char *base = per_byte ? "byte" : "kB";
  const uint64_t typical_size = per_byte ? 2500 : 13;
  const uint64_t size_granularity = per_byte ? 1 : 1024;
  message_writer() << (boost::format(tr("Current fee is %s %s per %s")) % print_money(base_fee) % cryptonote::get_unit(cryptonote::get_default_decimal_point()) % base).str();

  std::vector<uint64_t> fees;
  for (uint32_t priority = 1; priority <= 4; ++priority)
  {
    uint64_t mult = m_wallet->get_fee_multiplier(priority);
    fees.push_back(base_fee * typical_size * mult);
  }
  std::vector<std::pair<uint64_t, uint64_t>> blocks;
  try
  {
    uint64_t base_size = typical_size * size_granularity;
    blocks = m_wallet->estimate_backlog(base_size, base_size + size_granularity - 1, fees);
  }
  catch (const std::exception &e)
  {
    fail_msg_writer() << tr("Error: failed to estimate backlog array size: ") << e.what();
    return true;
  }
  if (blocks.size() != 4)
  {
    fail_msg_writer() << tr("Error: bad estimated backlog array size");
    return true;
  }

  for (uint32_t priority = 1; priority <= 4; ++priority)
  {
    uint64_t nblocks_low = blocks[priority - 1].first;
    uint64_t nblocks_high = blocks[priority - 1].second;
    if (nblocks_low > 0)
    {
      std::string msg;
      if (priority == m_wallet->get_default_priority() || (m_wallet->get_default_priority() == 0 && priority == 2))
        msg = tr(" (current)");
      uint64_t minutes_low = nblocks_low * DIFFICULTY_TARGET_V2 / 60, minutes_high = nblocks_high * DIFFICULTY_TARGET_V2 / 60;
      if (nblocks_high == nblocks_low)
        message_writer() << (boost::format(tr("%u block (%u minutes) backlog at priority %u%s")) % nblocks_low % minutes_low % priority % msg).str();
      else
        message_writer() << (boost::format(tr("%u to %u block (%u to %u minutes) backlog at priority %u")) % nblocks_low % nblocks_high % minutes_low % minutes_high % priority).str();
    }
    else
      message_writer() << tr("No backlog at priority ") << priority;
  }
  return true;
}

bool simple_wallet::prepare_multisig(const std::vector<std::string> &args)
{
  prepare_multisig_main(args, false);
  return true;
}

bool simple_wallet::prepare_multisig_main(const std::vector<std::string> &args, bool called_by_mms)
{
  if (m_wallet->key_on_device())
  {
    fail_msg_writer() << tr("command not supported by HW wallet");
    return false;
  }
  if (m_wallet->multisig())
  {
    fail_msg_writer() << tr("This wallet is already multisig");
    return false;
  }
  if (m_wallet->watch_only())
  {
    fail_msg_writer() << tr("wallet is watch-only and cannot be made multisig");
    return false;
  }

  if(m_wallet->get_num_transfer_details())
  {
    fail_msg_writer() << tr("This wallet has been used before, please use a new wallet to create a multisig wallet");
    return false;
  }

  SCOPED_WALLET_UNLOCK_ON_BAD_PASSWORD(return false;);

  std::string multisig_info = m_wallet->get_multisig_info();
  success_msg_writer() << multisig_info;
  success_msg_writer() << tr("Send this multisig info to all other participants, then use make_multisig <threshold> <info1> [<info2>...] with others' multisig info");
  success_msg_writer() << tr("This includes the PRIVATE view key, so needs to be disclosed only to that multisig wallet's participants ");

  if (called_by_mms)
  {
    get_message_store().process_wallet_created_data(get_multisig_wallet_state(), mms::message_type::key_set, multisig_info);
  }

  return true;
}

bool simple_wallet::make_multisig(const std::vector<std::string> &args)
{
  make_multisig_main(args, false);
  return true;
}

bool simple_wallet::make_multisig_main(const std::vector<std::string> &args, bool called_by_mms)
{
  if (m_wallet->key_on_device())
  {
    fail_msg_writer() << tr("command not supported by HW wallet");
    return false;
  }
  if (m_wallet->multisig())
  {
    fail_msg_writer() << tr("This wallet is already multisig");
    return false;
  }
  if (m_wallet->watch_only())
  {
    fail_msg_writer() << tr("wallet is watch-only and cannot be made multisig");
    return false;
  }

  if(m_wallet->get_num_transfer_details())
  {
    fail_msg_writer() << tr("This wallet has been used before, please use a new wallet to create a multisig wallet");
    return false;
  }

  if (args.size() < 2)
  {
    PRINT_USAGE(USAGE_MAKE_MULTISIG);
    return false;
  }

  // parse threshold
  uint32_t threshold;
  if (!string_tools::get_xtype_from_string(threshold, args[0]))
  {
    fail_msg_writer() << tr("Invalid threshold");
    return false;
  }

  const auto orig_pwd_container = get_and_verify_password();
  if(orig_pwd_container == boost::none)
  {
    fail_msg_writer() << tr("Your original password was incorrect.");
    return false;
  }

  LOCK_IDLE_SCOPE();

  try
  {
    auto local_args = args;
    local_args.erase(local_args.begin());
    std::string multisig_extra_info = m_wallet->make_multisig(orig_pwd_container->password(), local_args, threshold);
    if (!multisig_extra_info.empty())
    {
      success_msg_writer() << tr("Another step is needed");
      success_msg_writer() << multisig_extra_info;
      success_msg_writer() << tr("Send this multisig info to all other participants, then use exchange_multisig_keys <info1> [<info2>...] with others' multisig info");
      if (called_by_mms)
      {
        get_message_store().process_wallet_created_data(get_multisig_wallet_state(), mms::message_type::additional_key_set, multisig_extra_info);
      }
      return true;
    }
  }
  catch (const std::exception &e)
  {
    fail_msg_writer() << tr("Error creating multisig: ") << e.what();
    return false;
  }

  uint32_t total;
  if (!m_wallet->multisig(NULL, &threshold, &total))
  {
    fail_msg_writer() << tr("Error creating multisig: new wallet is not multisig");
    return false;
  }
  success_msg_writer() << std::to_string(threshold) << "/" << total << tr(" multisig address: ")
      << m_wallet->get_account().get_public_address_str(m_wallet->nettype());

  return true;
}

bool simple_wallet::finalize_multisig(const std::vector<std::string> &args)
{
  bool ready;
  if (m_wallet->key_on_device())
  {
    fail_msg_writer() << tr("command not supported by HW wallet");
    return true;
  }

  const auto pwd_container = get_and_verify_password();
  if(pwd_container == boost::none)
  {
    fail_msg_writer() << tr("Your original password was incorrect.");
    return true;
  }

  if (!m_wallet->multisig(&ready))
  {
    fail_msg_writer() << tr("This wallet is not multisig");
    return true;
  }
  if (ready)
  {
    fail_msg_writer() << tr("This wallet is already finalized");
    return true;
  }

  LOCK_IDLE_SCOPE();

  if (args.size() < 2)
  {
    PRINT_USAGE(USAGE_FINALIZE_MULTISIG);
    return true;
  }

  try
  {
    if (!m_wallet->finalize_multisig(pwd_container->password(), args))
    {
      fail_msg_writer() << tr("Failed to finalize multisig");
      return true;
    }
  }
  catch (const std::exception &e)
  {
    fail_msg_writer() << tr("Failed to finalize multisig: ") << e.what();
    return true;
  }

  return true;
}

bool simple_wallet::exchange_multisig_keys(const std::vector<std::string> &args)
{
  exchange_multisig_keys_main(args, false);
  return true;
}

bool simple_wallet::exchange_multisig_keys_main(const std::vector<std::string> &args, bool called_by_mms) {
    bool ready;
    if (m_wallet->key_on_device())
    {
      fail_msg_writer() << tr("command not supported by HW wallet");
      return false;
    }
    if (!m_wallet->multisig(&ready))
    {
      fail_msg_writer() << tr("This wallet is not multisig");
      return false;
    }
    if (ready)
    {
      fail_msg_writer() << tr("This wallet is already finalized");
      return false;
    }

    const auto orig_pwd_container = get_and_verify_password();
    if(orig_pwd_container == boost::none)
    {
      fail_msg_writer() << tr("Your original password was incorrect.");
      return false;
    }

    if (args.size() < 2)
    {
      PRINT_USAGE(USAGE_EXCHANGE_MULTISIG_KEYS);
      return false;
    }

    try
    {
      std::string multisig_extra_info = m_wallet->exchange_multisig_keys(orig_pwd_container->password(), args);
      if (!multisig_extra_info.empty())
      {
        message_writer() << tr("Another step is needed");
        message_writer() << multisig_extra_info;
        message_writer() << tr("Send this multisig info to all other participants, then use exchange_multisig_keys <info1> [<info2>...] with others' multisig info");
        if (called_by_mms)
        {
          get_message_store().process_wallet_created_data(get_multisig_wallet_state(), mms::message_type::additional_key_set, multisig_extra_info);
        }
        return true;
      } else {
        uint32_t threshold, total;
        m_wallet->multisig(NULL, &threshold, &total);
        success_msg_writer() << tr("Multisig wallet has been successfully created. Current wallet type: ") << threshold << "/" << total;
        success_msg_writer() << tr("Multisig address: ") << m_wallet->get_account().get_public_address_str(m_wallet->nettype());
      }
    }
    catch (const std::exception &e)
    {
      fail_msg_writer() << tr("Failed to perform multisig keys exchange: ") << e.what();
      return false;
    }

    return true;
}

bool simple_wallet::export_multisig(const std::vector<std::string> &args)
{
  export_multisig_main(args, false);
  return true;
}

bool simple_wallet::export_multisig_main(const std::vector<std::string> &args, bool called_by_mms)
{
  bool ready;
  if (m_wallet->key_on_device())
  {
    fail_msg_writer() << tr("command not supported by HW wallet");
    return false;
  }
  if (!m_wallet->multisig(&ready))
  {
    fail_msg_writer() << tr("This wallet is not multisig");
    return false;
  }
  if (!ready)
  {
    fail_msg_writer() << tr("This multisig wallet is not yet finalized");
    return false;
  }
  if (args.size() != 1)
  {
    PRINT_USAGE(USAGE_EXPORT_MULTISIG_INFO);
    return false;
  }

  const std::string filename = args[0];
  if (!called_by_mms && m_wallet->confirm_export_overwrite() && !check_file_overwrite(filename))
    return true;

  SCOPED_WALLET_UNLOCK_ON_BAD_PASSWORD(return false;);

  try
  {
    cryptonote::blobdata ciphertext = m_wallet->export_multisig();

    if (called_by_mms)
    {
      get_message_store().process_wallet_created_data(get_multisig_wallet_state(), mms::message_type::multisig_sync_data, ciphertext);
    }
    else
    {
      bool r = epee::file_io_utils::save_string_to_file(filename, ciphertext);
      if (!r)
      {
        fail_msg_writer() << tr("failed to save file ") << filename;
        return false;
      }
    }
  }
  catch (const std::exception &e)
  {
    LOG_ERROR("Error exporting multisig info: " << e.what());
    fail_msg_writer() << tr("Error exporting multisig info: ") << e.what();
    return false;
  }

  success_msg_writer() << tr("Multisig info exported to ") << filename;
  return true;
}

bool simple_wallet::import_multisig(const std::vector<std::string> &args)
{
  import_multisig_main(args, false);
  return true;
}

bool simple_wallet::import_multisig_main(const std::vector<std::string> &args, bool called_by_mms)
{
  bool ready;
  uint32_t threshold, total;
  if (m_wallet->key_on_device())
  {
    fail_msg_writer() << tr("command not supported by HW wallet");
    return false;
  }
  if (!m_wallet->multisig(&ready, &threshold, &total))
  {
    fail_msg_writer() << tr("This wallet is not multisig");
    return false;
  }
  if (!ready)
  {
    fail_msg_writer() << tr("This multisig wallet is not yet finalized");
    return false;
  }
  if (args.size() < threshold - 1)
  {
    PRINT_USAGE(USAGE_IMPORT_MULTISIG_INFO);
    return false;
  }

  std::vector<cryptonote::blobdata> info;
  for (size_t n = 0; n < args.size(); ++n)
  {
    if (called_by_mms)
    {
      info.push_back(args[n]);
    }
    else
    {
      const std::string &filename = args[n];
      std::string data;
      bool r = epee::file_io_utils::load_file_to_string(filename, data);
      if (!r)
      {
        fail_msg_writer() << tr("failed to read file ") << filename;
        return false;
      }
      info.push_back(std::move(data));
    }
  }

  SCOPED_WALLET_UNLOCK_ON_BAD_PASSWORD(return false;);

  // all read and parsed, actually import
  try
  {
    m_in_manual_refresh.store(true, std::memory_order_relaxed);
    epee::misc_utils::auto_scope_leave_caller scope_exit_handler = epee::misc_utils::create_scope_leave_handler([&](){m_in_manual_refresh.store(false, std::memory_order_relaxed);});
    size_t n_outputs = m_wallet->import_multisig(info);
    // Clear line "Height xxx of xxx"
    std::cout << "\r                                                                \r";
    success_msg_writer() << tr("Multisig info imported");
  }
  catch (const std::exception &e)
  {
    fail_msg_writer() << tr("Failed to import multisig info: ") << e.what();
    return false;
  }
  if (m_wallet->is_trusted_daemon())
  {
    try
    {
      m_wallet->rescan_spent();
    }
    catch (const std::exception &e)
    {
      message_writer() << tr("Failed to update spent status after importing multisig info: ") << e.what();
      return false;
    }
  }
  else
  {
    message_writer() << tr("Untrusted daemon, spent status may be incorrect. Use a trusted daemon and run \"rescan_spent\"");
    return false;
  }
  return true;
}

bool simple_wallet::accept_loaded_tx(const tools::wallet2::multisig_tx_set &txs)
{
  std::string extra_message;
  return accept_loaded_tx([&txs](){return txs.m_ptx.size();}, [&txs](size_t n)->const tools::wallet2::tx_construction_data&{return txs.m_ptx[n].construction_data;}, extra_message);
}

bool simple_wallet::sign_multisig(const std::vector<std::string> &args)
{
  sign_multisig_main(args, false);
  return true;
}

bool simple_wallet::sign_multisig_main(const std::vector<std::string> &args, bool called_by_mms)
{
  bool ready;
  if (m_wallet->key_on_device())
  {
    fail_msg_writer() << tr("command not supported by HW wallet");
    return false;
  }
  if(!m_wallet->multisig(&ready))
  {
    fail_msg_writer() << tr("This is not a multisig wallet");
    return false;
  }
  if (!ready)
  {
    fail_msg_writer() << tr("This multisig wallet is not yet finalized");
    return false;
  }
  if (args.size() != 1)
  {
    PRINT_USAGE(USAGE_SIGN_MULTISIG);
    return false;
  }

  SCOPED_WALLET_UNLOCK_ON_BAD_PASSWORD(return false;);

  std::string filename = args[0];
  std::vector<crypto::hash> txids;
  uint32_t signers = 0;
  try
  {
    if (called_by_mms)
    {
      tools::wallet2::multisig_tx_set exported_txs;
      std::string ciphertext;
      bool r = m_wallet->load_multisig_tx(args[0], exported_txs, [&](const tools::wallet2::multisig_tx_set &tx){ signers = tx.m_signers.size(); return accept_loaded_tx(tx); });
      if (r)
      {
        r = m_wallet->sign_multisig_tx(exported_txs, txids);
      }
      if (r)
      {
        ciphertext = m_wallet->save_multisig_tx(exported_txs);
        if (ciphertext.empty())
        {
          r = false;
        }
      }
      if (r)
      {
        mms::message_type message_type = mms::message_type::fully_signed_tx;
        if (txids.empty())
        {
          message_type = mms::message_type::partially_signed_tx;
        }
        get_message_store().process_wallet_created_data(get_multisig_wallet_state(), message_type, ciphertext);
        filename = "MMS";   // for the messages below
      }
      else
      {
        fail_msg_writer() << tr("Failed to sign multisig transaction");
        return false;
      }
    }
    else
    {
      bool r = m_wallet->sign_multisig_tx_from_file(filename, txids, [&](const tools::wallet2::multisig_tx_set &tx){ signers = tx.m_signers.size(); return accept_loaded_tx(tx); });
      if (!r)
      {
        fail_msg_writer() << tr("Failed to sign multisig transaction");
        return false;
      }
    }
  }
  catch (const tools::error::multisig_export_needed& e)
  {
    fail_msg_writer() << tr("Multisig error: ") << e.what();
    return false;
  }
  catch (const std::exception &e)
  {
    fail_msg_writer() << tr("Failed to sign multisig transaction: ") << e.what();
    return false;
  }

  if (txids.empty())
  {
    uint32_t threshold;
    m_wallet->multisig(NULL, &threshold);
    uint32_t signers_needed = threshold - signers - 1;
    success_msg_writer(true) << tr("Transaction successfully signed to file ") << filename << ", "
        << signers_needed << " more signer(s) needed";
    return true;
  }
  else
  {
    std::string txids_as_text;
    for (const auto &txid: txids)
    {
      if (!txids_as_text.empty())
        txids_as_text += (", ");
      txids_as_text += epee::string_tools::pod_to_hex(txid);
    }
    success_msg_writer(true) << tr("Transaction successfully signed to file ") << filename << ", txid " << txids_as_text;
    success_msg_writer(true) << tr("It may be relayed to the network with submit_multisig");
  }
  return true;
}

bool simple_wallet::submit_multisig(const std::vector<std::string> &args)
{
  submit_multisig_main(args, false);
  return true;
}

bool simple_wallet::submit_multisig_main(const std::vector<std::string> &args, bool called_by_mms)
{
  bool ready;
  uint32_t threshold;
  if (m_wallet->key_on_device())
  {
    fail_msg_writer() << tr("command not supported by HW wallet");
    return false;
  }
  if (!m_wallet->multisig(&ready, &threshold))
  {
    fail_msg_writer() << tr("This is not a multisig wallet");
    return false;
  }
  if (!ready)
  {
    fail_msg_writer() << tr("This multisig wallet is not yet finalized");
    return false;
  }
  if (args.size() != 1)
  {
    PRINT_USAGE(USAGE_SUBMIT_MULTISIG);
    return false;
  }

  if (!try_connect_to_daemon())
    return false;

  SCOPED_WALLET_UNLOCK_ON_BAD_PASSWORD(return false;);

  std::string filename = args[0];
  try
  {
    tools::wallet2::multisig_tx_set txs;
    if (called_by_mms)
    {
      bool r = m_wallet->load_multisig_tx(args[0], txs, [&](const tools::wallet2::multisig_tx_set &tx){ return accept_loaded_tx(tx); });
      if (!r)
      {
        fail_msg_writer() << tr("Failed to load multisig transaction from MMS");
        return false;
      }
    }
    else
    {
      bool r = m_wallet->load_multisig_tx_from_file(filename, txs, [&](const tools::wallet2::multisig_tx_set &tx){ return accept_loaded_tx(tx); });
      if (!r)
      {
        fail_msg_writer() << tr("Failed to load multisig transaction from file");
        return false;
      }
    }
    if (txs.m_signers.size() < threshold)
    {
      fail_msg_writer() << (boost::format(tr("Multisig transaction signed by only %u signers, needs %u more signatures"))
          % txs.m_signers.size() % (threshold - txs.m_signers.size())).str();
      return false;
    }

    // actually commit the transactions
    for (auto &ptx: txs.m_ptx)
    {
      m_wallet->commit_tx(ptx);
      success_msg_writer(true) << tr("Transaction successfully submitted, transaction ") << get_transaction_hash(ptx.tx) << ENDL
          << tr("You can check its status by using the `show_transfers` command.");
    }
  }
  catch (const std::exception &e)
  {
    handle_transfer_exception(std::current_exception(), m_wallet->is_trusted_daemon());
  }
  catch (...)
  {
    LOG_ERROR("unknown error");
    fail_msg_writer() << tr("unknown error");
    return false;
  }

  return true;
}

bool simple_wallet::export_raw_multisig(const std::vector<std::string> &args)
{
  bool ready;
  uint32_t threshold;
  if (m_wallet->key_on_device())
  {
    fail_msg_writer() << tr("command not supported by HW wallet");
    return true;
  }
  if (!m_wallet->multisig(&ready, &threshold))
  {
    fail_msg_writer() << tr("This is not a multisig wallet");
    return true;
  }
  if (!ready)
  {
    fail_msg_writer() << tr("This multisig wallet is not yet finalized");
    return true;
  }
  if (args.size() != 1)
  {
    PRINT_USAGE(USAGE_EXPORT_RAW_MULTISIG_TX);
    return true;
  }

  std::string filename = args[0];
  if (m_wallet->confirm_export_overwrite() && !check_file_overwrite(filename))
    return true;

  SCOPED_WALLET_UNLOCK();

  try
  {
    tools::wallet2::multisig_tx_set txs;
    bool r = m_wallet->load_multisig_tx_from_file(filename, txs, [&](const tools::wallet2::multisig_tx_set &tx){ return accept_loaded_tx(tx); });
    if (!r)
    {
      fail_msg_writer() << tr("Failed to load multisig transaction from file");
      return true;
    }
    if (txs.m_signers.size() < threshold)
    {
      fail_msg_writer() << (boost::format(tr("Multisig transaction signed by only %u signers, needs %u more signatures"))
          % txs.m_signers.size() % (threshold - txs.m_signers.size())).str();
      return true;
    }

    // save the transactions
    std::string filenames;
    for (auto &ptx: txs.m_ptx)
    {
      const crypto::hash txid = cryptonote::get_transaction_hash(ptx.tx);
      const std::string filename = std::string("raw_multisig_loki_tx_") + epee::string_tools::pod_to_hex(txid);
      if (!filenames.empty())
        filenames += ", ";
      filenames += filename;
      if (!epee::file_io_utils::save_string_to_file(filename, cryptonote::tx_to_blob(ptx.tx)))
      {
        fail_msg_writer() << tr("Failed to export multisig transaction to file ") << filename;
        return true;
      }
    }
    success_msg_writer() << tr("Saved exported multisig transaction file(s): ") << filenames;
  }
  catch (const std::exception& e)
  {
    LOG_ERROR("unexpected error: " << e.what());
    fail_msg_writer() << tr("unexpected error: ") << e.what();
  }
  catch (...)
  {
    LOG_ERROR("Unknown error");
    fail_msg_writer() << tr("unknown error");
  }

  return true;
}

bool simple_wallet::print_ring(const std::vector<std::string> &args)
{
  crypto::key_image key_image;
  crypto::hash txid;
  if (args.size() != 1)
  {
    PRINT_USAGE(USAGE_PRINT_RING);
    return true;
  }

  if (!epee::string_tools::hex_to_pod(args[0], key_image))
  {
    fail_msg_writer() << tr("Invalid key image");
    return true;
  }
  // this one will always work, they're all 32 byte hex
  if (!epee::string_tools::hex_to_pod(args[0], txid))
  {
    fail_msg_writer() << tr("Invalid txid");
    return true;
  }

  std::vector<uint64_t> ring;
  std::vector<std::pair<crypto::key_image, std::vector<uint64_t>>> rings;
  try
  {
    if (m_wallet->get_ring(key_image, ring))
      rings.push_back({key_image, ring});
    else if (!m_wallet->get_rings(txid, rings))
    {
      fail_msg_writer() << tr("Key image either not spent, or spent with mixin 0");
      return true;
    }

    for (const auto &ring: rings)
    {
      std::stringstream str;
      for (const auto &x: ring.second)
        str << x<< " ";
      // do NOT translate this "absolute" below, the lin can be used as input to set_ring
      success_msg_writer() << epee::string_tools::pod_to_hex(ring.first) <<  " absolute " << str.str();
    }
  }
  catch (const std::exception &e)
  {
    fail_msg_writer() << tr("Failed to get key image ring: ") << e.what();
  }

  return true;
}

bool simple_wallet::set_ring(const std::vector<std::string> &args)
{
  crypto::key_image key_image;

  // try filename first
  if (args.size() == 1)
  {
    if (!epee::file_io_utils::is_file_exist(args[0]))
    {
      fail_msg_writer() << tr("File doesn't exist");
      return true;
    }

    char str[4096];
    std::unique_ptr<FILE, tools::close_file> f(fopen(args[0].c_str(), "r"));
    if (f)
    {
      while (!feof(f.get()))
      {
        if (!fgets(str, sizeof(str), f.get()))
          break;
        const size_t len = strlen(str);
        if (len > 0 && str[len - 1] == '\n')
          str[len - 1] = 0;
        if (!str[0])
          continue;
        char key_image_str[65], type_str[9];
        int read_after_key_image = 0, read = 0;
        int fields = sscanf(str, "%64[abcdefABCDEF0123456789] %n%8s %n", key_image_str, &read_after_key_image, type_str, &read);
        if (fields != 2)
        {
          fail_msg_writer() << tr("Invalid ring specification: ") << str;
          continue;
        }
        key_image_str[64] = 0;
        type_str[8] = 0;
        crypto::key_image key_image;
        if (read_after_key_image == 0 || !epee::string_tools::hex_to_pod(key_image_str, key_image))
        {
          fail_msg_writer() << tr("Invalid key image: ") << str;
          continue;
        }
        if (read == read_after_key_image+8 || (strcmp(type_str, "absolute") && strcmp(type_str, "relative")))
        {
          fail_msg_writer() << tr("Invalid ring type, expected relative or abosolute: ") << str;
          continue;
        }
        bool relative = !strcmp(type_str, "relative");
        if (read < 0 || (size_t)read > strlen(str))
        {
          fail_msg_writer() << tr("Error reading line: ") << str;
          continue;
        }
        bool valid = true;
        std::vector<uint64_t> ring;
        const char *ptr = str + read;
        while (*ptr)
        {
          unsigned long offset;
          int elements = sscanf(ptr, "%lu %n", &offset, &read);
          if (elements == 0 || read <= 0 || (size_t)read > strlen(str))
          {
            fail_msg_writer() << tr("Error reading line: ") << str;
            valid = false;
            break;
          }
          ring.push_back(offset);
          ptr += read;
        }
        if (!valid)
          continue;
        if (ring.empty())
        {
          fail_msg_writer() << tr("Invalid ring: ") << str;
          continue;
        }
        if (relative)
        {
          for (size_t n = 1; n < ring.size(); ++n)
          {
            if (ring[n] <= 0)
            {
              fail_msg_writer() << tr("Invalid relative ring: ") << str;
              valid = false;
              break;
            }
          }
        }
        else
        {
          for (size_t n = 1; n < ring.size(); ++n)
          {
            if (ring[n] <= ring[n-1])
            {
              fail_msg_writer() << tr("Invalid absolute ring: ") << str;
              valid = false;
              break;
            }
          }
        }
        if (!valid)
          continue;
        if (!m_wallet->set_ring(key_image, ring, relative))
          fail_msg_writer() << tr("Failed to set ring for key image: ") << key_image << ". " << tr("Continuing.");
      }
      f.reset();
    }
    return true;
  }

  if (args.size() < 3)
  {
    PRINT_USAGE(USAGE_SET_RING);
    return true;
  }

  if (!epee::string_tools::hex_to_pod(args[0], key_image))
  {
    fail_msg_writer() << tr("Invalid key image");
    return true;
  }

  bool relative;
  if (args[1] == "absolute")
  {
    relative = false;
  }
  else if (args[1] == "relative")
  {
    relative = true;
  }
  else
  {
    fail_msg_writer() << tr("Missing absolute or relative keyword");
    return true;
  }

  std::vector<uint64_t> ring;
  for (size_t n = 2; n < args.size(); ++n)
  {
    ring.resize(ring.size() + 1);
    if (!string_tools::get_xtype_from_string(ring.back(), args[n]))
    {
      fail_msg_writer() << tr("invalid index: must be a strictly positive unsigned integer");
      return true;
    }
    if (relative)
    {
      if (ring.size() > 1 && !ring.back())
      {
        fail_msg_writer() << tr("invalid index: must be a strictly positive unsigned integer");
        return true;
      }
      uint64_t sum = 0;
      for (uint64_t out: ring)
      {
        if (out > std::numeric_limits<uint64_t>::max() - sum)
        {
          fail_msg_writer() << tr("invalid index: indices wrap");
          return true;
        }
        sum += out;
      }
    }
    else
    {
      if (ring.size() > 1 && ring[ring.size() - 2] >= ring[ring.size() - 1])
      {
        fail_msg_writer() << tr("invalid index: indices should be in strictly ascending order");
        return true;
      }
    }
  }
  if (!m_wallet->set_ring(key_image, ring, relative))
  {
    fail_msg_writer() << tr("failed to set ring");
    return true;
  }

  return true;
}

bool simple_wallet::blackball(const std::vector<std::string> &args)
{
  uint64_t amount = std::numeric_limits<uint64_t>::max(), offset, num_offsets;
  if (args.size() == 0)
  {
    PRINT_USAGE(USAGE_MARK_OUTPUT_SPENT);
    return true;
  }

  try
  {
    if (sscanf(args[0].c_str(), "%" PRIu64 "/%" PRIu64, &amount, &offset) == 2)
    {
      m_wallet->blackball_output(std::make_pair(amount, offset));
    }
    else if (epee::file_io_utils::is_file_exist(args[0]))
    {
      std::vector<std::pair<uint64_t, uint64_t>> outputs;
      char str[256];

      std::unique_ptr<FILE, tools::close_file> f(fopen(args[0].c_str(), "r"));
      if (f)
      {
        while (!feof(f.get()))
        {
          if (!fgets(str, sizeof(str), f.get()))
            break;
          const size_t len = strlen(str);
          if (len > 0 && str[len - 1] == '\n')
            str[len - 1] = 0;
          if (!str[0])
            continue;
          if (sscanf(str, "@%" PRIu64, &amount) == 1)
          {
            continue;
          }
          if (amount == std::numeric_limits<uint64_t>::max())
          {
            fail_msg_writer() << tr("First line is not an amount");
            return true;
          }
          if (sscanf(str, "%" PRIu64 "*%" PRIu64, &offset, &num_offsets) == 2 && num_offsets <= std::numeric_limits<uint64_t>::max() - offset)
          {
            while (num_offsets--)
              outputs.push_back(std::make_pair(amount, offset++));
          }
          else if (sscanf(str, "%" PRIu64, &offset) == 1)
          {
            outputs.push_back(std::make_pair(amount, offset));
          }
          else
          {
            fail_msg_writer() << tr("Invalid output: ") << str;
            return true;
          }
        }
        f.reset();
        bool add = false;
        if (args.size() > 1)
        {
          if (args[1] != "add")
          {
            fail_msg_writer() << tr("Bad argument: ") + args[1] + ": " + tr("should be \"add\"");
            return true;
          }
          add = true;
        }
        m_wallet->set_blackballed_outputs(outputs, add);
      }
      else
      {
        fail_msg_writer() << tr("Failed to open file");
        return true;
      }
    }
    else
    {
      fail_msg_writer() << tr("Invalid output key, and file doesn't exist");
      return true;
    }
  }
  catch (const std::exception &e)
  {
    fail_msg_writer() << tr("Failed to mark output spent: ") << e.what();
  }

  return true;
}

bool simple_wallet::unblackball(const std::vector<std::string> &args)
{
  std::pair<uint64_t, uint64_t> output;
  if (args.size() != 1)
  {
    PRINT_USAGE(USAGE_MARK_OUTPUT_UNSPENT);
    return true;
  }

  if (sscanf(args[0].c_str(), "%" PRIu64 "/%" PRIu64, &output.first, &output.second) != 2)
  {
    fail_msg_writer() << tr("Invalid output");
    return true;
  }

  try
  {
    m_wallet->unblackball_output(output);
  }
  catch (const std::exception &e)
  {
    fail_msg_writer() << tr("Failed to mark output unspent: ") << e.what();
  }

  return true;
}

bool simple_wallet::blackballed(const std::vector<std::string> &args)
{
  std::pair<uint64_t, uint64_t> output;
  if (args.size() != 1)
  {
    PRINT_USAGE(USAGE_IS_OUTPUT_SPENT);
    return true;
  }

  if (sscanf(args[0].c_str(), "%" PRIu64 "/%" PRIu64, &output.first, &output.second) != 2)
  {
    fail_msg_writer() << tr("Invalid output");
    return true;
  }

  try
  {
    if (m_wallet->is_output_blackballed(output))
      message_writer() << tr("Spent: ") << output.first << "/" << output.second;
    else
      message_writer() << tr("Not spent: ") << output.first << "/" << output.second;
  }
  catch (const std::exception &e)
  {
    fail_msg_writer() << tr("Failed to check whether output is spent: ") << e.what();
  }

  return true;
}

bool simple_wallet::save_known_rings(const std::vector<std::string> &args)
{
  try
  {
    LOCK_IDLE_SCOPE();
    m_wallet->find_and_save_rings();
  }
  catch (const std::exception &e)
  {
    fail_msg_writer() << tr("Failed to save known rings: ") << e.what();
  }
  return true;
}

bool simple_wallet::version(const std::vector<std::string> &args)
{
  message_writer() << "Loki '" << LOKI_RELEASE_NAME << "' (v" << LOKI_VERSION_FULL << ")";
  return true;
}

bool simple_wallet::cold_sign_tx(const std::vector<tools::wallet2::pending_tx>& ptx_vector, tools::wallet2::signed_tx_set &exported_txs, std::vector<cryptonote::address_parse_info> &dsts_info, std::function<bool(const tools::wallet2::signed_tx_set &)> accept_func)
{
  std::vector<std::string> tx_aux;

  message_writer(console_color_white, false) << tr("Please confirm the transaction on the device");

  m_wallet->cold_sign_tx(ptx_vector, exported_txs, dsts_info, tx_aux);

  if (accept_func && !accept_func(exported_txs))
  {
    MERROR("Transactions rejected by callback");
    return false;
  }

  // aux info
  m_wallet->cold_tx_aux_import(exported_txs.ptx, tx_aux);

  // import key images
  return m_wallet->import_key_images(exported_txs.key_images);
}

bool simple_wallet::set_always_confirm_transfers(const std::vector<std::string> &args/* = std::vector<std::string>()*/)
{
  const auto pwd_container = get_and_verify_password();
  if (pwd_container)
  {
    parse_bool_and_use(args[1], [&](bool r) {
      m_wallet->always_confirm_transfers(r);
      m_wallet->rewrite(m_wallet_file, pwd_container->password());
    });
  }
  return true;
}

bool simple_wallet::set_print_ring_members(const std::vector<std::string> &args/* = std::vector<std::string>()*/)
{
  const auto pwd_container = get_and_verify_password();
  if (pwd_container)
  {
    parse_bool_and_use(args[1], [&](bool r) {
      m_wallet->print_ring_members(r);
      m_wallet->rewrite(m_wallet_file, pwd_container->password());
    });
  }
  return true;
}

bool simple_wallet::set_store_tx_info(const std::vector<std::string> &args/* = std::vector<std::string>()*/)
{
  if (m_wallet->watch_only())
  {
    fail_msg_writer() << tr("wallet is watch-only and cannot transfer");
    return true;
  }
 
  const auto pwd_container = get_and_verify_password();
  if (pwd_container)
  {
    parse_bool_and_use(args[1], [&](bool r) {
      m_wallet->store_tx_info(r);
      m_wallet->rewrite(m_wallet_file, pwd_container->password());
    });
  }
  return true;
}

bool simple_wallet::set_default_priority(const std::vector<std::string> &args/* = std::vector<std::string>()*/)
{
  uint32_t priority = 0;
  try
  {
    if (strchr(args[1].c_str(), '-'))
    {
      fail_msg_writer() << tr("priority must be either 0, 1, 2, 3, or 4, or one of: ") << join_priority_strings(", ");
      return true;
    }
    if (args[1] == "0")
    {
      priority = 0;
    }
    else
    {
      bool found = false;
      for (size_t n = 0; n < allowed_priority_strings.size(); ++n)
      {
        if (allowed_priority_strings[n] == args[1])
        {
          found = true;
          priority = n;
        }
      }
      if (!found)
      {
        priority = boost::lexical_cast<int>(args[1]);
        if (priority < 1 || priority > 4)
        {
          fail_msg_writer() << tr("priority must be either 0, 1, 2, 3, or 4, or one of: ") << join_priority_strings(", ");
          return true;
        }
      }
    }
 
    const auto pwd_container = get_and_verify_password();
    if (pwd_container)
    {
      m_wallet->set_default_priority(priority);
      m_wallet->rewrite(m_wallet_file, pwd_container->password());
    }
    return true;
  }
  catch(const boost::bad_lexical_cast &)
  {
    fail_msg_writer() << tr("priority must be either 0, 1, 2, 3, or 4, or one of: ") << join_priority_strings(", ");
    return true;
  }
  catch(...)
  {
    fail_msg_writer() << tr("could not change default priority");
    return true;
  }
}

bool simple_wallet::set_auto_refresh(const std::vector<std::string> &args/* = std::vector<std::string>()*/)
{
  const auto pwd_container = get_and_verify_password();
  if (pwd_container)
  {
    parse_bool_and_use(args[1], [&](bool auto_refresh) {
      m_auto_refresh_enabled.store(false, std::memory_order_relaxed);
      m_wallet->auto_refresh(auto_refresh);
      m_idle_mutex.lock();
      m_auto_refresh_enabled.store(auto_refresh, std::memory_order_relaxed);
      m_idle_cond.notify_one();
      m_idle_mutex.unlock();

      m_wallet->rewrite(m_wallet_file, pwd_container->password());
    });
  }
  return true;
}

bool simple_wallet::set_refresh_type(const std::vector<std::string> &args/* = std::vector<std::string>()*/)
{
  tools::wallet2::RefreshType refresh_type;
  if (!parse_refresh_type(args[1], refresh_type))
  {
    return true;
  }
 
  const auto pwd_container = get_and_verify_password();
  if (pwd_container)
  {
    m_wallet->set_refresh_type(refresh_type);
    m_wallet->rewrite(m_wallet_file, pwd_container->password());
  }
  return true;
}

bool simple_wallet::set_confirm_missing_payment_id(const std::vector<std::string> &args/* = std::vector<std::string>()*/)
{
  LONG_PAYMENT_ID_SUPPORT_CHECK();

  const auto pwd_container = get_and_verify_password();
  if (pwd_container)
  {
    parse_bool_and_use(args[1], [&](bool r) {
      m_wallet->confirm_missing_payment_id(r);
      m_wallet->rewrite(m_wallet_file, pwd_container->password());
    });
  }
  return true;
}

bool simple_wallet::set_ask_password(const std::vector<std::string> &args/* = std::vector<std::string>()*/)
{
  const auto pwd_container = get_and_verify_password();
  if (pwd_container)
  {
    tools::wallet2::AskPasswordType ask = tools::wallet2::AskPasswordToDecrypt;
    if (args[1] == "never" || args[1] == "0")
      ask = tools::wallet2::AskPasswordNever;
    else if (args[1] == "action" || args[1] == "1")
      ask = tools::wallet2::AskPasswordOnAction;
    else if (args[1] == "encrypt" || args[1] == "decrypt" || args[1] == "2")
      ask = tools::wallet2::AskPasswordToDecrypt;
    else
    {
      fail_msg_writer() << tr("invalid argument: must be either 0/never, 1/action, or 2/encrypt/decrypt");
      return true;
    }

    const tools::wallet2::AskPasswordType cur_ask = m_wallet->ask_password();
    if (!m_wallet->watch_only())
    {
      if (cur_ask == tools::wallet2::AskPasswordToDecrypt && ask != tools::wallet2::AskPasswordToDecrypt)
        m_wallet->decrypt_keys(pwd_container->password());
      else if (cur_ask != tools::wallet2::AskPasswordToDecrypt && ask == tools::wallet2::AskPasswordToDecrypt)
        m_wallet->encrypt_keys(pwd_container->password());
    }
    m_wallet->ask_password(ask);
    m_wallet->rewrite(m_wallet_file, pwd_container->password());
  }
  return true;
}

bool simple_wallet::set_unit(const std::vector<std::string> &args/* = std::vector<std::string>()*/)
{
  const std::string &unit = args[1];
  unsigned int decimal_point = CRYPTONOTE_DISPLAY_DECIMAL_POINT;

  if (unit == "loki")
    decimal_point = CRYPTONOTE_DISPLAY_DECIMAL_POINT;
  else if (unit == "megarok")
    decimal_point = CRYPTONOTE_DISPLAY_DECIMAL_POINT - 3;
  else if (unit == "kilorok")
    decimal_point = CRYPTONOTE_DISPLAY_DECIMAL_POINT - 6;
  else if (unit == "rok")
    decimal_point = 0;
  else
  {
    fail_msg_writer() << tr("invalid unit");
    return true;
  }

  const auto pwd_container = get_and_verify_password();
  if (pwd_container)
  {
    cryptonote::set_default_decimal_point(decimal_point);
    m_wallet->rewrite(m_wallet_file, pwd_container->password());
  }
  return true;
}

bool simple_wallet::set_min_output_count(const std::vector<std::string> &args/* = std::vector<std::string>()*/)
{
  uint32_t count;
  if (!string_tools::get_xtype_from_string(count, args[1]))
  {
    fail_msg_writer() << tr("invalid count: must be an unsigned integer");
    return true;
  }

  const auto pwd_container = get_and_verify_password();
  if (pwd_container)
  {
    m_wallet->set_min_output_count(count);
    m_wallet->rewrite(m_wallet_file, pwd_container->password());
  }
  return true;
}

bool simple_wallet::set_min_output_value(const std::vector<std::string> &args/* = std::vector<std::string>()*/)
{
  uint64_t value;
  if (!cryptonote::parse_amount(value, args[1]))
  {
    fail_msg_writer() << tr("invalid value");
    return true;
  }

  const auto pwd_container = get_and_verify_password();
  if (pwd_container)
  {
    m_wallet->set_min_output_value(value);
    m_wallet->rewrite(m_wallet_file, pwd_container->password());
  }
  return true;
}

bool simple_wallet::set_merge_destinations(const std::vector<std::string> &args/* = std::vector<std::string>()*/)
{
  const auto pwd_container = get_and_verify_password();
  if (pwd_container)
  {
    parse_bool_and_use(args[1], [&](bool r) {
      m_wallet->merge_destinations(r);
      m_wallet->rewrite(m_wallet_file, pwd_container->password());
    });
  }
  return true;
}

bool simple_wallet::set_confirm_backlog(const std::vector<std::string> &args/* = std::vector<std::string>()*/)
{
  const auto pwd_container = get_and_verify_password();
  if (pwd_container)
  {
    parse_bool_and_use(args[1], [&](bool r) {
      m_wallet->confirm_backlog(r);
      m_wallet->rewrite(m_wallet_file, pwd_container->password());
    });
  }
  return true;
}

bool simple_wallet::set_confirm_backlog_threshold(const std::vector<std::string> &args/* = std::vector<std::string>()*/)
{
  uint32_t threshold;
  if (!string_tools::get_xtype_from_string(threshold, args[1]))
  {
    fail_msg_writer() << tr("invalid count: must be an unsigned integer");
    return true;
  }

  const auto pwd_container = get_and_verify_password();
  if (pwd_container)
  {
    m_wallet->set_confirm_backlog_threshold(threshold);
    m_wallet->rewrite(m_wallet_file, pwd_container->password());
  }
  return true;
}

bool simple_wallet::set_confirm_export_overwrite(const std::vector<std::string> &args/* = std::vector<std::string>()*/)
{
  const auto pwd_container = get_and_verify_password();
  if (pwd_container)
  {
    parse_bool_and_use(args[1], [&](bool r) {
      m_wallet->confirm_export_overwrite(r);
      m_wallet->rewrite(m_wallet_file, pwd_container->password());
    });
  }
  return true;
}

bool simple_wallet::set_refresh_from_block_height(const std::vector<std::string> &args/* = std::vector<std::string>()*/)
{
  const auto pwd_container = get_and_verify_password();
  if (pwd_container)
  {
    uint64_t height;
    if (!epee::string_tools::get_xtype_from_string(height, args[1]))
    {
      fail_msg_writer() << tr("Invalid height");
      return true;
    }
    m_wallet->set_refresh_from_block_height(height);
    m_wallet->rewrite(m_wallet_file, pwd_container->password());
  }
  return true;
}

bool simple_wallet::set_auto_low_priority(const std::vector<std::string> &args/* = std::vector<std::string>()*/)
{
  const auto pwd_container = get_and_verify_password();
  if (pwd_container)
  {
    parse_bool_and_use(args[1], [&](bool r) {
      m_wallet->auto_low_priority(r);
      m_wallet->rewrite(m_wallet_file, pwd_container->password());
    });
  }
  return true;
}

bool simple_wallet::set_segregate_pre_fork_outputs(const std::vector<std::string> &args/* = std::vector<std::string>()*/)
{
  const auto pwd_container = get_and_verify_password();
  if (pwd_container)
  {
    parse_bool_and_use(args[1], [&](bool r) {
      m_wallet->segregate_pre_fork_outputs(r);
      m_wallet->rewrite(m_wallet_file, pwd_container->password());
    });
  }
  return true;
}

bool simple_wallet::set_key_reuse_mitigation2(const std::vector<std::string> &args/* = std::vector<std::string>()*/)
{
  const auto pwd_container = get_and_verify_password();
  if (pwd_container)
  {
    parse_bool_and_use(args[1], [&](bool r) {
      m_wallet->key_reuse_mitigation2(r);
      m_wallet->rewrite(m_wallet_file, pwd_container->password());
    });
  }
  return true;
}

bool simple_wallet::set_subaddress_lookahead(const std::vector<std::string> &args/* = std::vector<std::string>()*/)
{
  const auto pwd_container = get_and_verify_password();
  if (pwd_container)
  {
    auto lookahead = parse_subaddress_lookahead(args[1]);
    if (lookahead)
    {
      m_wallet->set_subaddress_lookahead(lookahead->first, lookahead->second);
      m_wallet->rewrite(m_wallet_file, pwd_container->password());
    }
  }
  return true;
}

bool simple_wallet::set_segregation_height(const std::vector<std::string> &args/* = std::vector<std::string>()*/)
{
  const auto pwd_container = get_and_verify_password();
  if (pwd_container)
  {
    uint64_t height;
    if (!epee::string_tools::get_xtype_from_string(height, args[1]))
    {
      fail_msg_writer() << tr("Invalid height");
      return true;
    }
    m_wallet->segregation_height(height);
    m_wallet->rewrite(m_wallet_file, pwd_container->password());
  }
  return true;
}

bool simple_wallet::set_ignore_fractional_outputs(const std::vector<std::string> &args/* = std::vector<std::string>()*/)
{
  const auto pwd_container = get_and_verify_password();
  if (pwd_container)
  {
    parse_bool_and_use(args[1], [&](bool r) {
      m_wallet->ignore_fractional_outputs(r);
      m_wallet->rewrite(m_wallet_file, pwd_container->password());
    });
  }
  return true;
}

bool simple_wallet::set_track_uses(const std::vector<std::string> &args/* = std::vector<std::string>()*/)
{
  const auto pwd_container = get_and_verify_password();
  if (pwd_container)
  {
    parse_bool_and_use(args[1], [&](bool r) {
      m_wallet->track_uses(r);
      m_wallet->rewrite(m_wallet_file, pwd_container->password());
    });
  }
  return true;
}

bool simple_wallet::set_device_name(const std::vector<std::string> &args/* = std::vector<std::string>()*/)
{
  const auto pwd_container = get_and_verify_password();
  if (pwd_container)
  {
    if (args.size() == 0){
      fail_msg_writer() << tr("Device name not specified");
      return true;
    }

    m_wallet->device_name(args[0]);
    bool r = false;
    try {
      r = m_wallet->reconnect_device();
      if (!r){
        fail_msg_writer() << tr("Device reconnect failed");
      }

    } catch(const std::exception & e){
      MWARNING("Device reconnect failed: " << e.what());
      fail_msg_writer() << tr("Device reconnect failed: ") << e.what();
    }

  }
  return true;
}

bool simple_wallet::set_fork_on_autostake(const std::vector<std::string> &args/* = std::vector<std::string>()*/)
{
  parse_bool_and_use(args[1], [&](bool r) {
    m_wallet->fork_on_autostake(r);
  });
  return true;
}

bool simple_wallet::help(const std::vector<std::string> &args/* = std::vector<std::string>()*/)
{
  if(args.empty())
  {
    success_msg_writer() << get_commands_str();
  }
  else if ((args.size() == 2) && (args.front() == "mms"))
  {
    // Little hack to be able to do "help mms <subcommand>"
    std::vector<std::string> mms_args(1, args.front() + " " + args.back());
    success_msg_writer() << get_command_usage(mms_args);
  }
  else
  {
    success_msg_writer() << get_command_usage(args);
  }
  return true;
}

simple_wallet::simple_wallet()
  : m_allow_mismatched_daemon_version(false)
  , m_refresh_progress_reporter(*this)
  , m_idle_run(true)
  , m_auto_refresh_enabled(false)
  , m_auto_refresh_refreshing(false)
  , m_in_manual_refresh(false)
  , m_current_subaddress_account(0)
{
  m_cmd_binder.set_handler("start_mining",
                           boost::bind(&simple_wallet::start_mining, this, _1),
                           tr(USAGE_START_MINING),
                           tr("Start mining in the daemon (bg_mining and ignore_battery are optional booleans)."));
  m_cmd_binder.set_handler("stop_mining",
                           boost::bind(&simple_wallet::stop_mining, this, _1),
                           tr("Stop mining in the daemon."));
  m_cmd_binder.set_handler("set_daemon",
                           boost::bind(&simple_wallet::set_daemon, this, _1),
                           tr(USAGE_SET_DAEMON),
                           tr("Set another daemon to connect to."));
  m_cmd_binder.set_handler("save_bc",
                           boost::bind(&simple_wallet::save_bc, this, _1),
                           tr("Save the current blockchain data."));
  m_cmd_binder.set_handler("refresh",
                           boost::bind(&simple_wallet::refresh, this, _1),
                           tr("Synchronize the transactions and balance."));
  m_cmd_binder.set_handler("balance",
                           boost::bind(&simple_wallet::show_balance, this, _1),
                           tr(USAGE_SHOW_BALANCE),
                           tr("Show the wallet's balance of the currently selected account."));
  m_cmd_binder.set_handler("incoming_transfers",
                           boost::bind(&simple_wallet::show_incoming_transfers, this, _1),
                           tr(USAGE_INCOMING_TRANSFERS),
                           tr("Show the incoming transfers, all or filtered by availability and address index.\n\n"
                              "Output format:\n"
                              "Amount, Spent(\"T\"|\"F\"), \"locked\"|\"unlocked\", RingCT, Global Index, Transaction Hash, Address Index, [Public Key, Key Image] "));
  m_cmd_binder.set_handler("payments",
                           boost::bind(&simple_wallet::show_payments, this, _1),
                           tr(USAGE_PAYMENTS),
                           tr("Show the payments for the given payment IDs."));
  m_cmd_binder.set_handler("bc_height",
                           boost::bind(&simple_wallet::show_blockchain_height, this, _1),
                           tr("Show the blockchain height."));
  m_cmd_binder.set_handler("transfer", boost::bind(&simple_wallet::transfer, this, _1),
                           tr(USAGE_TRANSFER),
                           tr("Transfer <amount> to <address>. If the parameter \"index=<N1>[,<N2>,...]\" is specified, the wallet uses outputs received by addresses of those indices. If omitted, the wallet randomly chooses address indices to be used. In any case, it tries its best not to combine outputs across multiple addresses. <priority> is the priority of the transaction. The higher the priority, the higher the transaction fee. Valid values in priority order (from lowest to highest) are: unimportant, normal, elevated, priority. If omitted, the default value (see the command \"set priority\") is used. Multiple payments can be made at once by adding <address_2> <amount_2> etcetera (before the payment ID, if it's included)"));
  m_cmd_binder.set_handler("locked_transfer",
                           boost::bind(&simple_wallet::locked_transfer, this, _1),
                           tr(USAGE_LOCKED_TRANSFER),
                           tr("Transfer <amount> to <address> and lock it for <lockblocks> (max. 1000000). If the parameter \"index=<N1>[,<N2>,...]\" is specified, the wallet uses outputs received by addresses of those indices. If omitted, the wallet randomly chooses address indices to be used. In any case, it tries its best not to combine outputs across multiple addresses. <priority> is the priority of the transaction. The higher the priority, the higher the transaction fee. Valid values in priority order (from lowest to highest) are: unimportant, normal, elevated, priority. If omitted, the default value (see the command \"set priority\") is used. Multiple payments can be made at once by adding URI_2 or <address_2> <amount_2> etcetera (before the payment ID, if it's included)"));
  m_cmd_binder.set_handler("locked_sweep_all",
                           boost::bind(&simple_wallet::locked_sweep_all, this, _1),
                           tr(USAGE_LOCKED_SWEEP_ALL),
                           tr("Send all unlocked balance to an address and lock it for <lockblocks> (max. 1000000). If the parameter \"index<N1>[,<N2>,...]\" is specified, the wallet sweeps outputs received by those address indices. If omitted, the wallet randomly chooses an address index to be used. <priority> is the priority of the sweep. The higher the priority, the higher the transaction fee. Valid values in priority order (from lowest to highest) are: unimportant, normal, elevated, priority. If omitted, the default value (see the command \"set priority\") is used."));
  m_cmd_binder.set_handler("sweep_unmixable",
                           boost::bind(&simple_wallet::sweep_unmixable, this, _1),
                           tr("Deprecated"));
  m_cmd_binder.set_handler("register_service_node",
                           boost::bind(&simple_wallet::register_service_node, this, _1),
                           tr(USAGE_REGISTER_SERVICE_NODE),
                           tr("Send <amount> to this wallet's main account, locked for the required staking time plus a small buffer. If the parameter \"index<N1>[,<N2>,...]\" is specified, the wallet stakes outputs received by those address indices. <priority> is the priority of the stake. The higher the priority, the higher the transaction fee. Valid values in priority order (from lowest to highest) are: unimportant, normal, elevated, priority. If omitted, the default value (see the command \"set priority\") is used."));
  m_cmd_binder.set_handler("stake",
                           boost::bind(&simple_wallet::stake, this, _1),
                           tr(USAGE_STAKE),
                           tr("Send all unlocked balance to an address. If the parameter \"index<N1>[,<N2>,...]\" is specified, the wallet sweeps outputs received by those address indices. If omitted, the wallet randomly chooses an address index to be used. If the parameter \"outputs=<N>\" is specified and  N > 0, wallet splits the transaction into N even outputs."));
  m_cmd_binder.set_handler("sweep_all", boost::bind(&simple_wallet::sweep_all, this, _1),
                           tr(USAGE_SWEEP_ALL),
                           tr("Send all unlocked balance to an address. If the parameter \"index<N1>[,<N2>,...]\" is specified, the wallet sweeps outputs received by those address indices. If omitted, the wallet randomly chooses an address index to be used. If the parameter \"outputs=<N>\" is specified and  N > 0, wallet splits the transaction into N even outputs."));
  m_cmd_binder.set_handler("sweep_below",
                           boost::bind(&simple_wallet::sweep_below, this, _1),
                           tr(USAGE_SWEEP_BELOW),
                           tr("Send all unlocked outputs below the threshold to an address."));
  m_cmd_binder.set_handler("sweep_single",
                           boost::bind(&simple_wallet::sweep_single, this, _1),
                           tr(USAGE_SWEEP_SINGLE),
                           tr("Send a single output of the given key image to an address without change."));
  m_cmd_binder.set_handler("sign_transfer",
                           boost::bind(&simple_wallet::sign_transfer, this, _1),
                           tr(USAGE_SIGN_TRANSFER),
                           tr("Sign a transaction from a file. If the parameter \"export_raw\" is specified, transaction raw hex data suitable for the daemon RPC /sendrawtransaction is exported."));
  m_cmd_binder.set_handler("submit_transfer",
                           boost::bind(&simple_wallet::submit_transfer, this, _1),
                           tr("Submit a signed transaction from a file."));
  m_cmd_binder.set_handler("set_log",
                           boost::bind(&simple_wallet::set_log, this, _1),
                           tr(USAGE_SET_LOG),
                           tr("Change the current log detail (level must be <0-4>)."));
  m_cmd_binder.set_handler("account",
                           boost::bind(&simple_wallet::account, this, _1),
                           tr(USAGE_ACCOUNT),
                           tr("If no arguments are specified, the wallet shows all the existing accounts along with their balances.\n"
                              "If the \"new\" argument is specified, the wallet creates a new account with its label initialized by the provided label text (which can be empty).\n"
                              "If the \"switch\" argument is specified, the wallet switches to the account specified by <index>.\n"
                              "If the \"label\" argument is specified, the wallet sets the label of the account specified by <index> to the provided label text.\n"
                              "If the \"tag\" argument is specified, a tag <tag_name> is assigned to the specified accounts <account_index_1>, <account_index_2>, ....\n"
                              "If the \"untag\" argument is specified, the tags assigned to the specified accounts <account_index_1>, <account_index_2> ..., are removed.\n"
                              "If the \"tag_description\" argument is specified, the tag <tag_name> is assigned an arbitrary text <description>."));
  m_cmd_binder.set_handler("address",
                           boost::bind(&simple_wallet::print_address, this, _1),
                           tr(USAGE_ADDRESS),
                           tr("If no arguments are specified or <index> is specified, the wallet shows the default or specified address. If \"all\" is specified, the wallet shows all the existing addresses in the currently selected account. If \"new \" is specified, the wallet creates a new address with the provided label text (which can be empty). If \"label\" is specified, the wallet sets the label of the address specified by <index> to the provided label text."));
  m_cmd_binder.set_handler("integrated_address",
                           boost::bind(&simple_wallet::print_integrated_address, this, _1),
                           tr(USAGE_INTEGRATED_ADDRESS),
                           tr("Encode a payment ID into an integrated address for the current wallet public address (no argument uses a random payment ID), or decode an integrated address to standard address and payment ID"));
  m_cmd_binder.set_handler("address_book",
                           boost::bind(&simple_wallet::address_book, this, _1),
                           tr(USAGE_ADDRESS_BOOK),
                           tr("Print all entries in the address book, optionally adding/deleting an entry to/from it."));
  m_cmd_binder.set_handler("save",
                           boost::bind(&simple_wallet::save, this, _1),
                           tr("Save the wallet data."));
  m_cmd_binder.set_handler("save_watch_only",
                           boost::bind(&simple_wallet::save_watch_only, this, _1),
                           tr("Save a watch-only keys file."));
  m_cmd_binder.set_handler("viewkey",
                           boost::bind(&simple_wallet::viewkey, this, _1),
                           tr("Display the private view key."));
  m_cmd_binder.set_handler("spendkey",
                           boost::bind(&simple_wallet::spendkey, this, _1),
                           tr("Display the private spend key."));
  m_cmd_binder.set_handler("seed",
                           boost::bind(&simple_wallet::seed, this, _1),
                           tr("Display the Electrum-style mnemonic seed"));
  m_cmd_binder.set_handler("set",
                           boost::bind(&simple_wallet::set_variable, this, _1),
                           tr(USAGE_SET_VARIABLE),
                           tr("Available options:\n "
                                  "seed language\n "
                                  "  Set the wallet's seed language.\n "
                                  "always-confirm-transfers <1|0>\n "
                                  "  Whether to confirm unsplit txes.\n "
                                  "print-ring-members <1|0>\n "
                                  "  Whether to print detailed information about ring members during confirmation.\n "
                                  "store-tx-info <1|0>\n "
                                  "  Whether to store outgoing tx info (destination address, payment ID, tx secret key) for future reference.\n "
                                  "auto-refresh <1|0>\n "
                                  "  Whether to automatically synchronize new blocks from the daemon.\n "
                                  "refresh-type <full|optimize-coinbase|no-coinbase|default>\n "
                                  "  Set the wallet's refresh behaviour.\n "
                                  "priority [0|1|2|3|4]\n "
                                  "  Set the fee to default/unimportant/normal/elevated/priority.\n "
                                  "confirm-missing-payment-id <1|0>\n "
                                  "ask-password <0|1|2   (or never|action|decrypt)>\n "
                                  "unit <loki|megarok|kilorok|rok>\n "
                                  "  Set the default loki (sub-)unit.\n "
                                  "min-outputs-count [n]\n "
                                  "  Try to keep at least that many outputs of value at least min-outputs-value.\n "
                                  "min-outputs-value [n]\n "
                                  "  Try to keep at least min-outputs-count outputs of at least that value.\n "
                                  "merge-destinations <1|0>\n "
                                  "  Whether to merge multiple payments to the same destination address.\n "
                                  "confirm-backlog <1|0>\n "
                                  "  Whether to warn if there is transaction backlog.\n "
                                  "confirm-backlog-threshold [n]\n "
                                  "  Set a threshold for confirm-backlog to only warn if the transaction backlog is greater than n blocks.\n "
                                  "refresh-from-block-height [n]\n "
                                  "  Set the height before which to ignore blocks.\n "
                                  "auto-low-priority <1|0>\n "
                                  "  Whether to automatically use the low priority fee level when it's safe to do so.\n "
                                  "segregate-pre-fork-outputs <1|0>\n "
                                  "  Set this if you intend to spend outputs on both Loki AND a key reusing fork.\n "
                                  "key-reuse-mitigation2 <1|0>\n "
                                  "  Set this if you are not sure whether you will spend on a key reusing Loki fork later.\n"
                                  "subaddress-lookahead <major>:<minor>\n "
                                  "  Set the lookahead sizes for the subaddress hash table.\n "
                                  "  Set this if you are not sure whether you will spend on a key reusing Loki fork later.\n "
                                  "segregation-height <n>\n "
                                  "  Set to the height of a key reusing fork you want to use, 0 to use default."));
  m_cmd_binder.set_handler("encrypted_seed",
                           boost::bind(&simple_wallet::encrypted_seed, this, _1),
                           tr("Display the encrypted Electrum-style mnemonic seed."));
  m_cmd_binder.set_handler("rescan_spent",
                           boost::bind(&simple_wallet::rescan_spent, this, _1),
                           tr("Rescan the blockchain for spent outputs."));
  m_cmd_binder.set_handler("get_tx_key",
                           boost::bind(&simple_wallet::get_tx_key, this, _1),
                           tr(USAGE_GET_TX_KEY),
                           tr("Get the transaction key (r) for a given <txid>."));
  m_cmd_binder.set_handler("set_tx_key",
                           boost::bind(&simple_wallet::set_tx_key, this, _1),
                           tr(USAGE_SET_TX_KEY),
                           tr("Set the transaction key (r) for a given <txid> in case the tx was made by some other device or 3rd party wallet."));
  m_cmd_binder.set_handler("check_tx_key",
                           boost::bind(&simple_wallet::check_tx_key, this, _1),
                           tr(USAGE_CHECK_TX_KEY),
                           tr("Check the amount going to <address> in <txid>."));
  m_cmd_binder.set_handler("get_tx_proof",
                           boost::bind(&simple_wallet::get_tx_proof, this, _1),
                           tr(USAGE_GET_TX_PROOF),
                           tr("Generate a signature proving funds sent to <address> in <txid>, optionally with a challenge string <message>, using either the transaction secret key (when <address> is not your wallet's address) or the view secret key (otherwise), which does not disclose the secret key."));
  m_cmd_binder.set_handler("check_tx_proof",
                           boost::bind(&simple_wallet::check_tx_proof, this, _1),
                           tr(USAGE_CHECK_TX_PROOF),
                           tr("Check the proof for funds going to <address> in <txid> with the challenge string <message> if any."));
  m_cmd_binder.set_handler("get_spend_proof",
                           boost::bind(&simple_wallet::get_spend_proof, this, _1),
                           tr(USAGE_GET_SPEND_PROOF),
                           tr("Generate a signature proving that you generated <txid> using the spend secret key, optionally with a challenge string <message>."));
  m_cmd_binder.set_handler("check_spend_proof",
                           boost::bind(&simple_wallet::check_spend_proof, this, _1),
                           tr(USAGE_CHECK_SPEND_PROOF),
                           tr("Check a signature proving that the signer generated <txid>, optionally with a challenge string <message>."));
  m_cmd_binder.set_handler("get_reserve_proof",
                           boost::bind(&simple_wallet::get_reserve_proof, this, _1),
                           tr(USAGE_GET_RESERVE_PROOF),
                           tr("Generate a signature proving that you own at least this much, optionally with a challenge string <message>.\n"
                              "If 'all' is specified, you prove the entire sum of all of your existing accounts' balances.\n"
                              "Otherwise, you prove the reserve of the smallest possible amount above <amount> available in your current account."));
  m_cmd_binder.set_handler("check_reserve_proof",
                           boost::bind(&simple_wallet::check_reserve_proof, this, _1),
                           tr(USAGE_CHECK_RESERVE_PROOF),
                           tr("Check a signature proving that the owner of <address> holds at least this much, optionally with a challenge string <message>."));
  m_cmd_binder.set_handler("show_transfers",
                           boost::bind(&simple_wallet::show_transfers, this, _1),
                           tr(USAGE_SHOW_TRANSFERS),
                           // Seemingly broken formatting to compensate for the backslash before the quotes.
                           tr("Show the incoming/outgoing transfers within an optional height range.\n\n"
                              "Output format:\n"
                              "In or Coinbase:    Block Number, \"block\"|\"in\",                Time, Amount,  Transaction Hash, Payment ID, Subaddress Index,                     \"-\", Note\n"
                              "Out:               Block Number, \"out\",                         Time, Amount*, Transaction Hash, Payment ID, Fee, Destinations, Input addresses**, \"-\", Note\n"
                              "Pool:                            \"pool\", \"in\",                Time, Amount,  Transaction Hash, Payment Id, Subaddress Index,                     \"-\", Note, Double Spend Note\n"
                              "Pending or Failed:               \"failed\"|\"pending\", \"out\", Time, Amount*, Transaction Hash, Payment ID, Fee, Input addresses**,               \"-\", Note\n\n"
                              "* Excluding change and fee.\n"
                              "** Set of address indices used as inputs in this transfer."));
   m_cmd_binder.set_handler("export_transfers",
                           boost::bind(&simple_wallet::export_transfers, this, _1),
                           tr(USAGE_EXPORT_TRANSFERS),
                           tr("Export to CSV the incoming/outgoing transfers within an optional height range."));
  m_cmd_binder.set_handler("unspent_outputs",
                           boost::bind(&simple_wallet::unspent_outputs, this, _1),
                           tr(USAGE_UNSPENT_OUTPUTS),
                           tr("Show the unspent outputs of a specified address within an optional amount range."));
  m_cmd_binder.set_handler("rescan_bc",
                           boost::bind(&simple_wallet::rescan_blockchain, this, _1),
                           tr(USAGE_RESCAN_BC),
                           tr("Rescan the blockchain from scratch. If \"hard\" is specified, you will lose any information which can not be recovered from the blockchain itself."));
  m_cmd_binder.set_handler("set_tx_note",
                           boost::bind(&simple_wallet::set_tx_note, this, _1),
                           tr(USAGE_SET_TX_NOTE),
                           tr("Set an arbitrary string note for a <txid>."));
  m_cmd_binder.set_handler("get_tx_note",
                           boost::bind(&simple_wallet::get_tx_note, this, _1),
                           tr(USAGE_GET_TX_NOTE),
                           tr("Get a string note for a txid."));
  m_cmd_binder.set_handler("set_description",
                           boost::bind(&simple_wallet::set_description, this, _1),
                           tr(USAGE_SET_DESCRIPTION),
                           tr("Set an arbitrary description for the wallet."));
  m_cmd_binder.set_handler("get_description",
                           boost::bind(&simple_wallet::get_description, this, _1),
                           tr(USAGE_GET_DESCRIPTION),
                           tr("Get the description of the wallet."));
  m_cmd_binder.set_handler("status",
                           boost::bind(&simple_wallet::status, this, _1),
                           tr("Show the wallet's status."));
  m_cmd_binder.set_handler("wallet_info",
                           boost::bind(&simple_wallet::wallet_info, this, _1),
                           tr("Show the wallet's information."));
  m_cmd_binder.set_handler("sign",
                           boost::bind(&simple_wallet::sign, this, _1),
                           tr(USAGE_SIGN),
                           tr("Sign the contents of a file."));
  m_cmd_binder.set_handler("verify",
                           boost::bind(&simple_wallet::verify, this, _1),
                           tr(USAGE_VERIFY),
                           tr("Verify a signature on the contents of a file."));
  m_cmd_binder.set_handler("export_key_images",
                           boost::bind(&simple_wallet::export_key_images, this, _1),
                           tr(USAGE_EXPORT_KEY_IMAGES),
                           tr("Export a signed set of key images to a <filename>. By default exports all key images. If 'requested-only' is specified export key images for outputs not previously imported."));
  m_cmd_binder.set_handler("import_key_images",
                           boost::bind(&simple_wallet::import_key_images, this, _1),
                           tr(USAGE_IMPORT_KEY_IMAGES),
                           tr("Import a signed key images list and verify their spent status."));
  m_cmd_binder.set_handler("hw_key_images_sync",
                           boost::bind(&simple_wallet::hw_key_images_sync, this, _1),
                           tr(USAGE_HW_KEY_IMAGES_SYNC),
                           tr("Synchronizes key images with the hw wallet."));
  m_cmd_binder.set_handler("hw_reconnect",
                           boost::bind(&simple_wallet::hw_reconnect, this, _1),
                           tr(USAGE_HW_RECONNECT),
                           tr("Attempts to reconnect HW wallet."));
  m_cmd_binder.set_handler("export_outputs",
                           boost::bind(&simple_wallet::export_outputs, this, _1),
                           tr(USAGE_EXPORT_OUTPUTS),
                           tr("Export a set of outputs owned by this wallet."));
  m_cmd_binder.set_handler("import_outputs",
                           boost::bind(&simple_wallet::import_outputs, this, _1),
                           tr(USAGE_IMPORT_OUTPUTS),
                           tr("Import a set of outputs owned by this wallet."));
  m_cmd_binder.set_handler("show_transfer",
                           boost::bind(&simple_wallet::show_transfer, this, _1),
                           tr(USAGE_SHOW_TRANSFER),
                           tr("Show information about a transfer to/from this address."));
  m_cmd_binder.set_handler("password",
                           boost::bind(&simple_wallet::change_password, this, _1),
                           tr("Change the wallet's password."));
  m_cmd_binder.set_handler("payment_id",
                           boost::bind(&simple_wallet::payment_id, this, _1),
                           tr(USAGE_PAYMENT_ID),
                           tr("Generate a new random full size payment id (obsolete). These will be unencrypted on the blockchain, see integrated_address for encrypted short payment ids."));
  m_cmd_binder.set_handler("fee",
                           boost::bind(&simple_wallet::print_fee_info, this, _1),
                           tr("Print the information about the current fee and transaction backlog."));
  m_cmd_binder.set_handler("prepare_multisig", boost::bind(&simple_wallet::prepare_multisig, this, _1),
                           tr("Export data needed to create a multisig wallet"));
  m_cmd_binder.set_handler("make_multisig", boost::bind(&simple_wallet::make_multisig, this, _1),
                           tr(USAGE_MAKE_MULTISIG),
                           tr("Turn this wallet into a multisig wallet"));
  m_cmd_binder.set_handler("finalize_multisig",
                           boost::bind(&simple_wallet::finalize_multisig, this, _1),
                           tr(USAGE_FINALIZE_MULTISIG),
                           tr("Turn this wallet into a multisig wallet, extra step for N-1/N wallets"));
  m_cmd_binder.set_handler("exchange_multisig_keys",
                           boost::bind(&simple_wallet::exchange_multisig_keys, this, _1),
                           tr(USAGE_EXCHANGE_MULTISIG_KEYS),
                           tr("Performs extra multisig keys exchange rounds. Needed for arbitrary M/N multisig wallets"));
  m_cmd_binder.set_handler("export_multisig_info",
                           boost::bind(&simple_wallet::export_multisig, this, _1),
                           tr(USAGE_EXPORT_MULTISIG_INFO),
                           tr("Export multisig info for other participants"));
  m_cmd_binder.set_handler("import_multisig_info",
                           boost::bind(&simple_wallet::import_multisig, this, _1),
                           tr(USAGE_IMPORT_MULTISIG_INFO),
                           tr("Import multisig info from other participants"));
  m_cmd_binder.set_handler("sign_multisig",
                           boost::bind(&simple_wallet::sign_multisig, this, _1),
                           tr(USAGE_SIGN_MULTISIG),
                           tr("Sign a multisig transaction from a file"));
  m_cmd_binder.set_handler("submit_multisig",
                           boost::bind(&simple_wallet::submit_multisig, this, _1),
                           tr(USAGE_SUBMIT_MULTISIG),
                           tr("Submit a signed multisig transaction from a file"));
  m_cmd_binder.set_handler("export_raw_multisig_tx",
                           boost::bind(&simple_wallet::export_raw_multisig, this, _1),
                           tr(USAGE_EXPORT_RAW_MULTISIG_TX),
                           tr("Export a signed multisig transaction to a file"));
  m_cmd_binder.set_handler("mms",
                           boost::bind(&simple_wallet::mms, this, _1),
                           tr(USAGE_MMS),
                           tr("Interface with the MMS (Multisig Messaging System)\n"
                              "<subcommand> is one of:\n"
                              "  init, info, signer, list, next, sync, transfer, delete, send, receive, export, note, show, set, help\n"
                              "  send_signer_config, start_auto_config, stop_auto_config, auto_config\n"
                              "Get help about a subcommand with: help mms <subcommand>, or mms help <subcommand>"));
  m_cmd_binder.set_handler("mms init",
                           boost::bind(&simple_wallet::mms, this, _1),
                           tr(USAGE_MMS_INIT),
                           tr("Initialize and configure the MMS for M/N = number of required signers/number of authorized signers multisig"));
  m_cmd_binder.set_handler("mms info",
                           boost::bind(&simple_wallet::mms, this, _1),
                           tr(USAGE_MMS_INFO),
                           tr("Display current MMS configuration"));
  m_cmd_binder.set_handler("mms signer",
                           boost::bind(&simple_wallet::mms, this, _1),
                           tr(USAGE_MMS_SIGNER),
                           tr("Set or modify authorized signer info (single-word label, transport address, Monero address), or list all signers"));
  m_cmd_binder.set_handler("mms list",
                           boost::bind(&simple_wallet::mms, this, _1),
                           tr(USAGE_MMS_LIST),
                           tr("List all messages"));
  m_cmd_binder.set_handler("mms next",
                           boost::bind(&simple_wallet::mms, this, _1),
                           tr(USAGE_MMS_NEXT),
                           tr("Evaluate the next possible multisig-related action(s) according to wallet state, and execute or offer for choice\n"
                              "By using 'sync' processing of waiting messages with multisig sync info can be forced regardless of wallet state"));
  m_cmd_binder.set_handler("mms sync",
                           boost::bind(&simple_wallet::mms, this, _1),
                           tr(USAGE_MMS_SYNC),
                           tr("Force generation of multisig sync info regardless of wallet state, to recover from special situations like \"stale data\" errors"));
  m_cmd_binder.set_handler("mms transfer",
                           boost::bind(&simple_wallet::mms, this, _1),
                           tr(USAGE_MMS_TRANSFER),
                           tr("Initiate transfer with MMS support; arguments identical to normal 'transfer' command arguments, for info see there"));
  m_cmd_binder.set_handler("mms delete",
                           boost::bind(&simple_wallet::mms, this, _1),
                           tr(USAGE_MMS_DELETE),
                           tr("Delete a single message by giving its id, or delete all messages by using 'all'"));
  m_cmd_binder.set_handler("mms send",
                           boost::bind(&simple_wallet::mms, this, _1),
                           tr(USAGE_MMS_SEND),
                           tr("Send a single message by giving its id, or send all waiting messages"));
  m_cmd_binder.set_handler("mms receive",
                           boost::bind(&simple_wallet::mms, this, _1),
                           tr(USAGE_MMS_RECEIVE),
                           tr("Check right away for new messages to receive"));
  m_cmd_binder.set_handler("mms export",
                           boost::bind(&simple_wallet::mms, this, _1),
                           tr(USAGE_MMS_EXPORT),
                           tr("Write the content of a message to a file \"mms_message_content\""));
  m_cmd_binder.set_handler("mms note",
                           boost::bind(&simple_wallet::mms, this, _1),
                           tr(USAGE_MMS_NOTE),
                           tr("Send a one-line message to an authorized signer, identified by its label, or show any waiting unread notes"));
  m_cmd_binder.set_handler("mms show",
                           boost::bind(&simple_wallet::mms, this, _1),
                           tr(USAGE_MMS_SHOW),
                           tr("Show detailed info about a single message"));
  m_cmd_binder.set_handler("mms set",
                           boost::bind(&simple_wallet::mms, this, _1),
                           tr(USAGE_MMS_SET),
                           tr("Available options:\n "
                                  "auto-send <1|0>\n "
                                  "  Whether to automatically send newly generated messages right away.\n "));
  m_cmd_binder.set_handler("mms send_message_config",
                           boost::bind(&simple_wallet::mms, this, _1),
                           tr(USAGE_MMS_SEND_SIGNER_CONFIG),
                           tr("Send completed signer config to all other authorized signers"));
  m_cmd_binder.set_handler("mms start_auto_config",
                           boost::bind(&simple_wallet::mms, this, _1),
                           tr(USAGE_MMS_START_AUTO_CONFIG),
                           tr("Start auto-config at the auto-config manager's wallet by issuing auto-config tokens and optionally set others' labels"));
  m_cmd_binder.set_handler("mms stop_auto_config",
                           boost::bind(&simple_wallet::mms, this, _1),
                           tr(USAGE_MMS_STOP_AUTO_CONFIG),
                           tr("Delete any auto-config tokens and abort a auto-config process"));
  m_cmd_binder.set_handler("mms auto_config",
                           boost::bind(&simple_wallet::mms, this, _1),
                           tr(USAGE_MMS_AUTO_CONFIG),
                           tr("Start auto-config by using the token received from the auto-config manager"));
  m_cmd_binder.set_handler("print_ring",
                           boost::bind(&simple_wallet::print_ring, this, _1),
                           tr(USAGE_PRINT_RING),
                           tr("Print the ring(s) used to spend a given key image or transaction (if the ring size is > 1)\n\n"
                              "Output format:\n"
                              "Key Image, \"absolute\", list of rings"));
  m_cmd_binder.set_handler("set_ring",
                           boost::bind(&simple_wallet::set_ring, this, _1),
                           tr(USAGE_SET_RING),
                           tr("Set the ring used for a given key image, so it can be reused in a fork"));
  m_cmd_binder.set_handler("save_known_rings",
                           boost::bind(&simple_wallet::save_known_rings, this, _1),
                           tr(USAGE_SAVE_KNOWN_RINGS),
                           tr("Save known rings to the shared rings database"));
  m_cmd_binder.set_handler("mark_output_spent",
                           boost::bind(&simple_wallet::blackball, this, _1),
                           tr(USAGE_MARK_OUTPUT_SPENT),
                           tr("Mark output(s) as spent so they never get selected as fake outputs in a ring"));
  m_cmd_binder.set_handler("mark_output_unspent",
                           boost::bind(&simple_wallet::unblackball, this, _1),
                           tr(USAGE_MARK_OUTPUT_UNSPENT),
                           tr("Marks an output as unspent so it may get selected as a fake output in a ring"));
  m_cmd_binder.set_handler("is_output_spent",
                           boost::bind(&simple_wallet::blackballed, this, _1),
                           tr(USAGE_IS_OUTPUT_SPENT),
                           tr("Checks whether an output is marked as spent"));
  m_cmd_binder.set_handler("version",
                           boost::bind(&simple_wallet::version, this, _1),
                           tr(USAGE_VERSION),
                           tr("Returns version information"));
  m_cmd_binder.set_handler("help",
                           boost::bind(&simple_wallet::help, this, _1),
                           tr(USAGE_HELP),
                           tr("Show the help section or the documentation about a <command>."));
}
//----------------------------------------------------------------------------------------------------
bool simple_wallet::set_variable(const std::vector<std::string> &args)
{
  if (args.empty())
  {
    std::string seed_language = m_wallet->get_seed_language();
    if (m_use_english_language_names)
      seed_language = crypto::ElectrumWords::get_english_name_for(seed_language);
    std::string priority_string = "invalid";
    uint32_t priority = m_wallet->get_default_priority();
    if (priority < allowed_priority_strings.size())
      priority_string = allowed_priority_strings[priority];
    std::string ask_password_string = "invalid";
    switch (m_wallet->ask_password())
    {
      case tools::wallet2::AskPasswordNever: ask_password_string = "never"; break;
      case tools::wallet2::AskPasswordOnAction: ask_password_string = "action"; break;
      case tools::wallet2::AskPasswordToDecrypt: ask_password_string = "decrypt"; break;
    }
    success_msg_writer() << "seed = " << seed_language;
    success_msg_writer() << "always-confirm-transfers = " << m_wallet->always_confirm_transfers();
    success_msg_writer() << "print-ring-members = " << m_wallet->print_ring_members();
    success_msg_writer() << "store-tx-info = " << m_wallet->store_tx_info();
    success_msg_writer() << "auto-refresh = " << m_wallet->auto_refresh();
    success_msg_writer() << "refresh-type = " << get_refresh_type_name(m_wallet->get_refresh_type());
    success_msg_writer() << "priority = " << priority<< " (" << priority_string << ")";
    success_msg_writer() << "confirm-missing-payment-id = " << m_wallet->confirm_missing_payment_id();
    success_msg_writer() << "ask-password = " << m_wallet->ask_password() << " (" << ask_password_string << ")";
    success_msg_writer() << "unit = " << cryptonote::get_unit(cryptonote::get_default_decimal_point());
    success_msg_writer() << "min-outputs-count = " << m_wallet->get_min_output_count();
    success_msg_writer() << "min-outputs-value = " << cryptonote::print_money(m_wallet->get_min_output_value());
    success_msg_writer() << "merge-destinations = " << m_wallet->merge_destinations();
    success_msg_writer() << "confirm-backlog = " << m_wallet->confirm_backlog();
    success_msg_writer() << "confirm-backlog-threshold = " << m_wallet->get_confirm_backlog_threshold();
    success_msg_writer() << "confirm-export-overwrite = " << m_wallet->confirm_export_overwrite();
    success_msg_writer() << "refresh-from-block-height = " << m_wallet->get_refresh_from_block_height();
    success_msg_writer() << "auto-low-priority = " << m_wallet->auto_low_priority();
    success_msg_writer() << "segregate-pre-fork-outputs = " << m_wallet->segregate_pre_fork_outputs();
    success_msg_writer() << "key-reuse-mitigation2 = " << m_wallet->key_reuse_mitigation2();
    const std::pair<size_t, size_t> lookahead = m_wallet->get_subaddress_lookahead();
    success_msg_writer() << "subaddress-lookahead = " << lookahead.first << ":" << lookahead.second;
    success_msg_writer() << "segregation-height = " << m_wallet->segregation_height();
    success_msg_writer() << "ignore-fractional-outputs = " << m_wallet->ignore_fractional_outputs();
    success_msg_writer() << "track-uses = " << m_wallet->track_uses();
    success_msg_writer() << "device_name = " << m_wallet->device_name();
    success_msg_writer() << "fork-on-autostake = " << m_wallet->fork_on_autostake();
    return true;
  }
  else
  {

#define CHECK_SIMPLE_VARIABLE(name, f, help) do \
  if (args[0] == name) { \
    if (args.size() <= 1) \
    { \
      fail_msg_writer() << "set " << #name << ": " << tr("needs an argument") << " (" << help << ")"; \
      return true; \
    } \
    else \
    { \
      f(args); \
      return true; \
    } \
  } while(0)

    if (args[0] == "seed")
    {
      if (args.size() == 1)
      {
        fail_msg_writer() << tr("set seed: needs an argument. available options: language");
        return true;
      }
      else if (args[1] == "language")
      {
        seed_set_language(args);
        return true;
      }
    }
    CHECK_SIMPLE_VARIABLE("always-confirm-transfers", set_always_confirm_transfers, tr("0 or 1"));
    CHECK_SIMPLE_VARIABLE("print-ring-members", set_print_ring_members, tr("0 or 1"));
    CHECK_SIMPLE_VARIABLE("store-tx-info", set_store_tx_info, tr("0 or 1"));
    CHECK_SIMPLE_VARIABLE("auto-refresh", set_auto_refresh, tr("0 or 1"));
    CHECK_SIMPLE_VARIABLE("refresh-type", set_refresh_type, tr("full (slowest, no assumptions); optimize-coinbase (fast, assumes the whole coinbase is paid to a single address); no-coinbase (fastest, assumes we receive no coinbase transaction), default (same as optimize-coinbase)"));
    CHECK_SIMPLE_VARIABLE("priority", set_default_priority, tr("0, 1, 2, 3, or 4, or one of ") << join_priority_strings(", "));
    CHECK_SIMPLE_VARIABLE("confirm-missing-payment-id", set_confirm_missing_payment_id, tr("0 or 1"));
    CHECK_SIMPLE_VARIABLE("ask-password", set_ask_password, tr("0|1|2 (or never|action|decrypt)"));
    CHECK_SIMPLE_VARIABLE("unit", set_unit, tr("loki, megarok, kilorok, rok"));
    CHECK_SIMPLE_VARIABLE("min-outputs-count", set_min_output_count, tr("unsigned integer"));
    CHECK_SIMPLE_VARIABLE("min-outputs-value", set_min_output_value, tr("amount"));
    CHECK_SIMPLE_VARIABLE("merge-destinations", set_merge_destinations, tr("0 or 1"));
    CHECK_SIMPLE_VARIABLE("confirm-backlog", set_confirm_backlog, tr("0 or 1"));
    CHECK_SIMPLE_VARIABLE("confirm-backlog-threshold", set_confirm_backlog_threshold, tr("unsigned integer"));
    CHECK_SIMPLE_VARIABLE("confirm-export-overwrite", set_confirm_export_overwrite, tr("0 or 1"));
    CHECK_SIMPLE_VARIABLE("refresh-from-block-height", set_refresh_from_block_height, tr("block height"));
    CHECK_SIMPLE_VARIABLE("auto-low-priority", set_auto_low_priority, tr("0 or 1"));
    CHECK_SIMPLE_VARIABLE("segregate-pre-fork-outputs", set_segregate_pre_fork_outputs, tr("0 or 1"));
    CHECK_SIMPLE_VARIABLE("key-reuse-mitigation2", set_key_reuse_mitigation2, tr("0 or 1"));
    CHECK_SIMPLE_VARIABLE("subaddress-lookahead", set_subaddress_lookahead, tr("<major>:<minor>"));
    CHECK_SIMPLE_VARIABLE("segregation-height", set_segregation_height, tr("unsigned integer"));
    CHECK_SIMPLE_VARIABLE("ignore-fractional-outputs", set_ignore_fractional_outputs, tr("0 or 1"));
    CHECK_SIMPLE_VARIABLE("track-uses", set_track_uses, tr("0 or 1"));
    CHECK_SIMPLE_VARIABLE("device-name", set_device_name, tr("<device_name[:device_spec]>"));
    CHECK_SIMPLE_VARIABLE("fork-on-autostake", set_fork_on_autostake, tr("0 or 1"));
  }
  fail_msg_writer() << tr("set: unrecognized argument(s)");
  return true;
}

//----------------------------------------------------------------------------------------------------
bool simple_wallet::set_log(const std::vector<std::string> &args)
{
  if(args.size() > 1)
  {
    PRINT_USAGE(USAGE_SET_LOG);
    return true;
  }
  if(!args.empty())
  {
    uint16_t level = 0;
    if(epee::string_tools::get_xtype_from_string(level, args[0]))
    {
      if(4 < level)
      {
        fail_msg_writer() << boost::format(tr("wrong number range, use: %s")) % USAGE_SET_LOG;
        return true;
      }
      mlog_set_log_level(level);
    }
    else
    {
      mlog_set_log(args[0].c_str());
    }
  }
  
  success_msg_writer() << "New log categories: " << mlog_get_categories();
  return true;
}
//----------------------------------------------------------------------------------------------------
bool simple_wallet::ask_wallet_create_if_needed()
{
  LOG_PRINT_L3("simple_wallet::ask_wallet_create_if_needed() started");
  std::string wallet_path;
  std::string confirm_creation;
  bool wallet_name_valid = false;
  bool keys_file_exists;
  bool wallet_file_exists;

  do{
      LOG_PRINT_L3("User asked to specify wallet file name.");
      wallet_path = input_line(
        tr(m_restoring ? "Specify a new wallet file name for your restored wallet (e.g., MyWallet).\n"
        "Wallet file name (or Ctrl-C to quit)" :
        "Specify wallet file name (e.g., MyWallet). If the wallet doesn't exist, it will be created.\n"
        "Wallet file name (or Ctrl-C to quit)")
      );
      if(std::cin.eof())
      {
        LOG_ERROR("Unexpected std::cin.eof() - Exited simple_wallet::ask_wallet_create_if_needed()");
        return false;
      }
      if(!tools::wallet2::wallet_valid_path_format(wallet_path))
      {
        fail_msg_writer() << tr("Wallet name not valid. Please try again or use Ctrl-C to quit.");
        wallet_name_valid = false;
      }
      else
      {
        tools::wallet2::wallet_exists(wallet_path, keys_file_exists, wallet_file_exists);
        LOG_PRINT_L3("wallet_path: " << wallet_path << "");
        LOG_PRINT_L3("keys_file_exists: " << std::boolalpha << keys_file_exists << std::noboolalpha
        << "  wallet_file_exists: " << std::boolalpha << wallet_file_exists << std::noboolalpha);

        if((keys_file_exists || wallet_file_exists) && (!m_generate_new.empty() || m_restoring))
        {
          fail_msg_writer() << tr("Attempting to generate or restore wallet, but specified file(s) exist.  Exiting to not risk overwriting.");
          return false;
        }
        if(wallet_file_exists && keys_file_exists) //Yes wallet, yes keys
        {
          success_msg_writer() << tr("Wallet and key files found, loading...");
          m_wallet_file = wallet_path;
          return true;
        }
        else if(!wallet_file_exists && keys_file_exists) //No wallet, yes keys
        {
          success_msg_writer() << tr("Key file found but not wallet file. Regenerating...");
          m_wallet_file = wallet_path;
          return true;
        }
        else if(wallet_file_exists && !keys_file_exists) //Yes wallet, no keys
        {
          fail_msg_writer() << tr("Key file not found. Failed to open wallet: ") << "\"" << wallet_path << "\". Exiting.";
          return false;
        }
        else if(!wallet_file_exists && !keys_file_exists) //No wallet, no keys
        {
          bool ok = true;
          if (!m_restoring)
          {
            message_writer() << tr("No wallet found with that name. Confirm creation of new wallet named: ") << wallet_path;
            confirm_creation = input_line("", true);
            if(std::cin.eof())
            {
              LOG_ERROR("Unexpected std::cin.eof() - Exited simple_wallet::ask_wallet_create_if_needed()");
              return false;
            }
            ok = command_line::is_yes(confirm_creation);
          }
          if (ok)
          {
            success_msg_writer() << tr("Generating new wallet...");
            m_generate_new = wallet_path;
            return true;
          }
        }
      }
    } while(!wallet_name_valid);

  LOG_ERROR("Failed out of do-while loop in ask_wallet_create_if_needed()");
  return false;
}

/*!
 * \brief Prints the seed with a nice message
 * \param seed seed to print
 */
void simple_wallet::print_seed(const epee::wipeable_string &seed)
{
  success_msg_writer(true) << "\n" << boost::format(tr("NOTE: the following %s can be used to recover access to your wallet. "
    "Write them down and store them somewhere safe and secure. Please do not store them in "
    "your email or on file storage services outside of your immediate control.\n")) % (m_wallet->multisig() ? tr("string") : tr("25 words"));
  // don't log
  int space_index = 0;
  size_t len  = seed.size();
  for (const char *ptr = seed.data(); len--; ++ptr)
  {
    if (*ptr == ' ')
    {
      if (space_index == 15 || space_index == 7)
        putchar('\n');
      else
        putchar(*ptr);
      ++space_index;
    }
    else
      putchar(*ptr);
  }
  putchar('\n');
  fflush(stdout);
}
//----------------------------------------------------------------------------------------------------
static bool might_be_partial_seed(const epee::wipeable_string &words)
{
  std::vector<epee::wipeable_string> seed;

  words.split(seed);
  return seed.size() < 24;
}
//----------------------------------------------------------------------------------------------------
static bool datestr_to_int(const std::string &heightstr, uint16_t &year, uint8_t &month, uint8_t &day)
{
  if (heightstr.size() != 10 || heightstr[4] != '-' || heightstr[7] != '-')
  {
    fail_msg_writer() << tr("date format must be YYYY-MM-DD");
    return false;
  }
  try
  {
    year  = boost::lexical_cast<uint16_t>(heightstr.substr(0,4));
    // lexical_cast<uint8_t> won't work because uint8_t is treated as character type
    month = boost::lexical_cast<uint16_t>(heightstr.substr(5,2));
    day   = boost::lexical_cast<uint16_t>(heightstr.substr(8,2));
  }
  catch (const boost::bad_lexical_cast &)
  {
    fail_msg_writer() << tr("bad height parameter: ") << heightstr;
    return false;
  }
  return true;
}
//----------------------------------------------------------------------------------------------------
bool simple_wallet::init(const boost::program_options::variables_map& vm)
{
  epee::misc_utils::auto_scope_leave_caller scope_exit_handler = epee::misc_utils::create_scope_leave_handler([&](){
    m_electrum_seed.wipe();
  });

  const bool testnet = tools::wallet2::has_testnet_option(vm);
  const bool stagenet = tools::wallet2::has_stagenet_option(vm);
  if (testnet && stagenet)
  {
    fail_msg_writer() << tr("Can't specify more than one of --testnet and --stagenet");
    return false;
  }
  const network_type nettype = testnet ? TESTNET : stagenet ? STAGENET : MAINNET;

  epee::wipeable_string multisig_keys;

  if (!handle_command_line(vm))
    return false;

  if((!m_generate_new.empty()) + (!m_wallet_file.empty()) + (!m_generate_from_device.empty()) + (!m_generate_from_view_key.empty()) + (!m_generate_from_spend_key.empty()) + (!m_generate_from_keys.empty()) + (!m_generate_from_multisig_keys.empty()) + (!m_generate_from_json.empty()) > 1)
  {
    fail_msg_writer() << tr("can't specify more than one of --generate-new-wallet=\"wallet_name\", --wallet-file=\"wallet_name\", --generate-from-view-key=\"wallet_name\", --generate-from-spend-key=\"wallet_name\", --generate-from-keys=\"wallet_name\", --generate-from-multisig-keys=\"wallet_name\", --generate-from-json=\"jsonfilename\" and --generate-from-device=\"wallet_name\"");
    return false;
  }
  else if (m_generate_new.empty() && m_wallet_file.empty() && m_generate_from_device.empty() && m_generate_from_view_key.empty() && m_generate_from_spend_key.empty() && m_generate_from_keys.empty() && m_generate_from_multisig_keys.empty() && m_generate_from_json.empty())
  {
    if(!ask_wallet_create_if_needed()) return false;
  }

  if (!m_generate_new.empty() || m_restoring)
  {
    if (!m_subaddress_lookahead.empty() && !parse_subaddress_lookahead(m_subaddress_lookahead))
      return false;

    std::string old_language;
    // check for recover flag.  if present, require electrum word list (only recovery option for now).
    if (m_restore_deterministic_wallet || m_restore_multisig_wallet)
    {
      if (m_non_deterministic)
      {
        fail_msg_writer() << tr("can't specify both --restore-deterministic-wallet or --restore-multisig-wallet and --non-deterministic");
        return false;
      }
      if (!m_wallet_file.empty())
      {
        if (m_restore_multisig_wallet)
          fail_msg_writer() << tr("--restore-multisig-wallet uses --generate-new-wallet, not --wallet-file");
        else
          fail_msg_writer() << tr("--restore-deterministic-wallet uses --generate-new-wallet, not --wallet-file");
        return false;
      }

      if (m_electrum_seed.empty())
      {
        if (m_restore_multisig_wallet)
        {
            const char *prompt = "Specify multisig seed";
            m_electrum_seed = input_secure_line(prompt);
            if (std::cin.eof())
              return false;
            if (m_electrum_seed.empty())
            {
              fail_msg_writer() << tr("specify a recovery parameter with the --electrum-seed=\"multisig seed here\"");
              return false;
            }
        }
        else
        {
          m_electrum_seed = "";
          do
          {
            const char *prompt = m_electrum_seed.empty() ? "Specify Electrum seed" : "Electrum seed continued";
            epee::wipeable_string electrum_seed = input_secure_line(prompt);
            if (std::cin.eof())
              return false;
            if (electrum_seed.empty())
            {
              fail_msg_writer() << tr("specify a recovery parameter with the --electrum-seed=\"words list here\"");
              return false;
            }
            m_electrum_seed += electrum_seed;
            m_electrum_seed += ' ';
          } while (might_be_partial_seed(m_electrum_seed));
        }
      }

      if (m_restore_multisig_wallet)
      {
        const boost::optional<epee::wipeable_string> parsed = m_electrum_seed.parse_hexstr();
        if (!parsed)
        {
          fail_msg_writer() << tr("Multisig seed failed verification");
          return false;
        }
        multisig_keys = *parsed;
      }
      else
      {
        if (!crypto::ElectrumWords::words_to_bytes(m_electrum_seed, m_recovery_key, old_language))
        {
          fail_msg_writer() << tr("Electrum-style word list failed verification");
          return false;
        }
      }

      auto pwd_container = password_prompter(tr("Enter seed offset passphrase, empty if none"), false);
      if (std::cin.eof() || !pwd_container)
        return false;
      epee::wipeable_string seed_pass = pwd_container->password();
      if (!seed_pass.empty())
      {
        if (m_restore_multisig_wallet)
        {
          crypto::secret_key key;
          crypto::cn_slow_hash(seed_pass.data(), seed_pass.size(), (crypto::hash&)key);
          sc_reduce32((unsigned char*)key.data);
          multisig_keys = m_wallet->decrypt<epee::wipeable_string>(std::string(multisig_keys.data(), multisig_keys.size()), key, true);
        }
        else
          m_recovery_key = cryptonote::decrypt_key(m_recovery_key, seed_pass);
      }
    }
    epee::wipeable_string password;
    if (!m_generate_from_view_key.empty())
    {
      m_wallet_file = m_generate_from_view_key;
      // parse address
      std::string address_string = input_line("Standard address");
      if (std::cin.eof())
        return false;
      if (address_string.empty()) {
        fail_msg_writer() << tr("No data supplied, cancelled");
        return false;
      }
      cryptonote::address_parse_info info;
      if(!get_account_address_from_str(info, nettype, address_string))
      {
          fail_msg_writer() << tr("failed to parse address");
          return false;
      }
      if (info.is_subaddress)
      {
        fail_msg_writer() << tr("This address is a subaddress which cannot be used here.");
        return false;
      }

      // parse view secret key
      epee::wipeable_string viewkey_string = input_secure_line("Secret view key");
      if (std::cin.eof())
        return false;
      if (viewkey_string.empty()) {
        fail_msg_writer() << tr("No data supplied, cancelled");
        return false;
      }
      crypto::secret_key viewkey;
      if (!viewkey_string.hex_to_pod(unwrap(unwrap(viewkey))))
      {
        fail_msg_writer() << tr("failed to parse view key secret key");
        return false;
      }

      m_wallet_file=m_generate_from_view_key;

      // check the view key matches the given address
      crypto::public_key pkey;
      if (!crypto::secret_key_to_public_key(viewkey, pkey)) {
        fail_msg_writer() << tr("failed to verify view key secret key");
        return false;
      }
      if (info.address.m_view_public_key != pkey) {
        fail_msg_writer() << tr("view key does not match standard address");
        return false;
      }

      auto r = new_wallet(vm, info.address, boost::none, viewkey);
      CHECK_AND_ASSERT_MES(r, false, tr("account creation failed"));
      password = *r;
    }
    else if (!m_generate_from_spend_key.empty())
    {
      m_wallet_file = m_generate_from_spend_key;
      // parse spend secret key
      epee::wipeable_string spendkey_string = input_secure_line("Secret spend key");
      if (std::cin.eof())
        return false;
      if (spendkey_string.empty()) {
        fail_msg_writer() << tr("No data supplied, cancelled");
        return false;
      }
      if (!spendkey_string.hex_to_pod(unwrap(unwrap(m_recovery_key))))
      {
        fail_msg_writer() << tr("failed to parse spend key secret key");
        return false;
      }
      auto r = new_wallet(vm, m_recovery_key, true, false, "");
      CHECK_AND_ASSERT_MES(r, false, tr("account creation failed"));
      password = *r;
    }
    else if (!m_generate_from_keys.empty())
    {
      m_wallet_file = m_generate_from_keys;
      // parse address
      std::string address_string = input_line("Standard address");
      if (std::cin.eof())
        return false;
      if (address_string.empty()) {
        fail_msg_writer() << tr("No data supplied, cancelled");
        return false;
      }
      cryptonote::address_parse_info info;
      if(!get_account_address_from_str(info, nettype, address_string))
      {
          fail_msg_writer() << tr("failed to parse address");
          return false;
      }
      if (info.is_subaddress)
      {
        fail_msg_writer() << tr("This address is a subaddress which cannot be used here.");
        return false;
      }

      // parse spend secret key
      epee::wipeable_string spendkey_string = input_secure_line("Secret spend key");
      if (std::cin.eof())
        return false;
      if (spendkey_string.empty()) {
        fail_msg_writer() << tr("No data supplied, cancelled");
        return false;
      }
      crypto::secret_key spendkey;
      if (!spendkey_string.hex_to_pod(unwrap(unwrap(spendkey))))
      {
        fail_msg_writer() << tr("failed to parse spend key secret key");
        return false;
      }

      // parse view secret key
      epee::wipeable_string viewkey_string = input_secure_line("Secret view key");
      if (std::cin.eof())
        return false;
      if (viewkey_string.empty()) {
        fail_msg_writer() << tr("No data supplied, cancelled");
        return false;
      }
      crypto::secret_key viewkey;
      if(!viewkey_string.hex_to_pod(unwrap(unwrap(viewkey))))
      {
        fail_msg_writer() << tr("failed to parse view key secret key");
        return false;
      }

      m_wallet_file=m_generate_from_keys;

      // check the spend and view keys match the given address
      crypto::public_key pkey;
      if (!crypto::secret_key_to_public_key(spendkey, pkey)) {
        fail_msg_writer() << tr("failed to verify spend key secret key");
        return false;
      }
      if (info.address.m_spend_public_key != pkey) {
        fail_msg_writer() << tr("spend key does not match standard address");
        return false;
      }
      if (!crypto::secret_key_to_public_key(viewkey, pkey)) {
        fail_msg_writer() << tr("failed to verify view key secret key");
        return false;
      }
      if (info.address.m_view_public_key != pkey) {
        fail_msg_writer() << tr("view key does not match standard address");
        return false;
      }
      auto r = new_wallet(vm, info.address, spendkey, viewkey);
      CHECK_AND_ASSERT_MES(r, false, tr("account creation failed"));
      password = *r;
    }
    
    // Asks user for all the data required to merge secret keys from multisig wallets into one master wallet, which then gets full control of the multisig wallet. The resulting wallet will be the same as any other regular wallet.
    else if (!m_generate_from_multisig_keys.empty())
    {
      m_wallet_file = m_generate_from_multisig_keys;
      unsigned int multisig_m;
      unsigned int multisig_n;
      
      // parse multisig type
      std::string multisig_type_string = input_line("Multisig type (input as M/N with M <= N and M > 1)");
      if (std::cin.eof())
        return false;
      if (multisig_type_string.empty())
      {
        fail_msg_writer() << tr("No data supplied, cancelled");
        return false;
      }
      if (sscanf(multisig_type_string.c_str(), "%u/%u", &multisig_m, &multisig_n) != 2)
      {
        fail_msg_writer() << tr("Error: expected M/N, but got: ") << multisig_type_string;
        return false;
      }
      if (multisig_m <= 1 || multisig_m > multisig_n)
      {
        fail_msg_writer() << tr("Error: expected N > 1 and N <= M, but got: ") << multisig_type_string;
        return false;
      }
      if (multisig_m != multisig_n)
      {
        fail_msg_writer() << tr("Error: M/N is currently unsupported. ");
        return false;
      }      
      message_writer() << boost::format(tr("Generating master wallet from %u of %u multisig wallet keys")) % multisig_m % multisig_n;
      
      // parse multisig address
      std::string address_string = input_line("Multisig wallet address");
      if (std::cin.eof())
        return false;
      if (address_string.empty()) {
        fail_msg_writer() << tr("No data supplied, cancelled");
        return false;
      }
      cryptonote::address_parse_info info;
      if(!get_account_address_from_str(info, nettype, address_string))
      {
          fail_msg_writer() << tr("failed to parse address");
          return false;
      }
      
      // parse secret view key
      epee::wipeable_string viewkey_string = input_secure_line("Secret view key");
      if (std::cin.eof())
        return false;
      if (viewkey_string.empty())
      {
        fail_msg_writer() << tr("No data supplied, cancelled");
        return false;
      }
      crypto::secret_key viewkey;
      if(!viewkey_string.hex_to_pod(unwrap(unwrap(viewkey))))
      {
        fail_msg_writer() << tr("failed to parse secret view key");
        return false;
      }
      
      // check that the view key matches the given address
      crypto::public_key pkey;
      if (!crypto::secret_key_to_public_key(viewkey, pkey))
      {
        fail_msg_writer() << tr("failed to verify secret view key");
        return false;
      }
      if (info.address.m_view_public_key != pkey)
      {
        fail_msg_writer() << tr("view key does not match standard address");
        return false;
      }
      
      // parse multisig spend keys
      crypto::secret_key spendkey;
      // parsing N/N
      if(multisig_m == multisig_n)
      {
        std::vector<crypto::secret_key> multisig_secret_spendkeys(multisig_n);
        epee::wipeable_string spendkey_string;
        cryptonote::blobdata spendkey_data;
        // get N secret spend keys from user
        for(unsigned int i=0; i<multisig_n; ++i)
        {
          spendkey_string = input_secure_line(tr((boost::format(tr("Secret spend key (%u of %u)")) % (i+1) % multisig_m).str().c_str()));
          if (std::cin.eof())
            return false;
          if (spendkey_string.empty())
          {
            fail_msg_writer() << tr("No data supplied, cancelled");
            return false;
          }
          if(!spendkey_string.hex_to_pod(unwrap(unwrap(multisig_secret_spendkeys[i]))))
          {
            fail_msg_writer() << tr("failed to parse spend key secret key");
            return false;
          }
        }
        
        // sum the spend keys together to get the master spend key
        spendkey = multisig_secret_spendkeys[0];
        for(unsigned int i=1; i<multisig_n; ++i)
          sc_add(reinterpret_cast<unsigned char*>(&spendkey), reinterpret_cast<unsigned char*>(&spendkey), reinterpret_cast<unsigned char*>(&multisig_secret_spendkeys[i]));
      }
      // parsing M/N
      else
      {
        fail_msg_writer() << tr("Error: M/N is currently unsupported");
        return false;
      }
      
      // check that the spend key matches the given address
      if (!crypto::secret_key_to_public_key(spendkey, pkey))
      {
        fail_msg_writer() << tr("failed to verify spend key secret key");
        return false;
      }
      if (info.address.m_spend_public_key != pkey)
      {
        fail_msg_writer() << tr("spend key does not match standard address");
        return false;
      }
      
      // create wallet
      auto r = new_wallet(vm, info.address, spendkey, viewkey);
      CHECK_AND_ASSERT_MES(r, false, tr("account creation failed"));
      password = *r;
    }
    
    else if (!m_generate_from_json.empty())
    {
      try
      {
        auto rc = tools::wallet2::make_from_json(vm, false, m_generate_from_json, password_prompter);
        m_wallet = std::move(rc.first);
        password = rc.second.password();
        m_wallet_file = m_wallet->path();
      }
      catch (const std::exception &e)
      {
        fail_msg_writer() << e.what();
        return false;
      }
      if (!m_wallet)
        return false;
    }
    else if (!m_generate_from_device.empty())
    {
      m_wallet_file = m_generate_from_device;
      // create wallet
      auto r = new_wallet(vm);
      CHECK_AND_ASSERT_MES(r, false, tr("account creation failed"));
      password = *r;
      // if no block_height is specified, assume its a new account and start it "now"
      if(m_wallet->get_refresh_from_block_height() == 0) {
        {
          tools::scoped_message_writer wrt = tools::msg_writer();
          wrt << tr("No restore height is specified.") << " ";
          wrt << tr("Assumed you are creating a new account, restore will be done from current estimated blockchain height.") << " ";
          wrt << tr("Use --restore-height or --restore-date if you want to restore an already setup account from a specific height.");
        }
        std::string confirm = input_line(tr("Is this okay?"), true);
        if (std::cin.eof() || !command_line::is_yes(confirm))
          CHECK_AND_ASSERT_MES(false, false, tr("account creation aborted"));

        m_wallet->set_refresh_from_block_height(m_wallet->estimate_blockchain_height());
        m_wallet->explicit_refresh_from_block_height(true);
        m_restore_height = m_wallet->get_refresh_from_block_height();
      }
    }
    else
    {
      if (m_generate_new.empty()) {
        fail_msg_writer() << tr("specify a wallet path with --generate-new-wallet (not --wallet-file)");
        return false;
      }
      m_wallet_file = m_generate_new;
      boost::optional<epee::wipeable_string> r;
      if (m_restore_multisig_wallet)
        r = new_wallet(vm, multisig_keys, old_language);
      else
        r = new_wallet(vm, m_recovery_key, m_restore_deterministic_wallet, m_non_deterministic, old_language);
      CHECK_AND_ASSERT_MES(r, false, tr("account creation failed"));
      password = *r;
    }

    if (m_restoring && m_generate_from_json.empty() && m_generate_from_device.empty())
    {
      m_wallet->explicit_refresh_from_block_height(!(command_line::is_arg_defaulted(vm, arg_restore_height) ||
        command_line::is_arg_defaulted(vm, arg_restore_date)));
      if (command_line::is_arg_defaulted(vm, arg_restore_height) && !command_line::is_arg_defaulted(vm, arg_restore_date))
      {
        uint16_t year;
        uint8_t month;
        uint8_t day;
        if (!datestr_to_int(m_restore_date, year, month, day))
          return false;
        try
        {
          m_restore_height = m_wallet->get_blockchain_height_by_date(year, month, day);
          success_msg_writer() << tr("Restore height is: ") << m_restore_height;
        }
        catch (const std::runtime_error& e)
        {
          fail_msg_writer() << e.what();
          return false;
        }
      }
    }
    if (!m_wallet->explicit_refresh_from_block_height() && m_restoring)
    {
      uint32_t version;
      bool connected = try_connect_to_daemon(false, &version);
      while (true)
      {
        std::string heightstr;
        if (!connected || version < MAKE_CORE_RPC_VERSION(1, 6))
          heightstr = input_line("Restore from specific blockchain height (optional, default 0)");
        else
          heightstr = input_line("Restore from specific blockchain height (optional, default 0),\nor alternatively from specific date (YYYY-MM-DD)");
        if (std::cin.eof())
          return false;
        if (heightstr.empty())
        {
          m_restore_height = 0;
          break;
        }
        try
        {
          m_restore_height = boost::lexical_cast<uint64_t>(heightstr);
          break;
        }
        catch (const boost::bad_lexical_cast &)
        {
          if (!connected || version < MAKE_CORE_RPC_VERSION(1, 6))
          {
            fail_msg_writer() << tr("bad m_restore_height parameter: ") << heightstr;
            continue;
          }
          uint16_t year;
          uint8_t month;  // 1, 2, ..., 12
          uint8_t day;    // 1, 2, ..., 31
          try
          {
            if (!datestr_to_int(heightstr, year, month, day))
              return false;
            m_restore_height = m_wallet->get_blockchain_height_by_date(year, month, day);
            success_msg_writer() << tr("Restore height is: ") << m_restore_height;
            std::string confirm = input_line(tr("Is this okay?"), true);
            if (std::cin.eof())
              return false;
            if(command_line::is_yes(confirm))
              break;
          }
          catch (const boost::bad_lexical_cast &)
          {
            fail_msg_writer() << tr("bad m_restore_height parameter: ") << heightstr;
          }
          catch (const std::runtime_error& e)
          {
            fail_msg_writer() << e.what();
          }
        }
      }
    }
    if (m_restoring)
    {
      uint64_t estimate_height = m_wallet->estimate_blockchain_height();
      if (m_restore_height >= estimate_height)
      {
        success_msg_writer() << tr("Restore height ") << m_restore_height << (" is not yet reached. The current estimated height is ") << estimate_height;
        std::string confirm = input_line(tr("Still apply restore height?"), true);
        if (std::cin.eof() || command_line::is_no(confirm))
          m_restore_height = 0;
      }
      m_wallet->set_refresh_from_block_height(m_restore_height);
    }
    m_wallet->rewrite(m_wallet_file, password);
  }
  else
  {
    assert(!m_wallet_file.empty());
    if (!m_subaddress_lookahead.empty())
    {
      fail_msg_writer() << tr("can't specify --subaddress-lookahead and --wallet-file at the same time");
      return false;
    }
    bool r = open_wallet(vm);
    CHECK_AND_ASSERT_MES(r, false, tr("failed to open account"));
  }
  if (!m_wallet)
  {
    fail_msg_writer() << tr("wallet is null");
    return false;
  }

  if (!m_wallet->is_trusted_daemon())
    message_writer() << (boost::format(tr("Warning: using an untrusted daemon at %s, privacy will be lessened")) % m_wallet->get_daemon_address()).str();

  if (m_wallet->get_ring_database().empty())
    fail_msg_writer() << tr("Failed to initialize ring database: privacy enhancing features will be inactive");

  m_wallet->callback(this);

  return true;
}
//----------------------------------------------------------------------------------------------------
bool simple_wallet::deinit()
{
  if (!m_wallet.get())
    return true;

  return close_wallet();
}
//----------------------------------------------------------------------------------------------------
bool simple_wallet::handle_command_line(const boost::program_options::variables_map& vm)
{
  m_wallet_file                   = command_line::get_arg(vm, arg_wallet_file);
  m_generate_new                  = command_line::get_arg(vm, arg_generate_new_wallet);
  m_generate_from_device          = command_line::get_arg(vm, arg_generate_from_device);
  m_generate_from_view_key        = command_line::get_arg(vm, arg_generate_from_view_key);
  m_generate_from_spend_key       = command_line::get_arg(vm, arg_generate_from_spend_key);
  m_generate_from_keys            = command_line::get_arg(vm, arg_generate_from_keys);
  m_generate_from_multisig_keys   = command_line::get_arg(vm, arg_generate_from_multisig_keys);
  m_generate_from_json            = command_line::get_arg(vm, arg_generate_from_json);
  m_mnemonic_language             = command_line::get_arg(vm, arg_mnemonic_language);
  m_electrum_seed                 = command_line::get_arg(vm, arg_electrum_seed);
  m_restore_deterministic_wallet  = command_line::get_arg(vm, arg_restore_deterministic_wallet);
  m_restore_multisig_wallet       = command_line::get_arg(vm, arg_restore_multisig_wallet);
  m_non_deterministic             = command_line::get_arg(vm, arg_non_deterministic);
  m_allow_mismatched_daemon_version = command_line::get_arg(vm, arg_allow_mismatched_daemon_version);
  m_restore_height                = command_line::get_arg(vm, arg_restore_height);
  m_restore_date                  = command_line::get_arg(vm, arg_restore_date);
  m_do_not_relay                  = command_line::get_arg(vm, arg_do_not_relay);
  m_subaddress_lookahead          = command_line::get_arg(vm, arg_subaddress_lookahead);
  m_use_english_language_names    = command_line::get_arg(vm, arg_use_english_language_names);
  m_long_payment_id_support       = command_line::get_arg(vm, arg_long_payment_id_support);
  m_restoring                     = !m_generate_from_view_key.empty() ||
                                    !m_generate_from_spend_key.empty() ||
                                    !m_generate_from_keys.empty() ||
                                    !m_generate_from_multisig_keys.empty() ||
                                    !m_generate_from_json.empty() ||
                                    !m_generate_from_device.empty() ||
                                    m_restore_deterministic_wallet ||
                                    m_restore_multisig_wallet;

  if (!command_line::is_arg_defaulted(vm, arg_restore_date))
  {
    uint16_t year;
    uint8_t month, day;
    if (!datestr_to_int(m_restore_date, year, month, day))
      return false;
  }

  return true;
}
//----------------------------------------------------------------------------------------------------
bool simple_wallet::try_connect_to_daemon(bool silent, uint32_t* version)
{
  uint32_t version_ = 0;
  if (!version)
    version = &version_;
  if (!m_wallet->check_connection(version))
  {
    if (!silent)
      fail_msg_writer() << tr("wallet failed to connect to daemon: ") << m_wallet->get_daemon_address() << ". " <<
        tr("Daemon either is not started or wrong port was passed. "
        "Please make sure daemon is running or change the daemon address using the 'set_daemon' command.");
    return false;
  }
  if (!m_allow_mismatched_daemon_version && ((*version >> 16) != CORE_RPC_VERSION_MAJOR))
  {
    if (!silent)
      fail_msg_writer() << boost::format(tr("Daemon uses a different RPC major version (%u) than the wallet (%u): %s. Either update one of them, or use --allow-mismatched-daemon-version.")) % (*version>>16) % CORE_RPC_VERSION_MAJOR % m_wallet->get_daemon_address();
    return false;
  }
  return true;
}

/*!
 * \brief Gets the word seed language from the user.
 * 
 * User is asked to choose from a list of supported languages.
 * 
 * \return The chosen language.
 */
std::string simple_wallet::get_mnemonic_language()
{
  std::vector<std::string> language_list_self, language_list_english;
  const std::vector<std::string> &language_list = m_use_english_language_names ? language_list_english : language_list_self;
  std::string language_choice;
  int language_number = -1;
  crypto::ElectrumWords::get_language_list(language_list_self, false);
  crypto::ElectrumWords::get_language_list(language_list_english, true);
  std::cout << tr("List of available languages for your wallet's seed:") << std::endl;
  std::cout << tr("If your display freezes, exit blind with ^C, then run again with --use-english-language-names") << std::endl;
  int ii;
  std::vector<std::string>::const_iterator it;
  for (it = language_list.begin(), ii = 0; it != language_list.end(); it++, ii++)
  {
    std::cout << ii << " : " << *it << std::endl;
  }
  while (language_number < 0)
  {
    language_choice = input_line(tr("Enter the number corresponding to the language of your choice"));
    if (std::cin.eof())
      return std::string();
    try
    {
      language_number = std::stoi(language_choice);
      if (!((language_number >= 0) && (static_cast<unsigned int>(language_number) < language_list.size())))
      {
        language_number = -1;
        fail_msg_writer() << tr("invalid language choice entered. Please try again.\n");
      }
    }
    catch (const std::exception &e)
    {
      fail_msg_writer() << tr("invalid language choice entered. Please try again.\n");
    }
  }
  return language_list_self[language_number];
}
//----------------------------------------------------------------------------------------------------
boost::optional<tools::password_container> simple_wallet::get_and_verify_password() const
{
  auto pwd_container = default_password_prompter(m_wallet_file.empty());
  if (!pwd_container)
    return boost::none;

  if (!m_wallet->verify_password(pwd_container->password()))
  {
    fail_msg_writer() << tr("invalid password");
    return boost::none;
  }
  return pwd_container;
}
//----------------------------------------------------------------------------------------------------
boost::optional<epee::wipeable_string> simple_wallet::new_wallet(const boost::program_options::variables_map& vm,
  const crypto::secret_key& recovery_key, bool recover, bool two_random, const std::string &old_language)
{
  auto rc = tools::wallet2::make_new(vm, false, password_prompter);
  m_wallet = std::move(rc.first);
  if (!m_wallet)
  {
    return {};
  }
  epee::wipeable_string password = rc.second.password();

  if (!m_subaddress_lookahead.empty())
  {
    auto lookahead = parse_subaddress_lookahead(m_subaddress_lookahead);
    assert(lookahead);
    m_wallet->set_subaddress_lookahead(lookahead->first, lookahead->second);
  }

  bool was_deprecated_wallet = m_restore_deterministic_wallet && ((old_language == crypto::ElectrumWords::old_language_name) ||
    crypto::ElectrumWords::get_is_old_style_seed(m_electrum_seed));

  std::string mnemonic_language = old_language;

  std::vector<std::string> language_list;
  crypto::ElectrumWords::get_language_list(language_list);
  if (mnemonic_language.empty() && std::find(language_list.begin(), language_list.end(), m_mnemonic_language) != language_list.end())
  {
    mnemonic_language = m_mnemonic_language;
  }

  // Ask for seed language if:
  // it's a deterministic wallet AND
  // a seed language is not already specified AND
  // (it is not a wallet restore OR if it was a deprecated wallet
  // that was earlier used before this restore)
  if ((!two_random) && (mnemonic_language.empty() || mnemonic_language == crypto::ElectrumWords::old_language_name) && (!m_restore_deterministic_wallet || was_deprecated_wallet))
  {
    if (was_deprecated_wallet)
    {
      // The user had used an older version of the wallet with old style mnemonics.
      message_writer(console_color_green, false) << "\n" << tr("You had been using "
        "a deprecated version of the wallet. Please use the new seed that we provide.\n");
    }
    mnemonic_language = get_mnemonic_language();
    if (mnemonic_language.empty())
      return {};
  }

  m_wallet->set_seed_language(mnemonic_language);

  bool create_address_file = command_line::get_arg(vm, arg_create_address_file);

  crypto::secret_key recovery_val;
  try
  {
    recovery_val = m_wallet->generate(m_wallet_file, std::move(rc.second).password(), recovery_key, recover, two_random, create_address_file);
    message_writer(console_color_white, true) << tr("Generated new wallet: ")
      << m_wallet->get_account().get_public_address_str(m_wallet->nettype());
    PAUSE_READLINE();
    std::cout << tr("View key: ");
    print_secret_key(m_wallet->get_account().get_keys().m_view_secret_key);
    putchar('\n');
  }
  catch (const std::exception& e)
  {
    fail_msg_writer() << tr("failed to generate new wallet: ") << e.what();
    return {};
  }

  // convert rng value to electrum-style word list
  epee::wipeable_string electrum_words;

  crypto::ElectrumWords::bytes_to_words(recovery_val, electrum_words, mnemonic_language);

  success_msg_writer() <<
    "**********************************************************************\n" <<
    tr("Your wallet has been generated!\n"
    "To start synchronizing with the daemon, use the \"refresh\" command.\n"
    "Use the \"help\" command to see the list of available commands.\n"
    "Use \"help <command>\" to see a command's documentation.\n"
    "Always use the \"exit\" command when closing loki-wallet-cli to save \n"
    "your current session's state. Otherwise, you might need to synchronize \n"
    "your wallet again (your wallet keys are NOT at risk in any case).\n")
  ;

  if (!two_random)
  {
    print_seed(electrum_words);
  }
  success_msg_writer() << "**********************************************************************";

  return std::move(password);
}
//----------------------------------------------------------------------------------------------------
boost::optional<epee::wipeable_string> simple_wallet::new_wallet(const boost::program_options::variables_map& vm,
  const cryptonote::account_public_address& address, const boost::optional<crypto::secret_key>& spendkey,
  const crypto::secret_key& viewkey)
{
  auto rc = tools::wallet2::make_new(vm, false, password_prompter);
  m_wallet = std::move(rc.first);
  if (!m_wallet)
  {
    return {};
  }
  epee::wipeable_string password = rc.second.password();

  if (!m_subaddress_lookahead.empty())
  {
    auto lookahead = parse_subaddress_lookahead(m_subaddress_lookahead);
    assert(lookahead);
    m_wallet->set_subaddress_lookahead(lookahead->first, lookahead->second);
  }

  if (m_restore_height)
    m_wallet->set_refresh_from_block_height(m_restore_height);

  bool create_address_file = command_line::get_arg(vm, arg_create_address_file);

  try
  {
    if (spendkey)
    {
      m_wallet->generate(m_wallet_file, std::move(rc.second).password(), address, *spendkey, viewkey, create_address_file);
    }
    else
    {
      m_wallet->generate(m_wallet_file, std::move(rc.second).password(), address, viewkey, create_address_file);
    }
    message_writer(console_color_white, true) << tr("Generated new wallet: ")
      << m_wallet->get_account().get_public_address_str(m_wallet->nettype());
  }
  catch (const std::exception& e)
  {
    fail_msg_writer() << tr("failed to generate new wallet: ") << e.what();
    return {};
  }


  return std::move(password);
}

//----------------------------------------------------------------------------------------------------
boost::optional<epee::wipeable_string> simple_wallet::new_wallet(const boost::program_options::variables_map& vm)
{
  auto rc = tools::wallet2::make_new(vm, false, password_prompter);
  m_wallet = std::move(rc.first);
  m_wallet->callback(this);
  if (!m_wallet)
  {
    return {};
  }
  epee::wipeable_string password = rc.second.password();

  if (!m_subaddress_lookahead.empty())
  {
    auto lookahead = parse_subaddress_lookahead(m_subaddress_lookahead);
    assert(lookahead);
    m_wallet->set_subaddress_lookahead(lookahead->first, lookahead->second);
  }

  if (m_restore_height)
    m_wallet->set_refresh_from_block_height(m_restore_height);

  auto device_desc = tools::wallet2::device_name_option(vm);
  auto device_derivation_path = tools::wallet2::device_derivation_path_option(vm);
  try
  {
    bool create_address_file = command_line::get_arg(vm, arg_create_address_file);
    m_wallet->device_derivation_path(device_derivation_path);
    m_wallet->restore(m_wallet_file, std::move(rc.second).password(), device_desc.empty() ? "Ledger" : device_desc, create_address_file);
    message_writer(console_color_white, true) << tr("Generated new wallet on hw device: ")
      << m_wallet->get_account().get_public_address_str(m_wallet->nettype());
  }
  catch (const std::exception& e)
  {
    fail_msg_writer() << tr("failed to generate new wallet: ") << e.what();
    return {};
  }

  return std::move(password);
}
//----------------------------------------------------------------------------------------------------
boost::optional<epee::wipeable_string> simple_wallet::new_wallet(const boost::program_options::variables_map& vm,
    const epee::wipeable_string &multisig_keys, const std::string &old_language)
{
  auto rc = tools::wallet2::make_new(vm, false, password_prompter);
  m_wallet = std::move(rc.first);
  if (!m_wallet)
  {
    return {};
  }
  epee::wipeable_string password = rc.second.password();

  if (!m_subaddress_lookahead.empty())
  {
    auto lookahead = parse_subaddress_lookahead(m_subaddress_lookahead);
    assert(lookahead);
    m_wallet->set_subaddress_lookahead(lookahead->first, lookahead->second);
  }

  std::string mnemonic_language = old_language;

  std::vector<std::string> language_list;
  crypto::ElectrumWords::get_language_list(language_list);
  if (mnemonic_language.empty() && std::find(language_list.begin(), language_list.end(), m_mnemonic_language) != language_list.end())
  {
    mnemonic_language = m_mnemonic_language;
  }

  m_wallet->set_seed_language(mnemonic_language);

  bool create_address_file = command_line::get_arg(vm, arg_create_address_file);

  try
  {
    m_wallet->generate(m_wallet_file, std::move(rc.second).password(), multisig_keys, create_address_file);
    bool ready;
    uint32_t threshold, total;
    if (!m_wallet->multisig(&ready, &threshold, &total) || !ready)
    {
      fail_msg_writer() << tr("failed to generate new mutlisig wallet");
      return {};
    }
    message_writer(console_color_white, true) << boost::format(tr("Generated new %u/%u multisig wallet: ")) % threshold % total
      << m_wallet->get_account().get_public_address_str(m_wallet->nettype());
  }
  catch (const std::exception& e)
  {
    fail_msg_writer() << tr("failed to generate new wallet: ") << e.what();
    return {};
  }

  return std::move(password);
}
//----------------------------------------------------------------------------------------------------
bool simple_wallet::open_wallet(const boost::program_options::variables_map& vm)
{
  if (!tools::wallet2::wallet_valid_path_format(m_wallet_file))
  {
    fail_msg_writer() << tr("wallet file path not valid: ") << m_wallet_file;
    return false;
  }

  bool keys_file_exists;
  bool wallet_file_exists;

  tools::wallet2::wallet_exists(m_wallet_file, keys_file_exists, wallet_file_exists);
  if(!keys_file_exists)
  {
    fail_msg_writer() << tr("Key file not found. Failed to open wallet");
    return false;
  }
  
  epee::wipeable_string password;
  try
  {
    auto rc = tools::wallet2::make_from_file(vm, false, "", password_prompter);
    m_wallet = std::move(rc.first);
    password = std::move(std::move(rc.second).password());
    if (!m_wallet)
    {
      return false;
    }

    m_wallet->callback(this);
    m_wallet->load(m_wallet_file, password);
    std::string prefix;
    bool ready;
    uint32_t threshold, total;
    if (m_wallet->watch_only())
      prefix = tr("Opened watch-only wallet");
    else if (m_wallet->multisig(&ready, &threshold, &total))
      prefix = (boost::format(tr("Opened %u/%u multisig wallet%s")) % threshold % total % (ready ? "" : " (not yet finalized)")).str();
    else
      prefix = tr("Opened wallet");
    message_writer(console_color_white, true) <<
      prefix << ": " << m_wallet->get_account().get_public_address_str(m_wallet->nettype());
    if (m_wallet->get_account().get_device()) {
       message_writer(console_color_white, true) << "Wallet is on device: " << m_wallet->get_account().get_device().get_name();
    }
    // If the wallet file is deprecated, we should ask for mnemonic language again and store
    // everything in the new format.
    // NOTE: this is_deprecated() refers to the wallet file format before becoming JSON. It does not refer to the "old english" seed words form of "deprecated" used elsewhere.
    if (m_wallet->is_deprecated())
    {
      bool is_deterministic;
      {
        SCOPED_WALLET_UNLOCK();
        is_deterministic = m_wallet->is_deterministic();
      }
      if (is_deterministic)
      {
        message_writer(console_color_green, false) << "\n" << tr("You had been using "
          "a deprecated version of the wallet. Please proceed to upgrade your wallet.\n");
        std::string mnemonic_language = get_mnemonic_language();
        if (mnemonic_language.empty())
          return false;
        m_wallet->set_seed_language(mnemonic_language);
        m_wallet->rewrite(m_wallet_file, password);

        // Display the seed
        epee::wipeable_string seed;
        m_wallet->get_seed(seed);
        print_seed(seed);
      }
      else
      {
        message_writer(console_color_green, false) << "\n" << tr("You had been using "
          "a deprecated version of the wallet. Your wallet file format is being upgraded now.\n");
        m_wallet->rewrite(m_wallet_file, password);
      }
    }
  }
  catch (const std::exception& e)
  {
    fail_msg_writer() << tr("failed to load wallet: ") << e.what();
    if (m_wallet)
    {
      // only suggest removing cache if the password was actually correct
      bool password_is_correct = false;
      try
      {
        password_is_correct = m_wallet->verify_password(password);
      }
      catch (...) { } // guard against I/O errors
      if (password_is_correct)
        fail_msg_writer() << boost::format(tr("You may want to remove the file \"%s\" and try again")) % m_wallet_file;
    }
    return false;
  }
  success_msg_writer() <<
    "**********************************************************************\n" <<
    tr("Use the \"help\" command to see the list of available commands.\n") <<
    tr("Use \"help <command>\" to see a command's documentation.\n") <<
    "**********************************************************************";
  return true;
}
//----------------------------------------------------------------------------------------------------
bool simple_wallet::close_wallet()
{
  if (m_idle_run.load(std::memory_order_relaxed))
  {
    m_idle_run.store(false, std::memory_order_relaxed);
    m_wallet->stop();
    {
      boost::unique_lock<boost::mutex> lock(m_idle_mutex);
      m_idle_cond.notify_one();
    }
    m_idle_thread.join();
  }

  bool r = m_wallet->deinit();
  if (!r)
  {
    fail_msg_writer() << tr("failed to deinitialize wallet");
    return false;
  }

  try
  {
    m_wallet->store();
  }
  catch (const std::exception& e)
  {
    fail_msg_writer() << e.what();
    return false;
  }

  return true;
}
//----------------------------------------------------------------------------------------------------
bool simple_wallet::save(const std::vector<std::string> &args)
{
  try
  {
    LOCK_IDLE_SCOPE();
    m_wallet->store();
    success_msg_writer() << tr("Wallet data saved");
  }
  catch (const std::exception& e)
  {
    fail_msg_writer() << e.what();
  }

  return true;
}
//----------------------------------------------------------------------------------------------------
bool simple_wallet::save_watch_only(const std::vector<std::string> &args/* = std::vector<std::string>()*/)
{
  if (m_wallet->multisig())
  {
    fail_msg_writer() << tr("wallet is multisig and cannot save a watch-only version");
    return true;
  }

  const auto pwd_container = password_prompter(tr("Password for new watch-only wallet"), true);

  if (!pwd_container)
  {
    fail_msg_writer() << tr("failed to read wallet password");
    return true;
  }

  try
  {
    std::string new_keys_filename;
    m_wallet->write_watch_only_wallet(m_wallet_file, pwd_container->password(), new_keys_filename);
    success_msg_writer() << tr("Watch only wallet saved as: ") << new_keys_filename;
  }
  catch (const std::exception &e)
  {
    fail_msg_writer() << tr("Failed to save watch only wallet: ") << e.what();
    return true;
  }
  return true;
}

//----------------------------------------------------------------------------------------------------
bool simple_wallet::start_mining(const std::vector<std::string>& args)
{
  if (!m_wallet->is_trusted_daemon())
  {
    fail_msg_writer() << tr("this command requires a trusted daemon. Enable with --trusted-daemon");
    return true;
  }

  if (!try_connect_to_daemon())
    return true;

  if (!m_wallet)
  {
    fail_msg_writer() << tr("wallet is null");
    return true;
  }
  COMMAND_RPC_START_MINING::request req = AUTO_VAL_INIT(req); 
  req.miner_address = m_wallet->get_account().get_public_address_str(m_wallet->nettype());

  bool ok = true;
  size_t arg_size = args.size();
  if(arg_size >= 3)
  {
    if (!parse_bool_and_use(args[2], [&](bool r) { req.ignore_battery = r; }))
      return true;
  }
  if(arg_size >= 2)
  {
    if (!parse_bool_and_use(args[1], [&](bool r) { req.do_background_mining = r; }))
      return true;
  }
  if(arg_size >= 1)
  {
    uint16_t num = 1;
    ok = string_tools::get_xtype_from_string(num, args[0]);
    ok = ok && 1 <= num;
    req.threads_count = num;
  }
  else
  {
    req.threads_count = 1;
  }

  if (!ok)
  {
    PRINT_USAGE(USAGE_START_MINING);
    return true;
  }

  COMMAND_RPC_START_MINING::response res;
  bool r = m_wallet->invoke_http_json("/start_mining", req, res);
  std::string err = interpret_rpc_response(r, res.status);
  if (err.empty())
    success_msg_writer() << tr("Mining started in daemon");
  else
    fail_msg_writer() << tr("mining has NOT been started: ") << err;
  return true;
}
//----------------------------------------------------------------------------------------------------
bool simple_wallet::stop_mining(const std::vector<std::string>& args)
{
  if (!try_connect_to_daemon())
    return true;

  if (!m_wallet)
  {
    fail_msg_writer() << tr("wallet is null");
    return true;
  }

  COMMAND_RPC_STOP_MINING::request req;
  COMMAND_RPC_STOP_MINING::response res;
  bool r = m_wallet->invoke_http_json("/stop_mining", req, res);
  std::string err = interpret_rpc_response(r, res.status);
  if (err.empty())
    success_msg_writer() << tr("Mining stopped in daemon");
  else
    fail_msg_writer() << tr("mining has NOT been stopped: ") << err;
  return true;
}
//----------------------------------------------------------------------------------------------------
bool simple_wallet::set_daemon(const std::vector<std::string>& args)
{
  std::string daemon_url;

  if (args.size() < 1)
  {
    PRINT_USAGE(USAGE_SET_DAEMON);
    return true;
  }

  boost::regex rgx("^(.*://)?([A-Za-z0-9\\-\\.]+)(:[0-9]+)?");
  boost::cmatch match;
  // If user input matches URL regex
  if (boost::regex_match(args[0].c_str(), match, rgx))
  {
    if (match.length() < 4)
    {
      fail_msg_writer() << tr("Unexpected array length - Exited simple_wallet::set_daemon()");
      return true;
    }
    // If no port has been provided, use the default from config
    if (!match[3].length())
    {
      int daemon_port = get_config(m_wallet->nettype()).RPC_DEFAULT_PORT;
      daemon_url = match[1] + match[2] + std::string(":") + std::to_string(daemon_port);
    } else {
      daemon_url = args[0];
    }
    LOCK_IDLE_SCOPE();
    m_wallet->init(daemon_url);

    if (args.size() == 2)
    {
      if (args[1] == "trusted")
        m_wallet->set_trusted_daemon(true);
      else if (args[1] == "untrusted")
        m_wallet->set_trusted_daemon(false);
      else
      {
        fail_msg_writer() << tr("Expected trusted or untrusted, got ") << args[1] << ": assuming untrusted";
        m_wallet->set_trusted_daemon(false);
      }
    }
    else
    {
      m_wallet->set_trusted_daemon(false);
      try
      {
        if (tools::is_local_address(m_wallet->get_daemon_address()))
        {
          MINFO(tr("Daemon is local, assuming trusted"));
          m_wallet->set_trusted_daemon(true);
        }
      }
      catch (const std::exception &e) { }
    }
    success_msg_writer() << boost::format("Daemon set to %s, %s") % daemon_url % (m_wallet->is_trusted_daemon() ? tr("trusted") : tr("untrusted"));
  } else {
    fail_msg_writer() << tr("This does not seem to be a valid daemon URL.");
  }
  return true;
}
//----------------------------------------------------------------------------------------------------
bool simple_wallet::save_bc(const std::vector<std::string>& args)
{
  if (!try_connect_to_daemon())
    return true;

  if (!m_wallet)
  {
    fail_msg_writer() << tr("wallet is null");
    return true;
  }
  COMMAND_RPC_SAVE_BC::request req;
  COMMAND_RPC_SAVE_BC::response res;
  bool r = m_wallet->invoke_http_json("/save_bc", req, res);
  std::string err = interpret_rpc_response(r, res.status);
  if (err.empty())
    success_msg_writer() << tr("Blockchain saved");
  else
    fail_msg_writer() << tr("blockchain can't be saved: ") << err;
  return true;
}
//----------------------------------------------------------------------------------------------------
void simple_wallet::on_new_block(uint64_t height, const cryptonote::block& block)
{
  if (!m_auto_refresh_refreshing)
    m_refresh_progress_reporter.update(height, false);
}
//----------------------------------------------------------------------------------------------------
void simple_wallet::on_money_received(uint64_t height, const crypto::hash &txid, const cryptonote::transaction& tx, uint64_t amount, const cryptonote::subaddress_index& subaddr_index)
{
  message_writer(console_color_green, false) << "\r" <<
    tr("Height ") << height << ", " <<
    tr("txid ") << txid << ", " <<
    print_money(amount) << ", " <<
    tr("idx ") << subaddr_index;

  const uint64_t warn_height = m_wallet->nettype() == TESTNET ? 1000000 : m_wallet->nettype() == STAGENET ? 50000 : 1650000;
  if (height >= warn_height)
  {
    std::vector<tx_extra_field> tx_extra_fields;
    parse_tx_extra(tx.extra, tx_extra_fields); // failure ok
    tx_extra_nonce extra_nonce;
    if (find_tx_extra_field_by_type(tx_extra_fields, extra_nonce))
    {
      crypto::hash8 payment_id8 = crypto::null_hash8;
      crypto::hash payment_id = crypto::null_hash;
      if (get_encrypted_payment_id_from_tx_extra_nonce(extra_nonce.nonce, payment_id8))
        message_writer() <<
          tr("NOTE: this transaction uses an encrypted payment ID: consider using subaddresses instead");
      else if (get_payment_id_from_tx_extra_nonce(extra_nonce.nonce, payment_id))
        message_writer(console_color_red, false) <<
          (m_long_payment_id_support ? tr("WARNING: this transaction uses an unencrypted payment ID: consider using subaddresses instead.") : tr("WARNING: this transaction uses an unencrypted payment ID: these are obsolete. Support will be withdrawn in the future. Use subaddresses instead."));
   }
  }
  if (m_auto_refresh_refreshing)
    m_cmd_binder.print_prompt();
  else
    m_refresh_progress_reporter.update(height, true);
}
//----------------------------------------------------------------------------------------------------
void simple_wallet::on_unconfirmed_money_received(uint64_t height, const crypto::hash &txid, const cryptonote::transaction& tx, uint64_t amount, const cryptonote::subaddress_index& subaddr_index)
{
  // Not implemented in CLI wallet
}
//----------------------------------------------------------------------------------------------------
void simple_wallet::on_money_spent(uint64_t height, const crypto::hash &txid, const cryptonote::transaction& in_tx, uint64_t amount, const cryptonote::transaction& spend_tx, const cryptonote::subaddress_index& subaddr_index)
{
  message_writer(console_color_magenta, false) << "\r" <<
    tr("Height ") << height << ", " <<
    tr("txid ") << txid << ", " <<
    tr("spent ") << print_money(amount) << ", " <<
    tr("idx ") << subaddr_index;
  if (m_auto_refresh_refreshing)
    m_cmd_binder.print_prompt();
  else
    m_refresh_progress_reporter.update(height, true);
}
//----------------------------------------------------------------------------------------------------
void simple_wallet::on_skip_transaction(uint64_t height, const crypto::hash &txid, const cryptonote::transaction& tx)
{
}
//----------------------------------------------------------------------------------------------------
boost::optional<epee::wipeable_string> simple_wallet::on_get_password(const char *reason)
{
  // can't ask for password from a background thread
  if (!m_in_manual_refresh.load(std::memory_order_relaxed))
  {
    message_writer(console_color_red, false) << boost::format(tr("Password needed (%s) - use the refresh command")) % reason;
    m_cmd_binder.print_prompt();
    return boost::none;
  }

#ifdef HAVE_READLINE
  rdln::suspend_readline pause_readline;
#endif
  std::string msg = tr("Enter password");
  if (reason && *reason)
    msg += std::string(" (") + reason + ")";
  auto pwd_container = tools::password_container::prompt(false, msg.c_str());
  if (!pwd_container)
  {
    MERROR("Failed to read password");
    return boost::none;
  }

  return pwd_container->password();
}
//----------------------------------------------------------------------------------------------------
void simple_wallet::on_button_request()
{
  message_writer(console_color_white, false) << tr("Device requires attention");
}
//----------------------------------------------------------------------------------------------------
void simple_wallet::on_pin_request(epee::wipeable_string & pin)
{
#ifdef HAVE_READLINE
  rdln::suspend_readline pause_readline;
#endif
  std::string msg = tr("Enter device PIN");
  auto pwd_container = tools::password_container::prompt(false, msg.c_str());
  THROW_WALLET_EXCEPTION_IF(!pwd_container, tools::error::password_entry_failed, tr("Failed to read device PIN"));
  pin = pwd_container->password();
}
//----------------------------------------------------------------------------------------------------
void simple_wallet::on_passphrase_request(bool on_device, epee::wipeable_string & passphrase)
{
  if (on_device){
    message_writer(console_color_white, true) << tr("Please enter the device passphrase on the device");
    return;
  }

#ifdef HAVE_READLINE
  rdln::suspend_readline pause_readline;
#endif
  std::string msg = tr("Enter device passphrase");
  auto pwd_container = tools::password_container::prompt(false, msg.c_str());
  THROW_WALLET_EXCEPTION_IF(!pwd_container, tools::error::password_entry_failed, tr("Failed to read device passphrase"));
  passphrase = pwd_container->password();
}
//----------------------------------------------------------------------------------------------------
void simple_wallet::on_refresh_finished(uint64_t start_height, uint64_t fetched_blocks, bool is_init, bool received_money)
{
  // Key image sync after the first refresh
  if (!m_wallet->get_account().get_device().has_tx_cold_sign()) {
    return;
  }

  if (!received_money || m_wallet->get_device_last_key_image_sync() != 0) {
    return;
  }

  // Finished first refresh for HW device and money received -> KI sync
  message_writer() << "\n" << tr("The first refresh has finished for the HW-based wallet with received money. hw_key_images_sync is needed. ");

  std::string accepted = input_line(tr("Do you want to do it now? (Y/Yes/N/No): "));
  if (std::cin.eof() || !command_line::is_yes(accepted)) {
    message_writer(console_color_red, false) << tr("hw_key_images_sync skipped. Run command manually before a transfer.");
    return;
  }

  key_images_sync_intern();
}
//----------------------------------------------------------------------------------------------------
bool simple_wallet::refresh_main(uint64_t start_height, enum ResetType reset, bool is_init)
{
  if (!try_connect_to_daemon(is_init))
    return true;

  LOCK_IDLE_SCOPE();

  if (reset != ResetNone)
    m_wallet->rescan_blockchain(reset == ResetHard, false);

#ifdef HAVE_READLINE
  rdln::suspend_readline pause_readline;
#endif

  message_writer() << tr("Starting refresh...");

  uint64_t fetched_blocks = 0;
  bool received_money = false;
  bool ok = false;
  std::ostringstream ss;
  try
  {
    m_in_manual_refresh.store(true, std::memory_order_relaxed);
    epee::misc_utils::auto_scope_leave_caller scope_exit_handler = epee::misc_utils::create_scope_leave_handler([&](){m_in_manual_refresh.store(false, std::memory_order_relaxed);});
    m_wallet->refresh(m_wallet->is_trusted_daemon(), start_height, fetched_blocks, received_money);
    ok = true;
    // Clear line "Height xxx of xxx"
    std::cout << "\r                                                                \r";
    success_msg_writer(true) << tr("Refresh done, blocks received: ") << fetched_blocks;
    if (is_init)
      print_accounts();
    show_balance_unlocked();
    on_refresh_finished(start_height, fetched_blocks, is_init, received_money);
  }
  catch (const tools::error::daemon_busy&)
  {
    ss << tr("daemon is busy. Please try again later.");
  }
  catch (const tools::error::no_connection_to_daemon&)
  {
    ss << tr("no connection to daemon. Please make sure daemon is running.");
  }
  catch (const tools::error::wallet_rpc_error& e)
  {
    LOG_ERROR("RPC error: " << e.to_string());
    ss << tr("RPC error: ") << e.what();
  }
  catch (const tools::error::refresh_error& e)
  {
    LOG_ERROR("refresh error: " << e.to_string());
    ss << tr("refresh error: ") << e.what();
  }
  catch (const tools::error::wallet_internal_error& e)
  {
    LOG_ERROR("internal error: " << e.to_string());
    ss << tr("internal error: ") << e.what();
  }
  catch (const std::exception& e)
  {
    LOG_ERROR("unexpected error: " << e.what());
    ss << tr("unexpected error: ") << e.what();
  }
  catch (...)
  {
    LOG_ERROR("unknown error");
    ss << tr("unknown error");
  }

  if (!ok)
  {
    fail_msg_writer() << tr("refresh failed: ") << ss.str() << ". " << tr("Blocks received: ") << fetched_blocks;
  }

  return true;
}
//----------------------------------------------------------------------------------------------------
bool simple_wallet::refresh(const std::vector<std::string>& args)
{
  uint64_t start_height = 0;
  if(!args.empty()){
    try
    {
        start_height = boost::lexical_cast<uint64_t>( args[0] );
    }
    catch(const boost::bad_lexical_cast &)
    {
        start_height = 0;
    }
  }
  return refresh_main(start_height, ResetNone);
}
//----------------------------------------------------------------------------------------------------
bool simple_wallet::show_balance_unlocked(bool detailed)
{
  std::string extra;
  if (m_wallet->has_multisig_partial_key_images())
    extra = tr(" (Some owned outputs have partial key images - import_multisig_info needed)");
  else if (m_wallet->has_unknown_key_images())
    extra += tr(" (Some owned outputs have missing key images - import_key_images needed)");
  success_msg_writer() << tr("Currently selected account: [") << m_current_subaddress_account << tr("] ") << m_wallet->get_subaddress_label({m_current_subaddress_account, 0});
  const std::string tag = m_wallet->get_account_tags().second[m_current_subaddress_account];
  success_msg_writer() << tr("Tag: ") << (tag.empty() ? std::string{tr("(No tag assigned)")} : tag);
  success_msg_writer() << tr("Balance: ") << print_money(m_wallet->balance(m_current_subaddress_account)) << ", "
    << tr("unlocked balance: ") << print_money(m_wallet->unlocked_balance(m_current_subaddress_account)) << extra;
  std::map<uint32_t, uint64_t> balance_per_subaddress = m_wallet->balance_per_subaddress(m_current_subaddress_account);
  std::map<uint32_t, uint64_t> unlocked_balance_per_subaddress = m_wallet->unlocked_balance_per_subaddress(m_current_subaddress_account);
  if (!detailed || balance_per_subaddress.empty())
    return true;
  success_msg_writer() << tr("Balance per address:");
  success_msg_writer() << boost::format("%15s %21s %21s %7s %21s") % tr("Address") % tr("Balance") % tr("Unlocked balance") % tr("Outputs") % tr("Label");
  std::vector<tools::wallet2::transfer_details> transfers;
  m_wallet->get_transfers(transfers);
  for (const auto& i : balance_per_subaddress)
  {
    cryptonote::subaddress_index subaddr_index = {m_current_subaddress_account, i.first};
    std::string address_str = m_wallet->get_subaddress_as_str(subaddr_index).substr(0, 6);
    uint64_t num_unspent_outputs = std::count_if(transfers.begin(), transfers.end(), [&subaddr_index](const tools::wallet2::transfer_details& td) { return !td.m_spent && td.m_subaddr_index == subaddr_index; });
    success_msg_writer() << boost::format(tr("%8u %6s %21s %21s %7u %21s")) % i.first % address_str % print_money(i.second) % print_money(unlocked_balance_per_subaddress[i.first]) % num_unspent_outputs % m_wallet->get_subaddress_label(subaddr_index);
  }
  return true;
}
//----------------------------------------------------------------------------------------------------
bool simple_wallet::show_balance(const std::vector<std::string>& args/* = std::vector<std::string>()*/)
{
  if (args.size() > 1 || (args.size() == 1 && args[0] != "detail"))
  {
    PRINT_USAGE(USAGE_SHOW_BALANCE);
    return true;
  }
  LOCK_IDLE_SCOPE();
  show_balance_unlocked(args.size() == 1);
  return true;
}
//----------------------------------------------------------------------------------------------------
bool simple_wallet::show_incoming_transfers(const std::vector<std::string>& args)
{
  if (args.size() > 3)
  {
    PRINT_USAGE(USAGE_INCOMING_TRANSFERS);
    return true;
  }
  auto local_args = args;
  LOCK_IDLE_SCOPE();

  bool filter = false;
  bool available = false;
  bool verbose = false;
  bool uses = false;
  if (local_args.size() > 0)
  {
    if (local_args[0] == "available")
    {
      filter = true;
      available = true;
      local_args.erase(local_args.begin());
    }
    else if (local_args[0] == "unavailable")
    {
      filter = true;
      available = false;
      local_args.erase(local_args.begin());
    }
  }
  while (local_args.size() > 0)
  {
    if (local_args[0] == "verbose")
      verbose = true;
    else if (local_args[0] == "uses")
      uses = true;
    else
    {
      fail_msg_writer() << tr("Invalid keyword: ") << local_args.front();
      break;
    }
    local_args.erase(local_args.begin());
  }

  const uint64_t blockchain_height = m_wallet->get_blockchain_current_height();

  PAUSE_READLINE();

  std::set<uint32_t> subaddr_indices;
  if (local_args.size() > 0 && local_args[0].substr(0, 6) == "index=")
  {
    if (!parse_subaddress_indices(local_args[0], subaddr_indices))
      return true;
    local_args.erase(local_args.begin());
  }

  if (local_args.size() > 0)
  {
    PRINT_USAGE(USAGE_INCOMING_TRANSFERS);
    return true;
  }

  tools::wallet2::transfer_container transfers;
  m_wallet->get_transfers(transfers);

  size_t transfers_found = 0;
  for (const auto& td : transfers)
  {
    if (!filter || available != td.m_spent)
    {
      if (m_current_subaddress_account != td.m_subaddr_index.major || (!subaddr_indices.empty() && subaddr_indices.count(td.m_subaddr_index.minor) == 0))
        continue;
      if (!transfers_found)
      {
        std::string verbose_string;
        if (verbose)
          verbose_string = (boost::format("%68s%68s") % tr("pubkey") % tr("key image")).str();
        message_writer() << boost::format("%21s%8s%12s%8s%16s%68s%16s%s") % tr("amount") % tr("spent") % tr("unlocked") % tr("ringct") % tr("global index") % tr("tx id") % tr("addr index") % verbose_string;
      }
      std::string extra_string;
      if (verbose)
        extra_string += (boost::format("%68s%68s") % td.get_public_key() % (td.m_key_image_known ? epee::string_tools::pod_to_hex(td.m_key_image) : td.m_key_image_partial ? (epee::string_tools::pod_to_hex(td.m_key_image) + "/p") : std::string(64, '?'))).str();
      if (uses)
      {
        std::vector<uint64_t> heights;
        for (const auto &e: td.m_uses) heights.push_back(e.first);
        const std::pair<std::string, std::string> line = show_outputs_line(heights, blockchain_height, td.m_spent_height);
        extra_string += tr("Heights: ") + line.first + "\n" + line.second;
      }
      message_writer(td.m_spent ? console_color_magenta : console_color_green, false) <<
        boost::format("%21s%8s%12s%8s%16u%68s%16u%s") %
        print_money(td.amount()) %
        (td.m_spent ? tr("T") : tr("F")) %
        (m_wallet->is_transfer_unlocked(td) ? tr("unlocked") : tr("locked")) %
        (td.is_rct() ? tr("RingCT") : tr("-")) %
        td.m_global_output_index %
        td.m_txid %
        td.m_subaddr_index.minor %
        extra_string;
      ++transfers_found;
    }
  }

  if (!transfers_found)
  {
    if (!filter)
    {
      success_msg_writer() << tr("No incoming transfers");
    }
    else if (available)
    {
      success_msg_writer() << tr("No incoming available transfers");
    }
    else
    {
      success_msg_writer() << tr("No incoming unavailable transfers");
    }
  }
  else
  {
    success_msg_writer() << boost::format("Found %u/%u transfers") % transfers_found % transfers.size();
  }

  return true;
}
//----------------------------------------------------------------------------------------------------
bool simple_wallet::show_payments(const std::vector<std::string> &args)
{
  if(args.empty())
  {
    PRINT_USAGE(USAGE_PAYMENTS);
    return true;
  }

  LOCK_IDLE_SCOPE();

  PAUSE_READLINE();

  message_writer() << boost::format("%68s%68s%12s%21s%16s%16s") %
    tr("payment") % tr("transaction") % tr("height") % tr("amount") % tr("unlock time") % tr("addr index");

  bool payments_found = false;
  for(std::string arg : args)
  {
    crypto::hash payment_id;
    if(tools::wallet2::parse_payment_id(arg, payment_id))
    {
      std::list<tools::wallet2::payment_details> payments;
      m_wallet->get_payments(payment_id, payments);
      if(payments.empty())
      {
        success_msg_writer() << tr("No payments with id ") << payment_id;
        continue;
      }

      for (const tools::wallet2::payment_details& pd : payments)
      {
        if(!payments_found)
        {
          payments_found = true;
        }
        success_msg_writer(true) <<
          boost::format("%68s%68s%12s%21s%16s%16s") %
          payment_id %
          pd.m_tx_hash %
          pd.m_block_height %
          print_money(pd.m_amount) %
          pd.m_unlock_time %
          pd.m_subaddr_index.minor;
      }
    }
    else
    {
      fail_msg_writer() << tr("payment ID has invalid format, expected 16 or 64 character hex string: ") << arg;
    }
  }

  return true;
}
//----------------------------------------------------------------------------------------------------
uint64_t simple_wallet::get_daemon_blockchain_height(std::string& err)
{
  if (!m_wallet)
  {
    throw std::runtime_error("simple_wallet null wallet");
  }
  return m_wallet->get_daemon_blockchain_height(err);
}
//----------------------------------------------------------------------------------------------------
bool simple_wallet::show_blockchain_height(const std::vector<std::string>& args)
{
  if (!try_connect_to_daemon())
    return true;

  std::string err;
  uint64_t bc_height = get_daemon_blockchain_height(err);
  if (err.empty())
    success_msg_writer() << bc_height;
  else
    fail_msg_writer() << tr("failed to get blockchain height: ") << err;
  return true;
}
//----------------------------------------------------------------------------------------------------
bool simple_wallet::rescan_spent(const std::vector<std::string> &args)
{
  if (!m_wallet->is_trusted_daemon())
  {
    fail_msg_writer() << tr("this command requires a trusted daemon. Enable with --trusted-daemon");
    return true;
  }

  if (!try_connect_to_daemon())
    return true;

  try
  {
    LOCK_IDLE_SCOPE();
    m_wallet->rescan_spent();
  }
  catch (const tools::error::daemon_busy&)
  {
    fail_msg_writer() << tr("daemon is busy. Please try again later.");
  }
  catch (const tools::error::no_connection_to_daemon&)
  {
    fail_msg_writer() << tr("no connection to daemon. Please make sure daemon is running.");
  }
  catch (const tools::error::is_key_image_spent_error&)
  {
    fail_msg_writer() << tr("failed to get spent status");
  }
  catch (const tools::error::wallet_rpc_error& e)
  {
    LOG_ERROR("RPC error: " << e.to_string());
    fail_msg_writer() << tr("RPC error: ") << e.what();
  }
  catch (const std::exception& e)
  {
    LOG_ERROR("unexpected error: " << e.what());
    fail_msg_writer() << tr("unexpected error: ") << e.what();
  }
  catch (...)
  {
    LOG_ERROR("unknown error");
    fail_msg_writer() << tr("unknown error");
  }

  return true;
}
//----------------------------------------------------------------------------------------------------
std::pair<std::string, std::string> simple_wallet::show_outputs_line(const std::vector<uint64_t> &heights, uint64_t blockchain_height, uint64_t highlight_height) const
{
  std::stringstream ostr;

  for (uint64_t h: heights)
    blockchain_height = std::max(blockchain_height, h);

  for (size_t j = 0; j < heights.size(); ++j)
    ostr << (heights[j] == highlight_height ? " *" : " ") << heights[j];

  // visualize the distribution, using the code by moneroexamples onion-monero-viewer
  const uint64_t resolution = 79;
  std::string ring_str(resolution, '_');
  for (size_t j = 0; j < heights.size(); ++j)
  {
    uint64_t pos = (heights[j] * resolution) / blockchain_height;
    ring_str[pos] = 'o';
  }
  if (highlight_height < blockchain_height)
  {
    uint64_t pos = (highlight_height * resolution) / blockchain_height;
    ring_str[pos] = '*';
  }

  return std::make_pair(ostr.str(), ring_str);
}
//----------------------------------------------------------------------------------------------------
bool simple_wallet::print_ring_members(const std::vector<tools::wallet2::pending_tx>& ptx_vector, std::ostream& ostr)
{
  uint32_t version;
  if (!try_connect_to_daemon(false, &version))
    return false;
  // available for RPC version 1.4 or higher
  if (version < MAKE_CORE_RPC_VERSION(1, 4))
    return true;
  std::string err;
  uint64_t blockchain_height = get_daemon_blockchain_height(err);
  if (!err.empty())
  {
    fail_msg_writer() << tr("failed to get blockchain height: ") << err;
    return false;
  }
  // for each transaction
  for (size_t n = 0; n < ptx_vector.size(); ++n)
  {
    const cryptonote::transaction& tx = ptx_vector[n].tx;
    const tools::wallet2::tx_construction_data& construction_data = ptx_vector[n].construction_data;
    ostr << boost::format(tr("\nTransaction %llu/%llu: txid=%s")) % (n + 1) % ptx_vector.size() % cryptonote::get_transaction_hash(tx);
    // for each input
    std::vector<uint64_t>     spent_key_height(tx.vin.size());
    std::vector<crypto::hash> spent_key_txid  (tx.vin.size());
    for (size_t i = 0; i < tx.vin.size(); ++i)
    {
      if (tx.vin[i].type() != typeid(cryptonote::txin_to_key))
        continue;
      const cryptonote::txin_to_key& in_key = boost::get<cryptonote::txin_to_key>(tx.vin[i]);
      const tools::wallet2::transfer_details &td = m_wallet->get_transfer_details(construction_data.selected_transfers[i]);
      const cryptonote::tx_source_entry *sptr = NULL;
      for (const auto &src: construction_data.sources)
        if (src.outputs[src.real_output].second.dest == td.get_public_key())
          sptr = &src;
      if (!sptr)
      {
        fail_msg_writer() << tr("failed to find construction data for tx input");
        return false;
      }
      const cryptonote::tx_source_entry& source = *sptr;

      ostr << boost::format(tr("\nInput %llu/%llu: amount=%s")) % (i + 1) % tx.vin.size() % print_money(source.amount);
      // convert relative offsets of ring member keys into absolute offsets (indices) associated with the amount
      std::vector<uint64_t> absolute_offsets = cryptonote::relative_output_offsets_to_absolute(in_key.key_offsets);
      // get block heights from which those ring member keys originated
      COMMAND_RPC_GET_OUTPUTS_BIN::request req = AUTO_VAL_INIT(req);
      req.outputs.resize(absolute_offsets.size());
      for (size_t j = 0; j < absolute_offsets.size(); ++j)
      {
        req.outputs[j].amount = in_key.amount;
        req.outputs[j].index = absolute_offsets[j];
      }
      COMMAND_RPC_GET_OUTPUTS_BIN::response res = AUTO_VAL_INIT(res);
      bool r = m_wallet->invoke_http_bin("/get_outs.bin", req, res);
      err = interpret_rpc_response(r, res.status);
      if (!err.empty())
      {
        fail_msg_writer() << tr("failed to get output: ") << err;
        return false;
      }
      // make sure that returned block heights are less than blockchain height
      for (auto& res_out : res.outs)
      {
        if (res_out.height >= blockchain_height)
        {
          fail_msg_writer() << tr("output key's originating block height shouldn't be higher than the blockchain height");
          return false;
        }
      }
      ostr << tr("\nOriginating block heights: ");
      spent_key_height[i] = res.outs[source.real_output].height;
      spent_key_txid  [i] = res.outs[source.real_output].txid;
      std::vector<uint64_t> heights(absolute_offsets.size(), 0);
      uint64_t highlight_height = std::numeric_limits<uint64_t>::max();
      for (size_t j = 0; j < absolute_offsets.size(); ++j)
      {
        heights[j] = res.outs[j].height;
        if (j == source.real_output)
          highlight_height = heights[j];
      }
      std::pair<std::string, std::string> ring_str = show_outputs_line(heights, highlight_height);
      ostr << ring_str.first << tr("\n|") << ring_str.second << tr("|\n");
    }
    // warn if rings contain keys originating from the same tx or temporally very close block heights
    bool are_keys_from_same_tx      = false;
    bool are_keys_from_close_height = false;
    for (size_t i = 0; i < tx.vin.size(); ++i) {
      for (size_t j = i + 1; j < tx.vin.size(); ++j)
      {
        if (spent_key_txid[i] == spent_key_txid[j])
          are_keys_from_same_tx = true;
        if (std::abs((int64_t)(spent_key_height[i] - spent_key_height[j])) < (int64_t)5)
          are_keys_from_close_height = true;
      }
    }
    if (are_keys_from_same_tx || are_keys_from_close_height)
    {
      ostr
        << tr("\nWarning: Some input keys being spent are from ")
        << (are_keys_from_same_tx ? tr("the same transaction") : tr("blocks that are temporally very close"))
        << tr(", which can break the anonymity of ring signature. Make sure this is intentional!");
    }
    ostr << ENDL;
  }
  return true;
}

//----------------------------------------------------------------------------------------------------
static bool locked_blocks_arg_valid(const std::string& arg, uint64_t& duration)
{
  try
  {
    duration = boost::lexical_cast<uint64_t>(arg);
  }
  catch (const std::exception &e)
  {
    return false;
  }

  if (duration > 1000000)
  {
    fail_msg_writer() << tr("Locked blocks too high, max 1000000 (˜4 yrs)");
    return false;
  }

  return true;
}

//----------------------------------------------------------------------------------------------------
bool simple_wallet::transfer_main(int transfer_type, const std::vector<std::string> &args_, bool called_by_mms)
{
//  "transfer [index=<N1>[,<N2>,...]] [<priority>] <address> <amount> [<payment_id>]"
  if (!try_connect_to_daemon())
    return false;

  std::vector<std::string> local_args = args_;

  std::set<uint32_t> subaddr_indices;
  if (local_args.size() > 0 && local_args[0].substr(0, 6) == "index=")
  {
    if (!parse_subaddress_indices(local_args[0], subaddr_indices))
      return false;
    local_args.erase(local_args.begin());
  }

  uint32_t priority = 0;
  if (local_args.size() > 0 && parse_priority(local_args[0], priority))
    local_args.erase(local_args.begin());

  priority = m_wallet->adjust_priority(priority);

  const size_t min_args = (transfer_type == TransferLocked) ? 2 : 1;
  if(local_args.size() < min_args)
  {
     fail_msg_writer() << tr("wrong number of arguments");
     return false;
  }

  std::vector<uint8_t> extra;
  bool payment_id_seen = false;
  if (!local_args.empty())
  {
    std::string payment_id_str = local_args.back();
    crypto::hash payment_id;
    bool r = true;
    if (tools::wallet2::parse_long_payment_id(payment_id_str, payment_id))
    {
      LONG_PAYMENT_ID_SUPPORT_CHECK();

      std::string extra_nonce;
      set_payment_id_to_tx_extra_nonce(extra_nonce, payment_id);
      r = add_extra_nonce_to_tx_extra(extra, extra_nonce);
      local_args.pop_back();
      payment_id_seen = true;
      message_writer() << tr("Unencrypted payment IDs are bad for privacy: ask the recipient to use subaddresses instead");
    }
    if(!r)
    {
      fail_msg_writer() << tr("payment id failed to encode");
      return false;
    }
  }

  uint64_t locked_blocks = 0;
  if (transfer_type == TransferLocked)
  {
    if (!locked_blocks_arg_valid(local_args.back(), locked_blocks))
    {
      return true;
    }
    local_args.pop_back();
  }

  vector<cryptonote::address_parse_info> dsts_info;
  vector<cryptonote::tx_destination_entry> dsts;
  size_t num_subaddresses = 0;
  for (size_t i = 0; i < local_args.size(); )
  {
    dsts_info.emplace_back();
    cryptonote::address_parse_info & info = dsts_info.back();
    cryptonote::tx_destination_entry de;
    bool r = true;

    // check for a URI
    std::string address_uri, payment_id_uri, tx_description, recipient_name, error;
    std::vector<std::string> unknown_parameters;
    uint64_t amount = 0;
    bool has_uri = m_wallet->parse_uri(local_args[i], address_uri, payment_id_uri, amount, tx_description, recipient_name, unknown_parameters, error);
    if (has_uri)
    {
      r = cryptonote::get_account_address_from_str_or_url(info, m_wallet->nettype(), address_uri, oa_prompter);
      if (payment_id_uri.size() == 16)
      {
        if (!tools::wallet2::parse_short_payment_id(payment_id_uri, info.payment_id))
        {
          fail_msg_writer() << tr("failed to parse short payment ID from URI");
          return false;
        }
        info.has_payment_id = true;
      }
      de.amount = amount;
      ++i;
    }
    else if (i + 1 < local_args.size())
    {
      r = cryptonote::get_account_address_from_str_or_url(info, m_wallet->nettype(), local_args[i], oa_prompter);
      bool ok = cryptonote::parse_amount(de.amount, local_args[i + 1]);
      if(!ok || 0 == de.amount)
      {
        fail_msg_writer() << tr("amount is wrong: ") << local_args[i] << ' ' << local_args[i + 1] <<
          ", " << tr("expected number from 0 to ") << print_money(std::numeric_limits<uint64_t>::max());
        return false;
      }
      i += 2;
    }
    else
    {
      if (boost::starts_with(local_args[i], "monero:"))
        fail_msg_writer() << tr("Invalid last argument: ") << local_args.back() << ": " << error;
      else
        fail_msg_writer() << tr("Invalid last argument: ") << local_args.back();
      return false;
    }

    if (!r)
    {
      fail_msg_writer() << tr("failed to parse address");
      return false;
    }
    de.addr = info.address;
    de.is_subaddress = info.is_subaddress;
    num_subaddresses += info.is_subaddress;

    if (info.has_payment_id || !payment_id_uri.empty())
    {
      if (payment_id_seen)
      {
        fail_msg_writer() << tr("a single transaction cannot use more than one payment id");
        return false;
      }

      crypto::hash payment_id;
      std::string extra_nonce;
      if (info.has_payment_id)
      {
        set_encrypted_payment_id_to_tx_extra_nonce(extra_nonce, info.payment_id);
      }
      else if (tools::wallet2::parse_payment_id(payment_id_uri, payment_id))
      {
        LONG_PAYMENT_ID_SUPPORT_CHECK();
        set_payment_id_to_tx_extra_nonce(extra_nonce, payment_id);
        message_writer() << tr("Unencrypted payment IDs are bad for privacy: ask the recipient to use subaddresses instead");
      }
      else
      {
        fail_msg_writer() << tr("failed to parse payment id, though it was detected");
        return false;
      }
      bool r = add_extra_nonce_to_tx_extra(extra, extra_nonce);
      if(!r)
      {
        fail_msg_writer() << tr("failed to set up payment id, though it was decoded correctly");
        return false;
      }
      payment_id_seen = true;
    }

    dsts.push_back(de);
  }

  // prompt is there is no payment id and confirmation is required
  if (m_long_payment_id_support && !payment_id_seen && m_wallet->confirm_missing_payment_id() && dsts.size() > num_subaddresses)
  {
     std::string accepted = input_line(tr("No payment id is included with this transaction. Is this okay?"), true);
     if (std::cin.eof())
       return false;
     if (!command_line::is_yes(accepted))
     {
       fail_msg_writer() << tr("transaction cancelled.");

       return false;
     }
  }

  SCOPED_WALLET_UNLOCK_ON_BAD_PASSWORD(return false;);

  try
  {
    // figure out what tx will be necessary
    std::vector<tools::wallet2::pending_tx> ptx_vector;
    uint64_t bc_height, unlock_block = 0;
    std::string err;
    switch (transfer_type)
    {
      case TransferLocked:
        bc_height = get_daemon_blockchain_height(err);
        if (!err.empty())
        {
          fail_msg_writer() << tr("failed to get blockchain height: ") << err;
          return false;
        }
        unlock_block = bc_height + locked_blocks;
        ptx_vector = m_wallet->create_transactions_2(dsts, CRYPTONOTE_DEFAULT_TX_MIXIN, unlock_block /* unlock_time */, priority, extra, m_current_subaddress_account, subaddr_indices);
      break;
      default:
        LOG_ERROR("Unknown transfer method, using default");
        /* FALLTHRU */
      case Transfer:
        ptx_vector = m_wallet->create_transactions_2(dsts, CRYPTONOTE_DEFAULT_TX_MIXIN, 0 /* unlock_time */, priority, extra, m_current_subaddress_account, subaddr_indices);
      break;
    }

    if (ptx_vector.empty())
    {
      fail_msg_writer() << tr("No outputs found, or daemon is not ready");
      return false;
    }

    // if we need to check for backlog, check the worst case tx
    if (m_wallet->confirm_backlog())
    {
      std::stringstream prompt;
      double worst_fee_per_byte = std::numeric_limits<double>::max();
      for (size_t n = 0; n < ptx_vector.size(); ++n)
      {
        const uint64_t blob_size = cryptonote::tx_to_blob(ptx_vector[n].tx).size();
        const double fee_per_byte = ptx_vector[n].fee / (double)blob_size;
        if (fee_per_byte < worst_fee_per_byte)
        {
          worst_fee_per_byte = fee_per_byte;
        }
      }
      try
      {
        std::vector<std::pair<uint64_t, uint64_t>> nblocks = m_wallet->estimate_backlog({std::make_pair(worst_fee_per_byte, worst_fee_per_byte)});
        if (nblocks.size() != 1)
        {
          prompt << "Internal error checking for backlog. " << tr("Is this okay anyway?");
        }
        else
        {
          if (nblocks[0].first > m_wallet->get_confirm_backlog_threshold())
            prompt << (boost::format(tr("There is currently a %u block backlog at that fee level. Is this okay?")) % nblocks[0].first).str();
        }
      }
      catch (const std::exception &e)
      {
        prompt << tr("Failed to check for backlog: ") << e.what() << ENDL << tr("Is this okay anyway?");
      }

      std::string prompt_str = prompt.str();
      if (!prompt_str.empty())
      {
        std::string accepted = input_line(prompt_str, true);
        if (std::cin.eof())
          return false;
        if (!command_line::is_yes(accepted))
        {
          fail_msg_writer() << tr("transaction cancelled.");

          return false; 
        }
      }
    }

    // if more than one tx necessary, prompt user to confirm
    if (m_wallet->always_confirm_transfers() || ptx_vector.size() > 1)
    {
        uint64_t total_sent = 0;
        uint64_t total_fee = 0;
        uint64_t dust_not_in_fee = 0;
        uint64_t dust_in_fee = 0;
        for (size_t n = 0; n < ptx_vector.size(); ++n)
        {
          total_fee += ptx_vector[n].fee;
          for (auto i: ptx_vector[n].selected_transfers)
            total_sent += m_wallet->get_transfer_details(i).amount();
          total_sent -= ptx_vector[n].change_dts.amount + ptx_vector[n].fee;

          if (ptx_vector[n].dust_added_to_fee)
            dust_in_fee += ptx_vector[n].dust;
          else
            dust_not_in_fee += ptx_vector[n].dust;
        }

        std::stringstream prompt;
        for (size_t n = 0; n < ptx_vector.size(); ++n)
        {
          prompt << tr("\nTransaction ") << (n + 1) << "/" << ptx_vector.size() << ":\n";
          subaddr_indices.clear();
          for (uint32_t i : ptx_vector[n].construction_data.subaddr_indices)
            subaddr_indices.insert(i);
          for (uint32_t i : subaddr_indices)
            prompt << boost::format(tr("Spending from address index %d\n")) % i;
          if (subaddr_indices.size() > 1)
            prompt << tr("WARNING: Outputs of multiple addresses are being used together, which might potentially compromise your privacy.\n");
        }
        prompt << boost::format(tr("Sending %s.  ")) % print_money(total_sent);
        if (ptx_vector.size() > 1)
        {
          prompt << boost::format(tr("Your transaction needs to be split into %llu transactions.  "
            "This will result in a transaction fee being applied to each transaction, for a total fee of %s")) %
            ((unsigned long long)ptx_vector.size()) % print_money(total_fee);
        }
        else
        {
          prompt << boost::format(tr("The transaction fee is %s")) %
            print_money(total_fee);
        }
        if (dust_in_fee != 0) prompt << boost::format(tr(", of which %s is dust from change")) % print_money(dust_in_fee);
        if (dust_not_in_fee != 0)  prompt << tr(".") << ENDL << boost::format(tr("A total of %s from dust change will be sent to dust address")) 
                                                   % print_money(dust_not_in_fee);
        if (transfer_type == TransferLocked)
        {
          float days = locked_blocks / 720.0f;
          prompt << boost::format(tr(".\nThis transaction will unlock on block %llu, in approximately %s days (assuming 2 minutes per block)")) % ((unsigned long long)unlock_block) % days;
        }
        if (m_wallet->print_ring_members())
        {
          if (!print_ring_members(ptx_vector, prompt))
            return false;
        }
        bool default_ring_size = true;
        for (const auto &ptx: ptx_vector)
        {
          for (const auto &vin: ptx.tx.vin)
          {
            if (vin.type() == typeid(txin_to_key))
            {
              const txin_to_key& in_to_key = boost::get<txin_to_key>(vin);
              if (in_to_key.key_offsets.size() != CRYPTONOTE_DEFAULT_TX_MIXIN + 1)
                default_ring_size = false;
            }
          }
        }
        if (m_wallet->confirm_non_default_ring_size() && !default_ring_size)
        {
          prompt << tr("WARNING: this is a non default ring size, which may harm your privacy. Default is recommended.");
        }
        prompt << ENDL << tr("Is this okay?");
        
        std::string accepted = input_line(prompt.str(), true);
        if (std::cin.eof())
          return false;
        if (!command_line::is_yes(accepted))
        {
          fail_msg_writer() << tr("transaction cancelled.");

          return false;
        }
    }

    // actually commit the transactions
    if (m_wallet->multisig() && called_by_mms)
    {
      std::string ciphertext = m_wallet->save_multisig_tx(ptx_vector);
      if (!ciphertext.empty())
      {
        get_message_store().process_wallet_created_data(get_multisig_wallet_state(), mms::message_type::partially_signed_tx, ciphertext);
        success_msg_writer(true) << tr("Unsigned transaction(s) successfully written to MMS");
      }
    }
    else if (m_wallet->multisig())
    {
      bool r = m_wallet->save_multisig_tx(ptx_vector, "multisig_loki_tx");
      if (!r)
      {
        fail_msg_writer() << tr("Failed to write transaction(s) to file");
        return false;
      }
      else
      {
        success_msg_writer(true) << tr("Unsigned transaction(s) successfully written to file: ") << "multisig_loki_tx";
      }
    }
    else if (m_wallet->get_account().get_device().has_tx_cold_sign())
    {
      try
      {
        tools::wallet2::signed_tx_set signed_tx;
        if (!cold_sign_tx(ptx_vector, signed_tx, dsts_info, [&](const tools::wallet2::signed_tx_set &tx){ return accept_loaded_tx(tx); })){
          fail_msg_writer() << tr("Failed to cold sign transaction with HW wallet");
          return false;
        }

        commit_or_save(signed_tx.ptx, m_do_not_relay);
      }
      catch (const std::exception& e)
      {
        handle_transfer_exception(std::current_exception(), m_wallet->is_trusted_daemon());
        return false;
      }
      catch (...)
      {
        LOG_ERROR("Unknown error");
        fail_msg_writer() << tr("unknown error");
        return false;
      }
    }
    else if (m_wallet->watch_only())
    {
      bool r = m_wallet->save_tx(ptx_vector, "unsigned_loki_tx");
      if (!r)
      {
        fail_msg_writer() << tr("Failed to write transaction(s) to file");
        return false;
      }
      else
      {
        success_msg_writer(true) << tr("Unsigned transaction(s) successfully written to file: ") << "unsigned_loki_tx";
      }
    }
    else
    {
      commit_or_save(ptx_vector, m_do_not_relay);
    }
  }
  catch (const std::exception &e)
  {
    handle_transfer_exception(std::current_exception(), m_wallet->is_trusted_daemon());
    return false;
  }
  catch (...)
  {
    LOG_ERROR("unknown error");
    fail_msg_writer() << tr("unknown error");
    return false;
  }

  return true;
}
//----------------------------------------------------------------------------------------------------
bool simple_wallet::transfer(const std::vector<std::string> &args_)
{
  transfer_main(Transfer, args_, false);
  return true;
}
//----------------------------------------------------------------------------------------------------
bool simple_wallet::locked_transfer(const std::vector<std::string> &args_)
{
  transfer_main(TransferLocked, args_, false);
  return true;
}
//----------------------------------------------------------------------------------------------------
bool simple_wallet::locked_sweep_all(const std::vector<std::string> &args_)
{
  return sweep_main(0, true, args_);
}
//----------------------------------------------------------------------------------------------------
bool simple_wallet::register_service_node_main(
    const std::vector<std::string>& service_node_key_as_str,
    uint64_t expiration_timestamp,
    const cryptonote::account_public_address& address,
    uint32_t priority,
    const std::vector<uint64_t>& portions,
    const std::vector<uint8_t>& extra,
    std::set<uint32_t>& subaddr_indices,
    bool autostake)
{
  if (autostake)
  {
    if (!try_connect_to_daemon(true))
      return true;
  }

  m_wallet->refresh(false);
  if (expiration_timestamp <= (uint64_t)time(nullptr) + 600 /* 10 minutes */)
  {
    fail_msg_writer() << tr("This registration has expired.");
    return false;
  }

  uint64_t staking_requirement_lock_blocks = service_nodes::get_staking_requirement_lock_blocks(m_wallet->nettype());
  uint64_t locked_blocks = staking_requirement_lock_blocks + STAKING_REQUIREMENT_LOCK_BLOCKS_EXCESS;

  std::string err, err2;
  uint64_t bc_height = std::max(m_wallet->get_daemon_blockchain_height(err),
                                m_wallet->get_daemon_blockchain_target_height(err2));

  if (!err.empty() || !err2.empty())
  {
    fail_msg_writer() << tr("unable to get network blockchain height from daemon: ") << (err.empty() ? err2 : err);
    return true;
  }

  if (!m_wallet->is_synced() || bc_height < 10)
  {
    if (autostake)
    {
      fail_msg_writer() << tr("Wallet is not synced");
      return true;
    }
    fail_msg_writer() << tr("Wallet not synced. Best guess for the height is ") << bc_height;
    std::string accepted = input_line("Is this correct [y/yes/n/no]? ");
    if (std::cin.eof())
      return true;
    if (!command_line::is_yes(accepted))
    {
      std::string height = input_line(tr("Please enter the current network block height (0 to cancel): "));
      try
      {
        bc_height = boost::lexical_cast<uint64_t>(height);
      }
      catch (const std::exception &e)
      {
        fail_msg_writer() << tr("Invalid block height");
        return true;
      }
      if (bc_height == 0)
        return true;
    }
  }

  try
  {
    const auto& response = m_wallet->get_service_nodes(service_node_key_as_str);
    if (response.service_node_states.size() >= 1)
    {
      bool can_reregister = false;
      if (m_wallet->use_fork_rules(cryptonote::network_version_10_bulletproofs, 0))
      {
        cryptonote::COMMAND_RPC_GET_SERVICE_NODES::response::entry const &node_info = response.service_node_states[0];
        uint64_t expiry_height = node_info.registration_height + staking_requirement_lock_blocks;
        if (bc_height >= expiry_height)
          can_reregister = true;
      }

      if (!can_reregister)
      {
        if (!autostake)
          fail_msg_writer() << tr("This service node is already registered");
        return true;
      }
    }
  }
  catch(const std::exception &e)
  {
    fail_msg_writer() << e.what();
    return true;
  }

  uint64_t unlock_block = bc_height + locked_blocks;

  uint64_t expected_staking_requirement = std::max(
      service_nodes::get_staking_requirement(m_wallet->nettype(), bc_height),
      service_nodes::get_staking_requirement(m_wallet->nettype(), bc_height+STAKING_REQUIREMENT_LOCK_BLOCKS_EXCESS)
  );

  const uint64_t DUST = MAX_NUMBER_OF_CONTRIBUTORS;

  uint64_t amount_left = expected_staking_requirement;
  uint64_t amount_payable_by_operator = 0;
  for (size_t i = 0; i < portions.size(); i++)
  {
    uint64_t hi, lo, resulthi, resultlo;
    lo = mul128(expected_staking_requirement, portions[i], &hi);
    div128_64(hi, lo, STAKING_PORTIONS, &resulthi, &resultlo);
    if (i == 0)
      amount_payable_by_operator += resultlo;
    amount_left -= resultlo;
  }
  if (amount_left <= DUST)
    amount_payable_by_operator += amount_left;

  // This branch should never trigger, but leave it in anyway just in case
  if (amount_payable_by_operator < expected_staking_requirement / MAX_NUMBER_OF_CONTRIBUTORS)
  {
    fail_msg_writer() << tr("This staking amount is not enough and cannot be used for a registration");
    fail_msg_writer() << tr("If it looks correct, please send a little bit extra to ensure that it is still correct when it makes it into a block");
    fail_msg_writer() << tr("Please send at least: ") << print_money(expected_staking_requirement / MAX_NUMBER_OF_CONTRIBUTORS);
    return true;
  }

  vector<cryptonote::tx_destination_entry> dsts;
  cryptonote::tx_destination_entry de;
  de.addr = address;
  de.is_subaddress = false;
  de.amount = amount_payable_by_operator;
  dsts.push_back(de);

  bool submitted_to_network = false;
  try
  {
    // figure out what tx will be necessary
    auto ptx_vector = m_wallet->create_transactions_2(dsts, CRYPTONOTE_DEFAULT_TX_MIXIN, unlock_block /* unlock_time */, priority, extra, m_current_subaddress_account, subaddr_indices, true);

    if (ptx_vector.empty())
    {
      fail_msg_writer() << tr("No outputs found, or daemon is not ready");
      return true;
    }

    if (ptx_vector.size() > 1)
    {
      fail_msg_writer() << tr("Too many outputs. Please sweep_all first");
      return true;
    }

    // give user total and fee, and prompt to confirm, and always set to atleast v3 to safeguard users against fork
    uint64_t total_fee = 0, total_sent = 0;
    for (size_t n = 0; n < ptx_vector.size(); ++n)
    {
      ptx_vector[n].tx.version = std::max((size_t)transaction::version_3_per_output_unlock_times, ptx_vector[n].tx.version);
      total_fee += ptx_vector[n].fee;
      for (auto i: ptx_vector[n].selected_transfers)
        total_sent += m_wallet->get_transfer_details(i).amount();
      total_sent -= ptx_vector[n].change_dts.amount + ptx_vector[n].fee;
    }

    std::ostringstream prompt;
    for (size_t n = 0; n < ptx_vector.size(); ++n)
    {
      prompt << tr("\nTransaction ") << (n + 1) << "/" << ptx_vector.size() << ":\n";
      subaddr_indices.clear();
      for (uint32_t i : ptx_vector[n].construction_data.subaddr_indices)
        subaddr_indices.insert(i);
      for (uint32_t i : subaddr_indices)
        prompt << boost::format(tr("Spending from address index %d\n")) % i;
      if (subaddr_indices.size() > 1)
        prompt << tr("WARNING: Outputs of multiple addresses are being used together, which might potentially compromise your privacy.\n");
    }
    if (m_wallet->print_ring_members() && !print_ring_members(ptx_vector, prompt))
    {
      fail_msg_writer() << tr("Error printing ring members");
      return true;
    }
    if (ptx_vector.size() > 1) {
<<<<<<< HEAD
      prompt << boost::format(tr("Staking %s for %u blocks in %llu transactions for a total fee of %s.  Is this okay?  (Y/Yes/N/No): ")) %
        print_money(total_sent) %
        locked_blocks %
=======
      prompt_str = (boost::format(tr("Sweeping %s in %llu transactions for a total fee of %s.  Is this okay?")) %
        print_money(total_unmixable) %
>>>>>>> 13b12973
        ((unsigned long long)ptx_vector.size()) %
        print_money(total_fee);
    }
    else {
<<<<<<< HEAD
      prompt << boost::format(tr("Staking %s for %u blocks a total fee of %s.  Is this okay?  (Y/Yes/N/No): ")) %
        print_money(total_sent) %
        locked_blocks %
        print_money(total_fee);
    }
    if (autostake)
=======
      prompt_str = (boost::format(tr("Sweeping %s for a total fee of %s.  Is this okay?")) %
        print_money(total_unmixable) %
        print_money(total_fee)).str();
    }
    std::string accepted = input_line(prompt_str, true);
    if (std::cin.eof())
      return true;
    if (!command_line::is_yes(accepted))
>>>>>>> 13b12973
    {
      success_msg_writer() << prompt.str();
    }
    else
    {
      std::string accepted = input_line(prompt.str());
      if (std::cin.eof())
        return true;
      if (!command_line::is_yes(accepted))
      {
        fail_msg_writer() << tr("transaction cancelled.");

        return true;
      }
    }

    // actually commit the transactions
    if (m_wallet->multisig())
    {
      bool r = m_wallet->save_multisig_tx(ptx_vector, "multisig_loki_tx");
      if (!r)
      {
        fail_msg_writer() << tr("Failed to write transaction(s) to file");
      }
      else
      {
        success_msg_writer(true) << tr("Unsigned transaction(s) successfully written to file: ") << "multisig_loki_tx";
      }
    }
    else if (m_wallet->watch_only())
    {
      bool r = m_wallet->save_tx(ptx_vector, "unsigned_loki_tx");
      if (!r)
      {
        fail_msg_writer() << tr("Failed to write transaction(s) to file");
      }
      else
      {
        success_msg_writer(true) << tr("Unsigned transaction(s) successfully written to file: ") << "unsigned_loki_tx";
      }
    }
    else
    {
      commit_or_save(ptx_vector, m_do_not_relay);
      submitted_to_network = true;
    }
  }
  catch (const tools::error::not_enough_unlocked_money& e)
  {
    fail_msg_writer() << tr("Not enough money in unlocked balance");
    std::string accepted = input_line((boost::format(tr("Discarding %s of unmixable outputs that cannot be spent, which can be undone by \"rescan_spent\".  Is this okay?")) % print_money(e.available())).str(), true);
    if (std::cin.eof())
      return true;
    if (command_line::is_yes(accepted))
    {
      try
      {
        m_wallet->discard_unmixable_outputs();
      } catch (...) {}
    }
  }
  catch (const std::exception &e)
  {
    handle_transfer_exception(std::current_exception(), m_wallet->is_trusted_daemon());
  }
  catch (...)
  {
    LOG_ERROR("unknown error");
    fail_msg_writer() << tr("unknown error");
  }

  if (submitted_to_network && !autostake)
  {
    success_msg_writer() << tr("Wait for transaction to be included in a block before registration is complete.\n")
                         << tr("Use the print_sn command in the daemon to check the status.");
  }

  return true;
}

static const char ASK_PASSWORD_MUST_BE_OFF_MSG[] = "Cannot autostake with ask-password set to true, passwords are scrubbed from memory after use. You must enter \"set ask-password 0\" to allow autostaking to work and disable scrubbing.";
static bool prompt_autostaking_non_trusted_contributors_warning()
{
  success_msg_writer(false/*color*/)
      << tr("Auto staking to a reserved service node with non-trusted contributors may lock up your loki for the staking duration "
            "if they do not restake after service node expiration.")
      << tr("\n\nIf this behaviour is not desirable, please reuse the staking command without the auto command");
  bool result = input_line_and_parse_yes_no_result("Accept auto staking towards a reserved service node");
  return result;
}

const int AUTOSTAKE_INTERVAL = 60 * 40; // once every 40 minutes.
bool simple_wallet::register_service_node(const std::vector<std::string> &args_)
{
  if (!try_connect_to_daemon())
    return true;

  std::vector<std::string> local_args = args_;

  std::set<uint32_t> subaddr_indices;
  if (local_args.size() > 0 && local_args[0].substr(0, 6) == "index=")
  {
    if (!parse_subaddress_indices(local_args[0], subaddr_indices))
      return true;
    local_args.erase(local_args.begin());
  }

  uint32_t priority = 0;
  if (local_args.size() > 0 && parse_priority(local_args[0], priority))
    local_args.erase(local_args.begin());

  priority = m_wallet->adjust_priority(priority);

  if (local_args.size() < 6)
  {
    fail_msg_writer() << tr("Usage: register_service_node [index=<N1>[,<N2>,...]] [priority] [auto] <operator cut> <address1> <fraction1> [<address2> <fraction2> [...]] <expiration timestamp> <service node pubkey> <signature>");
    fail_msg_writer() << tr("");
    fail_msg_writer() << tr("Prepare this command in the daemon with the prepare_registration command");
    fail_msg_writer() << tr("");
    fail_msg_writer() << tr("This command must be run from the daemon that will be acting as a service node");
    return true;
  }

  std::vector<std::string> address_portions_args(local_args.begin(), local_args.begin() + local_args.size() - 3);
  std::vector<cryptonote::account_public_address> addresses;
  std::vector<uint64_t> portions;
  uint64_t portions_for_operator;
  bool autostake;
  std::string err_msg;
  if (!service_nodes::convert_registration_args(m_wallet->nettype(), address_portions_args, addresses, portions, portions_for_operator, autostake, err_msg))
  {
    fail_msg_writer() << tr("Could not convert registration args");
    if (err_msg != "") fail_msg_writer() << err_msg;
    fail_msg_writer() << tr("Usage: register_service_node [index=<N1>[,<N2>,...]] [priority] [auto] <operator cut> <address1> <fraction1> [<address2> <fraction2> [...]] <expiration timestamp> <service node pubkey> <signature>");
    return true;
  }

  if (m_wallet->ask_password() && autostake)
  {
    fail_msg_writer() << tr(ASK_PASSWORD_MUST_BE_OFF_MSG);
    return true;
  }

  SCOPED_WALLET_UNLOCK();

  size_t timestamp_index = local_args.size() - 3;
  size_t key_index = local_args.size() - 2;
  size_t signature_index = local_args.size() - 1;

  uint64_t expiration_timestamp = 0;

  try
  {
    expiration_timestamp = boost::lexical_cast<uint64_t>(local_args[timestamp_index]);
  }
  catch (const std::exception &e)
  {
    fail_msg_writer() << tr("Invalid timestamp");
    return true;
  }

  crypto::public_key service_node_key;
  const std::vector<std::string> service_node_key_as_str = {local_args[key_index]};
  if (!epee::string_tools::hex_to_pod(local_args[key_index], service_node_key))
  {
    fail_msg_writer() << tr("failed to parse service node pubkey");
    return true;
  }

  crypto::signature signature;
  if (!epee::string_tools::hex_to_pod(local_args[signature_index], signature))
  {
    fail_msg_writer() << tr("failed to parse service node signature");
    return true;
  }

  std::vector<uint8_t> extra;

  add_service_node_pubkey_to_tx_extra(extra, service_node_key);

  if (!add_service_node_register_to_tx_extra(extra, addresses, portions_for_operator, portions, expiration_timestamp, signature))
  {
    fail_msg_writer() << tr("failed to serialize service node registration tx extra");
    return true;
  }

  cryptonote::account_public_address address = addresses[0];
  if (!m_wallet->contains_address(address))
  {
    fail_msg_writer() << tr("The first reserved address for this registration does not belong to this wallet.");
    fail_msg_writer() << tr("Service node operator must specify an address owned by this wallet for service node registration.");
    return true;
  }

  add_service_node_contributor_to_tx_extra(extra, address);

  if (autostake)
  {
    bool is_open_service_node = portions_for_operator != STAKING_PORTIONS;
    if (is_open_service_node || portions.size() > 1)
    {
      if (!prompt_autostaking_non_trusted_contributors_warning())
        return true;
    }

    stop();

#ifndef WIN32 // NOTE: Fork not supported on Windows
    if (m_wallet->fork_on_autostake())
    {
      success_msg_writer(true /*color*/) << tr("Successfully entered autostaking mode, this wallet is moving into the background to automatically renew your service node every period.");
      tools::threadpool::getInstance().stop();
      posix::fork("");
      tools::threadpool::getInstance().start();
    }
    else
#endif
    {
      success_msg_writer(true /*color*/) << tr("Successfully entered autostaking mode, please leave this wallet running to automatically renew your service node every period.");
    }

    while (true)
    {
      if (!register_service_node_main(service_node_key_as_str, expiration_timestamp, address, priority, portions, extra, subaddr_indices, autostake))
        break;
      m_idle_cond.wait_for(lock, boost::chrono::seconds(AUTOSTAKE_INTERVAL)); // lock implicitly defined in SCOPED_WALLET_UNLOCK()
    }
  }
  else
  {
    register_service_node_main(service_node_key_as_str, expiration_timestamp, address, priority, portions, extra, subaddr_indices, autostake);
  }

  return true;
}
//----------------------------------------------------------------------------------------------------
bool simple_wallet::stake_main(
    const crypto::public_key& service_node_key,
    const cryptonote::address_parse_info& parse_info,
    uint32_t priority,
    std::set<uint32_t>& subaddr_indices,
    uint64_t amount,
    double amount_fraction,
    bool autostake)
{
  if (autostake)
  {
    if (!try_connect_to_daemon(true))
      return true;
  }

  // sanity check address is not subaddress incase this gets called somewhere else that assumes it can be
  if (parse_info.is_subaddress)
  {
    fail_msg_writer() << tr("Cannot stake from a subaddress");
    return false;
  }

  m_wallet->refresh(false);
  uint64_t staking_requirement_lock_blocks = service_nodes::get_staking_requirement_lock_blocks(m_wallet->nettype());
  uint64_t locked_blocks = staking_requirement_lock_blocks + STAKING_REQUIREMENT_LOCK_BLOCKS_EXCESS;

  time_t begin_construct_time = time(nullptr);
  std::string err, err2;
  uint64_t bc_height = std::max(m_wallet->get_daemon_blockchain_height(err),
                                m_wallet->get_daemon_blockchain_target_height(err2));

  if (!err.empty() || !err2.empty())
  {
    fail_msg_writer() << tr("unable to get network blockchain height from daemon: ") << (err.empty() ? err2 : err);
    return true;
  }

  if (!m_wallet->is_synced() || bc_height < 10)
  {
    if (autostake)
    {
      fail_msg_writer() << tr("Wallet is not synced");
      return true;
    }
    fail_msg_writer() << tr("Wallet not synced. Best guess for the height is ") << bc_height;
    std::string accepted = input_line("Is this correct [y/yes/n/no]? ");
    if (std::cin.eof())
      return true;
    if (!command_line::is_yes(accepted))
    {
      std::string height = input_line(tr("Please enter the current network block height (0 to cancel): "));
      try
      {
        bc_height = boost::lexical_cast<uint64_t>(height);
      }
      catch (const std::exception &e)
      {
        fail_msg_writer() << tr("Invalid block height");
        return true;
      }
      if (bc_height == 0)
        return true;
    }
  }

  uint64_t unlock_block = bc_height + locked_blocks;

  // Check if client can stake into this service node, if so, how much.
  try
  {
    const auto& response = m_wallet->get_service_nodes({ epee::string_tools::pod_to_hex(service_node_key) });
    if (response.service_node_states.size() != 1)
    {
      fail_msg_writer() << tr("Could not find service node in service node list, please make sure it is registered first.");
      return true;
    }

    const auto& snode_info = response.service_node_states.front();
    const uint64_t DUST = MAX_NUMBER_OF_CONTRIBUTORS;

    if (amount == 0)
      amount = snode_info.staking_requirement * amount_fraction;

    const bool full = snode_info.contributors.size() >= MAX_NUMBER_OF_CONTRIBUTORS;
    uint64_t can_contrib_total = 0;
    uint64_t must_contrib_total = 0;
    if (!full)
    {
      can_contrib_total = snode_info.staking_requirement - snode_info.total_reserved;
      must_contrib_total = service_nodes::get_min_node_contribution(snode_info.staking_requirement, snode_info.total_reserved);
    }

    bool is_preexisting_contributor = false;
    for (const auto& contributor : snode_info.contributors)
    {
      address_parse_info info;
      if (!cryptonote::get_account_address_from_str(info, m_wallet->nettype(), contributor.address))
        info.address = service_nodes::null_address;

      if (info.address == parse_info.address)
      {
        uint64_t max_increase_reserve = snode_info.staking_requirement - snode_info.total_reserved;
        uint64_t max_increase_amount_to = contributor.reserved + max_increase_reserve;
        can_contrib_total = max_increase_amount_to - contributor.amount;
        must_contrib_total = contributor.reserved - contributor.amount;
        is_preexisting_contributor = true;
      }
    }

    if (full && !is_preexisting_contributor)
    {
      fail_msg_writer() << tr("This service node already has the maximum number of participants, and the specified address is not one of them");
      return true;
    }

    if (can_contrib_total == 0)
    {
      if (!autostake)
        fail_msg_writer() << tr("You may not contribute any more to this service node");
      return true;
    }
    if (amount > can_contrib_total)
    {
      success_msg_writer() << tr("You may only contribute up to ") << print_money(can_contrib_total) << tr(" more loki to this service node");
      success_msg_writer() << tr("Reducing your stake from ") << print_money(amount) << tr(" to ") << print_money(can_contrib_total);
      amount = can_contrib_total;
    }
    if (amount < must_contrib_total)
    {
      if (is_preexisting_contributor)
          success_msg_writer() << tr("Warning: You must contribute ") << print_money(must_contrib_total) << tr(" loki to meet your registration requirements for this service node");

      if (amount == 0)
      {
        amount = must_contrib_total;
      }
      else
      {
        success_msg_writer() << tr("You have only specified ") << print_money(amount);
        if (must_contrib_total - amount <= DUST)
        {
          amount = must_contrib_total;
          success_msg_writer() << tr("Seeing as this is insufficient by dust amounts, amount was increased automatically to ") << print_money(must_contrib_total);
        }
        else if (!is_preexisting_contributor || autostake)
        {
          if (!is_preexisting_contributor)
            fail_msg_writer() << tr("You must contribute atleast ") << print_money(must_contrib_total) << tr(" loki to become a contributor for this service node");

          return true;
        }
      }
    }
  }
  catch(const std::exception &e)
  {
    fail_msg_writer() << e.what();
    return true;
  }

  std::vector<uint8_t> extra;

  add_service_node_pubkey_to_tx_extra(extra, service_node_key);

  add_service_node_contributor_to_tx_extra(extra, parse_info.address);

  vector<cryptonote::tx_destination_entry> dsts;
  cryptonote::tx_destination_entry de;
  de.addr = parse_info.address;
  de.is_subaddress = false;
  de.amount = amount;
  dsts.push_back(de);

  try
  {
    // figure out what tx will be necessary
    auto ptx_vector = m_wallet->create_transactions_2(dsts, CRYPTONOTE_DEFAULT_TX_MIXIN, unlock_block /* unlock_time */, priority, extra, m_current_subaddress_account, subaddr_indices, true);

    if (ptx_vector.empty())
    {
      fail_msg_writer() << tr("No outputs found, or daemon is not ready");
      return true;
    }

    if (ptx_vector.size() > 1)
    {
      fail_msg_writer() << tr("Too many outputs. Please sweep_all first");
      return true;
    }

    // give user total and fee, and prompt to confirm, and always set to atleast v3 to safeguard users against fork
    uint64_t total_fee = 0, total_sent = 0;
    for (size_t n = 0; n < ptx_vector.size(); ++n)
    {
      ptx_vector[n].tx.version = std::max((size_t)transaction::version_3_per_output_unlock_times, ptx_vector[n].tx.version);
      total_fee += ptx_vector[n].fee;
      for (auto i: ptx_vector[n].selected_transfers)
        total_sent += m_wallet->get_transfer_details(i).amount();
      total_sent -= ptx_vector[n].change_dts.amount + ptx_vector[n].fee;
    }

    std::ostringstream prompt;
    for (size_t n = 0; n < ptx_vector.size(); ++n)
    {
      prompt << tr("\nTransaction ") << (n + 1) << "/" << ptx_vector.size() << ":\n";
      subaddr_indices.clear();
      for (uint32_t i : ptx_vector[n].construction_data.subaddr_indices)
        subaddr_indices.insert(i);
      for (uint32_t i : subaddr_indices)
        prompt << boost::format(tr("Spending from address index %d\n")) % i;
      if (subaddr_indices.size() > 1)
        prompt << tr("WARNING: Outputs of multiple addresses are being used together, which might potentially compromise your privacy.\n");
    }
    if (m_wallet->print_ring_members() && !print_ring_members(ptx_vector, prompt))
    {
      fail_msg_writer() << tr("Error printing ring members");
      return true;
    }
    if (ptx_vector.size() > 1) {
      prompt << boost::format(tr("Staking %s for %u blocks in %llu transactions for a total fee of %s.  Is this okay?  (Y/Yes/N/No): ")) %
        print_money(total_sent) %
        locked_blocks %
        ((unsigned long long)ptx_vector.size()) %
        print_money(total_fee);
    }
    else {
      prompt << boost::format(tr("Staking %s for %u blocks a total fee of %s.  Is this okay?  (Y/Yes/N/No): ")) %
        print_money(total_sent) %
        locked_blocks %
        print_money(total_fee);
    }
    if (autostake)
    {
      success_msg_writer() << prompt.str();
    }
    else
    {
      std::string accepted = input_line(prompt.str());
      if (std::cin.eof())
        return true;
      if (!command_line::is_yes(accepted))
      {
        fail_msg_writer() << tr("transaction cancelled.");

        return true;
      }
    }

    time_t end_construct_time = time(nullptr);
    time_t construct_time     = end_construct_time - begin_construct_time;

    if (!autostake && construct_time > (60 * 10))
    {
      fail_msg_writer() << tr("Staking command has timed out due to waiting longer than 10 mins. This prevents the staking transaction from becoming invalid due to blocks mined interim. Please try again");
      return true;
    }

    // actually commit the transactions
    if (m_wallet->multisig())
    {
      bool r = m_wallet->save_multisig_tx(ptx_vector, "multisig_loki_tx");
      if (!r)
      {
        fail_msg_writer() << tr("Failed to write transaction(s) to file");
      }
      else
      {
        success_msg_writer(true) << tr("Unsigned transaction(s) successfully written to file: ") << "multisig_loki_tx";
      }
    }
    else if (m_wallet->watch_only())
    {
      bool r = m_wallet->save_tx(ptx_vector, "unsigned_loki_tx");
      if (!r)
      {
        fail_msg_writer() << tr("Failed to write transaction(s) to file");
      }
      else
      {
        success_msg_writer(true) << tr("Unsigned transaction(s) successfully written to file: ") << "unsigned_loki_tx";
      }
    }
    else
    {
      commit_or_save(ptx_vector, m_do_not_relay);
    }
  }
  catch (const std::exception& e)
  {
    handle_transfer_exception(std::current_exception(), m_wallet->is_trusted_daemon());
  }
  catch (...)
  {
    LOG_ERROR("unknown error");
    fail_msg_writer() << tr("unknown error");
  }


  return true;
}

bool simple_wallet::stake(const std::vector<std::string> &args_)
{
  // stake [index=<N1>[,<N2>,...]] [priority] <service node pubkey> <contributor address> <amount|percent%>

  if (!try_connect_to_daemon())
    return true;

  std::vector<std::string> local_args = args_;

  std::set<uint32_t> subaddr_indices;
  if (local_args.size() > 0 && local_args[0].substr(0, 6) == "index=")
  {
    if (!parse_subaddress_indices(local_args[0], subaddr_indices))
      return true;
    local_args.erase(local_args.begin());
  }

  uint32_t priority = 0;
  if (local_args.size() > 0 && parse_priority(local_args[0], priority))
    local_args.erase(local_args.begin());

  priority = m_wallet->adjust_priority(priority);

  bool autostake = false;
  if (!local_args.empty() && local_args[0] == "auto")
  {
    autostake = true;
    local_args.erase(local_args.begin());
  }

  if (local_args.size() < 2)
  {
    fail_msg_writer() << tr("Usage: stake [index=<N1>[,<N2>,...]] [priority] [auto] <service node pubkey> <address> [<amount|percent%>]");
    return true;
  }

  if (m_wallet->ask_password() && autostake)
  {
    fail_msg_writer() << tr(ASK_PASSWORD_MUST_BE_OFF_MSG);
    return true;
  }

  SCOPED_WALLET_UNLOCK()

  crypto::public_key service_node_key;
  if (!epee::string_tools::hex_to_pod(local_args[0], service_node_key))
  {
    fail_msg_writer() << tr("failed to parse service node pubkey");
    return true;
  }

  uint64_t amount;
  double amount_fraction;
  if (local_args.size() < 3)
  {
    amount = 0;
    amount_fraction = 0;
  }
  else if (local_args[2].back() == '%')
  {
    local_args[2].pop_back();
    amount = 0;
    try
    {
      amount_fraction = boost::lexical_cast<double>(local_args[2]) / 100.0;
    }
    catch (const std::exception &e)
    {
      fail_msg_writer() << tr("Invalid percentage");
      return true;
    }
    if (amount_fraction < 0 || amount_fraction > 1)
    {
      fail_msg_writer() << tr("Invalid percentage");
      return true;
    }
  }
  else
  {
    amount_fraction = 0;
    if (!cryptonote::parse_amount(amount, local_args[2]) || amount == 0)
    {
      fail_msg_writer() << tr("amount is wrong: ") << local_args[2] <<
        ", " << tr("expected number from ") << print_money(1) << " to " << print_money(std::numeric_limits<uint64_t>::max());
      return true;
    }
  }

  std::string const &address_str = local_args[1];
  cryptonote::address_parse_info info;
  if (!cryptonote::get_account_address_from_str_or_url(info, m_wallet->nettype(), local_args[1], oa_prompter))
  {
    fail_msg_writer() << tr("failed to parse address");
    return true;
  }

  if (info.is_subaddress)
  {
    fail_msg_writer() << tr("Service nodes do not support rewards to subaddresses, cannot stake for address: ")
                      << local_args[1]
                      << tr("Please use index=[...] if you want to stake funds from particular subaddresses.");
    return true;
  }

  if (info.has_payment_id)
  {
    fail_msg_writer() << tr("Do not use payment ids for staking");
    return true;
  }

  if (!m_wallet->contains_address(info.address))
  {
    fail_msg_writer() << tr("The specified address is not owned by this wallet.");
    return true;
  }

  if (autostake)
  {
    {
      const auto& response = m_wallet->get_service_nodes({ epee::string_tools::pod_to_hex(service_node_key) });
      if (response.service_node_states.size() != 1)
      {
        fail_msg_writer() << tr("Could not find service node in service node list, please make sure it is registered first.");
        return false;
      }

      const auto& snode_info = response.service_node_states.front();
      bool preexisting_contributor = false;
      for (const auto& contributor : snode_info.contributors)
      {
        preexisting_contributor = (contributor.address == address_str);
        if (preexisting_contributor) break;
      }

      if (!preexisting_contributor)
      {
        // NOTE: Disallowed since there isn't a sensible way to recalculate the portions of the staker reliably
        fail_msg_writer() << tr("Autostaking is disallowed for contributors who did not reserve a spot in a service node");
        return false;
      }

      // Autostaking in reserved pools warning
      if (snode_info.contributors.size() > 1 && !prompt_autostaking_non_trusted_contributors_warning())
      {
        return true;
      }
    }

    if (amount_fraction == 0) // Fixed amount loki warning
    {
      success_msg_writer(false/*color*/) << tr("You're autostaking to a service node using a fixed amount of loki: ")
          << print_money(amount)
          << tr(".\nThe staking requirement will be different after the service node expires. Staking a fixed amount "
                "may change your percentage of stake towards the service node and consequently your block reward allocation.")
         << tr("\n\nIf this behaviour is not desirable, please reuse the staking command with a percentage sign.");

      if (!input_line_and_parse_yes_no_result("Accept staking with a fixed amount of loki"))
      {
        fail_msg_writer() << tr("Staking transaction with fixed loki specified cancelled.");
        return true;
      }

      success_msg_writer(false/*color*/) << "\n";
    }

    stop();
#ifndef WIN32 // NOTE: Fork not supported on Windows
    if (m_wallet->fork_on_autostake())
    {
      success_msg_writer(true /*color*/) << tr("Successfully entered autostaking mode, this wallet is moving into the background to automatically renew your service node every period.");
      tools::threadpool::getInstance().stop();
      posix::fork("");
      tools::threadpool::getInstance().start();
    }
    else
#endif
    {
      success_msg_writer(true /*color*/) << tr("Successfully entered autostaking mode, please leave this wallet running to automatically renew your service node every period.");
    }


    while (true)
    {
      if (!stake_main(service_node_key, info, priority, subaddr_indices, amount, amount_fraction, autostake))
        break;
      m_idle_cond.wait_for(lock, boost::chrono::seconds(AUTOSTAKE_INTERVAL)); // lock implicitly defined in SCOPED_WALLET_UNLOCK()
    }
  }
  else
  {
    stake_main(service_node_key, info, priority, subaddr_indices, amount, amount_fraction, autostake);
  }

  return true;
}
//----------------------------------------------------------------------------------------------------
bool simple_wallet::sweep_unmixable(const std::vector<std::string> &args_)
{
  if (!try_connect_to_daemon())
    return true;

  SCOPED_WALLET_UNLOCK();

  try
  {
    // figure out what tx will be necessary
    auto ptx_vector = m_wallet->create_unmixable_sweep_transactions();

    if (ptx_vector.empty())
    {
      fail_msg_writer() << tr("No unmixable outputs found");
      return true;
    }

    // give user total and fee, and prompt to confirm
    uint64_t total_fee = 0, total_unmixable = 0;
    for (size_t n = 0; n < ptx_vector.size(); ++n)
    {
      total_fee += ptx_vector[n].fee;
      for (auto i: ptx_vector[n].selected_transfers)
        total_unmixable += m_wallet->get_transfer_details(i).amount();
    }

    std::string prompt_str = tr("Sweeping ") + print_money(total_unmixable);
    if (ptx_vector.size() > 1) {
      prompt_str = (boost::format(tr("Sweeping %s in %llu transactions for a total fee of %s.  Is this okay?  (Y/Yes/N/No): ")) %
        print_money(total_unmixable) %
        ((unsigned long long)ptx_vector.size()) %
        print_money(total_fee)).str();
    }
    else {
      prompt_str = (boost::format(tr("Sweeping %s for a total fee of %s.  Is this okay?  (Y/Yes/N/No): ")) %
        print_money(total_unmixable) %
        print_money(total_fee)).str();
    }
    std::string accepted = input_line(prompt_str);
    if (std::cin.eof())
      return true;
    if (!command_line::is_yes(accepted))
    {
      fail_msg_writer() << tr("transaction cancelled.");

      return true;
    }

    // actually commit the transactions
    if (m_wallet->multisig())
    {
      bool r = m_wallet->save_multisig_tx(ptx_vector, "multisig_loki_tx");
      if (!r)
      {
        fail_msg_writer() << tr("Failed to write transaction(s) to file");
      }
      else
      {
        success_msg_writer(true) << tr("Unsigned transaction(s) successfully written to file: ") << "multisig_loki_tx";
      }
    }
    else if (m_wallet->watch_only())
    {
      bool r = m_wallet->save_tx(ptx_vector, "unsigned_loki_tx");
      if (!r)
      {
        fail_msg_writer() << tr("Failed to write transaction(s) to file");
      }
      else
      {
        success_msg_writer(true) << tr("Unsigned transaction(s) successfully written to file: ") << "unsigned_loki_tx";
      }
    }
    else
    {
      commit_or_save(ptx_vector, m_do_not_relay);
    }
  }
  catch (const std::exception &e)
  {
    handle_transfer_exception(std::current_exception(), m_wallet->is_trusted_daemon());
  }
  catch (...)
  {
    LOG_ERROR("unknown error");
    fail_msg_writer() << tr("unknown error");
  }

  return true;
}
//----------------------------------------------------------------------------------------------------
bool simple_wallet::sweep_main(uint64_t below, bool locked, const std::vector<std::string> &args_)
{
  auto print_usage = [below]()
  {
    if (below)
    {
      PRINT_USAGE(USAGE_SWEEP_BELOW);
    }
    else
    {
      PRINT_USAGE(USAGE_SWEEP_ALL);
    }
  };

  if (args_.size() == 0)
  {
    fail_msg_writer() << tr("No address given");
    print_usage();
    return true;
  }

  if (!try_connect_to_daemon())
    return true;

  std::vector<std::string> local_args = args_;

  std::set<uint32_t> subaddr_indices;
  if (local_args.size() > 0 && local_args[0].substr(0, 6) == "index=")
  {
    if (!parse_subaddress_indices(local_args[0], subaddr_indices))
    {
      print_usage();
      return true;
    }
    local_args.erase(local_args.begin());
  }

  uint32_t priority = 0;
  if (local_args.size() > 0 && parse_priority(local_args[0], priority))
    local_args.erase(local_args.begin());

  priority = m_wallet->adjust_priority(priority);
  uint64_t unlock_block = 0;
  if (locked) {
    uint64_t locked_blocks = 0;

    if (local_args.size() < 2) {
      fail_msg_writer() << tr("missing lockedblocks parameter");
      return true;
    }

    try
    {
      locked_blocks = boost::lexical_cast<uint64_t>(local_args[1]);
    }
    catch (const std::exception &e)
    {
      fail_msg_writer() << tr("bad locked_blocks parameter");
      return true;
    }
    if (locked_blocks > 1000000)
    {
      fail_msg_writer() << tr("Locked blocks too high, max 1000000 (˜4 yrs)");
      return true;
    }
    std::string err;
    uint64_t bc_height = get_daemon_blockchain_height(err);
    if (!err.empty())
    {
      fail_msg_writer() << tr("failed to get blockchain height: ") << err;
      return true;
    }
    unlock_block = bc_height + locked_blocks;

    local_args.erase(local_args.begin() + 1);
  }

  size_t outputs = 1;
  if (local_args.size() > 0 && local_args[0].substr(0, 8) == "outputs=")
  {
    if (!epee::string_tools::get_xtype_from_string(outputs, local_args[0].substr(8)))
    {
      fail_msg_writer() << tr("Failed to parse number of outputs");
      return true;
    }
    else if (outputs < 1)
    {
      fail_msg_writer() << tr("Amount of outputs should be greater than 0");
      return true;
    }
    else
    {
      local_args.erase(local_args.begin());
    }
  }

  std::vector<uint8_t> extra;
  bool payment_id_seen = false;
  if (local_args.size() >= 2)
  {
    std::string payment_id_str = local_args.back();

    crypto::hash payment_id;
    bool r = tools::wallet2::parse_long_payment_id(payment_id_str, payment_id);
    if(r)
    {
      LONG_PAYMENT_ID_SUPPORT_CHECK();

      std::string extra_nonce;
      set_payment_id_to_tx_extra_nonce(extra_nonce, payment_id);
      r = add_extra_nonce_to_tx_extra(extra, extra_nonce);
      payment_id_seen = true;
    }

    if(!r && local_args.size() == 3)
    {
      fail_msg_writer() << tr("payment id has invalid format, expected 16 or 64 character hex string: ") << payment_id_str;
      print_usage();
      return true;
    }
    if (payment_id_seen)
      local_args.pop_back();
  }

  cryptonote::address_parse_info info;
  if (!cryptonote::get_account_address_from_str_or_url(info, m_wallet->nettype(), local_args[0], oa_prompter))
  {
    fail_msg_writer() << tr("failed to parse address");
    print_usage();
    return true;
  }

  if (info.has_payment_id)
  {
    if (payment_id_seen)
    {
      fail_msg_writer() << tr("a single transaction cannot use more than one payment id: ") << local_args[0];
      return true;
    }

    std::string extra_nonce;
    set_encrypted_payment_id_to_tx_extra_nonce(extra_nonce, info.payment_id);
    bool r = add_extra_nonce_to_tx_extra(extra, extra_nonce);
    if(!r)
    {
      fail_msg_writer() << tr("failed to set up payment id, though it was decoded correctly");
      return true;
    }
    payment_id_seen = true;
  }

  // prompt is there is no payment id and confirmation is required
  if (m_long_payment_id_support && !payment_id_seen && m_wallet->confirm_missing_payment_id() && !info.is_subaddress)
  {
     std::string accepted = input_line(tr("No payment id is included with this transaction. Is this okay?"), true);
     if (std::cin.eof())
       return true;
     if (!command_line::is_yes(accepted))
     {
       fail_msg_writer() << tr("transaction cancelled.");

       return true; 
     }
  }

  SCOPED_WALLET_UNLOCK();

  try
  {
    // figure out what tx will be necessary
    auto ptx_vector = m_wallet->create_transactions_all(below, info.address, info.is_subaddress, outputs, CRYPTONOTE_DEFAULT_TX_MIXIN, unlock_block /* unlock_time */, priority, extra, m_current_subaddress_account, subaddr_indices);

    if (ptx_vector.empty())
    {
      fail_msg_writer() << tr("No outputs found, or daemon is not ready");
      return true;
    }

    // give user total and fee, and prompt to confirm
    uint64_t total_fee = 0, total_sent = 0;
    for (size_t n = 0; n < ptx_vector.size(); ++n)
    {
      total_fee += ptx_vector[n].fee;
      for (auto i: ptx_vector[n].selected_transfers)
        total_sent += m_wallet->get_transfer_details(i).amount();
    }

    std::ostringstream prompt;
    for (size_t n = 0; n < ptx_vector.size(); ++n)
    {
      prompt << tr("\nTransaction ") << (n + 1) << "/" << ptx_vector.size() << ":\n";
      subaddr_indices.clear();
      for (uint32_t i : ptx_vector[n].construction_data.subaddr_indices)
        subaddr_indices.insert(i);
      for (uint32_t i : subaddr_indices)
        prompt << boost::format(tr("Spending from address index %d\n")) % i;
      if (subaddr_indices.size() > 1)
        prompt << tr("WARNING: Outputs of multiple addresses are being used together, which might potentially compromise your privacy.\n");
    }
    if (m_wallet->print_ring_members() && !print_ring_members(ptx_vector, prompt))
      return true;
    if (ptx_vector.size() > 1) {
      prompt << boost::format(tr("Sweeping %s in %llu transactions for a total fee of %s.  Is this okay?")) %
        print_money(total_sent) %
        ((unsigned long long)ptx_vector.size()) %
        print_money(total_fee);
    }
    else {
      prompt << boost::format(tr("Sweeping %s for a total fee of %s.  Is this okay?")) %
        print_money(total_sent) %
        print_money(total_fee);
    }
    std::string accepted = input_line(prompt.str(), true);
    if (std::cin.eof())
      return true;
    if (!command_line::is_yes(accepted))
    {
      fail_msg_writer() << tr("transaction cancelled.");

      return true;
    }

    // actually commit the transactions
    if (m_wallet->multisig())
    {
      bool r = m_wallet->save_multisig_tx(ptx_vector, "multisig_loki_tx");
      if (!r)
      {
        fail_msg_writer() << tr("Failed to write transaction(s) to file");
      }
      else
      {
        success_msg_writer(true) << tr("Unsigned transaction(s) successfully written to file: ") << "multisig_loki_tx";
      }
    }
    else if (m_wallet->get_account().get_device().has_tx_cold_sign())
    {
      try
      {
        tools::wallet2::signed_tx_set signed_tx;
        std::vector<cryptonote::address_parse_info> dsts_info;
        dsts_info.push_back(info);

        if (!cold_sign_tx(ptx_vector, signed_tx, dsts_info, [&](const tools::wallet2::signed_tx_set &tx){ return accept_loaded_tx(tx); })){
          fail_msg_writer() << tr("Failed to cold sign transaction with HW wallet");
          return true;
        }

        commit_or_save(signed_tx.ptx, m_do_not_relay);
      }
      catch (const std::exception& e)
      {
        handle_transfer_exception(std::current_exception(), m_wallet->is_trusted_daemon());
      }
      catch (...)
      {
        LOG_ERROR("Unknown error");
        fail_msg_writer() << tr("unknown error");
      }
    }
    else if (m_wallet->watch_only())
    {
      bool r = m_wallet->save_tx(ptx_vector, "unsigned_loki_tx");
      if (!r)
      {
        fail_msg_writer() << tr("Failed to write transaction(s) to file");
      }
      else
      {
        success_msg_writer(true) << tr("Unsigned transaction(s) successfully written to file: ") << "unsigned_loki_tx";
      }
    }
    else
    {
      commit_or_save(ptx_vector, m_do_not_relay);
    }
  }
  catch (const std::exception& e)
  {
    handle_transfer_exception(std::current_exception(), m_wallet->is_trusted_daemon());
  }
  catch (...)
  {
    LOG_ERROR("unknown error");
    fail_msg_writer() << tr("unknown error");
  }

  return true;
}
//----------------------------------------------------------------------------------------------------
bool simple_wallet::sweep_single(const std::vector<std::string> &args_)
{
  if (!try_connect_to_daemon())
    return true;

  std::vector<std::string> local_args = args_;

  uint32_t priority = 0;
  if (local_args.size() > 0 && parse_priority(local_args[0], priority))
    local_args.erase(local_args.begin());

  priority = m_wallet->adjust_priority(priority);

  size_t outputs = 1;
  if (local_args.size() > 0 && local_args[0].substr(0, 8) == "outputs=")
  {
    if (!epee::string_tools::get_xtype_from_string(outputs, local_args[0].substr(8)))
    {
      fail_msg_writer() << tr("Failed to parse number of outputs");
      return true;
    }
    else if (outputs < 1)
    {
      fail_msg_writer() << tr("Amount of outputs should be greater than 0");
      return true;
    }
    else
    {
      local_args.erase(local_args.begin());
    }
  }

  std::vector<uint8_t> extra;
  bool payment_id_seen = false;
  if (local_args.size() == 3)
  {
    crypto::hash payment_id;
    crypto::hash8 payment_id8;
    std::string extra_nonce;
    if (tools::wallet2::parse_long_payment_id(local_args.back(), payment_id))
    {
      LONG_PAYMENT_ID_SUPPORT_CHECK();
      set_payment_id_to_tx_extra_nonce(extra_nonce, payment_id);
    }
    else
    {
      fail_msg_writer() << tr("failed to parse Payment ID");
      return true;
    }

    if (!add_extra_nonce_to_tx_extra(extra, extra_nonce))
    {
      fail_msg_writer() << tr("failed to set up payment id, though it was decoded correctly");
      return true;
    }

    local_args.pop_back();
    payment_id_seen = true;
  }

  if (local_args.size() != 2)
  {
    PRINT_USAGE(USAGE_SWEEP_SINGLE);
    return true;
  }

  crypto::key_image ki;
  if (!epee::string_tools::hex_to_pod(local_args[0], ki))
  {
    fail_msg_writer() << tr("failed to parse key image");
    return true;
  }

  cryptonote::address_parse_info info;
  if (!cryptonote::get_account_address_from_str_or_url(info, m_wallet->nettype(), local_args[1], oa_prompter))
  {
    fail_msg_writer() << tr("failed to parse address");
    return true;
  }

  if (info.has_payment_id)
  {
    if (payment_id_seen)
    {
      fail_msg_writer() << tr("a single transaction cannot use more than one payment id: ") << local_args[0];
      return true;
    }

    std::string extra_nonce;
    set_encrypted_payment_id_to_tx_extra_nonce(extra_nonce, info.payment_id);
    if (!add_extra_nonce_to_tx_extra(extra, extra_nonce))
    {
      fail_msg_writer() << tr("failed to set up payment id, though it was decoded correctly");
      return true;
    }
    payment_id_seen = true;
  }

  // prompt if there is no payment id and confirmation is required
  if (m_long_payment_id_support && !payment_id_seen && m_wallet->confirm_missing_payment_id() && !info.is_subaddress)
  {
     std::string accepted = input_line(tr("No payment id is included with this transaction. Is this okay?"), true);
     if (std::cin.eof())
       return true;
     if (!command_line::is_yes(accepted))
     {
       fail_msg_writer() << tr("transaction cancelled.");

       // would like to return false, because no tx made, but everything else returns true
       // and I don't know what returning false might adversely affect.  *sigh*
       return true; 
     }
  }

  SCOPED_WALLET_UNLOCK();

  try
  {
    // figure out what tx will be necessary
    auto ptx_vector = m_wallet->create_transactions_single(ki, info.address, info.is_subaddress, outputs, CRYPTONOTE_DEFAULT_TX_MIXIN, 0 /* unlock_time */, priority, extra);

    if (ptx_vector.empty())
    {
      fail_msg_writer() << tr("No outputs found");
      return true;
    }
    if (ptx_vector.size() > 1)
    {
      fail_msg_writer() << tr("Multiple transactions are created, which is not supposed to happen");
      return true;
    }
    if (ptx_vector[0].selected_transfers.size() != 1)
    {
      fail_msg_writer() << tr("The transaction uses multiple or no inputs, which is not supposed to happen");
      return true;
    }

    // give user total and fee, and prompt to confirm
    uint64_t total_fee = ptx_vector[0].fee;
    uint64_t total_sent = m_wallet->get_transfer_details(ptx_vector[0].selected_transfers.front()).amount();
    std::ostringstream prompt;
    if (!print_ring_members(ptx_vector, prompt))
      return true;
    prompt << boost::format(tr("Sweeping %s for a total fee of %s.  Is this okay?")) %
      print_money(total_sent) %
      print_money(total_fee);
    std::string accepted = input_line(prompt.str(), true);
    if (std::cin.eof())
      return true;
    if (!command_line::is_yes(accepted))
    {
      fail_msg_writer() << tr("transaction cancelled.");
      return true;
    }

    // actually commit the transactions
    if (m_wallet->multisig())
    {
      bool r = m_wallet->save_multisig_tx(ptx_vector, "multisig_loki_tx");
      if (!r)
      {
        fail_msg_writer() << tr("Failed to write transaction(s) to file");
      }
      else
      {
        success_msg_writer(true) << tr("Unsigned transaction(s) successfully written to file: ") << "multisig_loki_tx";
      }
    }
    else if (m_wallet->watch_only())
    {
      bool r = m_wallet->save_tx(ptx_vector, "unsigned_loki_tx");
      if (!r)
      {
        fail_msg_writer() << tr("Failed to write transaction(s) to file");
      }
      else
      {
        success_msg_writer(true) << tr("Unsigned transaction(s) successfully written to file: ") << "unsigned_loki_tx";
      }
    }
    else
    {
      m_wallet->commit_tx(ptx_vector[0]);
      success_msg_writer(true) << tr("Money successfully sent, transaction: ") << get_transaction_hash(ptx_vector[0].tx);
    }

  }
  catch (const std::exception& e)
  {
    handle_transfer_exception(std::current_exception(), m_wallet->is_trusted_daemon());
  }
  catch (...)
  {
    LOG_ERROR("unknown error");
    fail_msg_writer() << tr("unknown error");
  }

  return true;
}
//----------------------------------------------------------------------------------------------------
bool simple_wallet::sweep_all(const std::vector<std::string> &args_)
{
  return sweep_main(0, false, args_);
}
//----------------------------------------------------------------------------------------------------
bool simple_wallet::sweep_below(const std::vector<std::string> &args_)
{
  uint64_t below = 0;
  if (args_.size() < 1)
  {
    fail_msg_writer() << tr("missing threshold amount");
    return true;
  }
  if (!cryptonote::parse_amount(below, args_[0]))
  {
    fail_msg_writer() << tr("invalid amount threshold");
    return true;
  }
  return sweep_main(below, false, std::vector<std::string>(++args_.begin(), args_.end()));
}
//----------------------------------------------------------------------------------------------------
bool simple_wallet::accept_loaded_tx(const std::function<size_t()> get_num_txes, const std::function<const tools::wallet2::tx_construction_data&(size_t)> &get_tx, const std::string &extra_message)
{
  // gather info to ask the user
  uint64_t amount = 0, amount_to_dests = 0, change = 0;
  size_t min_ring_size = ~0;
  std::unordered_map<cryptonote::account_public_address, std::pair<std::string, uint64_t>> dests;
  int first_known_non_zero_change_index = -1;
  std::string payment_id_string = "";
  for (size_t n = 0; n < get_num_txes(); ++n)
  {
    const tools::wallet2::tx_construction_data &cd = get_tx(n);

    std::vector<tx_extra_field> tx_extra_fields;
    bool has_encrypted_payment_id = false;
    crypto::hash8 payment_id8 = crypto::null_hash8;
    if (cryptonote::parse_tx_extra(cd.extra, tx_extra_fields))
    {
      tx_extra_nonce extra_nonce;
      if (find_tx_extra_field_by_type(tx_extra_fields, extra_nonce))
      {
        crypto::hash payment_id;
        if(get_encrypted_payment_id_from_tx_extra_nonce(extra_nonce.nonce, payment_id8))
        {
          if (!payment_id_string.empty())
            payment_id_string += ", ";
          payment_id_string = std::string("encrypted payment ID ") + epee::string_tools::pod_to_hex(payment_id8);
          has_encrypted_payment_id = true;
        }
        else if (get_payment_id_from_tx_extra_nonce(extra_nonce.nonce, payment_id))
        {
          if (!payment_id_string.empty())
            payment_id_string += ", ";
          payment_id_string = std::string("unencrypted payment ID ") + epee::string_tools::pod_to_hex(payment_id);
          payment_id_string += " (OBSOLETE)";
        }
      }
    }

    for (size_t s = 0; s < cd.sources.size(); ++s)
    {
      amount += cd.sources[s].amount;
      size_t ring_size = cd.sources[s].outputs.size();
      if (ring_size < min_ring_size)
        min_ring_size = ring_size;
    }
    for (size_t d = 0; d < cd.splitted_dsts.size(); ++d)
    {
      const tx_destination_entry &entry = cd.splitted_dsts[d];
      std::string address, standard_address = get_account_address_as_str(m_wallet->nettype(), entry.is_subaddress, entry.addr);
      if (has_encrypted_payment_id && !entry.is_subaddress)
      {
        address = get_account_integrated_address_as_str(m_wallet->nettype(), entry.addr, payment_id8);
        address += std::string(" (" + standard_address + " with encrypted payment id " + epee::string_tools::pod_to_hex(payment_id8) + ")");
      }
      else
        address = standard_address;
      auto i = dests.find(entry.addr);
      if (i == dests.end())
        dests.insert(std::make_pair(entry.addr, std::make_pair(address, entry.amount)));
      else
        i->second.second += entry.amount;
      amount_to_dests += entry.amount;
    }
    if (cd.change_dts.amount > 0)
    {
      auto it = dests.find(cd.change_dts.addr);
      if (it == dests.end())
      {
        fail_msg_writer() << tr("Claimed change does not go to a paid address");
        return false;
      }
      if (it->second.second < cd.change_dts.amount)
      {
        fail_msg_writer() << tr("Claimed change is larger than payment to the change address");
        return false;
      }
      if (cd.change_dts.amount > 0)
      {
        if (first_known_non_zero_change_index == -1)
          first_known_non_zero_change_index = n;
        if (memcmp(&cd.change_dts.addr, &get_tx(first_known_non_zero_change_index).change_dts.addr, sizeof(cd.change_dts.addr)))
        {
          fail_msg_writer() << tr("Change goes to more than one address");
          return false;
        }
      }
      change += cd.change_dts.amount;
      it->second.second -= cd.change_dts.amount;
      if (it->second.second == 0)
        dests.erase(cd.change_dts.addr);
    }
  }

  if (payment_id_string.empty())
    payment_id_string = "no payment ID";

  std::string dest_string;
  size_t n_dummy_outputs = 0;
  for (auto i = dests.begin(); i != dests.end(); )
  {
    if (i->second.second > 0)
    {
      if (!dest_string.empty())
        dest_string += ", ";
      dest_string += (boost::format(tr("sending %s to %s")) % print_money(i->second.second) % i->second.first).str();
    }
    else
      ++n_dummy_outputs;
    ++i;
  }
  if (n_dummy_outputs > 0)
  {
    if (!dest_string.empty())
      dest_string += ", ";
    dest_string += std::to_string(n_dummy_outputs) + tr(" dummy output(s)");
  }
  if (dest_string.empty())
    dest_string = tr("with no destinations");

  std::string change_string;
  if (change > 0)
  {
    std::string address = get_account_address_as_str(m_wallet->nettype(), get_tx(0).subaddr_account > 0, get_tx(0).change_dts.addr);
    change_string += (boost::format(tr("%s change to %s")) % print_money(change) % address).str();
  }
  else
    change_string += tr("no change");

  uint64_t fee = amount - amount_to_dests;
  std::string prompt_str = (boost::format(tr("Loaded %lu transactions, for %s, fee %s, %s, %s, with min ring size %lu, %s. %sIs this okay?")) % (unsigned long)get_num_txes() % print_money(amount) % print_money(fee) % dest_string % change_string % (unsigned long)min_ring_size % payment_id_string % extra_message).str();
  return command_line::is_yes(input_line(prompt_str, true));
}
//----------------------------------------------------------------------------------------------------
bool simple_wallet::accept_loaded_tx(const tools::wallet2::unsigned_tx_set &txs)
{
  std::string extra_message;
  if (!txs.transfers.second.empty())
    extra_message = (boost::format("%u outputs to import. ") % (unsigned)txs.transfers.second.size()).str();
  return accept_loaded_tx([&txs](){return txs.txes.size();}, [&txs](size_t n)->const tools::wallet2::tx_construction_data&{return txs.txes[n];}, extra_message);
}
//----------------------------------------------------------------------------------------------------
bool simple_wallet::accept_loaded_tx(const tools::wallet2::signed_tx_set &txs)
{
  std::string extra_message;
  if (!txs.key_images.empty())
    extra_message = (boost::format("%u key images to import. ") % (unsigned)txs.key_images.size()).str();
  return accept_loaded_tx([&txs](){return txs.ptx.size();}, [&txs](size_t n)->const tools::wallet2::tx_construction_data&{return txs.ptx[n].construction_data;}, extra_message);
}
//----------------------------------------------------------------------------------------------------
bool simple_wallet::sign_transfer(const std::vector<std::string> &args_)
{
  if (m_wallet->key_on_device())
  {
    fail_msg_writer() << tr("command not supported by HW wallet");
    return true;
  }
  if(m_wallet->multisig())
  {
     fail_msg_writer() << tr("This is a multisig wallet, it can only sign with sign_multisig");
     return true;
  }
  if(m_wallet->watch_only())
  {
     fail_msg_writer() << tr("This is a watch only wallet");
     return true;
  }
  if (args_.size() > 1 || (args_.size() == 1 && args_[0] != "export_raw"))
  {
    PRINT_USAGE(USAGE_SIGN_TRANSFER);
    return true;
  }

  SCOPED_WALLET_UNLOCK();
  const bool export_raw = args_.size() == 1;

  std::vector<tools::wallet2::pending_tx> ptx;
  try
  {
    bool r = m_wallet->sign_tx("unsigned_loki_tx", "signed_loki_tx", ptx, [&](const tools::wallet2::unsigned_tx_set &tx){ return accept_loaded_tx(tx); }, export_raw);
    if (!r)
    {
      fail_msg_writer() << tr("Failed to sign transaction");
      return true;
    }
  }
  catch (const std::exception &e)
  {
    fail_msg_writer() << tr("Failed to sign transaction: ") << e.what();
    return true;
  }

  std::string txids_as_text;
  for (const auto &t: ptx)
  {
    if (!txids_as_text.empty())
      txids_as_text += (", ");
    txids_as_text += epee::string_tools::pod_to_hex(get_transaction_hash(t.tx));
  }
  success_msg_writer(true) << tr("Transaction successfully signed to file ") << "signed_loki_tx" << ", txid " << txids_as_text;
  if (export_raw)
  {
    std::string rawfiles_as_text;
    for (size_t i = 0; i < ptx.size(); ++i)
    {
      if (i > 0)
        rawfiles_as_text += ", ";
      rawfiles_as_text += "signed_loki_tx_raw" + (ptx.size() == 1 ? "" : ("_" + std::to_string(i)));
    }
    success_msg_writer(true) << tr("Transaction raw hex data exported to ") << rawfiles_as_text;
  }
  return true;
}
//----------------------------------------------------------------------------------------------------
bool simple_wallet::submit_transfer(const std::vector<std::string> &args_)
{
  if (m_wallet->key_on_device())
  {
    fail_msg_writer() << tr("command not supported by HW wallet");
    return true;
  }
  if (!try_connect_to_daemon())
    return true;

  try
  {
    std::vector<tools::wallet2::pending_tx> ptx_vector;
    bool r = m_wallet->load_tx("signed_loki_tx", ptx_vector, [&](const tools::wallet2::signed_tx_set &tx){ return accept_loaded_tx(tx); });
    if (!r)
    {
      fail_msg_writer() << tr("Failed to load transaction from file");
      return true;
    }

    commit_or_save(ptx_vector, false);
  }
  catch (const std::exception& e)
  {
    handle_transfer_exception(std::current_exception(), m_wallet->is_trusted_daemon());
  }
  catch (...)
  {
    LOG_ERROR("Unknown error");
    fail_msg_writer() << tr("unknown error");
  }

  return true;
}
//----------------------------------------------------------------------------------------------------
bool simple_wallet::get_tx_key(const std::vector<std::string> &args_)
{
  std::vector<std::string> local_args = args_;

  if (m_wallet->key_on_device())
  {
    fail_msg_writer() << tr("command not supported by HW wallet");
    return true;
  }
  if(local_args.size() != 1) {
    PRINT_USAGE(USAGE_GET_TX_KEY);
    return true;
  }

  crypto::hash txid;
  if (!epee::string_tools::hex_to_pod(local_args[0], txid))
  {
    fail_msg_writer() << tr("failed to parse txid");
    return true;
  }

  SCOPED_WALLET_UNLOCK();

  crypto::secret_key tx_key;
  std::vector<crypto::secret_key> additional_tx_keys;
  if (m_wallet->get_tx_key(txid, tx_key, additional_tx_keys))
  {
    ostringstream oss;
    oss << epee::string_tools::pod_to_hex(tx_key);
    for (size_t i = 0; i < additional_tx_keys.size(); ++i)
      oss << epee::string_tools::pod_to_hex(additional_tx_keys[i]);
    success_msg_writer() << tr("Tx key: ") << oss.str();
    return true;
  }
  else
  {
    fail_msg_writer() << tr("no tx keys found for this txid");
    return true;
  }
}
//----------------------------------------------------------------------------------------------------
bool simple_wallet::set_tx_key(const std::vector<std::string> &args_)
{
  std::vector<std::string> local_args = args_;

  if(local_args.size() != 2) {
    PRINT_USAGE(USAGE_SET_TX_KEY);
    return true;
  }

  crypto::hash txid;
  if (!epee::string_tools::hex_to_pod(local_args[0], txid))
  {
    fail_msg_writer() << tr("failed to parse txid");
    return true;
  }

  crypto::secret_key tx_key;
  std::vector<crypto::secret_key> additional_tx_keys;
  try
  {
    if (!epee::string_tools::hex_to_pod(local_args[1].substr(0, 64), tx_key))
    {
      fail_msg_writer() << tr("failed to parse tx_key");
      return true;
    }
    while(true)
    {
      local_args[1] = local_args[1].substr(64);
      if (local_args[1].empty())
        break;
      additional_tx_keys.resize(additional_tx_keys.size() + 1);
      if (!epee::string_tools::hex_to_pod(local_args[1].substr(0, 64), additional_tx_keys.back()))
      {
        fail_msg_writer() << tr("failed to parse tx_key");
        return true;
      }
    }
  }
  catch (const std::out_of_range &e)
  {
    fail_msg_writer() << tr("failed to parse tx_key");
    return true;
  }

  LOCK_IDLE_SCOPE();

  try
  {
    m_wallet->set_tx_key(txid, tx_key, additional_tx_keys);
    success_msg_writer() << tr("Tx key successfully stored.");
  }
  catch (const std::exception &e)
  {
    fail_msg_writer() << tr("Failed to store tx key: ") << e.what();
  }
  return true;
}
//----------------------------------------------------------------------------------------------------
bool simple_wallet::get_tx_proof(const std::vector<std::string> &args)
{
  if (m_wallet->key_on_device())
  {
    fail_msg_writer() << tr("command not supported by HW wallet");
    return true;
  }
  if (args.size() != 2 && args.size() != 3)
  {
    PRINT_USAGE(USAGE_GET_TX_PROOF);
    return true;
  }

  crypto::hash txid;
  if(!epee::string_tools::hex_to_pod(args[0], txid))
  {
    fail_msg_writer() << tr("failed to parse txid");
    return true;
  }

  cryptonote::address_parse_info info;
  if(!cryptonote::get_account_address_from_str_or_url(info, m_wallet->nettype(), args[1], oa_prompter))
  {
    fail_msg_writer() << tr("failed to parse address");
    return true;
  }

  SCOPED_WALLET_UNLOCK();

  try
  {
    std::string sig_str = m_wallet->get_tx_proof(txid, info.address, info.is_subaddress, args.size() == 3 ? args[2] : "");
    const std::string filename = "loki_tx_proof";
    if (epee::file_io_utils::save_string_to_file(filename, sig_str))
      success_msg_writer() << tr("signature file saved to: ") << filename;
    else
      fail_msg_writer() << tr("failed to save signature file");
  }
  catch (const std::exception &e)
  {
    fail_msg_writer() << tr("error: ") << e.what();
  }
  return true;
}
//----------------------------------------------------------------------------------------------------
bool simple_wallet::check_tx_key(const std::vector<std::string> &args_)
{
  std::vector<std::string> local_args = args_;

  if(local_args.size() != 3) {
    PRINT_USAGE(USAGE_CHECK_TX_KEY);
    return true;
  }

  if (!try_connect_to_daemon())
    return true;

  if (!m_wallet)
  {
    fail_msg_writer() << tr("wallet is null");
    return true;
  }
  crypto::hash txid;
  if(!epee::string_tools::hex_to_pod(local_args[0], txid))
  {
    fail_msg_writer() << tr("failed to parse txid");
    return true;
  }

  crypto::secret_key tx_key;
  std::vector<crypto::secret_key> additional_tx_keys;
  if(!epee::string_tools::hex_to_pod(local_args[1].substr(0, 64), tx_key))
  {
    fail_msg_writer() << tr("failed to parse tx key");
    return true;
  }
  local_args[1] = local_args[1].substr(64);
  while (!local_args[1].empty())
  {
    additional_tx_keys.resize(additional_tx_keys.size() + 1);
    if(!epee::string_tools::hex_to_pod(local_args[1].substr(0, 64), additional_tx_keys.back()))
    {
      fail_msg_writer() << tr("failed to parse tx key");
      return true;
    }
    local_args[1] = local_args[1].substr(64);
  }

  cryptonote::address_parse_info info;
  if(!cryptonote::get_account_address_from_str_or_url(info, m_wallet->nettype(), local_args[2], oa_prompter))
  {
    fail_msg_writer() << tr("failed to parse address");
    return true;
  }

  try
  {
    uint64_t received;
    bool in_pool;
    uint64_t confirmations;
    m_wallet->check_tx_key(txid, tx_key, additional_tx_keys, info.address, received, in_pool, confirmations);

    if (received > 0)
    {
      success_msg_writer() << get_account_address_as_str(m_wallet->nettype(), info.is_subaddress, info.address) << " " << tr("received") << " " << print_money(received) << " " << tr("in txid") << " " << txid;
      if (in_pool)
      {
        success_msg_writer() << tr("WARNING: this transaction is not yet included in the blockchain!");
      }
      else
      {
        if (confirmations != (uint64_t)-1)
        {
          success_msg_writer() << boost::format(tr("This transaction has %u confirmations")) % confirmations;
        }
        else
        {
          success_msg_writer() << tr("WARNING: failed to determine number of confirmations!");
        }
      }
    }
    else
    {
      fail_msg_writer() << get_account_address_as_str(m_wallet->nettype(), info.is_subaddress, info.address) << " " << tr("received nothing in txid") << " " << txid;
    }
  }
  catch (const std::exception &e)
  {
    fail_msg_writer() << tr("error: ") << e.what();
  }
  return true;
}
//----------------------------------------------------------------------------------------------------
bool simple_wallet::check_tx_proof(const std::vector<std::string> &args)
{
  if(args.size() != 3 && args.size() != 4) {
    PRINT_USAGE(USAGE_CHECK_TX_PROOF);
    return true;
  }

  if (!try_connect_to_daemon())
    return true;

  // parse txid
  crypto::hash txid;
  if(!epee::string_tools::hex_to_pod(args[0], txid))
  {
    fail_msg_writer() << tr("failed to parse txid");
    return true;
  }

  // parse address
  cryptonote::address_parse_info info;
  if(!cryptonote::get_account_address_from_str_or_url(info, m_wallet->nettype(), args[1], oa_prompter))
  {
    fail_msg_writer() << tr("failed to parse address");
    return true;
  }

  // read signature file
  std::string sig_str;
  if (!epee::file_io_utils::load_file_to_string(args[2], sig_str))
  {
    fail_msg_writer() << tr("failed to load signature file");
    return true;
  }

  try
  {
    uint64_t received;
    bool in_pool;
    uint64_t confirmations;
    if (m_wallet->check_tx_proof(txid, info.address, info.is_subaddress, args.size() == 4 ? args[3] : "", sig_str, received, in_pool, confirmations))
    {
      success_msg_writer() << tr("Good signature");
      if (received > 0)
      {
        success_msg_writer() << get_account_address_as_str(m_wallet->nettype(), info.is_subaddress, info.address) << " " << tr("received") << " " << print_money(received) << " " << tr("in txid") << " " << txid;
        if (in_pool)
        {
          success_msg_writer() << tr("WARNING: this transaction is not yet included in the blockchain!");
        }
        else
        {
          if (confirmations != (uint64_t)-1)
          {
            success_msg_writer() << boost::format(tr("This transaction has %u confirmations")) % confirmations;
          }
          else
          {
            success_msg_writer() << tr("WARNING: failed to determine number of confirmations!");
          }
        }
      }
      else
      {
        fail_msg_writer() << get_account_address_as_str(m_wallet->nettype(), info.is_subaddress, info.address) << " " << tr("received nothing in txid") << " " << txid;
      }
    }
    else
    {
      fail_msg_writer() << tr("Bad signature");
    }
  }
  catch (const std::exception &e)
  {
    fail_msg_writer() << tr("error: ") << e.what();
  }
  return true;
}
//----------------------------------------------------------------------------------------------------
bool simple_wallet::get_spend_proof(const std::vector<std::string> &args)
{
  if (m_wallet->key_on_device())
  {
    fail_msg_writer() << tr("command not supported by HW wallet");
    return true;
  }
  if(args.size() != 1 && args.size() != 2) {
    PRINT_USAGE(USAGE_GET_SPEND_PROOF);
    return true;
  }

  if (m_wallet->watch_only())
  {
    fail_msg_writer() << tr("wallet is watch-only and cannot generate the proof");
    return true;
  }

  crypto::hash txid;
  if (!epee::string_tools::hex_to_pod(args[0], txid))
  {
    fail_msg_writer() << tr("failed to parse txid");
    return true;
  }

  if (!try_connect_to_daemon())
    return true;

  SCOPED_WALLET_UNLOCK();

  try
  {
    const std::string sig_str = m_wallet->get_spend_proof(txid, args.size() == 2 ? args[1] : "");
    const std::string filename = "loki_spend_proof";
    if (epee::file_io_utils::save_string_to_file(filename, sig_str))
      success_msg_writer() << tr("signature file saved to: ") << filename;
    else
      fail_msg_writer() << tr("failed to save signature file");
  }
  catch (const std::exception &e)
  {
    fail_msg_writer() << e.what();
  }
  return true;
}
//----------------------------------------------------------------------------------------------------
bool simple_wallet::check_spend_proof(const std::vector<std::string> &args)
{
  if(args.size() != 2 && args.size() != 3) {
    PRINT_USAGE(USAGE_CHECK_SPEND_PROOF);
    return true;
  }

  crypto::hash txid;
  if (!epee::string_tools::hex_to_pod(args[0], txid))
  {
    fail_msg_writer() << tr("failed to parse txid");
    return true;
  }

  if (!try_connect_to_daemon())
    return true;

  std::string sig_str;
  if (!epee::file_io_utils::load_file_to_string(args[1], sig_str))
  {
    fail_msg_writer() << tr("failed to load signature file");
    return true;
  }

  try
  {
    if (m_wallet->check_spend_proof(txid, args.size() == 3 ? args[2] : "", sig_str))
      success_msg_writer() << tr("Good signature");
    else
      fail_msg_writer() << tr("Bad signature");
  }
  catch (const std::exception& e)
  {
    fail_msg_writer() << e.what();
  }
  return true;
}
//----------------------------------------------------------------------------------------------------
bool simple_wallet::get_reserve_proof(const std::vector<std::string> &args)
{
  if (m_wallet->key_on_device())
  {
    fail_msg_writer() << tr("command not supported by HW wallet");
    return true;
  }
  if(args.size() != 1 && args.size() != 2) {
    PRINT_USAGE(USAGE_GET_RESERVE_PROOF);
    return true;
  }

  if (m_wallet->watch_only() || m_wallet->multisig())
  {
    fail_msg_writer() << tr("The reserve proof can be generated only by a full wallet");
    return true;
  }

  boost::optional<std::pair<uint32_t, uint64_t>> account_minreserve;
  if (args[0] != "all")
  {
    account_minreserve = std::pair<uint32_t, uint64_t>();
    account_minreserve->first = m_current_subaddress_account;
    if (!cryptonote::parse_amount(account_minreserve->second, args[0]))
    {
      fail_msg_writer() << tr("amount is wrong: ") << args[0];
      return true;
    }
  }

  if (!try_connect_to_daemon())
    return true;

  SCOPED_WALLET_UNLOCK();

  try
  {
    const std::string sig_str = m_wallet->get_reserve_proof(account_minreserve, args.size() == 2 ? args[1] : "");
    const std::string filename = "loki_reserve_proof";
    if (epee::file_io_utils::save_string_to_file(filename, sig_str))
      success_msg_writer() << tr("signature file saved to: ") << filename;
    else
      fail_msg_writer() << tr("failed to save signature file");
  }
  catch (const std::exception &e)
  {
    fail_msg_writer() << e.what();
  }
  return true;
}
//----------------------------------------------------------------------------------------------------
bool simple_wallet::check_reserve_proof(const std::vector<std::string> &args)
{
  if(args.size() != 2 && args.size() != 3) {
    PRINT_USAGE(USAGE_CHECK_RESERVE_PROOF);
    return true;
  }

  if (!try_connect_to_daemon())
    return true;

  cryptonote::address_parse_info info;
  if(!cryptonote::get_account_address_from_str_or_url(info, m_wallet->nettype(), args[0], oa_prompter))
  {
    fail_msg_writer() << tr("failed to parse address");
    return true;
  }
  if (info.is_subaddress)
  {
    fail_msg_writer() << tr("Address must not be a subaddress");
    return true;
  }

  std::string sig_str;
  if (!epee::file_io_utils::load_file_to_string(args[1], sig_str))
  {
    fail_msg_writer() << tr("failed to load signature file");
    return true;
  }

  LOCK_IDLE_SCOPE();

  try
  {
    uint64_t total, spent;
    if (m_wallet->check_reserve_proof(info.address, args.size() == 3 ? args[2] : "", sig_str, total, spent))
    {
      success_msg_writer() << boost::format(tr("Good signature -- total: %s, spent: %s, unspent: %s")) % print_money(total) % print_money(spent) % print_money(total - spent);
    }
    else
    {
      fail_msg_writer() << tr("Bad signature");
    }
  }
  catch (const std::exception& e)
  {
    fail_msg_writer() << e.what();
  }
  return true;
}
//----------------------------------------------------------------------------------------------------
static std::string get_human_readable_timespan(std::chrono::seconds seconds)
{
  uint64_t ts = seconds.count();
  if (ts < 60)
    return std::to_string(ts) + sw::tr(" seconds");
  if (ts < 3600)
    return std::to_string((uint64_t)(ts / 60)) + sw::tr(" minutes");
  if (ts < 3600 * 24)
    return std::to_string((uint64_t)(ts / 3600)) + sw::tr(" hours");
  if (ts < 3600 * 24 * 30.5)
    return std::to_string((uint64_t)(ts / (3600 * 24))) + sw::tr(" days");
  if (ts < 3600 * 24 * 365.25)
    return std::to_string((uint64_t)(ts / (3600 * 24 * 30.5))) + sw::tr(" months");
  return sw::tr("a long time");
}
//----------------------------------------------------------------------------------------------------
// mutates local_args as it parses and consumes arguments
bool simple_wallet::get_transfers(std::vector<std::string>& local_args, std::vector<transfer_view>& transfers)
{
  bool in = true;
  bool out = true;
  bool pending = true;
  bool failed = true;
  bool pool = true;
  bool coinbase = true;
  uint64_t min_height = 0;
  uint64_t max_height = (uint64_t)-1;

  // optional in/out selector
  if (local_args.size() > 0) {
    if (local_args[0] == "in" || local_args[0] == "incoming") {
      out = pending = failed = false;
      local_args.erase(local_args.begin());
    }
    else if (local_args[0] == "out" || local_args[0] == "outgoing") {
      in = pool = coinbase = false;
      local_args.erase(local_args.begin());
    }
    else if (local_args[0] == "pending") {
      in = out = failed = coinbase = false;
      local_args.erase(local_args.begin());
    }
    else if (local_args[0] == "failed") {
      in = out = pending = pool = coinbase = false;
      local_args.erase(local_args.begin());
    }
    else if (local_args[0] == "pool") {
      in = out = pending = failed = coinbase = false;
      local_args.erase(local_args.begin());
    }
    else if (local_args[0] == "coinbase") {
      in = out = pending = failed = pool = false;
      coinbase = true;
      local_args.erase(local_args.begin());
    }
    else if (local_args[0] == "all" || local_args[0] == "both") {
      local_args.erase(local_args.begin());
    }
  }

  // subaddr_index
  std::set<uint32_t> subaddr_indices;
  if (local_args.size() > 0 && local_args[0].substr(0, 6) == "index=")
  {
    if (!parse_subaddress_indices(local_args[0], subaddr_indices))
      return false;
    local_args.erase(local_args.begin());
  }

  // min height
  if (local_args.size() > 0 && local_args[0].find('=') == std::string::npos) {
    try {
      min_height = boost::lexical_cast<uint64_t>(local_args[0]);
    }
    catch (const boost::bad_lexical_cast &) {
      fail_msg_writer() << tr("bad min_height parameter:") << " " << local_args[0];
      return false;
    }
    local_args.erase(local_args.begin());
  }

  // max height
  if (local_args.size() > 0 && local_args[0].find('=') == std::string::npos) {
    try {
      max_height = boost::lexical_cast<uint64_t>(local_args[0]);
    }
    catch (const boost::bad_lexical_cast &) {
      fail_msg_writer() << tr("bad max_height parameter:") << " " << local_args[0];
      return false;
    }
    local_args.erase(local_args.begin());
  }

  if (in || coinbase) {
    std::list<std::pair<crypto::hash, tools::wallet2::payment_details>> payments;
    m_wallet->get_payments(payments, min_height, max_height, m_current_subaddress_account, subaddr_indices);

    for (std::list<std::pair<crypto::hash, tools::wallet2::payment_details>>::const_iterator i = payments.begin(); i != payments.end(); ++i) {
      const tools::wallet2::payment_details &pd = i->second;
      if (!pd.is_coinbase() && !in)
        continue;
      std::string payment_id = string_tools::pod_to_hex(i->first);
      if (payment_id.substr(16).find_first_not_of('0') == std::string::npos)
        payment_id = payment_id.substr(0,16);
      std::string note = m_wallet->get_tx_note(pd.m_tx_hash);

      std::string destination = m_wallet->get_subaddress_as_str({m_current_subaddress_account, pd.m_subaddr_index.minor});
      transfers.push_back({
        pd.m_block_height,
        pd.m_timestamp,
        pd.m_type,
        true, // confirmed
        pd.m_amount,
        pd.m_tx_hash,
        payment_id,
        0,
        {{destination, pd.m_amount, pd.m_unlock_time}},
        {pd.m_subaddr_index.minor},
        note,
        m_wallet->is_transfer_unlocked(pd.m_unlock_time, pd.m_block_height),
      });
    }
  }

  if (out) {
    std::list<std::pair<crypto::hash, tools::wallet2::confirmed_transfer_details>> payments;
    m_wallet->get_payments_out(payments, min_height, max_height, m_current_subaddress_account, subaddr_indices);
    for (std::list<std::pair<crypto::hash, tools::wallet2::confirmed_transfer_details>>::const_iterator i = payments.begin(); i != payments.end(); ++i) {
      const tools::wallet2::confirmed_transfer_details &pd = i->second;
      uint64_t change = pd.m_change == (uint64_t)-1 ? 0 : pd.m_change; // change may not be known
      uint64_t fee = pd.m_amount_in - pd.m_amount_out;

      std::vector<transfer_view::dest_output> destinations(pd.m_dests.size());
      for (size_t dest_index  = 0; dest_index < pd.m_dests.size(); ++dest_index)
      {
        const tx_destination_entry &dest   = pd.m_dests[dest_index];
        transfer_view::dest_output &output = destinations[dest_index];
        output.wallet_addr                 = get_account_address_as_str(m_wallet->nettype(), dest.is_subaddress, dest.addr);
        output.amount                      = dest.amount;
        output.unlock_time                 = (dest_index < pd.m_unlock_times.size()) ? pd.m_unlock_times[dest_index] : 0;
      }

      // NOTE(loki): Technically we don't allow custom unlock times per output
      // yet. So if we detect _any_ output that has the staking lock time, then
      // we can assume it's a staking transfer
      const uint64_t staking_duration = service_nodes::get_staking_requirement_lock_blocks(m_wallet->nettype());
      bool locked = false;

      tools::pay_type type = tools::pay_type::out;
      for (size_t unlock_index = 0; unlock_index < pd.m_unlock_times.size() && type != tools::pay_type::stake; ++unlock_index)
      {
        uint64_t unlock_time = pd.m_unlock_times[unlock_index];
        if (unlock_time < pd.m_block_height)
          continue;

        // NOTE: If any output is locked at all, consider the transfer locked.
        uint64_t lock_duration = unlock_time - pd.m_block_height;
        locked |= (!m_wallet->is_transfer_unlocked(unlock_time, pd.m_block_height));
        if (lock_duration >= staking_duration) type = tools::pay_type::stake;
      }

      std::string payment_id = string_tools::pod_to_hex(i->second.m_payment_id);
      if (payment_id.substr(16).find_first_not_of('0') == std::string::npos)
        payment_id = payment_id.substr(0,16);
      std::string note = m_wallet->get_tx_note(i->first);

      transfers.push_back({
        pd.m_block_height,
        pd.m_timestamp,
        type,
        true, // confirmed
        pd.m_amount_in - change - fee,
        i->first,
        payment_id,
        fee,
        destinations,
        pd.m_subaddr_indices,
        note,
        !locked,
      });
    }
  }

  if (pool) {
    try
    {
      m_in_manual_refresh.store(true, std::memory_order_relaxed);
      epee::misc_utils::auto_scope_leave_caller scope_exit_handler = epee::misc_utils::create_scope_leave_handler([&](){m_in_manual_refresh.store(false, std::memory_order_relaxed);});

      m_wallet->update_pool_state();
      std::list<std::pair<crypto::hash, tools::wallet2::pool_payment_details>> payments;
      m_wallet->get_unconfirmed_payments(payments, m_current_subaddress_account, subaddr_indices);
      for (std::list<std::pair<crypto::hash, tools::wallet2::pool_payment_details>>::const_iterator i = payments.begin(); i != payments.end(); ++i) {
        const tools::wallet2::payment_details &pd = i->second.m_pd;
        std::string payment_id = string_tools::pod_to_hex(i->first);
        if (payment_id.substr(16).find_first_not_of('0') == std::string::npos)
          payment_id = payment_id.substr(0,16);
        std::string note = m_wallet->get_tx_note(pd.m_tx_hash);
        std::string destination = m_wallet->get_subaddress_as_str({m_current_subaddress_account, pd.m_subaddr_index.minor});
        std::string double_spend_note;
        if (i->second.m_double_spend_seen)
          double_spend_note = tr("[Double spend seen on the network: this transaction may or may not end up being mined] ");

        transfers.push_back({
          "pool",
          pd.m_timestamp,
          tools::pay_type::in,
          false, // confirmed
          pd.m_amount,
          pd.m_tx_hash,
          payment_id,
          0,
          {{destination, pd.m_amount}},
          {pd.m_subaddr_index.minor},
          note + double_spend_note,
          false, // unlocked
        });
      }
    }
    catch (const std::exception& e)
    {
      fail_msg_writer() << "Failed to get pool state:" << e.what();
    }
  }

  // print unconfirmed last
  if (pending || failed) {
    std::list<std::pair<crypto::hash, tools::wallet2::unconfirmed_transfer_details>> upayments;
    m_wallet->get_unconfirmed_payments_out(upayments, m_current_subaddress_account, subaddr_indices);
    for (std::list<std::pair<crypto::hash, tools::wallet2::unconfirmed_transfer_details>>::const_iterator i = upayments.begin(); i != upayments.end(); ++i) {
      const tools::wallet2::unconfirmed_transfer_details &pd = i->second;
      uint64_t amount = pd.m_amount_in;
      uint64_t fee = amount - pd.m_amount_out;

      std::vector<transfer_view::dest_output> destinations(pd.m_dests.size());
      for (size_t dest_index  = 0; dest_index < pd.m_dests.size(); ++dest_index)
      {
        const tx_destination_entry &dest   = pd.m_dests[dest_index];
        transfer_view::dest_output &output = destinations[dest_index];
        output.wallet_addr                 = get_account_address_as_str(m_wallet->nettype(), dest.is_subaddress, dest.addr);
        output.amount                      = dest.amount;
      }

      std::string payment_id = string_tools::pod_to_hex(i->second.m_payment_id);
      if (payment_id.substr(16).find_first_not_of('0') == std::string::npos)
        payment_id = payment_id.substr(0,16);
      std::string note = m_wallet->get_tx_note(i->first);
      bool is_failed = pd.m_state == tools::wallet2::unconfirmed_transfer_details::failed;
      if ((failed && is_failed) || (!is_failed && pending)) {
        transfers.push_back({
          (is_failed ? "failed" : "pending"),
          pd.m_timestamp,
          tools::pay_type::out,
          false, // confirmed
          amount - pd.m_change - fee,
          i->first,
          payment_id,
          fee,
          destinations,
          pd.m_subaddr_indices,
          note,
          false, // unlocked
        });
      }
    }
  }
  // sort by block, then by timestamp (unconfirmed last)
  std::sort(transfers.begin(), transfers.end(), [](const transfer_view& a, const transfer_view& b) -> bool {
    if (a.confirmed && !b.confirmed)
      return true;
    if (a.block == b.block)
      return a.timestamp < b.timestamp;
    return a.block < b.block;
  });

  return true;
}
//----------------------------------------------------------------------------------------------------
bool simple_wallet::show_transfers(const std::vector<std::string> &args_)
{
  std::vector<std::string> local_args = args_;

  if(local_args.size() > 4)
  {
    PRINT_USAGE(USAGE_SHOW_TRANSFERS);
    return true;
  }

  LOCK_IDLE_SCOPE();

  std::vector<transfer_view> all_transfers;

  if (!get_transfers(local_args, all_transfers))
    return true;

  PAUSE_READLINE();
  for (const auto& transfer : all_transfers)
  {
    enum console_colors color = console_color_white;
    if (transfer.confirmed)
    {
      switch (transfer.type)
      {
        case tools::pay_type::in:           color = console_color_green; break;
        case tools::pay_type::out:          color = console_color_yellow; break;
        case tools::pay_type::miner:        color = console_color_cyan; break;
        case tools::pay_type::governance:   color = console_color_cyan; break;
        case tools::pay_type::stake:        color = console_color_blue; break;
        case tools::pay_type::service_node: color = console_color_cyan; break;
        default:                            color = console_color_magenta; break;
      }
    }

    if (transfer.block.type() == typeid(std::string))
    {
      const std::string& block_str = boost::get<std::string>(transfer.block);
      if (block_str == "failed") color = console_color_red;
    }

    std::string destinations = "-";
    if (!transfer.outputs.empty())
    {
      destinations = "";
      for (const auto& output : transfer.outputs)
      {
        if (!destinations.empty())
          destinations += ", ";

        if (transfer.type == tools::pay_type::in ||
            transfer.type == tools::pay_type::governance ||
            transfer.type == tools::pay_type::service_node ||
            transfer.type == tools::pay_type::miner)
          destinations += output.wallet_addr.substr(0, 6);
        else
          destinations += output.wallet_addr;

        destinations += ":" + print_money(output.amount);
      }
    }
    
    auto formatter = boost::format("%8.8llu %6.6s %8.8s %16.16s %20.20s %s %s %14.14s %s %s - %s");

    char const *lock_str = (transfer.unlocked) ? "unlocked" : "locked";
    message_writer(color, false) << formatter
      % transfer.block
      % tools::pay_type_string(transfer.type)
      % lock_str
      % tools::get_human_readable_timestamp(transfer.timestamp)
      % print_money(transfer.amount)
      % string_tools::pod_to_hex(transfer.hash)
      % transfer.payment_id
      % print_money(transfer.fee)
      % destinations
      % boost::algorithm::join(transfer.index | boost::adaptors::transformed([](uint32_t i) { return std::to_string(i); }), ", ")
      % transfer.note;
  }

  return true;
}
//----------------------------------------------------------------------------------------------------
bool simple_wallet::export_transfers(const std::vector<std::string>& args_)
{
  std::vector<std::string> local_args = args_;

  if(local_args.size() > 5)
  {
    PRINT_USAGE(USAGE_EXPORT_TRANSFERS);
    return true;
  }

  LOCK_IDLE_SCOPE();
  
  std::vector<transfer_view> all_transfers;

  // might consumes arguments in local_args
  if (!get_transfers(local_args, all_transfers))
    return true;

  // output filename
  std::string filename = (boost::format("output%u.csv") % m_current_subaddress_account).str();
  if (local_args.size() > 0 && local_args[0].substr(0, 7) == "output=")
  {
    filename = local_args[0].substr(7, -1);
    local_args.erase(local_args.begin());
  }

  std::ofstream file(filename);

  // header
  file <<
      boost::format("%8.8s,%9.9s,%8.8s,%16.16s,%20.20s,%20.20s,%64.64s,%16.16s,%14.14s,%100.100s,%20.20s,%s,%s") %
      tr("block") % tr("type") % tr("lock") % tr("timestamp") % tr("amount") % tr("running balance") % tr("hash") % tr("payment ID") % tr("fee") % tr("destination") % tr("amount") % tr("index") % tr("note")
      << std::endl;

  uint64_t running_balance = 0;
  auto formatter = boost::format("%8.8llu,%9.9s,%8.8s,%16.16s,%20.20s,%20.20s,%64.64s,%16.16s,%14.14s,%100.100s,%20.20s,\"%s\",%s");

  for (const auto& transfer : all_transfers)
  {
    // ignore unconfirmed transfers in running balance
    if (transfer.confirmed)
    {
      switch (transfer.type)
      {
        case tools::pay_type::in:
        case tools::pay_type::miner:
        case tools::pay_type::service_node:
        case tools::pay_type::governance:
          running_balance += transfer.amount;
          break;
        case tools::pay_type::stake:
          running_balance -= transfer.fee;
          break;
        case tools::pay_type::out:
          running_balance -= transfer.amount + transfer.fee;
          break;
        default:
          fail_msg_writer() << tr("Warning: Unhandled pay type, this is most likely a developer error, please report it to the Loki developers.");
          break;
      }
    }

    char const UNLOCKED[] = "unlocked";
    char const LOCKED[]   = "locked";
    char const *lock_str = (transfer.unlocked) ? UNLOCKED : LOCKED;

    file << formatter
      % transfer.block
      % tools::pay_type_string(transfer.type)
      % lock_str
      % tools::get_human_readable_timestamp(transfer.timestamp)
      % print_money(transfer.amount)
      % print_money(running_balance)
      % string_tools::pod_to_hex(transfer.hash)
      % transfer.payment_id
      % print_money(transfer.fee)
      % (transfer.outputs.size() ? transfer.outputs[0].wallet_addr : "-")
      % (transfer.outputs.size() ? print_money(transfer.outputs[0].amount) : "")
      % boost::algorithm::join(transfer.index | boost::adaptors::transformed([](uint32_t i) { return std::to_string(i); }), ", ")
      % transfer.note
      << std::endl;

    for (size_t i = 1; i < transfer.outputs.size(); ++i)
    {
      file << formatter
        % ""
        % ""
        % ""
        % ""
        % ""
        % ""
        % ""
        % ""
        % transfer.outputs[i].wallet_addr
        % print_money(transfer.outputs[i].amount)
        % ""
        % ""
        << std::endl;
    }
  }
  file.close();

  success_msg_writer() << tr("CSV exported to ") << filename;

  return true;
}
//----------------------------------------------------------------------------------------------------
bool simple_wallet::unspent_outputs(const std::vector<std::string> &args_)
{
  if(args_.size() > 3)
  {
    PRINT_USAGE(USAGE_UNSPENT_OUTPUTS);
    return true;
  }
  auto local_args = args_;

  std::set<uint32_t> subaddr_indices;
  if (local_args.size() > 0 && local_args[0].substr(0, 6) == "index=")
  {
    if (!parse_subaddress_indices(local_args[0], subaddr_indices))
      return true;
    local_args.erase(local_args.begin());
  }

  uint64_t min_amount = 0;
  uint64_t max_amount = std::numeric_limits<uint64_t>::max();
  if (local_args.size() > 0)
  {
    if (!cryptonote::parse_amount(min_amount, local_args[0]))
    {
      fail_msg_writer() << tr("amount is wrong: ") << local_args[0];
      return true;
    }
    local_args.erase(local_args.begin());
    if (local_args.size() > 0)
    {
      if (!cryptonote::parse_amount(max_amount, local_args[0]))
      {
        fail_msg_writer() << tr("amount is wrong: ") << local_args[0];
        return true;
      }
      local_args.erase(local_args.begin());
    }
    if (min_amount > max_amount)
    {
      fail_msg_writer() << tr("<min_amount> should be smaller than <max_amount>");
      return true;
    }
  }
  tools::wallet2::transfer_container transfers;
  m_wallet->get_transfers(transfers);
  std::map<uint64_t, tools::wallet2::transfer_container> amount_to_tds;
  uint64_t min_height = std::numeric_limits<uint64_t>::max();
  uint64_t max_height = 0;
  uint64_t found_min_amount = std::numeric_limits<uint64_t>::max();
  uint64_t found_max_amount = 0;
  uint64_t count = 0;
  for (const auto& td : transfers)
  {
    uint64_t amount = td.amount();
    if (td.m_spent || amount < min_amount || amount > max_amount || td.m_subaddr_index.major != m_current_subaddress_account || (subaddr_indices.count(td.m_subaddr_index.minor) == 0 && !subaddr_indices.empty()))
      continue;
    amount_to_tds[amount].push_back(td);
    if (min_height > td.m_block_height) min_height = td.m_block_height;
    if (max_height < td.m_block_height) max_height = td.m_block_height;
    if (found_min_amount > amount) found_min_amount = amount;
    if (found_max_amount < amount) found_max_amount = amount;
    ++count;
  }
  if (amount_to_tds.empty())
  {
    success_msg_writer() << tr("There is no unspent output in the specified address");
    return true;
  }
  for (const auto& amount_tds : amount_to_tds)
  {
    auto& tds = amount_tds.second;
    success_msg_writer() << tr("\nAmount: ") << print_money(amount_tds.first) << tr(", number of keys: ") << tds.size();
    for (size_t i = 0; i < tds.size(); )
    {
      std::ostringstream oss;
      for (size_t j = 0; j < 8 && i < tds.size(); ++i, ++j)
        oss << tds[i].m_block_height << tr(" ");
      success_msg_writer() << oss.str();
    }
  }
  success_msg_writer()
    << tr("\nMin block height: ") << min_height
    << tr("\nMax block height: ") << max_height
    << tr("\nMin amount found: ") << print_money(found_min_amount)
    << tr("\nMax amount found: ") << print_money(found_max_amount)
    << tr("\nTotal count: ") << count;
  const size_t histogram_height = 10;
  const size_t histogram_width  = 50;
  double bin_size = (max_height - min_height + 1.0) / histogram_width;
  size_t max_bin_count = 0;
  std::vector<size_t> histogram(histogram_width, 0);
  for (const auto& amount_tds : amount_to_tds)
  {
    for (auto& td : amount_tds.second)
    {
      uint64_t bin_index = (td.m_block_height - min_height + 1) / bin_size;
      if (bin_index >= histogram_width)
        bin_index = histogram_width - 1;
      histogram[bin_index]++;
      if (max_bin_count < histogram[bin_index])
        max_bin_count = histogram[bin_index];
    }
  }
  for (size_t x = 0; x < histogram_width; ++x)
  {
    double bin_count = histogram[x];
    if (max_bin_count > histogram_height)
      bin_count *= histogram_height / (double)max_bin_count;
    if (histogram[x] > 0 && bin_count < 1.0)
      bin_count = 1.0;
    histogram[x] = bin_count;
  }
  std::vector<std::string> histogram_line(histogram_height, std::string(histogram_width, ' '));
  for (size_t y = 0; y < histogram_height; ++y)
  {
    for (size_t x = 0; x < histogram_width; ++x)
    {
      if (y < histogram[x])
        histogram_line[y][x] = '*';
    }
  }
  double count_per_star = max_bin_count / (double)histogram_height;
  if (count_per_star < 1)
    count_per_star = 1;
  success_msg_writer()
    << tr("\nBin size: ") << bin_size
    << tr("\nOutputs per *: ") << count_per_star;
  ostringstream histogram_str;
  histogram_str << tr("count\n  ^\n");
  for (size_t y = histogram_height; y > 0; --y)
    histogram_str << tr("  |") << histogram_line[y - 1] << tr("|\n");
  histogram_str
    << tr("  +") << std::string(histogram_width, '-') << tr("+--> block height\n")
    << tr("   ^") << std::string(histogram_width - 2, ' ') << tr("^\n")
    << tr("  ") << min_height << std::string(histogram_width - 8, ' ') << max_height;
  success_msg_writer() << histogram_str.str();
  return true;
}
//----------------------------------------------------------------------------------------------------
bool simple_wallet::rescan_blockchain(const std::vector<std::string> &args_)
{
  bool hard = false;
  if (!args_.empty())
  {
    if (args_[0] != "hard")
    {
      PRINT_USAGE(USAGE_RESCAN_BC);
      return true;
    }
    hard = true;
  }

  if (hard)
  {
    message_writer() << tr("Warning: this will lose any information which can not be recovered from the blockchain.");
    message_writer() << tr("This includes destination addresses, tx secret keys, tx notes, etc");
    std::string confirm = input_line(tr("Rescan anyway?"), true);
    if(!std::cin.eof())
    {
      if (!command_line::is_yes(confirm))
        return true;
    }
  }
  return refresh_main(0, hard ? ResetHard : ResetSoft, true);
}
//----------------------------------------------------------------------------------------------------
void simple_wallet::check_for_messages()
{
  try
  {
    std::vector<mms::message> new_messages;
    bool new_message = get_message_store().check_for_messages(get_multisig_wallet_state(), new_messages);
    if (new_message)
    {
      message_writer(console_color_magenta, true) << tr("MMS received new message");
      list_mms_messages(new_messages);
      m_cmd_binder.print_prompt();
    }
  }
  catch(...) {}
}
//----------------------------------------------------------------------------------------------------
void simple_wallet::wallet_idle_thread()
{
  while (true)
  {
    boost::unique_lock<boost::mutex> lock(m_idle_mutex);
    if (!m_idle_run.load(std::memory_order_relaxed))
      break;

    // auto refresh
    if (m_auto_refresh_enabled)
    {
      m_auto_refresh_refreshing = true;
      try
      {
        uint64_t fetched_blocks;
        if (try_connect_to_daemon(true))
          m_wallet->refresh(m_wallet->is_trusted_daemon(), 0, fetched_blocks);
      }
      catch(...) {}
      m_auto_refresh_refreshing = false;
    }

    // Check for new MMS messages;
    // For simplicity auto message check is ALSO controlled by "m_auto_refresh_enabled" and has no
    // separate thread either; thread syncing is tricky enough with only this one idle thread here
    if (m_auto_refresh_enabled && get_message_store().get_active())
    {
      check_for_messages();
    }

    if (!m_idle_run.load(std::memory_order_relaxed))
      break;
    m_idle_cond.wait_for(lock, boost::chrono::seconds(90));
  }
}
//----------------------------------------------------------------------------------------------------
std::string simple_wallet::get_prompt() const
{
  std::string addr_start = m_wallet->get_subaddress_as_str({m_current_subaddress_account, 0}).substr(0, 6);
  std::string prompt = std::string("[") + tr("wallet") + " " + addr_start;
  if (!m_wallet->check_connection(NULL))
    prompt += tr(" (no daemon)");
  else if (!m_wallet->is_synced())
    prompt += tr(" (out of sync)");
  prompt += "]: ";
  return prompt;
}
//----------------------------------------------------------------------------------------------------
bool simple_wallet::run()
{
  // check and display warning, but go on anyway
  try_connect_to_daemon();

  refresh_main(0, ResetNone, true);

  m_auto_refresh_enabled = m_wallet->auto_refresh();
  m_idle_thread = boost::thread([&]{wallet_idle_thread();});

  message_writer(console_color_green, false) << "Background refresh thread started";
  return m_cmd_binder.run_handling([this](){return get_prompt();}, "");
}
//----------------------------------------------------------------------------------------------------
void simple_wallet::stop()
{
  m_cmd_binder.stop_handling();
}
//----------------------------------------------------------------------------------------------------
bool simple_wallet::account(const std::vector<std::string> &args/* = std::vector<std::string>()*/)
{
  // Usage:
  //   account
  //   account new <label text with white spaces allowed>
  //   account switch <index>
  //   account label <index> <label text with white spaces allowed>
  //   account tag <tag_name> <account_index_1> [<account_index_2> ...]
  //   account untag <account_index_1> [<account_index_2> ...]
  //   account tag_description <tag_name> <description>

  if (args.empty())
  {
    // print all the existing accounts
    LOCK_IDLE_SCOPE();
    print_accounts();
    return true;
  }

  std::vector<std::string> local_args = args;
  std::string command = local_args[0];
  local_args.erase(local_args.begin());
  if (command == "new")
  {
    // create a new account and switch to it
    std::string label = boost::join(local_args, " ");
    if (label.empty())
      label = tr("(Untitled account)");
    m_wallet->add_subaddress_account(label);
    m_current_subaddress_account = m_wallet->get_num_subaddress_accounts() - 1;
    // update_prompt();
    LOCK_IDLE_SCOPE();
    print_accounts();
  }
  else if (command == "switch" && local_args.size() == 1)
  {
    // switch to the specified account
    uint32_t index_major;
    if (!epee::string_tools::get_xtype_from_string(index_major, local_args[0]))
    {
      fail_msg_writer() << tr("failed to parse index: ") << local_args[0];
      return true;
    }
    if (index_major >= m_wallet->get_num_subaddress_accounts())
    {
      fail_msg_writer() << tr("specify an index between 0 and ") << (m_wallet->get_num_subaddress_accounts() - 1);
      return true;
    }
    m_current_subaddress_account = index_major;
    // update_prompt();
    show_balance();
  }
  else if (command == "label" && local_args.size() >= 1)
  {
    // set label of the specified account
    uint32_t index_major;
    if (!epee::string_tools::get_xtype_from_string(index_major, local_args[0]))
    {
      fail_msg_writer() << tr("failed to parse index: ") << local_args[0];
      return true;
    }
    local_args.erase(local_args.begin());
    std::string label = boost::join(local_args, " ");
    try
    {
      m_wallet->set_subaddress_label({index_major, 0}, label);
      LOCK_IDLE_SCOPE();
      print_accounts();
    }
    catch (const std::exception& e)
    {
      fail_msg_writer() << e.what();
    }
  }
  else if (command == "tag" && local_args.size() >= 2)
  {
    const std::string tag = local_args[0];
    std::set<uint32_t> account_indices;
    for (size_t i = 1; i < local_args.size(); ++i)
    {
      uint32_t account_index;
      if (!epee::string_tools::get_xtype_from_string(account_index, local_args[i]))
      {
        fail_msg_writer() << tr("failed to parse index: ") << local_args[i];
        return true;
      }
      account_indices.insert(account_index);
    }
    try
    {
      m_wallet->set_account_tag(account_indices, tag);
      print_accounts(tag);
    }
    catch (const std::exception& e)
    {
      fail_msg_writer() << e.what();
    }
  }
  else if (command == "untag" && local_args.size() >= 1)
  {
    std::set<uint32_t> account_indices;
    for (size_t i = 0; i < local_args.size(); ++i)
    {
      uint32_t account_index;
      if (!epee::string_tools::get_xtype_from_string(account_index, local_args[i]))
      {
        fail_msg_writer() << tr("failed to parse index: ") << local_args[i];
        return true;
      }
      account_indices.insert(account_index);
    }
    try
    {
      m_wallet->set_account_tag(account_indices, "");
      print_accounts();
    }
    catch (const std::exception& e)
    {
      fail_msg_writer() << e.what();
    }
  }
  else if (command == "tag_description" && local_args.size() >= 1)
  {
    const std::string tag = local_args[0];
    std::string description;
    if (local_args.size() > 1)
    {
      local_args.erase(local_args.begin());
      description = boost::join(local_args, " ");
    }
    try
    {
      m_wallet->set_account_tag_description(tag, description);
      print_accounts(tag);
    }
    catch (const std::exception& e)
    {
      fail_msg_writer() << e.what();
    }
  }
  else
  {
    PRINT_USAGE(USAGE_ACCOUNT);
  }
  return true;
}
//----------------------------------------------------------------------------------------------------
void simple_wallet::print_accounts()
{
  const std::pair<std::map<std::string, std::string>, std::vector<std::string>>& account_tags = m_wallet->get_account_tags();
  size_t num_untagged_accounts = m_wallet->get_num_subaddress_accounts();
  for (const std::pair<std::string, std::string>& p : account_tags.first)
  {
    const std::string& tag = p.first;
    print_accounts(tag);
    num_untagged_accounts -= std::count(account_tags.second.begin(), account_tags.second.end(), tag);
    success_msg_writer() << "";
  }

  if (num_untagged_accounts > 0)
    print_accounts("");

  if (num_untagged_accounts < m_wallet->get_num_subaddress_accounts())
    success_msg_writer() << tr("\nGrand total:\n  Balance: ") << print_money(m_wallet->balance_all()) << tr(", unlocked balance: ") << print_money(m_wallet->unlocked_balance_all());
}
//----------------------------------------------------------------------------------------------------
void simple_wallet::print_accounts(const std::string& tag)
{
  const std::pair<std::map<std::string, std::string>, std::vector<std::string>>& account_tags = m_wallet->get_account_tags();
  if (tag.empty())
  {
    success_msg_writer() << tr("Untagged accounts:");
  }
  else
  {
    if (account_tags.first.count(tag) == 0)
    {
      fail_msg_writer() << boost::format(tr("Tag %s is unregistered.")) % tag;
      return;
    }
    success_msg_writer() << tr("Accounts with tag: ") << tag;
    success_msg_writer() << tr("Tag's description: ") << account_tags.first.find(tag)->second;
  }
  success_msg_writer() << boost::format("  %15s %21s %21s %21s") % tr("Account") % tr("Balance") % tr("Unlocked balance") % tr("Label");
  uint64_t total_balance = 0, total_unlocked_balance = 0;
  for (uint32_t account_index = 0; account_index < m_wallet->get_num_subaddress_accounts(); ++account_index)
  {
    if (account_tags.second[account_index] != tag)
      continue;
    success_msg_writer() << boost::format(tr(" %c%8u %6s %21s %21s %21s"))
      % (m_current_subaddress_account == account_index ? '*' : ' ')
      % account_index
      % m_wallet->get_subaddress_as_str({account_index, 0}).substr(0, 6)
      % print_money(m_wallet->balance(account_index))
      % print_money(m_wallet->unlocked_balance(account_index))
      % m_wallet->get_subaddress_label({account_index, 0});
    total_balance += m_wallet->balance(account_index);
    total_unlocked_balance += m_wallet->unlocked_balance(account_index);
  }
  success_msg_writer() << tr("----------------------------------------------------------------------------------");
  success_msg_writer() << boost::format(tr("%15s %21s %21s")) % "Total" % print_money(total_balance) % print_money(total_unlocked_balance);
}
//----------------------------------------------------------------------------------------------------
bool simple_wallet::print_address(const std::vector<std::string> &args/* = std::vector<std::string>()*/)
{
  // Usage:
  //  address
  //  address new <label text with white spaces allowed>
  //  address all
  //  address <index_min> [<index_max>]
  //  address label <index> <label text with white spaces allowed>

  std::vector<std::string> local_args = args;
  tools::wallet2::transfer_container transfers;
  m_wallet->get_transfers(transfers);

  auto print_address_sub = [this, &transfers](uint32_t index)
  {
    bool used = std::find_if(
      transfers.begin(), transfers.end(),
      [this, &index](const tools::wallet2::transfer_details& td) {
        return td.m_subaddr_index == cryptonote::subaddress_index{ m_current_subaddress_account, index };
      }) != transfers.end();
    success_msg_writer() << index << "  " << m_wallet->get_subaddress_as_str({m_current_subaddress_account, index}) << "  " << (index == 0 ? tr("Primary address") : m_wallet->get_subaddress_label({m_current_subaddress_account, index})) << " " << (used ? tr("(used)") : "");
  };

  uint32_t index = 0;
  if (local_args.empty())
  {
    print_address_sub(index);
  }
  else if (local_args.size() == 1 && local_args[0] == "all")
  {
    local_args.erase(local_args.begin());
    for (; index < m_wallet->get_num_subaddresses(m_current_subaddress_account); ++index)
      print_address_sub(index);
  }
  else if (local_args[0] == "new")
  {
    local_args.erase(local_args.begin());
    std::string label;
    if (local_args.size() > 0)
      label = boost::join(local_args, " ");
    if (label.empty())
      label = tr("(Untitled address)");
    m_wallet->add_subaddress(m_current_subaddress_account, label);
    print_address_sub(m_wallet->get_num_subaddresses(m_current_subaddress_account) - 1);
  }
  else if (local_args.size() >= 2 && local_args[0] == "label")
  {
    if (!epee::string_tools::get_xtype_from_string(index, local_args[1]))
    {
      fail_msg_writer() << tr("failed to parse index: ") << local_args[1];
      return true;
    }
    if (index >= m_wallet->get_num_subaddresses(m_current_subaddress_account))
    {
      fail_msg_writer() << tr("specify an index between 0 and ") << (m_wallet->get_num_subaddresses(m_current_subaddress_account) - 1);
      return true;
    }
    local_args.erase(local_args.begin());
    local_args.erase(local_args.begin());
    std::string label = boost::join(local_args, " ");
    m_wallet->set_subaddress_label({m_current_subaddress_account, index}, label);
    print_address_sub(index);
  }
  else if (local_args.size() <= 2 && epee::string_tools::get_xtype_from_string(index, local_args[0]))
  {
    local_args.erase(local_args.begin());
    uint32_t index_min = index;
    uint32_t index_max = index_min;
    if (local_args.size() > 0)
    {
      if (!epee::string_tools::get_xtype_from_string(index_max, local_args[0]))
      {
        fail_msg_writer() << tr("failed to parse index: ") << local_args[0];
        return true;
      }
      local_args.erase(local_args.begin());
    }
    if (index_max < index_min)
      std::swap(index_min, index_max);
    if (index_min >= m_wallet->get_num_subaddresses(m_current_subaddress_account))
    {
      fail_msg_writer() << tr("<index_min> is already out of bound");
      return true;
    }
    if (index_max >= m_wallet->get_num_subaddresses(m_current_subaddress_account))
    {
      message_writer() << tr("<index_max> exceeds the bound");
      index_max = m_wallet->get_num_subaddresses(m_current_subaddress_account) - 1;
    }
    for (index = index_min; index <= index_max; ++index)
      print_address_sub(index);
  }
  else
  {
    PRINT_USAGE(USAGE_ADDRESS);
  }

  return true;
}
//----------------------------------------------------------------------------------------------------
bool simple_wallet::print_integrated_address(const std::vector<std::string> &args/* = std::vector<std::string>()*/)
{
  crypto::hash8 payment_id;
  if (args.size() > 1)
  {
    PRINT_USAGE(USAGE_INTEGRATED_ADDRESS);
    return true;
  }
  if (args.size() == 0)
  {
    if (m_current_subaddress_account != 0)
    {
      fail_msg_writer() << tr("Integrated addresses can only be created for account 0");
      return true;
    }
    payment_id = crypto::rand<crypto::hash8>();
    success_msg_writer() << tr("Random payment ID: ") << payment_id;
    success_msg_writer() << tr("Matching integrated address: ") << m_wallet->get_account().get_public_integrated_address_str(payment_id, m_wallet->nettype());
    return true;
  }
  if(tools::wallet2::parse_short_payment_id(args.back(), payment_id))
  {
    if (m_current_subaddress_account != 0)
    {
      fail_msg_writer() << tr("Integrated addresses can only be created for account 0");
      return true;
    }
    success_msg_writer() << m_wallet->get_account().get_public_integrated_address_str(payment_id, m_wallet->nettype());
    return true;
  }
  else {
    address_parse_info info;
    if(get_account_address_from_str(info, m_wallet->nettype(), args.back()))
    {
      if (info.has_payment_id)
      {
        success_msg_writer() << boost::format(tr("Integrated address: %s, payment ID: %s")) %
          get_account_address_as_str(m_wallet->nettype(), false, info.address) % epee::string_tools::pod_to_hex(info.payment_id);
      }
      else
      {
        success_msg_writer() << (info.is_subaddress ? tr("Subaddress: ") : tr("Standard address: ")) << get_account_address_as_str(m_wallet->nettype(), info.is_subaddress, info.address);
      }
      return true;
    }
  }
  fail_msg_writer() << tr("failed to parse payment ID or address");
  return true;
}
//----------------------------------------------------------------------------------------------------
bool simple_wallet::address_book(const std::vector<std::string> &args/* = std::vector<std::string>()*/)
{
  if (args.size() == 0)
  {
  }
  else if (args.size() == 1 || (args[0] != "add" && args[0] != "delete"))
  {
    PRINT_USAGE(USAGE_ADDRESS_BOOK);
    return true;
  }
  else if (args[0] == "add")
  {
    cryptonote::address_parse_info info;
    if(!cryptonote::get_account_address_from_str_or_url(info, m_wallet->nettype(), args[1], oa_prompter))
    {
      fail_msg_writer() << tr("failed to parse address");
      return true;
    }
    crypto::hash payment_id = crypto::null_hash;
    size_t description_start = 2;
    if (info.has_payment_id)
    {
      memcpy(payment_id.data, info.payment_id.data, 8);
    }
    else if (!info.has_payment_id && args.size() >= 4 && args[2] == "pid")
    {
      if (tools::wallet2::parse_long_payment_id(args[3], payment_id))
      {
        LONG_PAYMENT_ID_SUPPORT_CHECK();
        description_start += 2;
      }
      else if (tools::wallet2::parse_short_payment_id(args[3], info.payment_id))
      {
        fail_msg_writer() << tr("Short payment IDs are to be used within an integrated address only");
        return true;
      }
      else
      {
        fail_msg_writer() << tr("failed to parse payment ID");
        return true;
      }
    }
    std::string description;
    for (size_t i = description_start; i < args.size(); ++i)
    {
      if (i > description_start)
        description += " ";
      description += args[i];
    }
    m_wallet->add_address_book_row(info.address, payment_id, description, info.is_subaddress);
  }
  else
  {
    size_t row_id;
    if(!epee::string_tools::get_xtype_from_string(row_id, args[1]))
    {
      fail_msg_writer() << tr("failed to parse index");
      return true;
    }
    m_wallet->delete_address_book_row(row_id);
  }
  auto address_book = m_wallet->get_address_book();
  if (address_book.empty())
  {
    success_msg_writer() << tr("Address book is empty.");
  }
  else
  {
    for (size_t i = 0; i < address_book.size(); ++i) {
      auto& row = address_book[i];
      success_msg_writer() << tr("Index: ") << i;
      success_msg_writer() << tr("Address: ") << get_account_address_as_str(m_wallet->nettype(), row.m_is_subaddress, row.m_address);
      success_msg_writer() << tr("Payment ID: ") << row.m_payment_id << " (OBSOLETE)";
      success_msg_writer() << tr("Description: ") << row.m_description << "\n";
    }
  }
  return true;
}
//----------------------------------------------------------------------------------------------------
bool simple_wallet::set_tx_note(const std::vector<std::string> &args)
{
  if (args.size() == 0)
  {
    PRINT_USAGE(USAGE_SET_TX_NOTE);
    return true;
  }

  cryptonote::blobdata txid_data;
  if(!epee::string_tools::parse_hexstr_to_binbuff(args.front(), txid_data) || txid_data.size() != sizeof(crypto::hash))
  {
    fail_msg_writer() << tr("failed to parse txid");
    return true;
  }
  crypto::hash txid = *reinterpret_cast<const crypto::hash*>(txid_data.data());

  std::string note = "";
  for (size_t n = 1; n < args.size(); ++n)
  {
    if (n > 1)
      note += " ";
    note += args[n];
  }
  m_wallet->set_tx_note(txid, note);

  return true;
}
//----------------------------------------------------------------------------------------------------
bool simple_wallet::get_tx_note(const std::vector<std::string> &args)
{
  if (args.size() != 1)
  {
    PRINT_USAGE(USAGE_GET_TX_NOTE);
    return true;
  }

  cryptonote::blobdata txid_data;
  if(!epee::string_tools::parse_hexstr_to_binbuff(args.front(), txid_data) || txid_data.size() != sizeof(crypto::hash))
  {
    fail_msg_writer() << tr("failed to parse txid");
    return true;
  }
  crypto::hash txid = *reinterpret_cast<const crypto::hash*>(txid_data.data());

  std::string note = m_wallet->get_tx_note(txid);
  if (note.empty())
    success_msg_writer() << "no note found";
  else
    success_msg_writer() << "note found: " << note;

  return true;
}
//----------------------------------------------------------------------------------------------------
bool simple_wallet::set_description(const std::vector<std::string> &args)
{
  // 0 arguments allowed, for setting the description to empty string

  std::string description = "";
  for (size_t n = 0; n < args.size(); ++n)
  {
    if (n > 0)
      description += " ";
    description += args[n];
  }
  m_wallet->set_description(description);

  return true;
}
//----------------------------------------------------------------------------------------------------
bool simple_wallet::get_description(const std::vector<std::string> &args)
{
  if (args.size() != 0)
  {
    PRINT_USAGE(USAGE_GET_DESCRIPTION);
    return true;
  }

  std::string description = m_wallet->get_description();
  if (description.empty())
    success_msg_writer() << tr("no description found");
  else
    success_msg_writer() << tr("description found: ") << description;

  return true;
}
//----------------------------------------------------------------------------------------------------
bool simple_wallet::status(const std::vector<std::string> &args)
{
  uint64_t local_height = m_wallet->get_blockchain_current_height();
  uint32_t version = 0;
  if (!m_wallet->check_connection(&version))
  {
    success_msg_writer() << "Refreshed " << local_height << "/?, no daemon connected";
    return true;
  }

  std::string err;
  uint64_t bc_height = get_daemon_blockchain_height(err);
  if (err.empty())
  {
    bool synced = local_height == bc_height;
    success_msg_writer() << "Refreshed " << local_height << "/" << bc_height << ", " << (synced ? "synced" : "syncing")
        << ", daemon RPC v" << get_version_string(version);
  }
  else
  {
    fail_msg_writer() << "Refreshed " << local_height << "/?, daemon connection error";
  }
  return true;
}
//----------------------------------------------------------------------------------------------------
bool simple_wallet::wallet_info(const std::vector<std::string> &args)
{
  bool ready;
  uint32_t threshold, total;
  std::string description = m_wallet->get_description();
  if (description.empty())
  {
    description = "<Not set>"; 
  }
  message_writer() << tr("Filename: ") << m_wallet->get_wallet_file();
  message_writer() << tr("Description: ") << description;
  message_writer() << tr("Address: ") << m_wallet->get_account().get_public_address_str(m_wallet->nettype());
  std::string type;
  if (m_wallet->watch_only())
    type = tr("Watch only");
  else if (m_wallet->multisig(&ready, &threshold, &total))
    type = (boost::format(tr("%u/%u multisig%s")) % threshold % total % (ready ? "" : " (not yet finalized)")).str();
  else
    type = tr("Normal");
  message_writer() << tr("Type: ") << type;
  message_writer() << tr("Network type: ") << (
    m_wallet->nettype() == cryptonote::TESTNET ? tr("Testnet") :
    m_wallet->nettype() == cryptonote::STAGENET ? tr("Stagenet") : tr("Mainnet"));
  return true;
}
//----------------------------------------------------------------------------------------------------
bool simple_wallet::sign(const std::vector<std::string> &args)
{
  if (m_wallet->key_on_device())
  {
    fail_msg_writer() << tr("command not supported by HW wallet");
    return true;
  }
  if (args.size() != 1)
  {
    PRINT_USAGE(USAGE_SIGN);
    return true;
  }
  if (m_wallet->watch_only())
  {
    fail_msg_writer() << tr("wallet is watch-only and cannot sign");
    return true;
  }
  if (m_wallet->multisig())
  {
    fail_msg_writer() << tr("This wallet is multisig and cannot sign");
    return true;
  }

  std::string filename = args[0];
  std::string data;
  bool r = epee::file_io_utils::load_file_to_string(filename, data);
  if (!r)
  {
    fail_msg_writer() << tr("failed to read file ") << filename;
    return true;
  }

  SCOPED_WALLET_UNLOCK();

  std::string signature = m_wallet->sign(data);
  success_msg_writer() << signature;
  return true;
}
//----------------------------------------------------------------------------------------------------
bool simple_wallet::verify(const std::vector<std::string> &args)
{
  if (args.size() != 3)
  {
    PRINT_USAGE(USAGE_VERIFY);
    return true;
  }
  std::string filename = args[0];
  std::string address_string = args[1];
  std::string signature= args[2];

  std::string data;
  bool r = epee::file_io_utils::load_file_to_string(filename, data);
  if (!r)
  {
    fail_msg_writer() << tr("failed to read file ") << filename;
    return true;
  }

  cryptonote::address_parse_info info;
  if(!cryptonote::get_account_address_from_str_or_url(info, m_wallet->nettype(), address_string, oa_prompter))
  {
    fail_msg_writer() << tr("failed to parse address");
    return true;
  }

  r = m_wallet->verify(data, info.address, signature);
  if (!r)
  {
    fail_msg_writer() << tr("Bad signature from ") << address_string;
  }
  else
  {
    success_msg_writer() << tr("Good signature from ") << address_string;
  }
  return true;
}
//----------------------------------------------------------------------------------------------------
bool simple_wallet::export_key_images(const std::vector<std::string> &args)
{
  if (m_wallet->key_on_device())
  {
    fail_msg_writer() << tr("command not supported by HW wallet");
    return true;
  }
  if (args.size() != 1 && args.size() != 2)
  {
    PRINT_USAGE(USAGE_EXPORT_KEY_IMAGES);
    return true;
  }
  if (m_wallet->watch_only())
  {
    fail_msg_writer() << tr("wallet is watch-only and cannot export key images");
    return true;
  }

  std::string filename = args[0];
  if (m_wallet->confirm_export_overwrite() && !check_file_overwrite(filename))
    return true;

  SCOPED_WALLET_UNLOCK();

  try
  {
    /// whether to export requested key images only
    bool requested_only = (args.size() == 2 && args[1] == "requested-only");
    if (!m_wallet->export_key_images(filename, requested_only))
    {
      fail_msg_writer() << tr("failed to save file ") << filename;
      return true;
    }
  }
  catch (const std::exception &e)
  {
    LOG_ERROR("Error exporting key images: " << e.what());
    fail_msg_writer() << "Error exporting key images: " << e.what();
    return true;
  }

  success_msg_writer() << tr("Signed key images exported to ") << filename;
  return true;
}
//----------------------------------------------------------------------------------------------------
bool simple_wallet::import_key_images(const std::vector<std::string> &args)
{
  if (m_wallet->key_on_device())
  {
    fail_msg_writer() << tr("command not supported by HW wallet");
    return true;
  }
  if (!m_wallet->is_trusted_daemon())
  {
    fail_msg_writer() << tr("this command requires a trusted daemon. Enable with --trusted-daemon");
    return true;
  }

  if (args.size() != 1)
  {
    PRINT_USAGE(USAGE_IMPORT_KEY_IMAGES);
    return true;
  }
  std::string filename = args[0];

  LOCK_IDLE_SCOPE();
  try
  {
    uint64_t spent = 0, unspent = 0;
    uint64_t height = m_wallet->import_key_images(filename, spent, unspent);
    if (height > 0)
    {
      success_msg_writer() << "Signed key images imported to height " << height << ", "
          << print_money(spent) << " spent, " << print_money(unspent) << " unspent"; 
    } else {
      fail_msg_writer() << "Failed to import key images";
    }
  }
  catch (const std::exception &e)
  {
    fail_msg_writer() << "Failed to import key images: " << e.what();
    return true;
  }

  return true;
}
//----------------------------------------------------------------------------------------------------
bool simple_wallet::hw_key_images_sync(const std::vector<std::string> &args)
{
  if (!m_wallet->key_on_device())
  {
    fail_msg_writer() << tr("command only supported by HW wallet");
    return true;
  }
  if (!m_wallet->get_account().get_device().has_ki_cold_sync())
  {
    fail_msg_writer() << tr("hw wallet does not support cold KI sync");
    return true;
  }

  LOCK_IDLE_SCOPE();
  key_images_sync_intern();
  return true;
}
//----------------------------------------------------------------------------------------------------
void simple_wallet::key_images_sync_intern(){
  try
  {
    message_writer(console_color_white, false) << tr("Please confirm the key image sync on the device");

    uint64_t spent = 0, unspent = 0;
    uint64_t height = m_wallet->cold_key_image_sync(spent, unspent);
    if (height > 0)
    {
      success_msg_writer() << tr("Key images synchronized to height ") << height;
      if (!m_wallet->is_trusted_daemon())
      {
        message_writer() << tr("Running untrusted daemon, cannot determine which transaction output is spent. Use a trusted daemon with --trusted-daemon and run rescan_spent");
      } else
      {
        success_msg_writer() << print_money(spent) << tr(" spent, ") << print_money(unspent) << tr(" unspent");
      }
    }
    else {
      fail_msg_writer() << tr("Failed to import key images");
    }
  }
  catch (const std::exception &e)
  {
    fail_msg_writer() << tr("Failed to import key images: ") << e.what();
  }
}
//----------------------------------------------------------------------------------------------------
bool simple_wallet::hw_reconnect(const std::vector<std::string> &args)
{
  if (!m_wallet->key_on_device())
  {
    fail_msg_writer() << tr("command only supported by HW wallet");
    return true;
  }

  LOCK_IDLE_SCOPE();
  try
  {
    bool r = m_wallet->reconnect_device();
    if (!r){
      fail_msg_writer() << tr("Failed to reconnect device");
    }
  }
  catch (const std::exception &e)
  {
    fail_msg_writer() << tr("Failed to reconnect device: ") << tr(e.what());
    return true;
  }

  return true;
}
//----------------------------------------------------------------------------------------------------
bool simple_wallet::export_outputs(const std::vector<std::string> &args)
{
  if (m_wallet->key_on_device())
  {
    fail_msg_writer() << tr("command not supported by HW wallet");
    return true;
  }
  if (args.size() != 1)
  {
    PRINT_USAGE(USAGE_EXPORT_OUTPUTS);
    return true;
  }

  std::string filename = args[0];
  if (m_wallet->confirm_export_overwrite() && !check_file_overwrite(filename))
    return true;

  SCOPED_WALLET_UNLOCK();

  try
  {
    std::string data = m_wallet->export_outputs_to_str();
    bool r = epee::file_io_utils::save_string_to_file(filename, data);
    if (!r)
    {
      fail_msg_writer() << tr("failed to save file ") << filename;
      return true;
    }
  }
  catch (const std::exception &e)
  {
    LOG_ERROR("Error exporting outputs: " << e.what());
    fail_msg_writer() << "Error exporting outputs: " << e.what();
    return true;
  }

  success_msg_writer() << tr("Outputs exported to ") << filename;
  return true;
}
//----------------------------------------------------------------------------------------------------
bool simple_wallet::import_outputs(const std::vector<std::string> &args)
{
  if (m_wallet->key_on_device())
  {
    fail_msg_writer() << tr("command not supported by HW wallet");
    return true;
  }
  if (args.size() != 1)
  {
    PRINT_USAGE(USAGE_IMPORT_OUTPUTS);
    return true;
  }
  std::string filename = args[0];

  std::string data;
  bool r = epee::file_io_utils::load_file_to_string(filename, data);
  if (!r)
  {
    fail_msg_writer() << tr("failed to read file ") << filename;
    return true;
  }

  try
  {
    SCOPED_WALLET_UNLOCK();
    size_t n_outputs = m_wallet->import_outputs_from_str(data);
    success_msg_writer() << boost::lexical_cast<std::string>(n_outputs) << " outputs imported";
  }
  catch (const std::exception &e)
  {
    fail_msg_writer() << "Failed to import outputs " << filename << ": " << e.what();
    return true;
  }

  return true;
}
//----------------------------------------------------------------------------------------------------
bool simple_wallet::show_transfer(const std::vector<std::string> &args)
{
  if (args.size() != 1)
  {
    PRINT_USAGE(USAGE_SHOW_TRANSFER);
    return true;
  }

  cryptonote::blobdata txid_data;
  if(!epee::string_tools::parse_hexstr_to_binbuff(args.front(), txid_data) || txid_data.size() != sizeof(crypto::hash))
  {
    fail_msg_writer() << tr("failed to parse txid");
    return true;
  }
  crypto::hash txid = *reinterpret_cast<const crypto::hash*>(txid_data.data());

  const uint64_t last_block_height = m_wallet->get_blockchain_current_height();

  std::list<std::pair<crypto::hash, tools::wallet2::payment_details>> payments;
  m_wallet->get_payments(payments, 0, (uint64_t)-1, m_current_subaddress_account);
  for (std::list<std::pair<crypto::hash, tools::wallet2::payment_details>>::const_iterator i = payments.begin(); i != payments.end(); ++i) {
    const tools::wallet2::payment_details &pd = i->second;
    if (pd.m_tx_hash == txid) {
      std::string payment_id = string_tools::pod_to_hex(i->first);
      if (payment_id.substr(16).find_first_not_of('0') == std::string::npos)
        payment_id = payment_id.substr(0,16);
      success_msg_writer() << "Incoming transaction found";
      success_msg_writer() << "txid: " << txid;
      success_msg_writer() << "Height: " << pd.m_block_height;
      success_msg_writer() << "Timestamp: " << tools::get_human_readable_timestamp(pd.m_timestamp);
      success_msg_writer() << "Amount: " << print_money(pd.m_amount);
      success_msg_writer() << "Payment ID: " << payment_id;
      if (pd.m_unlock_time < CRYPTONOTE_MAX_BLOCK_NUMBER)
      {
        uint64_t bh = std::max(pd.m_unlock_time, pd.m_block_height + CRYPTONOTE_DEFAULT_TX_SPENDABLE_AGE);
        uint64_t last_block_reward = m_wallet->get_last_block_reward();
        uint64_t suggested_threshold = last_block_reward ? (pd.m_amount + last_block_reward - 1) / last_block_reward : 0;
        if (bh >= last_block_height)
          success_msg_writer() << "Locked: " << (bh - last_block_height) << " blocks to unlock";
        else if (suggested_threshold > 0)
          success_msg_writer() << std::to_string(last_block_height - bh) << " confirmations (" << suggested_threshold << " suggested threshold)";
        else
          success_msg_writer() << std::to_string(last_block_height - bh) << " confirmations";
      }
      else
      {
        uint64_t current_time = static_cast<uint64_t>(time(NULL));
        uint64_t threshold = current_time + CRYPTONOTE_LOCKED_TX_ALLOWED_DELTA_SECONDS_V2;
        if (threshold >= pd.m_unlock_time)
          success_msg_writer() << "unlocked for " << get_human_readable_timespan(std::chrono::seconds(threshold - pd.m_unlock_time));
        else
          success_msg_writer() << "locked for " << get_human_readable_timespan(std::chrono::seconds(pd.m_unlock_time - threshold));
      }
      success_msg_writer() << "Address index: " << pd.m_subaddr_index.minor;
      success_msg_writer() << "Note: " << m_wallet->get_tx_note(txid);
      return true;
    }
  }

  std::list<std::pair<crypto::hash, tools::wallet2::confirmed_transfer_details>> payments_out;
  m_wallet->get_payments_out(payments_out, 0, (uint64_t)-1, m_current_subaddress_account);
  for (std::list<std::pair<crypto::hash, tools::wallet2::confirmed_transfer_details>>::const_iterator i = payments_out.begin(); i != payments_out.end(); ++i) {
    if (i->first == txid)
    {
      const tools::wallet2::confirmed_transfer_details &pd = i->second;
      uint64_t change = pd.m_change == (uint64_t)-1 ? 0 : pd.m_change; // change may not be known
      uint64_t fee = pd.m_amount_in - pd.m_amount_out;
      std::string dests;
      for (const auto &d: pd.m_dests) {
        if (!dests.empty())
          dests += ", ";
        dests +=  get_account_address_as_str(m_wallet->nettype(), d.is_subaddress, d.addr) + ": " + print_money(d.amount);
      }
      std::string payment_id = string_tools::pod_to_hex(i->second.m_payment_id);
      if (payment_id.substr(16).find_first_not_of('0') == std::string::npos)
        payment_id = payment_id.substr(0,16);
      success_msg_writer() << "Outgoing transaction found";
      success_msg_writer() << "txid: " << txid;
      success_msg_writer() << "Height: " << pd.m_block_height;
      success_msg_writer() << "Timestamp: " << tools::get_human_readable_timestamp(pd.m_timestamp);
      success_msg_writer() << "Amount: " << print_money(pd.m_amount_in - change - fee);
      success_msg_writer() << "Payment ID: " << payment_id;
      success_msg_writer() << "Change: " << print_money(change);
      success_msg_writer() << "Fee: " << print_money(fee);
      success_msg_writer() << "Destinations: " << dests;
      if (pd.m_unlock_time < CRYPTONOTE_MAX_BLOCK_NUMBER)
      {
        uint64_t bh = std::max(pd.m_unlock_time, pd.m_block_height + CRYPTONOTE_DEFAULT_TX_SPENDABLE_AGE);
        if (bh >= last_block_height)
          success_msg_writer() << "Locked: " << (bh - last_block_height) << " blocks to unlock";
        else
          success_msg_writer() << std::to_string(last_block_height - bh) << " confirmations";
      }
      else
      {
        uint64_t current_time = static_cast<uint64_t>(time(NULL));
        uint64_t threshold = current_time + CRYPTONOTE_LOCKED_TX_ALLOWED_DELTA_SECONDS_V2;
        if (threshold >= pd.m_unlock_time)
          success_msg_writer() << "unlocked for " << get_human_readable_timespan(std::chrono::seconds(threshold - pd.m_unlock_time));
        else
          success_msg_writer() << "locked for " << get_human_readable_timespan(std::chrono::seconds(pd.m_unlock_time - threshold));
      }
      success_msg_writer() << "Note: " << m_wallet->get_tx_note(txid);
      return true;
    }
  }

  try
  {
    m_wallet->update_pool_state();
    std::list<std::pair<crypto::hash, tools::wallet2::pool_payment_details>> pool_payments;
    m_wallet->get_unconfirmed_payments(pool_payments, m_current_subaddress_account);
    for (std::list<std::pair<crypto::hash, tools::wallet2::pool_payment_details>>::const_iterator i = pool_payments.begin(); i != pool_payments.end(); ++i) {
      const tools::wallet2::payment_details &pd = i->second.m_pd;
      if (pd.m_tx_hash == txid)
      {
        std::string payment_id = string_tools::pod_to_hex(i->first);
        if (payment_id.substr(16).find_first_not_of('0') == std::string::npos)
          payment_id = payment_id.substr(0,16);
        success_msg_writer() << "Unconfirmed incoming transaction found in the txpool";
        success_msg_writer() << "txid: " << txid;
        success_msg_writer() << "Timestamp: " << tools::get_human_readable_timestamp(pd.m_timestamp);
        success_msg_writer() << "Amount: " << print_money(pd.m_amount);
        success_msg_writer() << "Payment ID: " << payment_id;
        success_msg_writer() << "Address index: " << pd.m_subaddr_index.minor;
        success_msg_writer() << "Note: " << m_wallet->get_tx_note(txid);
        if (i->second.m_double_spend_seen)
          success_msg_writer() << tr("Double spend seen on the network: this transaction may or may not end up being mined");
        return true;
      }
    }
  }
  catch (...)
  {
    fail_msg_writer() << "Failed to get pool state";
  }

  std::list<std::pair<crypto::hash, tools::wallet2::unconfirmed_transfer_details>> upayments;
  m_wallet->get_unconfirmed_payments_out(upayments, m_current_subaddress_account);
  for (std::list<std::pair<crypto::hash, tools::wallet2::unconfirmed_transfer_details>>::const_iterator i = upayments.begin(); i != upayments.end(); ++i) {
    if (i->first == txid)
    {
      const tools::wallet2::unconfirmed_transfer_details &pd = i->second;
      uint64_t amount = pd.m_amount_in;
      uint64_t fee = amount - pd.m_amount_out;
      std::string payment_id = string_tools::pod_to_hex(i->second.m_payment_id);
      if (payment_id.substr(16).find_first_not_of('0') == std::string::npos)
        payment_id = payment_id.substr(0,16);
      bool is_failed = pd.m_state == tools::wallet2::unconfirmed_transfer_details::failed;

      success_msg_writer() << (is_failed ? "Failed" : "Pending") << " outgoing transaction found";
      success_msg_writer() << "txid: " << txid;
      success_msg_writer() << "Timestamp: " << tools::get_human_readable_timestamp(pd.m_timestamp);
      success_msg_writer() << "Amount: " << print_money(amount - pd.m_change - fee);
      success_msg_writer() << "Payment ID: " << payment_id;
      success_msg_writer() << "Change: " << print_money(pd.m_change);
      success_msg_writer() << "Fee: " << print_money(fee);
      success_msg_writer() << "Note: " << m_wallet->get_tx_note(txid);
      return true;
    }
  }

  fail_msg_writer() << tr("Transaction ID not found");
  return true;
}
//----------------------------------------------------------------------------------------------------
bool simple_wallet::process_command(const std::vector<std::string> &args)
{
  return m_cmd_binder.process_command_vec(args);
}
//----------------------------------------------------------------------------------------------------
void simple_wallet::interrupt()
{
  if (m_in_manual_refresh.load(std::memory_order_relaxed))
  {
    m_wallet->stop();
  }
  else
  {
    stop();
  }
}
//----------------------------------------------------------------------------------------------------
void simple_wallet::commit_or_save(std::vector<tools::wallet2::pending_tx>& ptx_vector, bool do_not_relay)
{
  size_t i = 0;
  while (!ptx_vector.empty())
  {
    auto & ptx = ptx_vector.back();
    const crypto::hash txid = get_transaction_hash(ptx.tx);
    if (do_not_relay)
    {
      cryptonote::blobdata blob;
      tx_to_blob(ptx.tx, blob);
      const std::string blob_hex = epee::string_tools::buff_to_hex_nodelimer(blob);
      const std::string filename = "raw_loki_tx" + (ptx_vector.size() == 1 ? "" : ("_" + std::to_string(i++)));
      if (epee::file_io_utils::save_string_to_file(filename, blob_hex))
        success_msg_writer(true) << tr("Transaction successfully saved to ") << filename << tr(", txid ") << txid;
      else
        fail_msg_writer() << tr("Failed to save transaction to ") << filename << tr(", txid ") << txid;
    }
    else
    {
      m_wallet->commit_tx(ptx);
      success_msg_writer(true) << tr("Transaction successfully submitted, transaction ") << txid << ENDL
      << tr("You can check its status by using the `show_transfers` command.");
    }
    // if no exception, remove element from vector
    ptx_vector.pop_back();
  }
}
//----------------------------------------------------------------------------------------------------
int main(int argc, char* argv[])
{
  TRY_ENTRY();

#ifdef WIN32
  // Activate UTF-8 support for Boost filesystem classes on Windows
  std::locale::global(boost::locale::generator().generate(""));
  boost::filesystem::path::imbue(std::locale());
#endif

  po::options_description desc_params(wallet_args::tr("Wallet options"));
  tools::wallet2::init_options(desc_params);
  command_line::add_arg(desc_params, arg_wallet_file);
  command_line::add_arg(desc_params, arg_generate_new_wallet);
  command_line::add_arg(desc_params, arg_generate_from_device);
  command_line::add_arg(desc_params, arg_generate_from_view_key);
  command_line::add_arg(desc_params, arg_generate_from_spend_key);
  command_line::add_arg(desc_params, arg_generate_from_keys);
  command_line::add_arg(desc_params, arg_generate_from_multisig_keys);
  command_line::add_arg(desc_params, arg_generate_from_json);
  command_line::add_arg(desc_params, arg_mnemonic_language);
  command_line::add_arg(desc_params, arg_command);

  command_line::add_arg(desc_params, arg_restore_deterministic_wallet );
  command_line::add_arg(desc_params, arg_restore_multisig_wallet );
  command_line::add_arg(desc_params, arg_non_deterministic );
  command_line::add_arg(desc_params, arg_electrum_seed );
  command_line::add_arg(desc_params, arg_allow_mismatched_daemon_version);
  command_line::add_arg(desc_params, arg_restore_height);
  command_line::add_arg(desc_params, arg_restore_date);
  command_line::add_arg(desc_params, arg_do_not_relay);
  command_line::add_arg(desc_params, arg_create_address_file);
  command_line::add_arg(desc_params, arg_subaddress_lookahead);
  command_line::add_arg(desc_params, arg_use_english_language_names);
  command_line::add_arg(desc_params, arg_long_payment_id_support);

  po::positional_options_description positional_options;
  positional_options.add(arg_command.name, -1);

  boost::optional<po::variables_map> vm;
  bool should_terminate = false;
  std::tie(vm, should_terminate) = wallet_args::main(
   argc, argv,
   "loki-wallet-cli [--wallet-file=<filename>|--generate-new-wallet=<filename>] [<COMMAND>]",
    sw::tr("This is the command line Loki wallet. It needs to connect to a Loki\ndaemon to work correctly.\nWARNING: Do not reuse your Loki keys on another fork, UNLESS this fork has key reuse mitigations built in. Doing so will harm your privacy."),
    desc_params,
    positional_options,
    [](const std::string &s, bool emphasis){ tools::scoped_message_writer(emphasis ? epee::console_color_white : epee::console_color_default, true) << s; },
    "loki-wallet-cli.log"
  );

  if (!vm)
  {
    return 1;
  }

  if (should_terminate)
  {
    return 0;
  }

  cryptonote::simple_wallet w;
  const bool r = w.init(*vm);
  CHECK_AND_ASSERT_MES(r, 1, sw::tr("Failed to initialize wallet"));

  std::vector<std::string> command = command_line::get_arg(*vm, arg_command);
  if (!command.empty())
  {
    if (!w.process_command(command))
      fail_msg_writer() << sw::tr("Unknown command: ") << command.front();
    w.stop();
    w.deinit();
  }
  else
  {
    tools::signal_handler::install([&w](int type) {
      if (tools::password_container::is_prompting.load())
      {
        // must be prompting for password so return and let the signal stop prompt
        return;
      }
#ifdef WIN32
      if (type == CTRL_C_EVENT)
#else
      if (type == SIGINT)
#endif
      {
        // if we're pressing ^C when refreshing, just stop refreshing
        w.interrupt();
      }
      else
      {
        w.stop();
      }
    });
    w.run();

    w.deinit();
  }
  return 0;
  CATCH_ENTRY_L0("main", 1);
}

// MMS ---------------------------------------------------------------------------------------------------

// Access to the message store, or more exactly to the list of the messages that can be changed
// by the idle thread, is guarded by the same mutex-based mechanism as access to the wallet
// as a whole and thus e.g. uses the "LOCK_IDLE_SCOPE" macro. This is a little over-cautious, but
// simple and safe. Care has to be taken however where MMS methods call other simplewallet methods
// that use "LOCK_IDLE_SCOPE" as this cannot be nested!

// Methods for commands like "export_multisig_info" usually read data from file(s) or write data
// to files. The MMS calls now those methods as well, to produce data for messages and to process data
// from messages. As it would be quite inconvenient for the MMS to write data for such methods to files
// first or get data out of result files after the call, those methods detect a call from the MMS and
// expect data as arguments instead of files and give back data by calling 'process_wallet_created_data'.

bool simple_wallet::user_confirms(const std::string &question)
{
   std::string answer = input_line(question + tr(" (Y/Yes/N/No): "));
   return !std::cin.eof() && command_line::is_yes(answer);
}

bool simple_wallet::get_number_from_arg(const std::string &arg, uint32_t &number, const uint32_t lower_bound, const uint32_t upper_bound)
{
  bool valid = false;
  try
  {
    number = boost::lexical_cast<uint32_t>(arg);
    valid = (number >= lower_bound) && (number <= upper_bound);
  }
  catch(const boost::bad_lexical_cast &)
  {
  }
  return valid;
}

bool simple_wallet::choose_mms_processing(const std::vector<mms::processing_data> &data_list, uint32_t &choice)
{
  size_t choices = data_list.size();
  if (choices == 1)
  {
    choice = 0;
    return true;
  }
  mms::message_store& ms = m_wallet->get_message_store();
  message_writer() << tr("Choose processing:");
  std::string text;
  for (size_t i = 0; i < choices; ++i)
  {
    const mms::processing_data &data = data_list[i];
    text = std::to_string(i+1) + ": ";
    switch (data.processing)
    {
    case mms::message_processing::sign_tx:
      text += tr("Sign tx");
      break;
    case mms::message_processing::send_tx:
    {
      mms::message m;
      ms.get_message_by_id(data.message_ids[0], m);
      if (m.type == mms::message_type::fully_signed_tx)
      {
        text += tr("Send the tx for submission to ");
      }
      else
      {
        text += tr("Send the tx for signing to ");
      }
      mms::authorized_signer signer = ms.get_signer(data.receiving_signer_index);
      text += ms.signer_to_string(signer, 50);
      break;
    }
    case mms::message_processing::submit_tx:
      text += tr("Submit tx");
      break;
    default:
      text += tr("unknown");
      break;
    }
    message_writer() << text;
  }

  std::string line = input_line(tr("Choice: "));
  if (std::cin.eof() || line.empty())
  {
    return false;
  }
  bool choice_ok = get_number_from_arg(line, choice, 1, choices);
  if (choice_ok)
  {
    choice--;
  }
  else
  {
    fail_msg_writer() << tr("Wrong choice");
  }
  return choice_ok;
}

void simple_wallet::list_mms_messages(const std::vector<mms::message> &messages)
{
  message_writer() << boost::format("%4s %-4s %-30s %-21s %7s %3s %-15s %-40s") % tr("Id") % tr("I/O") % tr("Authorized Signer")
          % tr("Message Type") % tr("Height") % tr("R") % tr("Message State") % tr("Since");
  mms::message_store& ms = m_wallet->get_message_store();
  uint64_t now = (uint64_t)time(NULL);
  for (size_t i = 0; i < messages.size(); ++i)
  {
    const mms::message &m = messages[i];
    const mms::authorized_signer &signer = ms.get_signer(m.signer_index);
    bool highlight = (m.state == mms::message_state::ready_to_send) || (m.state == mms::message_state::waiting);
    message_writer(m.direction == mms::message_direction::out ? console_color_green : console_color_magenta, highlight) <<
            boost::format("%4s %-4s %-30s %-21s %7s %3s %-15s %-40s") %
            m.id %
            ms.message_direction_to_string(m.direction) %
            ms.signer_to_string(signer, 30) %
            ms.message_type_to_string(m.type) %
            m.wallet_height %
            m.round %
            ms.message_state_to_string(m.state) %
            (tools::get_human_readable_timestamp(m.modified) + ", " + get_human_readable_timespan(std::chrono::seconds(now - m.modified)) + tr(" ago"));
  }
}

void simple_wallet::list_signers(const std::vector<mms::authorized_signer> &signers)
{
  message_writer() << boost::format("%2s %-20s %-s") % tr("#") % tr("Label") % tr("Transport Address");
  message_writer() << boost::format("%2s %-20s %-s") % "" % tr("Auto-Config Token") % tr("Monero Address");
  for (size_t i = 0; i < signers.size(); ++i)
  {
    const mms::authorized_signer &signer = signers[i];
    std::string label = signer.label.empty() ? tr("<not set>") : signer.label;
    std::string monero_address;
    if (signer.monero_address_known)
    {
      monero_address = get_account_address_as_str(m_wallet->nettype(), false, signer.monero_address);
    }
    else
    {
      monero_address = tr("<not set>");
    }
    std::string transport_address = signer.transport_address.empty() ? tr("<not set>") : signer.transport_address;
    message_writer() << boost::format("%2s %-20s %-s") % (i + 1) % label % transport_address;
    message_writer() << boost::format("%2s %-20s %-s") % "" % signer.auto_config_token % monero_address;
    message_writer() << "";
  }
}

void simple_wallet::add_signer_config_messages()
{
  mms::message_store& ms = m_wallet->get_message_store();
  std::string signer_config;
  ms.get_signer_config(signer_config);

  const std::vector<mms::authorized_signer> signers = ms.get_all_signers();
  mms::multisig_wallet_state state = get_multisig_wallet_state();
  uint32_t num_authorized_signers = ms.get_num_authorized_signers();
  for (uint32_t i = 1 /* without me */; i < num_authorized_signers; ++i)
  {
    ms.add_message(state, i, mms::message_type::signer_config, mms::message_direction::out, signer_config);
  }
}

void simple_wallet::show_message(const mms::message &m)
{
  mms::message_store& ms = m_wallet->get_message_store();
  const mms::authorized_signer &signer = ms.get_signer(m.signer_index);
  bool display_content;
  std::string sanitized_text;
  switch (m.type)
  {
  case mms::message_type::key_set:
  case mms::message_type::additional_key_set:
  case mms::message_type::note:
    display_content = true;
    ms.get_sanitized_message_text(m, sanitized_text);
    break;
  default:
    display_content = false;
  }
  uint64_t now = (uint64_t)time(NULL);
  message_writer() << "";
  message_writer() << tr("Message ") << m.id;
  message_writer() << tr("In/out: ") << ms.message_direction_to_string(m.direction);
  message_writer() << tr("Type: ") << ms.message_type_to_string(m.type);
  message_writer() << tr("State: ") << boost::format(tr("%s since %s, %s ago")) %
          ms.message_state_to_string(m.state) % tools::get_human_readable_timestamp(m.modified) % get_human_readable_timespan(std::chrono::seconds(now - m.modified));
  if (m.sent == 0)
  {
    message_writer() << tr("Sent: Never");
  }
  else
  {
    message_writer() << boost::format(tr("Sent: %s, %s ago")) %
            tools::get_human_readable_timestamp(m.sent) % get_human_readable_timespan(std::chrono::seconds(now - m.sent));
  }
  message_writer() << tr("Authorized signer: ") << ms.signer_to_string(signer, 100);
  message_writer() << tr("Content size: ") << m.content.length() << tr(" bytes");
  message_writer() << tr("Content: ") << (display_content ? sanitized_text : tr("(binary data)"));

  if (m.type == mms::message_type::note)
  {
    // Showing a note and read its text is "processing" it: Set the state accordingly
    // which will also delete it from Bitmessage as a side effect
    // (Without this little "twist" it would never change the state, and never get deleted)
    ms.set_message_processed_or_sent(m.id);
  }
}

void simple_wallet::ask_send_all_ready_messages()
{
  mms::message_store& ms = m_wallet->get_message_store();
  std::vector<mms::message> ready_messages;
  const std::vector<mms::message> &messages = ms.get_all_messages();
  for (size_t i = 0; i < messages.size(); ++i)
  {
    const mms::message &m = messages[i];
    if (m.state == mms::message_state::ready_to_send)
    {
      ready_messages.push_back(m);
    }
  }
  if (ready_messages.size() != 0)
  {
    list_mms_messages(ready_messages);
    bool send = ms.get_auto_send();
    if (!send)
    {
      send = user_confirms(tr("Send these messages now?"));
    }
    if (send)
    {
      mms::multisig_wallet_state state = get_multisig_wallet_state();
      for (size_t i = 0; i < ready_messages.size(); ++i)
      {
        ms.send_message(state, ready_messages[i].id);
        ms.set_message_processed_or_sent(ready_messages[i].id);
      }
      success_msg_writer() << tr("Queued for sending.");
    }
  }
}

bool simple_wallet::get_message_from_arg(const std::string &arg, mms::message &m)
{
  mms::message_store& ms = m_wallet->get_message_store();
  bool valid_id = false;
  uint32_t id;
  try
  {
    id = (uint32_t)boost::lexical_cast<uint32_t>(arg);
    valid_id = ms.get_message_by_id(id, m);
  }
  catch (const boost::bad_lexical_cast &)
  {
  }
  if (!valid_id)
  {
    fail_msg_writer() << tr("Invalid message id");
  }
  return valid_id;
}

void simple_wallet::mms_init(const std::vector<std::string> &args)
{
  if (args.size() != 3)
  {
    fail_msg_writer() << tr("usage: mms init <required_signers>/<authorized_signers> <own_label> <own_transport_address>");
    return;
  }
  mms::message_store& ms = m_wallet->get_message_store();
  if (ms.get_active())
  {
    if (!user_confirms(tr("The MMS is already initialized. Re-initialize by deleting all signer info and messages?")))
    {
      return;
    }
  }
  uint32_t num_required_signers;
  uint32_t num_authorized_signers;
  const std::string &mn = args[0];
  std::vector<std::string> numbers;
  boost::split(numbers, mn, boost::is_any_of("/"));
  bool mn_ok = (numbers.size() == 2)
               && get_number_from_arg(numbers[1], num_authorized_signers, 2, 100)
               && get_number_from_arg(numbers[0], num_required_signers, 2, num_authorized_signers);
  if (!mn_ok)
  {
    fail_msg_writer() << tr("Error in the number of required signers and/or authorized signers");
    return;
  }
  LOCK_IDLE_SCOPE();
  ms.init(get_multisig_wallet_state(), args[1], args[2], num_authorized_signers, num_required_signers);
}

void simple_wallet::mms_info(const std::vector<std::string> &args)
{
  mms::message_store& ms = m_wallet->get_message_store();
  if (ms.get_active())
  {
    message_writer() << boost::format("The MMS is active for %s/%s multisig.")
            % ms.get_num_required_signers() % ms.get_num_authorized_signers();
  }
  else
  {
    message_writer() << tr("The MMS is not active.");
  }
}

void simple_wallet::mms_signer(const std::vector<std::string> &args)
{
  mms::message_store& ms = m_wallet->get_message_store();
  const std::vector<mms::authorized_signer> &signers = ms.get_all_signers();
  if (args.size() == 0)
  {
    // Without further parameters list all defined signers
    list_signers(signers);
    return;
  }

  uint32_t index;
  bool index_valid = get_number_from_arg(args[0], index, 1, ms.get_num_authorized_signers());
  if (index_valid)
  {
    index--;
  }
  else
  {
    fail_msg_writer() << tr("Invalid signer number ") + args[0];
    return;
  }
  if ((args.size() < 2) || (args.size() > 4))
  {
    fail_msg_writer() << tr("mms signer [<number> <label> [<transport_address> [<monero_address>]]]");
    return;
  }

  boost::optional<string> label = args[1];
  boost::optional<string> transport_address;
  if (args.size() >= 3)
  {
    transport_address = args[2];
  }
  boost::optional<cryptonote::account_public_address> monero_address;
  LOCK_IDLE_SCOPE();
  mms::multisig_wallet_state state = get_multisig_wallet_state();
  if (args.size() == 4)
  {
    cryptonote::address_parse_info info;
    bool ok = cryptonote::get_account_address_from_str_or_url(info, m_wallet->nettype(), args[3], oa_prompter);
    if (!ok)
    {
      fail_msg_writer() << tr("Invalid Monero address");
      return;
    }
    monero_address = info.address;
    const std::vector<mms::message> &messages = ms.get_all_messages();
    if ((messages.size() > 0) || state.multisig)
    {
      fail_msg_writer() << tr("Wallet state does not allow changing Monero addresses anymore");
      return;
    }
  }
  ms.set_signer(state, index, label, transport_address, monero_address);
}

void simple_wallet::mms_list(const std::vector<std::string> &args)
{
  mms::message_store& ms = m_wallet->get_message_store();
  if (args.size() != 0)
  {
    fail_msg_writer() << tr("Usage: mms list");
    return;
  }
  LOCK_IDLE_SCOPE();
  const std::vector<mms::message> &messages = ms.get_all_messages();
  list_mms_messages(messages);
}

void simple_wallet::mms_next(const std::vector<std::string> &args)
{
  mms::message_store& ms = m_wallet->get_message_store();
  if ((args.size() > 1) || ((args.size() == 1) && (args[0] != "sync")))
  {
    fail_msg_writer() << tr("Usage: mms next [sync]");
    return;
  }
  bool avail = false;
  std::vector<mms::processing_data> data_list;
  bool force_sync = false;
  uint32_t choice = 0;
  {
    LOCK_IDLE_SCOPE();
    if ((args.size() == 1) && (args[0] == "sync"))
    {
      // Force the MMS to process any waiting sync info although on its own it would just ignore
      // those messages because no need to process them can be seen
      force_sync = true;
    }
    string wait_reason;
    {
      avail = ms.get_processable_messages(get_multisig_wallet_state(), force_sync, data_list, wait_reason);
    }
    if (avail)
    {
      avail = choose_mms_processing(data_list, choice);
    }
    else if (!wait_reason.empty())
    {
      message_writer() << tr("No next step: ") << wait_reason;
    }
  }
  if (avail)
  {
    mms::processing_data data = data_list[choice];
    bool command_successful = false;
    switch(data.processing)
    {
    case mms::message_processing::prepare_multisig:
      message_writer() << tr("prepare_multisig");
      command_successful = prepare_multisig_main(std::vector<std::string>(), true);
      break;

    case mms::message_processing::make_multisig:
    {
      message_writer() << tr("make_multisig");
      size_t number_of_key_sets = data.message_ids.size();
      std::vector<std::string> sig_args(number_of_key_sets + 1);
      sig_args[0] = std::to_string(ms.get_num_required_signers());
      for (size_t i = 0; i < number_of_key_sets; ++i)
      {
        mms::message m = ms.get_message_by_id(data.message_ids[i]);
        sig_args[i+1] = m.content;
      }
      command_successful = make_multisig_main(sig_args, true);
      break;
    }

    case mms::message_processing::exchange_multisig_keys:
    {
      message_writer() << tr("exchange_multisig_keys");
      size_t number_of_key_sets = data.message_ids.size();
      // Other than "make_multisig" only the key sets as parameters, no num_required_signers
      std::vector<std::string> sig_args(number_of_key_sets);
      for (size_t i = 0; i < number_of_key_sets; ++i)
      {
        mms::message m = ms.get_message_by_id(data.message_ids[i]);
        sig_args[i] = m.content;
      }
      command_successful = exchange_multisig_keys_main(sig_args, true);
      break;
    }

    case mms::message_processing::create_sync_data:
    {
      message_writer() << tr("export_multisig_info");
      std::vector<std::string> export_args;
      export_args.push_back("MMS");  // dummy filename
      command_successful = export_multisig_main(export_args, true);
      break;
    }

    case mms::message_processing::process_sync_data:
    {
      message_writer() << tr("import_multisig_info");
      std::vector<std::string> import_args;
      for (size_t i = 0; i < data.message_ids.size(); ++i)
      {
        mms::message m = ms.get_message_by_id(data.message_ids[i]);
        import_args.push_back(m.content);
      }
      command_successful = import_multisig_main(import_args, true);
      break;
    }

    case mms::message_processing::sign_tx:
    {
      message_writer() << tr("sign_multisig");
      std::vector<std::string> sign_args;
      mms::message m = ms.get_message_by_id(data.message_ids[0]);
      sign_args.push_back(m.content);
      command_successful = sign_multisig_main(sign_args, true);
      break;
    }

    case mms::message_processing::submit_tx:
    {
      message_writer() << tr("submit_multisig");
      std::vector<std::string> submit_args;
      mms::message m = ms.get_message_by_id(data.message_ids[0]);
      submit_args.push_back(m.content);
      command_successful = submit_multisig_main(submit_args, true);
      break;
    }

    case mms::message_processing::send_tx:
    {
      message_writer() << tr("Send tx");
      mms::message m = ms.get_message_by_id(data.message_ids[0]);
      LOCK_IDLE_SCOPE();
      ms.add_message(get_multisig_wallet_state(), data.receiving_signer_index, m.type, mms::message_direction::out,
                     m.content);
      command_successful = true;
      break;
    }

    case mms::message_processing::process_signer_config:
    {
      message_writer() << tr("Process signer config");
      LOCK_IDLE_SCOPE();
      mms::message m = ms.get_message_by_id(data.message_ids[0]);
      mms::authorized_signer me = ms.get_signer(0);
      mms::multisig_wallet_state state = get_multisig_wallet_state();
      if (!me.auto_config_running)
      {
        // If no auto-config is running, the config sent may be unsolicited or problematic
        // so show what arrived and ask for confirmation before taking it in
        std::vector<mms::authorized_signer> signers;
        ms.unpack_signer_config(state, m.content, signers);
        list_signers(signers);
        if (!user_confirms(tr("Replace current signer config with the one displayed above?")))
        {
          break;
        }
      }
      ms.process_signer_config(state, m.content);
      ms.stop_auto_config();
      list_signers(ms.get_all_signers());
      command_successful = true;
      break;
    }

    case mms::message_processing::process_auto_config_data:
    {
      message_writer() << tr("Process auto config data");
      LOCK_IDLE_SCOPE();
      for (size_t i = 0; i < data.message_ids.size(); ++i)
      {
        ms.process_auto_config_data_message(data.message_ids[i]);
      }
      ms.stop_auto_config();
      list_signers(ms.get_all_signers());
      add_signer_config_messages();
      command_successful = true;
      break;
    }

    default:
      message_writer() << tr("Nothing ready to process");
      break;
    }

    if (command_successful)
    {
      {
        LOCK_IDLE_SCOPE();
        ms.set_messages_processed(data);
        ask_send_all_ready_messages();
      }
    }
  }
}

void simple_wallet::mms_sync(const std::vector<std::string> &args)
{
  mms::message_store& ms = m_wallet->get_message_store();
  if (args.size() != 0)
  {
    fail_msg_writer() << tr("Usage: mms sync");
    return;
  }
  // Force the start of a new sync round, for exceptional cases where something went wrong
  // Can e.g. solve the problem "This signature was made with stale data" after trying to
  // create 2 transactions in a row somehow
  // Code is identical to the code for 'message_processing::create_sync_data'
  message_writer() << tr("export_multisig_info");
  std::vector<std::string> export_args;
  export_args.push_back("MMS");  // dummy filename
  export_multisig_main(export_args, true);
  ask_send_all_ready_messages();
}

void simple_wallet::mms_transfer(const std::vector<std::string> &args)
{
  // It's too complicated to check any arguments here, just let 'transfer_main' do the whole job
  transfer_main(Transfer, args, true);
}

void simple_wallet::mms_delete(const std::vector<std::string> &args)
{
  if (args.size() != 1)
  {
    fail_msg_writer() << tr("Usage: mms delete (<message_id> | all)");
    return;
  }
  LOCK_IDLE_SCOPE();
  mms::message_store& ms = m_wallet->get_message_store();
  if (args[0] == "all")
  {
    if (user_confirms(tr("Delete all messages?")))
    {
      ms.delete_all_messages();
    }
  }
  else
  {
    mms::message m;
    bool valid_id = get_message_from_arg(args[0], m);
    if (valid_id)
    {
      // If only a single message and not all delete even if unsent / unprocessed
      ms.delete_message(m.id);
    }
  }
}

void simple_wallet::mms_send(const std::vector<std::string> &args)
{
  if (args.size() == 0)
  {
    ask_send_all_ready_messages();
    return;
  }
  else if (args.size() != 1)
  {
    fail_msg_writer() << tr("Usage: mms send [<message_id>]");
    return;
  }
  LOCK_IDLE_SCOPE();
  mms::message_store& ms = m_wallet->get_message_store();
  mms::message m;
  bool valid_id = get_message_from_arg(args[0], m);
  if (valid_id)
  {
    ms.send_message(get_multisig_wallet_state(), m.id);
  }
}

void simple_wallet::mms_receive(const std::vector<std::string> &args)
{
  if (args.size() != 0)
  {
    fail_msg_writer() << tr("Usage: mms receive");
    return;
  }
  std::vector<mms::message> new_messages;
  LOCK_IDLE_SCOPE();
  mms::message_store& ms = m_wallet->get_message_store();
  bool avail = ms.check_for_messages(get_multisig_wallet_state(), new_messages);
  if (avail)
  {
    list_mms_messages(new_messages);
  }
}

void simple_wallet::mms_export(const std::vector<std::string> &args)
{
  if (args.size() != 1)
  {
    fail_msg_writer() << tr("Usage: mms export <message_id>");
    return;
  }
  LOCK_IDLE_SCOPE();
  mms::message_store& ms = m_wallet->get_message_store();
  mms::message m;
  bool valid_id = get_message_from_arg(args[0], m);
  if (valid_id)
  {
    const std::string filename = "mms_message_content";
    if (epee::file_io_utils::save_string_to_file(filename, m.content))
    {
      success_msg_writer() << tr("Message content saved to: ") << filename;
    }
    else
    {
      fail_msg_writer() << tr("Failed to to save message content");
    }
  }
}

void simple_wallet::mms_note(const std::vector<std::string> &args)
{
  mms::message_store& ms = m_wallet->get_message_store();
  if (args.size() == 0)
  {
    LOCK_IDLE_SCOPE();
    const std::vector<mms::message> &messages = ms.get_all_messages();
    for (size_t i = 0; i < messages.size(); ++i)
    {
      const mms::message &m = messages[i];
      if ((m.type == mms::message_type::note) && (m.state == mms::message_state::waiting))
      {
        show_message(m);
      }
    }
    return;
  }
  if (args.size() < 2)
  {
    fail_msg_writer() << tr("Usage: mms note [<label> <text>]");
    return;
  }
  uint32_t signer_index;
  bool found = ms.get_signer_index_by_label(args[0], signer_index);
  if (!found)
  {
    fail_msg_writer() << tr("No signer found with label ") << args[0];
    return;
  }
  std::string note = "";
  for (size_t n = 1; n < args.size(); ++n)
  {
    if (n > 1)
    {
      note += " ";
    }
    note += args[n];
  }
  LOCK_IDLE_SCOPE();
  ms.add_message(get_multisig_wallet_state(), signer_index, mms::message_type::note,
                 mms::message_direction::out, note);
  ask_send_all_ready_messages();
}

void simple_wallet::mms_show(const std::vector<std::string> &args)
{
  if (args.size() != 1)
  {
    fail_msg_writer() << tr("Usage: mms show <message_id>");
    return;
  }
  LOCK_IDLE_SCOPE();
  mms::message_store& ms = m_wallet->get_message_store();
  mms::message m;
  bool valid_id = get_message_from_arg(args[0], m);
  if (valid_id)
  {
    show_message(m);
  }
}

void simple_wallet::mms_set(const std::vector<std::string> &args)
{
  bool set = args.size() == 2;
  bool query = args.size() == 1;
  if (!set && !query)
  {
    fail_msg_writer() << tr("Usage: mms set <option_name> [<option_value>]");
    return;
  }
  mms::message_store& ms = m_wallet->get_message_store();
  LOCK_IDLE_SCOPE();
  if (args[0] == "auto-send")
  {
    if (set)
    {
      bool result;
      bool ok = parse_bool(args[1], result);
      if (ok)
      {
        ms.set_auto_send(result);
      }
      else
      {
        fail_msg_writer() << tr("Wrong option value");
      }
    }
    else
    {
      message_writer() << (ms.get_auto_send() ? tr("Auto-send is on") : tr("Auto-send is off"));
    }
  }
  else
  {
    fail_msg_writer() << tr("Unknown option");
  }
}

void simple_wallet::mms_help(const std::vector<std::string> &args)
{
  if (args.size() > 1)
  {
    fail_msg_writer() << tr("Usage: mms help [<subcommand>]");
    return;
  }
  std::vector<std::string> help_args;
  help_args.push_back("mms");
  if (args.size() == 1)
  {
    help_args.push_back(args[0]);
  }
  help(help_args);
}

void simple_wallet::mms_send_signer_config(const std::vector<std::string> &args)
{
  if (args.size() != 0)
  {
    fail_msg_writer() << tr("Usage: mms send_signer_config");
    return;
  }
  mms::message_store& ms = m_wallet->get_message_store();
  if (!ms.signer_config_complete())
  {
    fail_msg_writer() << tr("Signer config not yet complete");
    return;
  }
  LOCK_IDLE_SCOPE();
  add_signer_config_messages();
  ask_send_all_ready_messages();
}

void simple_wallet::mms_start_auto_config(const std::vector<std::string> &args)
{
  mms::message_store& ms = m_wallet->get_message_store();
  uint32_t other_signers = ms.get_num_authorized_signers() - 1;
  size_t args_size = args.size();
  if ((args_size != 0) && (args_size != other_signers))
  {
    fail_msg_writer() << tr("Usage: mms start_auto_config [<label> <label> ...]");
    return;
  }
  if ((args_size == 0) && !ms.signer_labels_complete())
  {
    fail_msg_writer() << tr("There are signers without a label set. Complete labels before auto-config or specify them as parameters here.");
    return;
  }
  mms::authorized_signer me = ms.get_signer(0);
  if (me.auto_config_running)
  {
    if (!user_confirms(tr("Auto-config is already running. Cancel and restart?")))
    {
      return;
    }
  }
  LOCK_IDLE_SCOPE();
  mms::multisig_wallet_state state = get_multisig_wallet_state();
  if (args_size != 0)
  {
    // Set (or overwrite) all the labels except "me" from the arguments
    for (uint32_t i = 1; i < (other_signers + 1); ++i)
    {
      ms.set_signer(state, i, args[i - 1], boost::none, boost::none);
    }
  }
  ms.start_auto_config(state);
  // List the signers to show the generated auto-config tokens
  list_signers(ms.get_all_signers());
}

void simple_wallet::mms_stop_auto_config(const std::vector<std::string> &args)
{
  if (args.size() != 0)
  {
    fail_msg_writer() << tr("Usage: mms stop_auto_config");
    return;
  }
  if (!user_confirms(tr("Delete any auto-config tokens and stop auto-config?")))
  {
    return;
  }
  mms::message_store& ms = m_wallet->get_message_store();
  LOCK_IDLE_SCOPE();
  ms.stop_auto_config();
}

void simple_wallet::mms_auto_config(const std::vector<std::string> &args)
{
  if (args.size() != 1)
  {
    fail_msg_writer() << tr("Usage: mms auto_config <auto_config_token>");
    return;
  }
  mms::message_store& ms = m_wallet->get_message_store();
  std::string adjusted_token;
  if (!ms.check_auto_config_token(args[0], adjusted_token))
  {
    fail_msg_writer() << tr("Invalid auto-config token");
    return;
  }
  mms::authorized_signer me = ms.get_signer(0);
  if (me.auto_config_running)
  {
    if (!user_confirms(tr("Auto-config already running. Cancel and restart?")))
    {
      return;
    }
  }
  LOCK_IDLE_SCOPE();
  ms.add_auto_config_data_message(get_multisig_wallet_state(), adjusted_token);
  ask_send_all_ready_messages();
}

bool simple_wallet::mms(const std::vector<std::string> &args)
{
  try
  {
    mms::message_store& ms = m_wallet->get_message_store();
    if (args.size() == 0)
    {
      mms_info(args);
      return true;
    }

    const std::string &sub_command = args[0];
    std::vector<std::string> mms_args = args;
    mms_args.erase(mms_args.begin());

    if (sub_command == "init")
    {
      mms_init(mms_args);
      return true;
    }
    if (!ms.get_active())
    {
      fail_msg_writer() << tr("The MMS is not active. Activate using the \"mms init\" command");
      return true;
    }
    else if (sub_command == "info")
    {
      mms_info(mms_args);
    }
    else if (sub_command == "signer")
    {
      mms_signer(mms_args);
    }
    else if (sub_command == "list")
    {
      mms_list(mms_args);
    }
    else if (sub_command == "next")
    {
      mms_next(mms_args);
    }
    else if (sub_command == "sync")
    {
      mms_sync(mms_args);
    }
    else if (sub_command == "transfer")
    {
      mms_transfer(mms_args);
    }
    else if (sub_command == "delete")
    {
      mms_delete(mms_args);
    }
    else if (sub_command == "send")
    {
      mms_send(mms_args);
    }
    else if (sub_command == "receive")
    {
      mms_receive(mms_args);
    }
    else if (sub_command == "export")
    {
      mms_export(mms_args);
    }
    else if (sub_command == "note")
    {
      mms_note(mms_args);
    }
    else if (sub_command == "show")
    {
      mms_show(mms_args);
    }
    else if (sub_command == "set")
    {
      mms_set(mms_args);
    }
    else if (sub_command == "help")
    {
      mms_help(mms_args);
    }
    else if (sub_command == "send_signer_config")
    {
      mms_send_signer_config(mms_args);
    }
    else if (sub_command == "start_auto_config")
    {
      mms_start_auto_config(mms_args);
    }
    else if (sub_command == "stop_auto_config")
    {
      mms_stop_auto_config(mms_args);
    }
    else if (sub_command == "auto_config")
    {
      mms_auto_config(mms_args);
    }
    else
    {
      fail_msg_writer() << tr("Invalid MMS subcommand");
    }
  }
  catch (const tools::error::no_connection_to_daemon &e)
  {
    fail_msg_writer() << tr("Error in MMS command: ") << e.what() << " " << e.request();
  }
  catch (const std::exception &e)
  {
    fail_msg_writer() << tr("Error in MMS command: ") << e.what();
    PRINT_USAGE(USAGE_MMS);
    return true;
  }
  return true;
}
// End MMS ------------------------------------------------------------------------------------------------<|MERGE_RESOLUTION|>--- conflicted
+++ resolved
@@ -176,24 +176,14 @@
   const char* USAGE_INCOMING_TRANSFERS("incoming_transfers [available|unavailable] [verbose] [uses] [index=<N1>[,<N2>[,...]]]");
   const char* USAGE_PAYMENTS("payments <PID_1> [<PID_2> ... <PID_N>]");
   const char* USAGE_PAYMENT_ID("payment_id");
-<<<<<<< HEAD
   const char* USAGE_TRANSFER("transfer [index=<N1>[,<N2>,...]] [<priority>] (<URI> | <address> <amount>) [<payment_id>]");
-  const char* USAGE_LOCKED_TRANSFER("locked_transfer [index=<N1>[,<N2>,...]] [<priority>] (<URI> | <addr> <amount>) <lockblocks> [<payment_id>]");
-  const char* USAGE_LOCKED_SWEEP_ALL("locked_sweep_all [index=<N1>[,<N2>,...]] [<priority>] <address> <lockblocks> [<payment_id>]");
+  const char* USAGE_LOCKED_TRANSFER("locked_transfer [index=<N1>[,<N2>,...]] [<priority>] (<URI> | <addr> <amount>) <lockblocks> [<payment_id (obsolete)>]");
+  const char* USAGE_LOCKED_SWEEP_ALL("locked_sweep_all [index=<N1>[,<N2>,...]] [<priority>] <address> <lockblocks> [<payment_id (obsolete)>]");
   const char* USAGE_REGISTER_SERVICE_NODE("register_service_node [index=<N1>[,<N2>,...]] [priority] [auto] <operator cut> <address1> <fraction1> [<address2> <fraction2> [...]] <expiration timestamp> <pubkey> <signature>");
   const char* USAGE_STAKE("stake [index=<N1>[,<N2>,...]] [priority] <service node pubkey> <address> <amount>");
-  const char* USAGE_SWEEP_ALL("sweep_all [index=<N1>[,<N2>,...]] [<priority>] [outputs=<N>] <address> [<payment_id>]");
-  const char* USAGE_SWEEP_BELOW("sweep_below <amount_threshold> [index=<N1>[,<N2>,...]] [<priority>] <address> [<payment_id>]");
-  const char* USAGE_SWEEP_SINGLE("sweep_single [<priority>] [outputs=<N>] <key_image> <address> [<payment_id>]");
-=======
-  const char* USAGE_TRANSFER("transfer [index=<N1>[,<N2>,...]] [<priority>] [<ring_size>] (<URI> | <address> <amount>) [<payment_id>]");
-  const char* USAGE_LOCKED_TRANSFER("locked_transfer [index=<N1>[,<N2>,...]] [<priority>] [<ring_size>] (<URI> | <addr> <amount>) <lockblocks> [<payment_id (obsolete)>]");
-  const char* USAGE_LOCKED_SWEEP_ALL("locked_sweep_all [index=<N1>[,<N2>,...]] [<priority>] [<ring_size>] <address> <lockblocks> [<payment_id (obsolete)>]");
-  const char* USAGE_SWEEP_ALL("sweep_all [index=<N1>[,<N2>,...]] [<priority>] [<ring_size>] [outputs=<N>] <address> [<payment_id (obsolete)>]");
-  const char* USAGE_SWEEP_BELOW("sweep_below <amount_threshold> [index=<N1>[,<N2>,...]] [<priority>] [<ring_size>] <address> [<payment_id (obsolete)>]");
-  const char* USAGE_SWEEP_SINGLE("sweep_single [<priority>] [<ring_size>] [outputs=<N>] <key_image> <address> [<payment_id (obsolete)>]");
-  const char* USAGE_DONATE("donate [index=<N1>[,<N2>,...]] [<priority>] [<ring_size>] <amount> [<payment_id (obsolete)>]");
->>>>>>> 13b12973
+  const char* USAGE_SWEEP_ALL("sweep_all [index=<N1>[,<N2>,...]] [<priority>] [outputs=<N>] <address> [<payment_id (obsolete)>]");
+  const char* USAGE_SWEEP_BELOW("sweep_below <amount_threshold> [index=<N1>[,<N2>,...]] [<priority>] <address> [<payment_id (obsolete)>]");
+  const char* USAGE_SWEEP_SINGLE("sweep_single [<priority>] [outputs=<N>] <key_image> <address> [<payment_id (obsolete)>]");
   const char* USAGE_SIGN_TRANSFER("sign_transfer [export_raw]");
   const char* USAGE_SET_LOG("set_log <level>|{+,-,}<categories>");
   const char* USAGE_ACCOUNT("account\n"
@@ -5902,41 +5892,25 @@
       return true;
     }
     if (ptx_vector.size() > 1) {
-<<<<<<< HEAD
-      prompt << boost::format(tr("Staking %s for %u blocks in %llu transactions for a total fee of %s.  Is this okay?  (Y/Yes/N/No): ")) %
+      prompt << boost::format(tr("Staking %s for %u blocks in %llu transactions for a total fee of %s. Is this okay?")) %
         print_money(total_sent) %
         locked_blocks %
-=======
-      prompt_str = (boost::format(tr("Sweeping %s in %llu transactions for a total fee of %s.  Is this okay?")) %
-        print_money(total_unmixable) %
->>>>>>> 13b12973
         ((unsigned long long)ptx_vector.size()) %
         print_money(total_fee);
     }
     else {
-<<<<<<< HEAD
-      prompt << boost::format(tr("Staking %s for %u blocks a total fee of %s.  Is this okay?  (Y/Yes/N/No): ")) %
+      prompt << boost::format(tr("Staking %s for %u blocks a total fee of %s. Is this okay?: ")) %
         print_money(total_sent) %
         locked_blocks %
         print_money(total_fee);
     }
     if (autostake)
-=======
-      prompt_str = (boost::format(tr("Sweeping %s for a total fee of %s.  Is this okay?")) %
-        print_money(total_unmixable) %
-        print_money(total_fee)).str();
-    }
-    std::string accepted = input_line(prompt_str, true);
-    if (std::cin.eof())
-      return true;
-    if (!command_line::is_yes(accepted))
->>>>>>> 13b12973
     {
       success_msg_writer() << prompt.str();
     }
     else
     {
-      std::string accepted = input_line(prompt.str());
+      std::string accepted = input_line(prompt.str(), true);
       if (std::cin.eof())
         return true;
       if (!command_line::is_yes(accepted))
@@ -6212,7 +6186,7 @@
       return true;
     }
     fail_msg_writer() << tr("Wallet not synced. Best guess for the height is ") << bc_height;
-    std::string accepted = input_line("Is this correct [y/yes/n/no]? ");
+    std::string accepted = input_line("Is this correct?", true);
     if (std::cin.eof())
       return true;
     if (!command_line::is_yes(accepted))
@@ -6386,14 +6360,14 @@
       return true;
     }
     if (ptx_vector.size() > 1) {
-      prompt << boost::format(tr("Staking %s for %u blocks in %llu transactions for a total fee of %s.  Is this okay?  (Y/Yes/N/No): ")) %
+      prompt << boost::format(tr("Staking %s for %u blocks in %llu transactions for a total fee of %s. Is this okay?")) %
         print_money(total_sent) %
         locked_blocks %
         ((unsigned long long)ptx_vector.size()) %
         print_money(total_fee);
     }
     else {
-      prompt << boost::format(tr("Staking %s for %u blocks a total fee of %s.  Is this okay?  (Y/Yes/N/No): ")) %
+      prompt << boost::format(tr("Staking %s for %u blocks a total fee of %s. Is this okay?")) %
         print_money(total_sent) %
         locked_blocks %
         print_money(total_fee);
@@ -6404,7 +6378,7 @@
     }
     else
     {
-      std::string accepted = input_line(prompt.str());
+      std::string accepted = input_line(prompt.str(), true);
       if (std::cin.eof())
         return true;
       if (!command_line::is_yes(accepted))
@@ -6693,17 +6667,17 @@
 
     std::string prompt_str = tr("Sweeping ") + print_money(total_unmixable);
     if (ptx_vector.size() > 1) {
-      prompt_str = (boost::format(tr("Sweeping %s in %llu transactions for a total fee of %s.  Is this okay?  (Y/Yes/N/No): ")) %
+      prompt_str = (boost::format(tr("Sweeping %s in %llu transactions for a total fee of %s.  Is this okay?")) %
         print_money(total_unmixable) %
         ((unsigned long long)ptx_vector.size()) %
         print_money(total_fee)).str();
     }
     else {
-      prompt_str = (boost::format(tr("Sweeping %s for a total fee of %s.  Is this okay?  (Y/Yes/N/No): ")) %
+      prompt_str = (boost::format(tr("Sweeping %s for a total fee of %s. Is this okay?")) %
         print_money(total_unmixable) %
         print_money(total_fee)).str();
     }
-    std::string accepted = input_line(prompt_str);
+    std::string accepted = input_line(prompt_str, true);
     if (std::cin.eof())
       return true;
     if (!command_line::is_yes(accepted))
