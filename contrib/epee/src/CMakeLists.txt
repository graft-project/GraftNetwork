--- conflicted
+++ resolved
@@ -26,16 +26,13 @@
 # STRICT LIABILITY, OR TORT (INCLUDING NEGLIGENCE OR OTHERWISE) ARISING IN ANY WAY OUT OF
 # THE USE OF THIS SOFTWARE, EVEN IF ADVISED OF THE POSSIBILITY OF SUCH DAMAGE.
 
-add_library(epee STATIC hex.cpp http_auth.cpp mlog.cpp net_utils_base.cpp string_tools.cpp wipeable_string.cpp memwipe.c
-    connection_basic.cpp network_throttle.cpp network_throttle-detail.cpp mlocker.cpp)
 if (USE_READLINE AND GNU_READLINE_FOUND)
-<<<<<<< HEAD
   add_library(epee_readline STATIC readline_buffer.cpp)
-=======
-  add_library(epee STATIC hex.cpp http_auth.cpp mlog.cpp string_tools.cpp memwipe.c async_state_machine.cpp readline_buffer.cpp)
+    add_library(epee STATIC hex.cpp http_auth.cpp mlog.cpp net_utils_base.cpp string_tools.cpp wipeable_string.cpp memwipe.c
+    connection_basic.cpp network_throttle.cpp network_throttle-detail.cpp mlocker.cpp async_state_machine.cpp readline_buffer.cpp)
 else()
-  add_library(epee STATIC hex.cpp http_auth.cpp mlog.cpp string_tools.cpp memwipe.c async_state_machine.cpp)
->>>>>>> a3985793
+  add_library(epee STATIC hex.cpp http_auth.cpp mlog.cpp net_utils_base.cpp string_tools.cpp wipeable_string.cpp memwipe.c
+    connection_basic.cpp network_throttle.cpp network_throttle-detail.cpp mlocker.cpp async_state_machine.cpp)
 endif()
 
 if(HAVE_C11)
