--- conflicted
+++ resolved
@@ -1,5 +1,6 @@
 // Copyright (c) 2014-2019, The Monero Project
 // Copyright (c)      2018, The Loki Project
+// Copyright (c) 2018-2021, The Graft Project
 //
 // All rights reserved.
 //
@@ -51,8 +52,8 @@
 #include "stake_transaction_processor.h"
 #include "graft_rta_config.h"
 
-#undef LOKI_DEFAULT_LOG_CATEGORY
-#define LOKI_DEFAULT_LOG_CATEGORY "txpool"
+#undef MONERO_DEFAULT_LOG_CATEGORY
+#define MONERO_DEFAULT_LOG_CATEGORY "txpool"
 
 DISABLE_VS_WARNINGS(4244 4345 4503) //'boost::foreach_detail_::or_' : decorated name length exceeded, name was truncated
 
@@ -90,13 +91,8 @@
 
     uint64_t get_transaction_weight_limit(uint8_t version)
     {
-<<<<<<< HEAD
       // from v14, limit a tx to 50% of the minimum block weight
-      if (version >= 14)
-=======
-      // from v10, bulletproofs, limit a tx to 50% of the minimum block weight
-      if (version >= network_version_10_bulletproofs)
->>>>>>> 6d2881c8
+      if (version >= network_version_14_bulletproofs_enabled)
         return get_min_block_weight(version) / 2 - CRYPTONOTE_COINBASE_BLOB_RESERVED_SIZE;
       else
         return get_min_block_weight(version) - CRYPTONOTE_COINBASE_BLOB_RESERVED_SIZE;
@@ -122,6 +118,7 @@
     private:
       BlockchainDB &m_db;
       bool m_batch;
+      bool m_active;
     };
   }
   //---------------------------------------------------------------------------------
@@ -278,15 +275,9 @@
     auto lock = tools::unique_lock(m_transactions_lock);
 
     PERF_TIMER(add_tx);
-<<<<<<< HEAD
-
-    MTRACE("tx_type: " << tx.type);
-    MTRACE("tx_version: " << tx.version);
-
-    if (tx.version == 0)
-=======
+
+
     if (tx.version == txversion::v0)
->>>>>>> 6d2881c8
     {
       // v0 never accepted
       LOG_PRINT_L1("transaction version 0 is invalid");
@@ -323,51 +314,44 @@
       return false;
     }
 
-<<<<<<< HEAD
     // LOG_PRINT_L0("tx_type: " << tx.type);
     // Only allow zero fee if: (pick the one condition)
     // 1. if tx.type == tx_type_rta and tx.rta_signatures.size() > 0
     // 2. if tx.version >= 3 and tx.rta_signatures.size() > 0
-
-    bool is_rta_tx = tx.type == transaction::tx_type_rta;
-    if (is_rta_tx) {
-      cryptonote::rta_header rta_hdr;
-      if (!cryptonote::get_graft_rta_header_from_extra(tx, rta_hdr)) {
-        MERROR("Failed to parse rta-header from tx extra: " << id);
-        tvc.m_rta_signature_failed = true;
-        tvc.m_verifivation_failed = true;
-        return false;
-      }
-      std::vector<cryptonote::rta_signature> rta_signatures;
-      if (!cryptonote::get_graft_rta_signatures_from_extra2(tx, rta_signatures)) {
-        MERROR("Failed to parse rta signatures from tx extra: " << id);
-        tvc.m_rta_signature_failed = true;
-        tvc.m_verifivation_failed = true;
-        return false;
-      }
-
-      // validate rta tx only if it wasn't processed before AND stake processing enabled
-      if (!kept_by_block && m_stp->is_enabled() && !validate_rta_tx(id, rta_signatures, rta_hdr)) {
-        LOG_ERROR("failed to validate rta tx, tx contains " << rta_signatures.size() << " signatures");
-        tvc.m_rta_signature_failed = true;
-        tvc.m_verifivation_failed = true;
-        return false;
-      }
-
-    } else {
-      if (!kept_by_block && !m_blockchain.check_fee(tx_weight, fee))
-      {
-        tvc.m_verifivation_failed = true;
-        tvc.m_fee_too_low = true;
-        return false;
-      }
-=======
+    // TODO: Graft: double-check code below after merge
+    if (hf_version >= network_version_13_rta_mining && hf_version < network_version_17_loki_service_nodes) {
+      bool is_rta_tx = tx.type == transaction::tx_type_rta;
+      if (is_rta_tx) {
+        cryptonote::rta_header rta_hdr;
+        if (!cryptonote::get_graft_rta_header_from_extra(tx, rta_hdr)) {
+          MERROR("Failed to parse rta-header from tx extra: " << id);
+          tvc.m_rta_signature_failed = true;
+          tvc.m_verifivation_failed = true;
+          return false;
+        }
+        std::vector<cryptonote::rta_signature> rta_signatures;
+        if (!cryptonote::get_graft_rta_signatures_from_extra2(tx, rta_signatures)) {
+          MERROR("Failed to parse rta signatures from tx extra: " << id);
+          tvc.m_rta_signature_failed = true;
+          tvc.m_verifivation_failed = true;
+          return false;
+        }
+
+        // validate rta tx only if it wasn't processed before AND stake processing enabled
+        if (!kept_by_block && m_stp->is_enabled() && !validate_rta_tx(id, rta_signatures, rta_hdr)) {
+          LOG_ERROR("failed to validate rta tx, tx contains " << rta_signatures.size() << " signatures");
+          tvc.m_rta_signature_failed = true;
+          tvc.m_verifivation_failed = true;
+          return false;
+        }
+
+      }
+    } 
     if (!opts.kept_by_block && tx.is_transfer() && !m_blockchain.check_fee(tx_weight, tx.vout.size(), fee, burned, opts))
     {
       tvc.m_verifivation_failed = true;
       tvc.m_fee_too_low = true;
       return false;
->>>>>>> 6d2881c8
     }
 
     size_t tx_weight_limit = get_transaction_weight_limit(hf_version);
@@ -532,14 +516,8 @@
         return false;
       }
       tvc.m_added_to_pool = true;
-<<<<<<< HEAD
-      LOG_PRINT_L3("!! meta.fee: " << meta.fee);
-      LOG_PRINT_L3("!! do_not_relay: " << do_not_relay);
-      if ((tx.type == transaction::tx_type_rta || meta.fee > 0) && !do_not_relay)
-=======
 
       if((meta.fee > 0 || non_standard_tx) && !opts.do_not_relay)
->>>>>>> 6d2881c8
         tvc.m_should_be_relayed = true;
     }
 
@@ -2116,15 +2094,16 @@
   bool tx_memory_pool::validate_rta_tx(const crypto::hash &txid, const std::vector<rta_signature> &rta_signs, const rta_header &rta_hdr) const
   {
     bool result = true;
+    static const size_t MIN_SIGNATURES = 6 + 3;
 
     if (rta_hdr.keys.size() == 0) {
       MERROR("Failed to validate rta tx, missing auth sample keys for tx: " << txid );
       return false;
     }
-#if 0  // don't validate signatures for rta mining
-    if (rta_hdr.keys.size() != rta_signs.size()) {
-      MERROR("Failed to validate rta tx: " << txid << ", keys.size() != signatures.size()");
-      return false;
+
+    if (rta_signs.size() < MIN_SIGNATURES) {
+        MERROR("expected " << MIN_SIGNATURES << " rta signatures but only " << rta_signs.size() << "given ");
+        return false;
     }
 
     for (const auto &rta_sign : rta_signs) {
@@ -2135,28 +2114,13 @@
         break;
       }
 
-
       result &= crypto::check_signature(txid, rta_hdr.keys[rta_sign.key_index], rta_sign.signature);
       if (!result) {
         MERROR("Failed to validate rta tx signature: " << epee::string_tools::pod_to_hex(txid) << " for key: " << rta_hdr.keys[rta_sign.key_index]);
         break;
       }
     }
-#endif
-    for (const crypto::public_key &key : rta_hdr.keys) {
-      result &= validate_supernode(rta_hdr.auth_sample_height, key);
-      if (!result) {
-        MERROR("Failed to validate rta tx: " << epee::string_tools::pod_to_hex(txid) << ", key: " << key << " doesn't belong to a valid supernode");
-        break;
-      }
-    }
 
     return result;
   }
-
-  bool tx_memory_pool::validate_supernode(uint64_t height, const public_key &id) const
-  {
-    supernode_stake * stake = const_cast<supernode_stake*>(m_stp->find_supernode_stake(height, epee::string_tools::pod_to_hex(id)));
-    return stake ? stake->amount >= config::graft::TIER1_STAKE_AMOUNT : false;
-  };
 }