--- conflicted
+++ resolved
@@ -360,11 +360,7 @@
 		pay_in.PaymentID = sale_out.PaymentID;
 		{
 		string wallet_path = s_TestDataPath + "/test_wallets" + "/stake_wallet";
-<<<<<<< HEAD
-        tools::GraftWallet wallet(cryptonote::TESTNET, false);
-=======
-        tools::GraftWallet2 wallet(true, false);
->>>>>>> a3985793
+        tools::GraftWallet2 wallet(true);
 		wallet.load(wallet_path, "");
 		pay_in.Account = epee::string_encoding::base64_encode( wallet.store_keys_graft("", false) );
 		}
@@ -961,11 +957,7 @@
 {
     epee::string_tools::set_module_name_and_folder(argv[0]);
     mlog_configure("", true);
-<<<<<<< HEAD
-    mlog_set_log_level(2);
-=======
     mlog_set_log_level(4);
->>>>>>> a3985793
     ::testing::InitGoogleTest(&argc, argv);
     return RUN_ALL_TESTS();
 }
