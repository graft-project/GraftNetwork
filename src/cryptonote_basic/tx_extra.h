// Copyright (c) 2014-2017, The Monero Project
// 
// All rights reserved.
// 
// Redistribution and use in source and binary forms, with or without modification, are
// permitted provided that the following conditions are met:
// 
// 1. Redistributions of source code must retain the above copyright notice, this list of
//    conditions and the following disclaimer.
// 
// 2. Redistributions in binary form must reproduce the above copyright notice, this list
//    of conditions and the following disclaimer in the documentation and/or other
//    materials provided with the distribution.
// 
// 3. Neither the name of the copyright holder nor the names of its contributors may be
//    used to endorse or promote products derived from this software without specific
//    prior written permission.
// 
// THIS SOFTWARE IS PROVIDED BY THE COPYRIGHT HOLDERS AND CONTRIBUTORS "AS IS" AND ANY
// EXPRESS OR IMPLIED WARRANTIES, INCLUDING, BUT NOT LIMITED TO, THE IMPLIED WARRANTIES OF
// MERCHANTABILITY AND FITNESS FOR A PARTICULAR PURPOSE ARE DISCLAIMED. IN NO EVENT SHALL
// THE COPYRIGHT HOLDER OR CONTRIBUTORS BE LIABLE FOR ANY DIRECT, INDIRECT, INCIDENTAL,
// SPECIAL, EXEMPLARY, OR CONSEQUENTIAL DAMAGES (INCLUDING, BUT NOT LIMITED TO,
// PROCUREMENT OF SUBSTITUTE GOODS OR SERVICES; LOSS OF USE, DATA, OR PROFITS; OR BUSINESS
// INTERRUPTION) HOWEVER CAUSED AND ON ANY THEORY OF LIABILITY, WHETHER IN CONTRACT,
// STRICT LIABILITY, OR TORT (INCLUDING NEGLIGENCE OR OTHERWISE) ARISING IN ANY WAY OUT OF
// THE USE OF THIS SOFTWARE, EVEN IF ADVISED OF THE POSSIBILITY OF SUCH DAMAGE.
// 
// Parts of this file are originally copyright (c) 2012-2013 The Cryptonote developers

#pragma once


#define TX_EXTRA_PADDING_MAX_COUNT          255
#define TX_EXTRA_NONCE_MAX_COUNT            255

#define TX_EXTRA_TAG_PADDING                0x00
#define TX_EXTRA_TAG_PUBKEY                 0x01
#define TX_EXTRA_NONCE                      0x02
#define TX_EXTRA_MERGE_MINING_TAG           0x03
#define TX_EXTRA_GRAFT_EXTRA_TAG            0x04
#define TX_EXTRA_MYSTERIOUS_MINERGATE_TAG   0xDE
#define TX_EXTRA_GRAFT_DATA_TAG             0x10

#define TX_EXTRA_NONCE_PAYMENT_ID           0x00
#define TX_EXTRA_NONCE_ENCRYPTED_PAYMENT_ID 0x01

namespace cryptonote
{
  struct tx_extra_padding
  {
    size_t size;

    // load
    template <template <bool> class Archive>
    bool do_serialize(Archive<false>& ar)
    {
      // size - 1 - because of variant tag
      for (size = 1; size <= TX_EXTRA_PADDING_MAX_COUNT; ++size)
      {
        std::ios_base::iostate state = ar.stream().rdstate();
        bool eof = EOF == ar.stream().peek();
        ar.stream().clear(state);

        if (eof)
          break;

        uint8_t zero;
        if (!::do_serialize(ar, zero))
          return false;

        if (0 != zero)
          return false;
      }

      return size <= TX_EXTRA_PADDING_MAX_COUNT;
    }

    // store
    template <template <bool> class Archive>
    bool do_serialize(Archive<true>& ar)
    {
      if (TX_EXTRA_PADDING_MAX_COUNT < size)
        return false;

      // i = 1 - because of variant tag
      for (size_t i = 1; i < size; ++i)
      {
        uint8_t zero = 0;
        if (!::do_serialize(ar, zero))
          return false;
      }
      return true;
    }
  };

  struct tx_extra_pub_key
  {
    crypto::public_key pub_key;

    BEGIN_SERIALIZE()
      FIELD(pub_key)
    END_SERIALIZE()
  };

  struct tx_extra_nonce
  {
    std::string nonce;

    BEGIN_SERIALIZE()
      FIELD(nonce)
      if (TX_EXTRA_NONCE_MAX_COUNT < nonce.size()) return false;
    END_SERIALIZE()
  };

  struct tx_extra_merge_mining_tag
  {
    struct serialize_helper
    {
      tx_extra_merge_mining_tag& mm_tag;

      serialize_helper(tx_extra_merge_mining_tag& mm_tag_) : mm_tag(mm_tag_)
      {
      }

      BEGIN_SERIALIZE()
        VARINT_FIELD_N("depth", mm_tag.depth)
        FIELD_N("merkle_root", mm_tag.merkle_root)
      END_SERIALIZE()
    };

    size_t depth;
    crypto::hash merkle_root;

    // load
    template <template <bool> class Archive>
    bool do_serialize(Archive<false>& ar)
    {
      std::string field;
      if(!::do_serialize(ar, field))
        return false;

      std::istringstream iss(field);
      binary_archive<false> iar(iss);
      serialize_helper helper(*this);
      return ::serialization::serialize(iar, helper);
    }

    // store
    template <template <bool> class Archive>
    bool do_serialize(Archive<true>& ar)
    {
      std::ostringstream oss;
      binary_archive<true> oar(oss);
      serialize_helper helper(*this);
      if(!::do_serialize(oar, helper))
        return false;

      std::string field = oss.str();
      return ::serialization::serialize(ar, field);
    }
  };

  struct tx_extra_mysterious_minergate
  {
    std::string data;

    BEGIN_SERIALIZE()
      FIELD(data)
    END_SERIALIZE()
  };


<<<<<<< HEAD
  struct tx_extra_graft_extra
  {
      std::string data;
      BEGIN_SERIALIZE()
        FIELD(data)
      END_SERIALIZE()
  };
=======
>>>>>>> 0857e8af

  // tx_extra_field format, except tx_extra_padding and tx_extra_pub_key:
  //   varint tag;
  //   varint size;
  //   varint data[];
<<<<<<< HEAD
  typedef boost::variant<tx_extra_padding, tx_extra_pub_key, tx_extra_nonce, tx_extra_merge_mining_tag,
    tx_extra_mysterious_minergate, tx_extra_graft_extra> tx_extra_field;
=======

  typedef boost::variant<tx_extra_padding, tx_extra_pub_key, tx_extra_nonce, tx_extra_merge_mining_tag,
    tx_extra_mysterious_minergate/*, tx_extra_graft_data*/> tx_extra_field;
>>>>>>> 0857e8af
}

VARIANT_TAG(binary_archive, cryptonote::tx_extra_padding, TX_EXTRA_TAG_PADDING);
VARIANT_TAG(binary_archive, cryptonote::tx_extra_pub_key, TX_EXTRA_TAG_PUBKEY);
VARIANT_TAG(binary_archive, cryptonote::tx_extra_nonce, TX_EXTRA_NONCE);
VARIANT_TAG(binary_archive, cryptonote::tx_extra_merge_mining_tag, TX_EXTRA_MERGE_MINING_TAG);
VARIANT_TAG(binary_archive, cryptonote::tx_extra_mysterious_minergate, TX_EXTRA_MYSTERIOUS_MINERGATE_TAG);
<<<<<<< HEAD
VARIANT_TAG(binary_archive, cryptonote::tx_extra_graft_extra, TX_EXTRA_GRAFT_EXTRA_TAG);
=======
// VARIANT_TAG(binary_archive, cryptonote::tx_extra_graft_data, TX_EXTRA_GRAFT_DATA_TAG);
>>>>>>> 0857e8af
<|MERGE_RESOLUTION|>--- conflicted
+++ resolved
@@ -40,7 +40,6 @@
 #define TX_EXTRA_MERGE_MINING_TAG           0x03
 #define TX_EXTRA_GRAFT_EXTRA_TAG            0x04
 #define TX_EXTRA_MYSTERIOUS_MINERGATE_TAG   0xDE
-#define TX_EXTRA_GRAFT_DATA_TAG             0x10
 
 #define TX_EXTRA_NONCE_PAYMENT_ID           0x00
 #define TX_EXTRA_NONCE_ENCRYPTED_PAYMENT_ID 0x01
@@ -171,7 +170,6 @@
   };
 
 
-<<<<<<< HEAD
   struct tx_extra_graft_extra
   {
       std::string data;
@@ -179,21 +177,13 @@
         FIELD(data)
       END_SERIALIZE()
   };
-=======
->>>>>>> 0857e8af
 
   // tx_extra_field format, except tx_extra_padding and tx_extra_pub_key:
   //   varint tag;
   //   varint size;
   //   varint data[];
-<<<<<<< HEAD
   typedef boost::variant<tx_extra_padding, tx_extra_pub_key, tx_extra_nonce, tx_extra_merge_mining_tag,
     tx_extra_mysterious_minergate, tx_extra_graft_extra> tx_extra_field;
-=======
-
-  typedef boost::variant<tx_extra_padding, tx_extra_pub_key, tx_extra_nonce, tx_extra_merge_mining_tag,
-    tx_extra_mysterious_minergate/*, tx_extra_graft_data*/> tx_extra_field;
->>>>>>> 0857e8af
 }
 
 VARIANT_TAG(binary_archive, cryptonote::tx_extra_padding, TX_EXTRA_TAG_PADDING);
@@ -201,8 +191,4 @@
 VARIANT_TAG(binary_archive, cryptonote::tx_extra_nonce, TX_EXTRA_NONCE);
 VARIANT_TAG(binary_archive, cryptonote::tx_extra_merge_mining_tag, TX_EXTRA_MERGE_MINING_TAG);
 VARIANT_TAG(binary_archive, cryptonote::tx_extra_mysterious_minergate, TX_EXTRA_MYSTERIOUS_MINERGATE_TAG);
-<<<<<<< HEAD
-VARIANT_TAG(binary_archive, cryptonote::tx_extra_graft_extra, TX_EXTRA_GRAFT_EXTRA_TAG);
-=======
-// VARIANT_TAG(binary_archive, cryptonote::tx_extra_graft_data, TX_EXTRA_GRAFT_DATA_TAG);
->>>>>>> 0857e8af
+VARIANT_TAG(binary_archive, cryptonote::tx_extra_graft_extra, TX_EXTRA_GRAFT_EXTRA_TAG);