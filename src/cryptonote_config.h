--- conflicted
+++ resolved
@@ -1,10 +1,4 @@
-<<<<<<< HEAD
 // Copyright (c) 2014-2018, The Monero Project
-//
-=======
-// Copyright (c) 2014-2019, The Monero Project
-// 
->>>>>>> 6d2881c8
 // All rights reserved.
 //
 // Redistribution and use in source and binary forms, with or without modification, are
@@ -44,10 +38,11 @@
 #define CRYPTONOTE_DNS_TIMEOUT_MS                       20000
 
 #define CRYPTONOTE_MAX_BLOCK_NUMBER                     500000000
-<<<<<<< HEAD
 #define CRYPTONOTE_MAX_BLOCK_SIZE                       500000000  // block header blob limit, never used!
 #define CRYPTONOTE_GETBLOCKTEMPLATE_MAX_BLOCK_SIZE      196608 //size of block (bytes) that is the maximum that miners will produce
 #define CRYPTONOTE_MAX_TX_SIZE                          1000000000
+// #define CRYPTONOTE_MAX_TX_SIZE                          1000000 // Loki's 
+#define CRYPTONOTE_MAX_TX_PER_BLOCK                     0x10000000
 #define CRYPTONOTE_PUBLIC_ADDRESS_TEXTBLOB_VER          0
 #define CRYPTONOTE_MINED_MONEY_UNLOCK_WINDOW            60
 #define CURRENT_TRANSACTION_VERSION                     3
@@ -55,33 +50,26 @@
 #define CURRENT_BLOCK_MINOR_VERSION                     0
 #define CRYPTONOTE_BLOCK_FUTURE_TIME_LIMIT              60*60*2
 #define CRYPTONOTE_BLOCK_FUTURE_TIME_LIMIT_V9           120*7  // 7xT https://github.com/zawy12/difficulty-algorithms/issues/3, TimeStamp manipulation
-=======
-#define CRYPTONOTE_MAX_TX_SIZE                          1000000
-#define CRYPTONOTE_MAX_TX_PER_BLOCK                     0x10000000
-#define CRYPTONOTE_PUBLIC_ADDRESS_TEXTBLOB_VER          0
 #define CRYPTONOTE_MINED_MONEY_UNLOCK_WINDOW            30
-#define CRYPTONOTE_BLOCK_FUTURE_TIME_LIMIT_V2           60*10
->>>>>>> 6d2881c8
+// #define CRYPTONOTE_BLOCK_FUTURE_TIME_LIMIT_V2           60*10 // Loki
 #define CRYPTONOTE_DEFAULT_TX_SPENDABLE_AGE             10
 #define CRYPTONOTE_DEFAULT_TX_MIXIN                     9
 
-<<<<<<< HEAD
 #define BLOCKCHAIN_TIMESTAMP_CHECK_WINDOW               60
 #define BLOCKCHAIN_TIMESTAMP_CHECK_WINDOW_V9            11
+
+#define STAKING_REQUIREMENT_LOCK_BLOCKS_EXCESS          20
+#define STAKING_PORTIONS                                UINT64_C(0xfffffffffffffffc)
+#define MAX_NUMBER_OF_CONTRIBUTORS                      4
+#define MIN_PORTIONS                                    (STAKING_PORTIONS / MAX_NUMBER_OF_CONTRIBUTORS)
+static_assert(STAKING_PORTIONS % 12 == 0, "Use a multiple of twelve, so that it divides evenly by two, three, or four contributors.");
+#define STAKING_AUTHORIZATION_EXPIRATION_WINDOW         (60*60*24*7*2)  // 2 weeks
 
 // MONEY_SUPPLY - total number coins to be generated
 #define MONEY_SUPPLY                                    ((uint64_t)(-1))
 #define EMISSION_SPEED_FACTOR_PER_MINUTE                (20)
 #define FINAL_SUBSIDY_PER_MINUTE                        ((uint64_t)3000000000) // 3 * pow(10, 9)
-=======
-#define STAKING_REQUIREMENT_LOCK_BLOCKS_EXCESS          20
-#define STAKING_PORTIONS                                UINT64_C(0xfffffffffffffffc)
-#define MAX_NUMBER_OF_CONTRIBUTORS                      4
-#define MIN_PORTIONS                                    (STAKING_PORTIONS / MAX_NUMBER_OF_CONTRIBUTORS)
-
-static_assert(STAKING_PORTIONS % 12 == 0, "Use a multiple of twelve, so that it divides evenly by two, three, or four contributors.");
-
-#define STAKING_AUTHORIZATION_EXPIRATION_WINDOW         (60*60*24*7*2)  // 2 weeks
+
 
 #define BLOCKCHAIN_TIMESTAMP_CHECK_WINDOW               11
 
@@ -98,15 +86,15 @@
 
 #define STORAGE_SERVER_PING_LIFETIME                    UPTIME_PROOF_FREQUENCY_IN_SECONDS
 #define LOKINET_PING_LIFETIME                           UPTIME_PROOF_FREQUENCY_IN_SECONDS
->>>>>>> 6d2881c8
 
 #define CRYPTONOTE_REWARD_BLOCKS_WINDOW                 100
+#define CRYPTONOTE_BLOCK_GRANTED_FULL_REWARD_ZONE_V2    60000 //size of block (bytes) after which reward for block calculated using block size
 #define CRYPTONOTE_BLOCK_GRANTED_FULL_REWARD_ZONE_V1    20000 // NOTE(loki): For testing suite, //size of block (bytes) after which reward for block calculated using block size - before first fork
 #define CRYPTONOTE_BLOCK_GRANTED_FULL_REWARD_ZONE_V5    300000 //size of block (bytes) after which reward for block calculated using block size - second change, from v5
 #define CRYPTONOTE_LONG_TERM_BLOCK_WEIGHT_WINDOW_SIZE   100000 // size in blocks of the long term block weight median window
 #define CRYPTONOTE_SHORT_TERM_BLOCK_WEIGHT_SURGE_FACTOR 50
 #define CRYPTONOTE_COINBASE_BLOB_RESERVED_SIZE          600
-<<<<<<< HEAD
+
 #define CRYPTONOTE_DISPLAY_DECIMAL_POINT                10
 // COIN - number of smallest units in one coin
 #define COIN                                            ((uint64_t)10000000000) // pow(10, 10)
@@ -123,21 +111,9 @@
 #define RTA_TX_FEE                                      COIN
 
 #define ORPHANED_BLOCKS_MAX_COUNT                       100
-=======
-#define CRYPTONOTE_DISPLAY_DECIMAL_POINT                9
->>>>>>> 6d2881c8
-
-#define FEE_PER_KB                                      ((uint64_t)2000000000) // 2 LOKI (= 2 * pow(10, 9))
-#define FEE_PER_BYTE                                    ((uint64_t)215)   // Fallback used in wallet if no fee is available from RPC
-#define FEE_PER_BYTE_V12                                ((uint64_t)17200) // Higher fee (and fallback) in v12 (only, v13 switches back)
-#define FEE_PER_OUTPUT                                  ((uint64_t)20000000) // 0.02 LOKI per tx output (in addition to the per-byte fee), starting in v13
-#define DYNAMIC_FEE_PER_KB_BASE_BLOCK_REWARD            ((uint64_t)10000000000000) // 10 * pow(10,12)
-#define DYNAMIC_FEE_PER_KB_BASE_FEE_V5                  ((uint64_t)400000000)
-#define DYNAMIC_FEE_REFERENCE_TRANSACTION_WEIGHT        ((uint64_t)3000)
-#define DYNAMIC_FEE_REFERENCE_TRANSACTION_WEIGHT_V12    ((uint64_t)240000) // Only v12 (v13 switches back)
+
 
 #define DIFFICULTY_TARGET_V2                            120  // seconds
-<<<<<<< HEAD
 #define DIFFICULTY_TARGET_V1                            60  // seconds - before first fork
 
 #define DIFFICULTY_WINDOW                               720 // blocks
@@ -145,31 +121,24 @@
 #define DIFFICULTY_CUT                                  60  // timestamps to cut after sorting
 #define DIFFICULTY_BLOCKS_COUNT                         DIFFICULTY_WINDOW + DIFFICULTY_LAG
 
+// Loki's constant
+#define DIFFICULTY_WINDOW_V2                            60
+#define DIFFICULTY_BLOCKS_COUNT_V2                      (DIFFICULTY_WINDOW_V2 + 1) // added +1 to make N=N
+
 #define DIFFICULTY_WINDOW_V8                            60
 #define DIFFICULTY_BLOCKS_COUNT_V8                      DIFFICULTY_WINDOW_V8
-=======
-#define DIFFICULTY_WINDOW_V2                            60
-#define DIFFICULTY_BLOCKS_COUNT_V2                      (DIFFICULTY_WINDOW_V2 + 1) // added +1 to make N=N
-
 #define BLOCKS_EXPECTED_IN_HOURS(val)                   (((60 * 60) / DIFFICULTY_TARGET_V2) * (val))
 #define BLOCKS_EXPECTED_IN_DAYS(val)                    (BLOCKS_EXPECTED_IN_HOURS(24) * (val))
 #define BLOCKS_EXPECTED_IN_YEARS(val)                   (BLOCKS_EXPECTED_IN_DAYS(365) * (val))
->>>>>>> 6d2881c8
 
 #define CRYPTONOTE_LOCKED_TX_ALLOWED_DELTA_SECONDS_V2   DIFFICULTY_TARGET_V2 * CRYPTONOTE_LOCKED_TX_ALLOWED_DELTA_BLOCKS
 #define CRYPTONOTE_LOCKED_TX_ALLOWED_DELTA_BLOCKS       1
 
-<<<<<<< HEAD
 #define DIFFICULTY_BLOCKS_ESTIMATE_TIMESPAN             DIFFICULTY_TARGET_V1 //just alias; used by tests
 
 #define BLOCKS_IDS_SYNCHRONIZING_DEFAULT_COUNT          10000  //by default, blocks ids count in synchronizing
 #define BLOCKS_SYNCHRONIZING_DEFAULT_COUNT_PRE_V4       100    //by default, blocks count in blocks downloading
 #define BLOCKS_SYNCHRONIZING_DEFAULT_COUNT              20     //by default, blocks count in blocks downloading
-=======
-
-#define BLOCKS_IDS_SYNCHRONIZING_DEFAULT_COUNT          10000  //by default, blocks ids count in synchronizing
-#define BLOCKS_SYNCHRONIZING_DEFAULT_COUNT              100    //by default, blocks count in blocks downloading
->>>>>>> 6d2881c8
 #define BLOCKS_SYNCHRONIZING_MAX_COUNT                  2048   //must be a power of 2, greater than 128, equal to SEEDHASH_EPOCH_BLOCKS
 
 #define CRYPTONOTE_MEMPOOL_TX_LIVETIME                    (86400*3) //seconds, three days
@@ -212,13 +181,9 @@
 #define P2P_SUPPORT_FLAG_FLUFFY_BLOCKS                  0x01
 #define P2P_SUPPORT_FLAGS                               P2P_SUPPORT_FLAG_FLUFFY_BLOCKS
 
-<<<<<<< HEAD
 #define ALLOW_DEBUG_COMMANDS
 
 #define CRYPTONOTE_NAME                         "graft"
-=======
-#define CRYPTONOTE_NAME                         "loki"
->>>>>>> 6d2881c8
 #define CRYPTONOTE_POOLDATA_FILENAME            "poolstate.bin"
 #define CRYPTONOTE_BLOCKCHAINDATA_FILENAME      "data.mdb"
 #define CRYPTONOTE_BLOCKCHAINDATA_LOCK_FILENAME "lock.mdb"
@@ -227,15 +192,14 @@
 
 #define THREAD_STACK_SIZE                       5 * 1024 * 1024
 
-<<<<<<< HEAD
 #define HF_VERSION_MONERO_13                    14
 #define HF_VERSION_DYNAMIC_FEE                  4
 #define HF_VERSION_MIN_MIXIN_4                  6
 #define HF_VERSION_MIN_MIXIN_10                 HF_VERSION_MONERO_13
 #define HF_VERSION_ENFORCE_RCT                  6
 #define HF_VERSION_PER_BYTE_FEE                 HF_VERSION_MONERO_13
-=======
-#define HF_VERSION_PER_BYTE_FEE                 cryptonote::network_version_10_bulletproofs
+
+#define HF_VERSION_PER_BYTE_FEE                 cryptonote::network_version_14_bulletproofs
 #define HF_VERSION_SMALLER_BP                   cryptonote::network_version_11_infinite_staking
 #define HF_VERSION_LONG_TERM_BLOCK_WEIGHT       cryptonote::network_version_11_infinite_staking
 #define HF_VERSION_INCREASE_FEE                 cryptonote::network_version_12_checkpointing
@@ -243,7 +207,6 @@
 #define HF_VERSION_ED25519_KEY                  cryptonote::network_version_13_enforce_checkpoints
 #define HF_VERSION_FEE_BURNING                  cryptonote::network_version_14_blink
 #define HF_VERSION_BLINK                        cryptonote::network_version_14_blink
->>>>>>> 6d2881c8
 
 #define PER_KB_FEE_QUANTIZATION_DECIMALS        8
 
@@ -267,14 +230,13 @@
   uint64_t const BASE_REWARD_CLAMP_THRESHOLD = ((uint64_t)100000000); // pow(10, 8)
   std::string const P2P_REMOTE_DEBUG_TRUSTED_PUB_KEY = "0000000000000000000000000000000000000000000000000000000000000000";
 
-<<<<<<< HEAD
   uint64_t const CRYPTONOTE_PUBLIC_ADDRESS_BASE58_PREFIX = 90; // 'G'
   uint64_t const CRYPTONOTE_PUBLIC_INTEGRATED_ADDRESS_BASE58_PREFIX = 91;
   uint64_t const CRYPTONOTE_PUBLIC_SUBADDRESS_BASE58_PREFIX = 102; // 'J' (https://xmr.llcoins.net/addresstests.html)
   uint16_t const P2P_DEFAULT_PORT = 18980;
   uint16_t const RPC_DEFAULT_PORT = 18981;
   uint16_t const ZMQ_RPC_DEFAULT_PORT = 18982;
-
+  uint16_t const QNET_DEFAULT_PORT = 18983;
   boost::uuids::uuid const NETWORK_ID = { {
         0x54 ,0x68, 0x65, 0x20, 0x41, 0x72 , 0x74, 0x20, 0x6F, 0x66, 0x20, 0x57, 0x61, 0x72, 0x20, 0x35
     } };
@@ -282,6 +244,15 @@
   // https://monero.stackexchange.com/questions/2886/how-can-i-create-a-new-monero-genesis-block?rq=1
   std::string const GENESIS_TX = "013c01ff0001ffffffffffff03029b2e4c0281c0b02e7c53291a94d1d0cbff8883f8024f5142ee494ffbbd0880712101dbb56baf25ba96a9e186214df0725d5aa898514fcce283013338fd9de0ae8f95";
   uint32_t const GENESIS_NONCE = 10000;
+
+#if 0 // TODO: Remove for Graft
+  uint64_t const GOVERNANCE_REWARD_INTERVAL_IN_BLOCKS = ((60 * 60 * 24 * 7) / DIFFICULTY_TARGET_V2);
+  std::string const GOVERNANCE_WALLET_ADDRESS[] =
+  {
+    "LCFxT37LAogDn1jLQKf4y7aAqfi21DjovX9qyijaLYQSdrxY1U5VGcnMJMjWrD9RhjeK5Lym67wZ73uh9AujXLQ1RKmXEyL", // hardfork v7-10
+    "LDBEN6Ut4NkMwyaXWZ7kBEAx8X64o6YtDhLXUP26uLHyYT4nFmcaPU2Z2fauqrhTLh4Qfr61pUUZVLaTHqAdycETKM1STrz", // hardfork v11
+  };
+#endif
 
   namespace testnet
   {
@@ -291,56 +262,21 @@
     uint16_t const P2P_DEFAULT_PORT = 28880;
     uint16_t const RPC_DEFAULT_PORT = 28881;
     uint16_t const ZMQ_RPC_DEFAULT_PORT = 28882;
-
+    uint16_t const QNET_DEFAULT_PORT = 38883;
     boost::uuids::uuid const NETWORK_ID = { {
-                                            //0x12 ,0x30, 0xF1, 0x71 , 0x61, 0x04 , 0x41, 0x61, 0x17, 0x31, 0x00, 0x82, 0x16, 0xA1, 0xA1, 0x11
-                                            0x54 ,0x68, 0x65, 0x20, 0x41, 0x72 , 0x74, 0x20, 0x6F, 0x66, 0x20, 0x57, 0x61, 0x72, 0x20, 0x36
-                                          } }; // Bender's daydream
-    // std::string const GENESIS_TX = "013c01ff0001ffffffffffff0f029b2e4c0281c0b02e7c53291a94d1d0cbff8883f8024f5142ee494ffbbd0880712101168d0c4ca86fb55a4cf6a36d31431be1c53a3bd7411bb24e8832410289fa6f3b";
+      //0x12 ,0x30, 0xF1, 0x71 , 0x61, 0x04 , 0x41, 0x61, 0x17, 0x31, 0x00, 0x82, 0x16, 0xA1, 0xA1, 0x11
+      0x54 ,0x68, 0x65, 0x20, 0x41, 0x72 , 0x74, 0x20, 0x6F, 0x66, 0x20, 0x57, 0x61, 0x72, 0x20, 0x36
+    } };
     std::string const GENESIS_TX = "013c01ff0001ffffffffffff03029b2e4c0281c0b02e7c53291a94d1d0cbff8883f8024f5142ee494ffbbd0880712101dbb56baf25ba96a9e186214df0725d5aa898514fcce283013338fd9de0ae8f95";
-=======
-  uint64_t const CRYPTONOTE_PUBLIC_ADDRESS_BASE58_PREFIX = 114;
-  uint64_t const CRYPTONOTE_PUBLIC_INTEGRATED_ADDRESS_BASE58_PREFIX = 115;
-  uint64_t const CRYPTONOTE_PUBLIC_SUBADDRESS_BASE58_PREFIX = 116;
-  uint16_t const P2P_DEFAULT_PORT = 22022;
-  uint16_t const RPC_DEFAULT_PORT = 22023;
-  uint16_t const ZMQ_RPC_DEFAULT_PORT = 22024;
-  uint16_t const QNET_DEFAULT_PORT = 22025;
-  boost::uuids::uuid const NETWORK_ID = { {
-        0x46 ,0x61, 0x72, 0x62 ,0x61, 0x75, 0x74, 0x69, 0x2a, 0x4c, 0x61, 0x75, 0x66, 0x65, 0x79
-    } }; // Bender's nightmare
-  std::string const GENESIS_TX = "021e01ff000380808d93f5d771027c4fd4553bc9886f1f49e3f76d945bf71e8632a94e6c177b19cbc780e7e6bdb48080b4ccd4dfc60302c8b9f6461f58ef3f2107e577c7425d06af584a1c7482bf19060e84059c98b4c3808088fccdbcc32302732b53b0b0db706fcc3087074fb4b786da5ab72b2065699f9453448b0db27f892101ed71f2ce3fc70d7b2036f8a4e4b3fb75c66c12184b55a908e7d1a1d6995566cf00";
-  uint32_t const GENESIS_NONCE = 1022201;
-
-  uint64_t const GOVERNANCE_REWARD_INTERVAL_IN_BLOCKS = ((60 * 60 * 24 * 7) / DIFFICULTY_TARGET_V2);
-  std::string const GOVERNANCE_WALLET_ADDRESS[] =
-  {
-    "LCFxT37LAogDn1jLQKf4y7aAqfi21DjovX9qyijaLYQSdrxY1U5VGcnMJMjWrD9RhjeK5Lym67wZ73uh9AujXLQ1RKmXEyL", // hardfork v7-10
-    "LDBEN6Ut4NkMwyaXWZ7kBEAx8X64o6YtDhLXUP26uLHyYT4nFmcaPU2Z2fauqrhTLh4Qfr61pUUZVLaTHqAdycETKM1STrz", // hardfork v11
-  };
-
-  namespace testnet
-  {
-    uint64_t const CRYPTONOTE_PUBLIC_ADDRESS_BASE58_PREFIX = 156;
-    uint64_t const CRYPTONOTE_PUBLIC_INTEGRATED_ADDRESS_BASE58_PREFIX = 157;
-    uint64_t const CRYPTONOTE_PUBLIC_SUBADDRESS_BASE58_PREFIX = 158;
-    uint16_t const P2P_DEFAULT_PORT = 38156;
-    uint16_t const RPC_DEFAULT_PORT = 38157;
-    uint16_t const ZMQ_RPC_DEFAULT_PORT = 38158;
-    uint16_t const QNET_DEFAULT_PORT = 38159;
-    boost::uuids::uuid const NETWORK_ID = { {
-        0x5f, 0x3a, 0x78, 0x65, 0xe1, 0x6f, 0xca, 0xb8, 0x02, 0xa1, 0xdc, 0x17, 0x61, 0x64, 0x15, 0xbe,
-      } }; // Bender's daydream
-    std::string const GENESIS_TX = "03011e001e01ff00018080c9db97f4fb270259b546996f69aa71abe4238995f41d780ab1abebcac9f00e808f147bdb9e3228420112573af8c309b69a1a646f41b5212ba7d9c4590bf86e04f36c486467cfef9d3d72000000000000000000000000000000000000000000000000000000000000000000";
->>>>>>> 6d2881c8
     uint32_t const GENESIS_NONCE = 10001;
-
+#if 0 //TODO: remove fro Graft
     uint64_t const GOVERNANCE_REWARD_INTERVAL_IN_BLOCKS = 1000;
     std::string const GOVERNANCE_WALLET_ADDRESS[] =
     {
       "T6SUprTYE5rQpep9iQFxyPcKVd91DFR1fQ1Qsyqp5eYLiFc8XuYd3reRE71qDL8c3DXioUbDEpDFdaUpetnL37NS1R3rzoKxi", // hardfork v7-9
       "T6TzkJb5EiASaCkcH7idBEi1HSrpSQJE1Zq3aL65ojBMPZvqHNYPTL56i3dncGVNEYCG5QG5zrBmRiVwcg6b1cRM1SRNqbp44", // hardfork v10
     };
+#endif  
 
   }
 
@@ -355,23 +291,18 @@
     uint16_t const ZMQ_RPC_DEFAULT_PORT = 38058;
     uint16_t const QNET_DEFAULT_PORT = 38059;
     boost::uuids::uuid const NETWORK_ID = { {
-<<<<<<< HEAD
                0x54 ,0x68, 0x65, 0x20, 0x41, 0x72 , 0x74, 0x20, 0x6F, 0x66, 0x20, 0x57, 0x61, 0x72, 0x20, 0x37
       } };
     std::string const GENESIS_TX = "013c01ff0001ffffffffffff03029b2e4c0281c0b02e7c53291a94d1d0cbff8883f8024f5142ee494ffbbd0880712101a9be144ebd3c5bc0e74ebaa61be19231280771c155d31c449979bc50dc854aa3";
-=======
-        0xbb ,0x37, 0x9B, 0x22 , 0x0A, 0x66 , 0x69, 0x1E, 0x09, 0xB2, 0x97, 0x8A, 0xCC, 0xA1, 0xDF, 0x9C
-      } }; // Beep Boop
-    std::string const GENESIS_TX = "021e01ff000380808d93f5d771027e4490431900c66a6532917ad9e6a1de634a209b708f653097e7b48efc1238c68080b4ccd4dfc60302ba19a224e6474371f9161b2e6271a36d060cbdc2e479ad78f1be64c56576fa07808088fccdbcc32302bccf9c13ba1b5bb02638de6e557acdd46bf48953e42cf98a12d2ad2900cc316121018fc6728d9e3c062d3afae3b2317998d2abee1e12f51271ba1c0d3cdd236b81d200";
->>>>>>> 6d2881c8
     uint32_t const GENESIS_NONCE = 10002;
-
+#if 0 // TODO: Remove for Graft
     uint64_t const GOVERNANCE_REWARD_INTERVAL_IN_BLOCKS = ((60 * 60 * 24 * 7) / DIFFICULTY_TARGET_V2);
     std::string const GOVERNANCE_WALLET_ADDRESS[] =
     {
       "59f7FCwYMiwMnFr8HwsnfJ2hK3DYB1tryhjsfmXqEBJojKyqKeNWoaDaZaauoZPiZHUYp2wJuy5s9H96qy4q9xUVCXXHmTU", // hardfork v7-9
       "59f7FCwYMiwMnFr8HwsnfJ2hK3DYB1tryhjsfmXqEBJojKyqKeNWoaDaZaauoZPiZHUYp2wJuy5s9H96qy4q9xUVCXXHmTU", // hardfork v10
     };
+#endif     
   }
 }
 
@@ -381,18 +312,21 @@
   {
     network_version_7 = 7,
     network_version_8,
-    network_version_9_service_nodes, // Proof Of Stake w/ Service Nodes
-    network_version_10_bulletproofs, // Bulletproofs, Service Node Grace Registration Period, Batched Governance
-    network_version_11_infinite_staking, // Infinite Staking, CN-Turtle
-    network_version_12_checkpointing, // Checkpointing, Relaxed Deregistration, RandomXL, Loki Storage Server
-    network_version_13_enforce_checkpoints,
-    network_version_14_blink,
-    network_version_15_lns,
-    network_version_16, // future fork
-
+    network_version_9,
+    network_version_10_decrease_block_reward,    // decrease block reward
+    network_version_11_cn_variant2_pow,          // Monero V8/CN variant 2 PoW
+    network_version_12_reverse_waltz_pow,        // Graft CryptoNight Reverse Waltz PoW,
+    network_version_13_rta_txs_rta_mining,       // RTA transactions, RTA mining
+    network_version_14_bulletproofs,             // bullet-proofs
+    network_version_15_disable_non_bullet_proof, // disable non-bullet-proof
+    network_version_16_32_days_stake_period,     // stake period up to 32 days
+    network_version_17_randomx_pow,              // monero v14 merge
+    network_version_18_infinite_staking,         // Loki's service nodes/infinite staking
+    network_version_19_checkpointing,            // Loki's checkpointing
+    network_version_20_enforce_checkpoints,      // force Loki's checkpointing
+    network_version_21_blink,                    // Loki's blink txes 
     network_version_count,
   };
-
   enum network_type : uint8_t
   {
     MAINNET = 0,
@@ -413,8 +347,6 @@
     boost::uuids::uuid NETWORK_ID;
     std::string GENESIS_TX;
     uint32_t GENESIS_NONCE;
-    uint64_t GOVERNANCE_REWARD_INTERVAL_IN_BLOCKS;
-    std::string const *GOVERNANCE_WALLET_ADDRESS;
   };
   inline const config_t& get_config(network_type nettype, int hard_fork_version = 7)
   {
@@ -427,10 +359,7 @@
       ::config::ZMQ_RPC_DEFAULT_PORT,
       ::config::QNET_DEFAULT_PORT,
       ::config::NETWORK_ID,
-      ::config::GENESIS_TX,
-      ::config::GENESIS_NONCE,
-      ::config::GOVERNANCE_REWARD_INTERVAL_IN_BLOCKS,
-      &::config::GOVERNANCE_WALLET_ADDRESS[0],
+      ::config::GENESIS_TX
     };
 
     static config_t testnet = {
@@ -443,9 +372,7 @@
       ::config::testnet::QNET_DEFAULT_PORT,
       ::config::testnet::NETWORK_ID,
       ::config::testnet::GENESIS_TX,
-      ::config::testnet::GENESIS_NONCE,
-      ::config::testnet::GOVERNANCE_REWARD_INTERVAL_IN_BLOCKS,
-      &::config::testnet::GOVERNANCE_WALLET_ADDRESS[0],
+      ::config::testnet::GENESIS_NONCE
     };
 
     static config_t stagenet = {
@@ -458,45 +385,16 @@
       ::config::stagenet::QNET_DEFAULT_PORT,
       ::config::stagenet::NETWORK_ID,
       ::config::stagenet::GENESIS_TX,
-      ::config::stagenet::GENESIS_NONCE,
-      ::config::stagenet::GOVERNANCE_REWARD_INTERVAL_IN_BLOCKS,
-      &::config::stagenet::GOVERNANCE_WALLET_ADDRESS[0],
+      ::config::stagenet::GENESIS_NONCE
     };
 
     switch (nettype)
     {
-      case MAINNET: case FAKECHAIN:
-      {
-        if (nettype == FAKECHAIN)
-          mainnet.GOVERNANCE_REWARD_INTERVAL_IN_BLOCKS = 100;
-
-        if (hard_fork_version <= network_version_10_bulletproofs)
-          mainnet.GOVERNANCE_WALLET_ADDRESS = &::config::GOVERNANCE_WALLET_ADDRESS[0];
-        else
-          mainnet.GOVERNANCE_WALLET_ADDRESS = &::config::GOVERNANCE_WALLET_ADDRESS[1];
-
-        return mainnet;
-      }
-
-      case TESTNET:
-      {
-        if (hard_fork_version <= network_version_9_service_nodes)
-          testnet.GOVERNANCE_WALLET_ADDRESS = &::config::testnet::GOVERNANCE_WALLET_ADDRESS[0];
-        else
-          testnet.GOVERNANCE_WALLET_ADDRESS = &::config::testnet::GOVERNANCE_WALLET_ADDRESS[1];
-
-        return testnet;
-      }
-
-      case STAGENET:
-      {
-        if (hard_fork_version <= network_version_9_service_nodes)
-          stagenet.GOVERNANCE_WALLET_ADDRESS = &::config::stagenet::GOVERNANCE_WALLET_ADDRESS[0];
-        else
-          stagenet.GOVERNANCE_WALLET_ADDRESS = &::config::stagenet::GOVERNANCE_WALLET_ADDRESS[1];
-
-        return stagenet;
-      }
+      case MAINNET:   return mainnet;
+      case FAKECHAIN: return mainnet;
+      case TESTNET: return testnet;
+      case STAGENET: return stagenet;
+    }
 
       default: throw std::runtime_error("Invalid network type");
     }
