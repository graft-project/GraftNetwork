// Copyright (c) 2014-2018, The Monero Project
//
// All rights reserved.
//
// Redistribution and use in source and binary forms, with or without modification, are
// permitted provided that the following conditions are met:
//
// 1. Redistributions of source code must retain the above copyright notice, this list of
//    conditions and the following disclaimer.
//
// 2. Redistributions in binary form must reproduce the above copyright notice, this list
//    of conditions and the following disclaimer in the documentation and/or other
//    materials provided with the distribution.
//
// 3. Neither the name of the copyright holder nor the names of its contributors may be
//    used to endorse or promote products derived from this software without specific
//    prior written permission.
//
// THIS SOFTWARE IS PROVIDED BY THE COPYRIGHT HOLDERS AND CONTRIBUTORS "AS IS" AND ANY
// EXPRESS OR IMPLIED WARRANTIES, INCLUDING, BUT NOT LIMITED TO, THE IMPLIED WARRANTIES OF
// MERCHANTABILITY AND FITNESS FOR A PARTICULAR PURPOSE ARE DISCLAIMED. IN NO EVENT SHALL
// THE COPYRIGHT HOLDER OR CONTRIBUTORS BE LIABLE FOR ANY DIRECT, INDIRECT, INCIDENTAL,
// SPECIAL, EXEMPLARY, OR CONSEQUENTIAL DAMAGES (INCLUDING, BUT NOT LIMITED TO,
// PROCUREMENT OF SUBSTITUTE GOODS OR SERVICES; LOSS OF USE, DATA, OR PROFITS; OR BUSINESS
// INTERRUPTION) HOWEVER CAUSED AND ON ANY THEORY OF LIABILITY, WHETHER IN CONTRACT,
// STRICT LIABILITY, OR TORT (INCLUDING NEGLIGENCE OR OTHERWISE) ARISING IN ANY WAY OUT OF
// THE USE OF THIS SOFTWARE, EVEN IF ADVISED OF THE POSSIBILITY OF SUCH DAMAGE.
//
// Parts of this file are originally copyright (c) 2012-2013 The Cryptonote developers

#pragma once

#include <stdint.h>
#include <stddef.h>

#define CHACHA_KEY_SIZE 32
#define CHACHA_IV_SIZE 8

#if defined(__cplusplus)
#include <memory.h>

#include "memwipe.h"
#include "mlocker.h"
#include "hash.h"

namespace crypto {
  extern "C" {
#endif
    void chacha8(const void* data, size_t length, const uint8_t* key, const uint8_t* iv, char* cipher);
    void chacha20(const void* data, size_t length, const uint8_t* key, const uint8_t* iv, char* cipher);
#if defined(__cplusplus)
  }

  using chacha_key = epee::mlocked<tools::scrubbed_arr<uint8_t, CHACHA_KEY_SIZE>>;

#pragma pack(push, 1)
  // MS VC 2012 doesn't interpret `class chacha_iv` as POD in spite of [9.0.10], so it is a struct
  struct chacha_iv {
    uint8_t data[CHACHA_IV_SIZE];
  };
#pragma pack(pop)

  static_assert(sizeof(chacha_key) == CHACHA_KEY_SIZE && sizeof(chacha_iv) == CHACHA_IV_SIZE, "Invalid structure size");

  inline void chacha8(const void* data, std::size_t length, const chacha_key& key, const chacha_iv& iv, char* cipher) {
    chacha8(data, length, key.data(), reinterpret_cast<const uint8_t*>(&iv), cipher);
  }

  inline void chacha20(const void* data, std::size_t length, const chacha_key& key, const chacha_iv& iv, char* cipher) {
    chacha20(data, length, key.data(), reinterpret_cast<const uint8_t*>(&iv), cipher);
  }

  inline void generate_chacha_key(const void *data, size_t size, chacha_key& key, uint64_t kdf_rounds) {
    static_assert(sizeof(chacha_key) <= sizeof(hash), "Size of hash must be at least that of chacha_key");
<<<<<<< HEAD
    epee::mlocked<tools::scrubbed_arr<char, HASH_SIZE>> pwd_hash;
    crypto::cn_slow_hash(data, size, pwd_hash.data(), 0/*variant*/, 0/*prehashed*/);
    for (uint64_t n = 1; n < kdf_rounds; ++n)
      crypto::cn_slow_hash(pwd_hash.data(), pwd_hash.size(), pwd_hash.data(), 0/*variant*/, 0/*prehashed*/);
    memcpy(&unwrap(unwrap(key)), pwd_hash.data(), sizeof(key));
=======
    tools::scrubbed_arr<char, HASH_SIZE> pwd_hash;
    crypto::cn_slow_hash(data, size, pwd_hash.data(), 0/*variant*/, 0/*prehashed*/, 0/*modifier*/);
    memcpy(&key, pwd_hash.data(), sizeof(key));
>>>>>>> a3985793
  }

  inline void generate_chacha_key_prehashed(const void *data, size_t size, chacha_key& key, uint64_t kdf_rounds) {
    static_assert(sizeof(chacha_key) <= sizeof(hash), "Size of hash must be at least that of chacha_key");
<<<<<<< HEAD
    epee::mlocked<tools::scrubbed_arr<char, HASH_SIZE>> pwd_hash;
    crypto::cn_slow_hash(data, size, pwd_hash.data(), 0/*variant*/, 1/*prehashed*/);
    for (uint64_t n = 1; n < kdf_rounds; ++n)
      crypto::cn_slow_hash(pwd_hash.data(), pwd_hash.size(), pwd_hash.data(), 0/*variant*/, 0/*prehashed*/);
    memcpy(&unwrap(unwrap(key)), pwd_hash.data(), sizeof(key));
=======
    tools::scrubbed_arr<char, HASH_SIZE> pwd_hash;
    crypto::cn_slow_hash(data, size, pwd_hash.data(), 0/*variant*/, 1/*prehashed*/, 0/*modifier*/);
    memcpy(&key, pwd_hash.data(), sizeof(key));
>>>>>>> a3985793
  }

  inline void generate_chacha_key(std::string password, chacha_key& key, uint64_t kdf_rounds) {
    return generate_chacha_key(password.data(), password.size(), key, kdf_rounds);
  }
}

#endif<|MERGE_RESOLUTION|>--- conflicted
+++ resolved
@@ -72,32 +72,20 @@
 
   inline void generate_chacha_key(const void *data, size_t size, chacha_key& key, uint64_t kdf_rounds) {
     static_assert(sizeof(chacha_key) <= sizeof(hash), "Size of hash must be at least that of chacha_key");
-<<<<<<< HEAD
     epee::mlocked<tools::scrubbed_arr<char, HASH_SIZE>> pwd_hash;
-    crypto::cn_slow_hash(data, size, pwd_hash.data(), 0/*variant*/, 0/*prehashed*/);
+    crypto::cn_slow_hash(data, size, pwd_hash.data(), 0/*variant*/, 0/*prehashed*/, 0/*modifier*/);
     for (uint64_t n = 1; n < kdf_rounds; ++n)
-      crypto::cn_slow_hash(pwd_hash.data(), pwd_hash.size(), pwd_hash.data(), 0/*variant*/, 0/*prehashed*/);
+      crypto::cn_slow_hash(pwd_hash.data(), pwd_hash.size(), pwd_hash.data(), 0/*variant*/, 0/*prehashed*/, 0/*modifier*/);
     memcpy(&unwrap(unwrap(key)), pwd_hash.data(), sizeof(key));
-=======
-    tools::scrubbed_arr<char, HASH_SIZE> pwd_hash;
-    crypto::cn_slow_hash(data, size, pwd_hash.data(), 0/*variant*/, 0/*prehashed*/, 0/*modifier*/);
-    memcpy(&key, pwd_hash.data(), sizeof(key));
->>>>>>> a3985793
   }
 
   inline void generate_chacha_key_prehashed(const void *data, size_t size, chacha_key& key, uint64_t kdf_rounds) {
     static_assert(sizeof(chacha_key) <= sizeof(hash), "Size of hash must be at least that of chacha_key");
-<<<<<<< HEAD
     epee::mlocked<tools::scrubbed_arr<char, HASH_SIZE>> pwd_hash;
-    crypto::cn_slow_hash(data, size, pwd_hash.data(), 0/*variant*/, 1/*prehashed*/);
+    crypto::cn_slow_hash(data, size, pwd_hash.data(), 0/*variant*/, 1/*prehashed*/, 0/*modifier*/);
     for (uint64_t n = 1; n < kdf_rounds; ++n)
-      crypto::cn_slow_hash(pwd_hash.data(), pwd_hash.size(), pwd_hash.data(), 0/*variant*/, 0/*prehashed*/);
+      crypto::cn_slow_hash(pwd_hash.data(), pwd_hash.size(), pwd_hash.data(), 0/*variant*/, 0/*prehashed*/, 0/*modifier*/);
     memcpy(&unwrap(unwrap(key)), pwd_hash.data(), sizeof(key));
-=======
-    tools::scrubbed_arr<char, HASH_SIZE> pwd_hash;
-    crypto::cn_slow_hash(data, size, pwd_hash.data(), 0/*variant*/, 1/*prehashed*/, 0/*modifier*/);
-    memcpy(&key, pwd_hash.data(), sizeof(key));
->>>>>>> a3985793
   }
 
   inline void generate_chacha_key(std::string password, chacha_key& key, uint64_t kdf_rounds) {
