--- conflicted
+++ resolved
@@ -52,16 +52,12 @@
       return val;
     }
   };
-<<<<<<< HEAD
-  const command_line::arg_descriptor<std::string, false, true, 2> arg_log_file = {
-=======
   const command_line::arg_descriptor<std::string> arg_log_format = {
     "log-format"
   , "Specify log format"
   , ""
   };
-  const command_line::arg_descriptor<std::string> arg_log_file = {
->>>>>>> a3985793
+  const command_line::arg_descriptor<std::string, false, true, 2> arg_log_file = {
     "log-file"
   , "Specify log file"
   , (daemonizer::get_default_data_dir() / std::string(CRYPTONOTE_NAME ".log")).string()
