--- conflicted
+++ resolved
@@ -62,9 +62,6 @@
  */
 bool decryptMessage(const std::string& input, const crypto::secret_key& bkey, std::string& output);
 
-<<<<<<< HEAD
-}} //namespace graft::crypto_tools
-=======
 /*!
  * \brief hasPublicKey - check if a message created by encryptMessage has an entry for recipient with public key B.
  *
@@ -75,5 +72,4 @@
 
 bool hasPublicKey(const std::string& input, const crypto::public_key& Bkey);
 
-} //namespace graft::crypto_tools
->>>>>>> 5226fca5
+}} //namespace graft::crypto_tools