// Copyright (c) 2018, The Graft Project
// Copyright (c) 2014-2017, The Monero Project
//
// All rights reserved.
//
// Redistribution and use in source and binary forms, with or without modification, are
// permitted provided that the following conditions are met:
//
// 1. Redistributions of source code must retain the above copyright notice, this list of
//    conditions and the following disclaimer.
//
// 2. Redistributions in binary form must reproduce the above copyright notice, this list
//    of conditions and the following disclaimer in the documentation and/or other
//    materials provided with the distribution.
//
// 3. Neither the name of the copyright holder nor the names of its contributors may be
//    used to endorse or promote products derived from this software without specific
//    prior written permission.
//
// THIS SOFTWARE IS PROVIDED BY THE COPYRIGHT HOLDERS AND CONTRIBUTORS "AS IS" AND ANY
// EXPRESS OR IMPLIED WARRANTIES, INCLUDING, BUT NOT LIMITED TO, THE IMPLIED WARRANTIES OF
// MERCHANTABILITY AND FITNESS FOR A PARTICULAR PURPOSE ARE DISCLAIMED. IN NO EVENT SHALL
// THE COPYRIGHT HOLDER OR CONTRIBUTORS BE LIABLE FOR ANY DIRECT, INDIRECT, INCIDENTAL,
// SPECIAL, EXEMPLARY, OR CONSEQUENTIAL DAMAGES (INCLUDING, BUT NOT LIMITED TO,
// PROCUREMENT OF SUBSTITUTE GOODS OR SERVICES; LOSS OF USE, DATA, OR PROFITS; OR BUSINESS
// INTERRUPTION) HOWEVER CAUSED AND ON ANY THEORY OF LIABILITY, WHETHER IN CONTRACT,
// STRICT LIABILITY, OR TORT (INCLUDING NEGLIGENCE OR OTHERWISE) ARISING IN ANY WAY OUT OF
// THE USE OF THIS SOFTWARE, EVEN IF ADVISED OF THE POSSIBILITY OF SUCH DAMAGE.
//
// Parts of this file are originally copyright (c) 2012-2013 The Cryptonote developers

// IP blocking adapted from Boolberry

#pragma once

#include <algorithm>
#include <boost/date_time/posix_time/posix_time.hpp>
#include <boost/thread/thread.hpp>
#include <atomic>

#include "version.h"
#include "string_tools.h"
#include "common/util.h"
#include "common/dns_utils.h"
#include "net/net_helper.h"
#include "math_helper.h"
#include "p2p_protocol_defs.h"
#include "net_peerlist_boost_serialization.h"
#include "net/local_ip.h"
#include "crypto/crypto.h"
#include "storages/levin_abstract_invoke2.h"
#include "storages/http_abstract_invoke.h"

// We have to look for miniupnpc headers in different places, dependent on if its compiled or external
#ifdef UPNP_STATIC
  #include <miniupnpc/miniupnpc.h>
  #include <miniupnpc/upnpcommands.h>
  #include <miniupnpc/upnperrors.h>
#else
  #include "miniupnpc.h"
  #include "upnpcommands.h"
  #include "upnperrors.h"
#endif

#undef MONERO_DEFAULT_LOG_CATEGORY
#define MONERO_DEFAULT_LOG_CATEGORY "net.p2p"

#define NET_MAKE_IP(b1,b2,b3,b4)  ((LPARAM)(((DWORD)(b1)<<24)+((DWORD)(b2)<<16)+((DWORD)(b3)<<8)+((DWORD)(b4))))

#define MIN_WANTED_SEED_NODES 12

#define MAX_TUNNEL_PEERS (3u)

namespace nodetool
{
  namespace
  {
    const int64_t default_limit_up = 2048;
    const int64_t default_limit_down = 8192;
    const command_line::arg_descriptor<std::string> arg_p2p_bind_ip        = {"p2p-bind-ip", "Interface for p2p network protocol", "0.0.0.0"};
    const command_line::arg_descriptor<std::string> arg_p2p_bind_port = {
        "p2p-bind-port"
      , "Port for p2p network protocol"
      , std::to_string(config::P2P_DEFAULT_PORT)
      };
    const command_line::arg_descriptor<std::string> arg_testnet_p2p_bind_port = {
        "testnet-p2p-bind-port"
      , "Port for testnet p2p network protocol"
      , std::to_string(config::testnet::P2P_DEFAULT_PORT)
      };
    const command_line::arg_descriptor<uint32_t>    arg_p2p_external_port  = {"p2p-external-port", "External port for p2p network protocol (if port forwarding used with NAT)", 0};
    const command_line::arg_descriptor<bool>        arg_p2p_allow_local_ip = {"allow-local-ip", "Allow local ip add to peer list, mostly in debug purposes"};
    const command_line::arg_descriptor<std::vector<std::string> > arg_p2p_add_peer   = {"add-peer", "Manually add peer to local peerlist"};
    const command_line::arg_descriptor<std::vector<std::string> > arg_p2p_add_priority_node   = {"add-priority-node", "Specify list of peers to connect to and attempt to keep the connection open"};
    const command_line::arg_descriptor<std::vector<std::string> > arg_p2p_add_exclusive_node   = {"add-exclusive-node", "Specify list of peers to connect to only."
                                                                                                  " If this option is given the options add-priority-node and seed-node are ignored"};
    const command_line::arg_descriptor<std::vector<std::string> > arg_p2p_seed_node   = {"seed-node", "Connect to a node to retrieve peer addresses, and disconnect"};
    const command_line::arg_descriptor<bool> arg_p2p_hide_my_port   =    {"hide-my-port", "Do not announce yourself as peerlist candidate", false, true};

    const command_line::arg_descriptor<bool>        arg_no_igd  = {"no-igd", "Disable UPnP port mapping"};
    const command_line::arg_descriptor<bool>        arg_offline = {"offline", "Do not listen for peers, nor connect to any"};
    const command_line::arg_descriptor<int64_t>     arg_out_peers = {"out-peers", "set max number of out peers", -1};
    const command_line::arg_descriptor<int> arg_tos_flag = {"tos-flag", "set TOS flag", -1};

    const command_line::arg_descriptor<int64_t> arg_limit_rate_up = {"limit-rate-up", "set limit-rate-up [kB/s]", -1};
    const command_line::arg_descriptor<int64_t> arg_limit_rate_down = {"limit-rate-down", "set limit-rate-down [kB/s]", -1};
    const command_line::arg_descriptor<int64_t> arg_limit_rate = {"limit-rate", "set limit-rate [kB/s]", -1};

    const command_line::arg_descriptor<bool> arg_save_graph = {"save-graph", "Save data for dr monero", false};
  }
  //-----------------------------------------------------------------------------------
  template<class t_payload_net_handler>
  void node_server<t_payload_net_handler>::init_options(boost::program_options::options_description& desc)
  {
    command_line::add_arg(desc, arg_p2p_bind_ip);
    command_line::add_arg(desc, arg_p2p_bind_port, false);
    command_line::add_arg(desc, arg_testnet_p2p_bind_port, false);
    command_line::add_arg(desc, arg_p2p_external_port);
    command_line::add_arg(desc, arg_p2p_allow_local_ip);
    command_line::add_arg(desc, arg_p2p_add_peer);
    command_line::add_arg(desc, arg_p2p_add_priority_node);
    command_line::add_arg(desc, arg_p2p_add_exclusive_node);
    command_line::add_arg(desc, arg_p2p_seed_node);
    command_line::add_arg(desc, arg_p2p_hide_my_port);
    command_line::add_arg(desc, arg_no_igd);
    command_line::add_arg(desc, arg_offline);
    command_line::add_arg(desc, arg_out_peers);
    command_line::add_arg(desc, arg_tos_flag);
    command_line::add_arg(desc, arg_limit_rate_up);
    command_line::add_arg(desc, arg_limit_rate_down);
    command_line::add_arg(desc, arg_limit_rate);
    command_line::add_arg(desc, arg_save_graph);
  }
  //-----------------------------------------------------------------------------------
  template<class t_payload_net_handler>
  bool node_server<t_payload_net_handler>::init_config()
  {
    //
    TRY_ENTRY();
    std::string state_file_path = m_config_folder + "/" + P2P_NET_DATA_FILENAME;
    std::ifstream p2p_data;
    p2p_data.open( state_file_path , std::ios_base::binary | std::ios_base::in);
    if(!p2p_data.fail())
    {
      try
      {
        // first try reading in portable mode
        boost::archive::portable_binary_iarchive a(p2p_data);
        a >> *this;
      }
      catch (...)
      {
        // if failed, try reading in unportable mode
        boost::filesystem::copy_file(state_file_path, state_file_path + ".unportable", boost::filesystem::copy_option::overwrite_if_exists);
        p2p_data.close();
        p2p_data.open( state_file_path , std::ios_base::binary | std::ios_base::in);
        if(!p2p_data.fail())
        {
          try
          {
            boost::archive::binary_iarchive a(p2p_data);
            a >> *this;
          }
          catch (const std::exception &e)
          {
            MWARNING("Failed to load p2p config file, falling back to default config");
            m_peerlist = peerlist_manager(); // it was probably half clobbered by the failed load
            make_default_config();
          }
        }
        else
        {
          make_default_config();
        }
      }
    }else
    {
      make_default_config();
    }

    // always recreate a new peer id
    make_default_peer_id();

    //at this moment we have hardcoded config
    m_config.m_net_config.handshake_interval = P2P_DEFAULT_HANDSHAKE_INTERVAL;
    m_config.m_net_config.packet_max_size = P2P_DEFAULT_PACKET_MAX_SIZE; //20 MB limit
    m_config.m_net_config.config_id = 0; // initial config
    m_config.m_net_config.connection_timeout = P2P_DEFAULT_CONNECTION_TIMEOUT;
    m_config.m_net_config.ping_connection_timeout = P2P_DEFAULT_PING_CONNECTION_TIMEOUT;
    m_config.m_net_config.send_peerlist_sz = P2P_DEFAULT_PEERS_IN_HANDSHAKE;
    m_config.m_support_flags = P2P_SUPPORT_FLAGS;

    m_first_connection_maker_call = true;
    CATCH_ENTRY_L0("node_server::init_config", false);
    return true;
  }
  //-----------------------------------------------------------------------------------
  template<class t_payload_net_handler>
  void node_server<t_payload_net_handler>::for_each_connection(std::function<bool(typename t_payload_net_handler::connection_context&, peerid_type, uint32_t)> f)
  {
    m_net_server.get_config_object().foreach_connection([&](p2p_connection_context& cntx){
      return f(cntx, cntx.peer_id, cntx.support_flags);
    });
  }
  //-----------------------------------------------------------------------------------
  template<class t_payload_net_handler>
  bool node_server<t_payload_net_handler>::for_connection(const boost::uuids::uuid &connection_id, std::function<bool(typename t_payload_net_handler::connection_context&, peerid_type, uint32_t)> f)
  {
    return m_net_server.get_config_object().for_connection(connection_id, [&](p2p_connection_context& cntx){
      return f(cntx, cntx.peer_id, cntx.support_flags);
    });
  }
  //-----------------------------------------------------------------------------------
  template<class t_payload_net_handler>
  bool node_server<t_payload_net_handler>::is_remote_host_allowed(const epee::net_utils::network_address &address)
  {
    CRITICAL_REGION_LOCAL(m_blocked_hosts_lock);
    auto it = m_blocked_hosts.find(address.host_str());
    if(it == m_blocked_hosts.end())
      return true;
    if(time(nullptr) >= it->second)
    {
      m_blocked_hosts.erase(it);
      MCLOG_CYAN(el::Level::Info, "global", "Host " << address.host_str() << " unblocked.");
      return true;
    }
    return false;
  }
  //-----------------------------------------------------------------------------------
  template<class t_payload_net_handler>
  bool node_server<t_payload_net_handler>::make_default_peer_id()
  {
    m_config.m_peer_id  = crypto::rand<uint64_t>();
    return true;
  }
  //-----------------------------------------------------------------------------------
  template<class t_payload_net_handler>
  bool node_server<t_payload_net_handler>::make_default_config()
  {
    return make_default_peer_id();
  }
  //-----------------------------------------------------------------------------------
  template<class t_payload_net_handler>
  bool node_server<t_payload_net_handler>::block_host(const epee::net_utils::network_address &addr, time_t seconds)
  {
    CRITICAL_REGION_LOCAL(m_blocked_hosts_lock);
    m_blocked_hosts[addr.host_str()] = time(nullptr) + seconds;

    // drop any connection to that IP
    std::list<boost::uuids::uuid> conns;
    m_net_server.get_config_object().foreach_connection([&](const p2p_connection_context& cntxt)
    {
      if (cntxt.m_remote_address.is_same_host(addr))
      {
        conns.push_back(cntxt.m_connection_id);
      }
      return true;
    });
    for (const auto &c: conns)
      m_net_server.get_config_object().close(c);

    MCLOG_CYAN(el::Level::Info, "global", "Host " << addr.host_str() << " blocked.");
    return true;
  }
  //-----------------------------------------------------------------------------------
  template<class t_payload_net_handler>
  bool node_server<t_payload_net_handler>::unblock_host(const epee::net_utils::network_address &address)
  {
    CRITICAL_REGION_LOCAL(m_blocked_hosts_lock);
    auto i = m_blocked_hosts.find(address.host_str());
    if (i == m_blocked_hosts.end())
      return false;
    m_blocked_hosts.erase(i);
    MCLOG_CYAN(el::Level::Info, "global", "Host " << address.host_str() << " unblocked.");
    return true;
  }
  //-----------------------------------------------------------------------------------
  template<class t_payload_net_handler>
  bool node_server<t_payload_net_handler>::add_host_fail(const epee::net_utils::network_address &address)
  {
    CRITICAL_REGION_LOCAL(m_host_fails_score_lock);
    uint64_t fails = ++m_host_fails_score[address.host_str()];
    MDEBUG("Host " << address.host_str() << " fail score=" << fails);
    if(fails > P2P_IP_FAILS_BEFORE_BLOCK)
    {
      auto it = m_host_fails_score.find(address.host_str());
      CHECK_AND_ASSERT_MES(it != m_host_fails_score.end(), false, "internal error");
      it->second = P2P_IP_FAILS_BEFORE_BLOCK/2;
      block_host(address);
    }
    return true;
  }
  //-----------------------------------------------------------------------------------
  template<class t_payload_net_handler>
  bool node_server<t_payload_net_handler>::parse_peer_from_string(epee::net_utils::network_address& pe, const std::string& node_addr, uint16_t default_port)
  {
    return epee::net_utils::create_network_address(pe, node_addr, default_port);
  }
  //-----------------------------------------------------------------------------------
  template<class t_payload_net_handler>
  bool node_server<t_payload_net_handler>::handle_command_line(
      const boost::program_options::variables_map& vm
    )
  {
    auto p2p_bind_arg = m_testnet ? arg_testnet_p2p_bind_port : arg_p2p_bind_port;

    m_bind_ip = command_line::get_arg(vm, arg_p2p_bind_ip);
    m_port = command_line::get_arg(vm, p2p_bind_arg);
    m_external_port = command_line::get_arg(vm, arg_p2p_external_port);
    m_allow_local_ip = command_line::get_arg(vm, arg_p2p_allow_local_ip);
    m_no_igd = command_line::get_arg(vm, arg_no_igd);
    m_offline = command_line::get_arg(vm, arg_offline);

    if (command_line::has_arg(vm, arg_p2p_add_peer))
    {
      std::vector<std::string> perrs = command_line::get_arg(vm, arg_p2p_add_peer);
      for(const std::string& pr_str: perrs)
      {
        nodetool::peerlist_entry pe = AUTO_VAL_INIT(pe);
        pe.id = crypto::rand<uint64_t>();
        const uint16_t default_port = m_testnet ? ::config::testnet::P2P_DEFAULT_PORT : ::config::P2P_DEFAULT_PORT;
        bool r = parse_peer_from_string(pe.adr, pr_str, default_port);
        CHECK_AND_ASSERT_MES(r, false, "Failed to parse address from string: " << pr_str);
        m_command_line_peers.push_back(pe);
      }
    }

    if(command_line::has_arg(vm, arg_save_graph))
    {
      set_save_graph(true);
    }

    if (command_line::has_arg(vm,arg_p2p_add_exclusive_node))
    {
      if (!parse_peers_and_add_to_container(vm, arg_p2p_add_exclusive_node, m_exclusive_peers))
        return false;
    }

    if (command_line::has_arg(vm, arg_p2p_add_priority_node))
    {
      if (!parse_peers_and_add_to_container(vm, arg_p2p_add_priority_node, m_priority_peers))
        return false;
    }

    if (command_line::has_arg(vm, arg_p2p_seed_node))
    {
      m_seed_nodes.clear();
      if (!parse_peers_and_add_to_container(vm, arg_p2p_seed_node, m_seed_nodes))
        return false;
    }

    if(command_line::has_arg(vm, arg_p2p_hide_my_port))
      m_hide_my_port = true;

    if ( !set_max_out_peers(vm, command_line::get_arg(vm, arg_out_peers) ) )
      return false;

    if ( !set_tos_flag(vm, command_line::get_arg(vm, arg_tos_flag) ) )
      return false;

    if ( !set_rate_up_limit(vm, command_line::get_arg(vm, arg_limit_rate_up) ) )
      return false;

    if ( !set_rate_down_limit(vm, command_line::get_arg(vm, arg_limit_rate_down) ) )
      return false;

    if ( !set_rate_limit(vm, command_line::get_arg(vm, arg_limit_rate) ) )
      return false;

    return true;
  }
  //-----------------------------------------------------------------------------------
  inline void append_net_address(
      std::vector<epee::net_utils::network_address> & seed_nodes
    , std::string const & addr
    )
  {
    using namespace boost::asio;

    size_t pos = addr.find_last_of(':');
    CHECK_AND_ASSERT_MES_NO_RET(std::string::npos != pos && addr.length() - 1 != pos && 0 != pos, "Failed to parse seed address from string: '" << addr << '\'');
    std::string host = addr.substr(0, pos);
    std::string port = addr.substr(pos + 1);

    io_service io_srv;
    ip::tcp::resolver resolver(io_srv);
    ip::tcp::resolver::query query(host, port, boost::asio::ip::tcp::resolver::query::canonical_name);
    boost::system::error_code ec;
    ip::tcp::resolver::iterator i = resolver.resolve(query, ec);
    CHECK_AND_ASSERT_MES_NO_RET(!ec, "Failed to resolve host name '" << host << "': " << ec.message() << ':' << ec.value());

    ip::tcp::resolver::iterator iend;
    for (; i != iend; ++i)
    {
      ip::tcp::endpoint endpoint = *i;
      if (endpoint.address().is_v4())
      {
        epee::net_utils::network_address na(new epee::net_utils::ipv4_network_address(boost::asio::detail::socket_ops::host_to_network_long(endpoint.address().to_v4().to_ulong()), endpoint.port()));
        seed_nodes.push_back(na);
        MINFO("Added seed node: " << na.str());
      }
      else
      {
        MWARNING("IPv6 unsupported, skip '" << host << "' -> " << endpoint.address().to_v6().to_string(ec));
        throw std::runtime_error("IPv6 unsupported");
      }
    }
  }

  //-----------------------------------------------------------------------------------
  template<class t_payload_net_handler>
  std::set<std::string> node_server<t_payload_net_handler>::get_seed_nodes(bool testnet)
  {
    std::set<std::string> full_addrs;
    if (m_p2p_seed_node && testnet) {
        for (auto na : m_seed_nodes) {
            const epee::net_utils::ipv4_network_address &ipv4 = na.as<const epee::net_utils::ipv4_network_address>();
            full_addrs.insert(epee::string_tools::get_ip_string_from_int32(ipv4.ip()) + ":"
                              + epee::string_tools::num_to_string_fast(ipv4.port()) );
        }

//        LOG_PRINT_L0("Seed node " << *(full_addrs.begin()));
        MINFO("Seed node " << *(full_addrs.begin()));

    }
    else if (testnet)
    {
      full_addrs.insert("34.239.181.212:28680");
      full_addrs.insert("54.145.210.249:28680");
      full_addrs.insert("54.236.111.68:28680");
    }
    else
    {
      full_addrs.insert("13.58.215.50:18980");
      full_addrs.insert("13.59.105.220:18980");
      full_addrs.insert("18.216.94.64:18980");
    }
    return full_addrs;
  }

  //-----------------------------------------------------------------------------------
  template<class t_payload_net_handler>
  bool node_server<t_payload_net_handler>::init(const boost::program_options::variables_map& vm)
  {
    std::set<std::string> full_addrs;
    m_testnet = command_line::get_arg(vm, command_line::arg_testnet_on);
    m_p2p_seed_node = command_line::has_arg(vm, arg_p2p_seed_node);

    if (m_testnet)
    {
      memcpy(&m_network_id, &::config::testnet::NETWORK_ID, 16);
      if (!m_p2p_seed_node)
        full_addrs = get_seed_nodes(true);
      else {
        m_seed_nodes.clear();
        if (!parse_peers_and_add_to_container(vm, arg_p2p_seed_node, m_seed_nodes))
          return false;

        full_addrs = get_seed_nodes(true);
      }
    }
    else
    {
      memcpy(&m_network_id, &::config::NETWORK_ID, 16);
      // for each hostname in the seed nodes list, attempt to DNS resolve and
      // add the result addresses as seed nodes
      // TODO: at some point add IPv6 support, but that won't be relevant
      // for some time yet.

      std::vector<std::vector<std::string>> dns_results;
      dns_results.resize(m_seed_nodes_list.size());

      std::list<boost::thread> dns_threads;
      uint64_t result_index = 0;
      for (const std::string& addr_str : m_seed_nodes_list)
      {
        boost::thread th = boost::thread([=, &dns_results, &addr_str]
        {
          MDEBUG("dns_threads[" << result_index << "] created for: " << addr_str);
          // TODO: care about dnssec avail/valid
          bool avail, valid;
          std::vector<std::string> addr_list;

          try
          {
            addr_list = tools::DNSResolver::instance().get_ipv4(addr_str, avail, valid);
            MDEBUG("dns_threads[" << result_index << "] DNS resolve done");
            boost::this_thread::interruption_point();
          }
          catch(const boost::thread_interrupted&)
          {
            // thread interruption request
            // even if we now have results, finish thread without setting
            // result variables, which are now out of scope in main thread
            MWARNING("dns_threads[" << result_index << "] interrupted");
            return;
          }

          MINFO("dns_threads[" << result_index << "] addr_str: " << addr_str << "  number of results: " << addr_list.size());
          dns_results[result_index] = addr_list;
        });

        dns_threads.push_back(std::move(th));
        ++result_index;
      }

      MDEBUG("dns_threads created, now waiting for completion or timeout of " << CRYPTONOTE_DNS_TIMEOUT_MS << "ms");
      boost::chrono::system_clock::time_point deadline = boost::chrono::system_clock::now() + boost::chrono::milliseconds(CRYPTONOTE_DNS_TIMEOUT_MS);
      uint64_t i = 0;
      for (boost::thread& th : dns_threads)
      {
        if (! th.try_join_until(deadline))
        {
          MWARNING("dns_threads[" << i << "] timed out, sending interrupt");
          th.interrupt();
        }
        ++i;
      }

      i = 0;
      for (const auto& result : dns_results)
      {
        MDEBUG("DNS lookup for " << m_seed_nodes_list[i] << ": " << result.size() << " results");
        // if no results for node, thread's lookup likely timed out
        if (result.size())
        {
          for (const auto& addr_string : result)
            full_addrs.insert(addr_string + ":18080");
        }
        ++i;
      }

      // append the fallback nodes if we have too few seed nodes to start with
      if (full_addrs.size() < MIN_WANTED_SEED_NODES)
      {
        if (full_addrs.empty())
          MINFO("DNS seed node lookup either timed out or failed, falling back to defaults");
        else
          MINFO("Not enough DNS seed nodes found, using fallback defaults too");

        for (const auto &peer: get_seed_nodes(false))
          full_addrs.insert(peer);
      }
    }

    for (const auto& full_addr : full_addrs)
    {
      MDEBUG("Seed node: " << full_addr);
      append_net_address(m_seed_nodes, full_addr);
    }
    MDEBUG("Number of seed nodes: " << m_seed_nodes.size());

    bool res = handle_command_line(vm);
    CHECK_AND_ASSERT_MES(res, false, "Failed to handle command line");

    auto config_arg = m_testnet ? command_line::arg_testnet_data_dir : command_line::arg_data_dir;
    if (m_p2p_seed_node && m_testnet) config_arg =  command_line::arg_data_dir;
    m_config_folder = command_line::get_arg(vm, config_arg);

    if ((!m_testnet && m_port != std::to_string(::config::P2P_DEFAULT_PORT))
        || (m_testnet && m_port != std::to_string(::config::testnet::P2P_DEFAULT_PORT))) {
      m_config_folder = m_config_folder + "/" + m_port;
    }

    res = init_config();
    CHECK_AND_ASSERT_MES(res, false, "Failed to init config.");

    res = m_peerlist.init(m_allow_local_ip);
    CHECK_AND_ASSERT_MES(res, false, "Failed to init peerlist.");


    for(auto& p: m_command_line_peers)
      m_peerlist.append_with_peer_white(p);

    //only in case if we really sure that we have external visible ip
    m_have_address = true;
    m_ip_address = 0;
    m_last_stat_request_time = 0;

    //configure self
    m_net_server.set_threads_prefix("P2P");
    m_net_server.get_config_object().m_pcommands_handler = this;
    m_net_server.get_config_object().m_invoke_timeout = P2P_DEFAULT_INVOKE_TIMEOUT;
    m_net_server.set_connection_filter(this);

    // from here onwards, it's online stuff
    if (m_offline)
      return res;

    //try to bind
    MINFO("Binding on " << m_bind_ip << ":" << m_port);
    res = m_net_server.init_server(m_port, m_bind_ip);
    CHECK_AND_ASSERT_MES(res, false, "Failed to bind server");

    m_listenning_port = m_net_server.get_binded_port();
    MLOG_GREEN(el::Level::Info, "Net service bound to " << m_bind_ip << ":" << m_listenning_port);
    if(m_external_port)
      MDEBUG("External port defined as " << m_external_port);

    // Add UPnP port mapping
    if(m_no_igd == false) {
      MDEBUG("Attempting to add IGD port mapping.");
      int result;
#if MINIUPNPC_API_VERSION > 13
      // default according to miniupnpc.h
      unsigned char ttl = 2;
      UPNPDev* deviceList = upnpDiscover(1000, NULL, NULL, 0, 0, ttl, &result);
#else
      UPNPDev* deviceList = upnpDiscover(1000, NULL, NULL, 0, 0, &result);
#endif
      UPNPUrls urls;
      IGDdatas igdData;
      char lanAddress[64];
      result = UPNP_GetValidIGD(deviceList, &urls, &igdData, lanAddress, sizeof lanAddress);
      freeUPNPDevlist(deviceList);
      if (result != 0) {
        if (result == 1) {
          std::ostringstream portString;
          portString << m_listenning_port;

          // Delete the port mapping before we create it, just in case we have dangling port mapping from the daemon not being shut down correctly
          UPNP_DeletePortMapping(urls.controlURL, igdData.first.servicetype, portString.str().c_str(), "TCP", 0);

          int portMappingResult;
          portMappingResult = UPNP_AddPortMapping(urls.controlURL, igdData.first.servicetype, portString.str().c_str(), portString.str().c_str(), lanAddress, CRYPTONOTE_NAME, "TCP", 0, "0");
          if (portMappingResult != 0) {
            LOG_ERROR("UPNP_AddPortMapping failed, error: " << strupnperror(portMappingResult));
          } else {
            MLOG_GREEN(el::Level::Info, "Added IGD port mapping.");
          }
        } else if (result == 2) {
          MWARNING("IGD was found but reported as not connected.");
        } else if (result == 3) {
          MWARNING("UPnP device was found but not recognized as IGD.");
        } else {
          MWARNING("UPNP_GetValidIGD returned an unknown result code.");
        }

        FreeUPNPUrls(&urls);
      } else {
        MINFO("No IGD was found.");
      }
    }
    return res;
  }
  //-----------------------------------------------------------------------------------
  template<class t_payload_net_handler>
  typename node_server<t_payload_net_handler>::payload_net_handler& node_server<t_payload_net_handler>::get_payload_object()
  {
    return m_payload_handler;
  }
  //-----------------------------------------------------------------------------------
  template<class t_payload_net_handler>
  bool node_server<t_payload_net_handler>::run()
  {
    // creating thread to log number of connections
    mPeersLoggerThread.reset(new boost::thread([&]()
    {
      _note("Thread monitor number of peers - start");
      while (!is_closing && !m_net_server.is_stop_signal_sent())
      { // main loop of thread
        //number_of_peers = m_net_server.get_config_object().get_connections_count();
        unsigned int number_of_peers = 0;
        m_net_server.get_config_object().foreach_connection([&](const p2p_connection_context& cntxt)
        {
          if (!cntxt.m_is_income) ++number_of_peers;
          return true;
        }); // lambda

        m_current_number_of_out_peers = number_of_peers;

        boost::this_thread::sleep_for(boost::chrono::seconds(1));
      } // main loop of thread
      _note("Thread monitor number of peers - done");
    })); // lambda

    //here you can set worker threads count
    int thrds_count = 10;

    m_net_server.add_idle_handler(boost::bind(&node_server<t_payload_net_handler>::idle_worker, this), 1000);
    m_net_server.add_idle_handler(boost::bind(&t_payload_net_handler::on_idle, &m_payload_handler), 1000);

    boost::thread::attributes attrs;
    attrs.set_stack_size(THREAD_STACK_SIZE);

    //go to loop
    MINFO("Run net_service loop( " << thrds_count << " threads)...");
    if(!m_net_server.run_server(thrds_count, true, attrs))
    {
      LOG_ERROR("Failed to run net tcp server!");
    }

    MINFO("net_service loop stopped.");
    return true;
  }

  //-----------------------------------------------------------------------------------
  template<class t_payload_net_handler>
  uint64_t node_server<t_payload_net_handler>::get_connections_count()
  {
    return m_net_server.get_config_object().get_connections_count();
  }
  //-----------------------------------------------------------------------------------
  template<class t_payload_net_handler>
  bool node_server<t_payload_net_handler>::deinit()
  {
    kill();
    m_peerlist.deinit();
    m_net_server.deinit_server();
    return store_config();
  }
  //-----------------------------------------------------------------------------------
  template<class t_payload_net_handler>
  bool node_server<t_payload_net_handler>::store_config()
  {

    TRY_ENTRY();
    if (!tools::create_directories_if_necessary(m_config_folder))
    {
      MWARNING("Failed to create data directory: " << m_config_folder);
      return false;
    }

    std::string state_file_path = m_config_folder + "/" + P2P_NET_DATA_FILENAME;
    std::ofstream p2p_data;
    p2p_data.open( state_file_path , std::ios_base::binary | std::ios_base::out| std::ios::trunc);
    if(p2p_data.fail())
    {
      MWARNING("Failed to save config to file " << state_file_path);
      return false;
    };

    boost::archive::portable_binary_oarchive a(p2p_data);
    a << *this;
    return true;
    CATCH_ENTRY_L0("blockchain_storage::save", false);

    return true;
  }
  //-----------------------------------------------------------------------------------
  template<class t_payload_net_handler>
  bool node_server<t_payload_net_handler>::send_stop_signal()
  {
    std::list<boost::uuids::uuid> connection_ids;
    m_net_server.get_config_object().foreach_connection([&](const p2p_connection_context& cntxt) {
      connection_ids.push_back(cntxt.m_connection_id);
      return true;
    });
    for (const auto &connection_id: connection_ids)
      m_net_server.get_config_object().close(connection_id);

    m_payload_handler.stop();
    m_net_server.send_stop_signal();
    MDEBUG("[node] Stop signal sent");
    return true;
  }

  template<class t_payload_net_handler>
  bool node_server<t_payload_net_handler>::notify_peer_list(int command, const std::string& buf, const std::vector<peerlist_entry>& peers_to_send)
  {
      for (unsigned i = 0; i < peers_to_send.size(); i++) {
          const peerlist_entry &pe = peers_to_send[i];
          p2p_connection_context con = AUTO_VAL_INIT(con);
          bool is_conneted = find_connection_context_by_peer_id(pe.id, con);
          if (is_conneted) {
              relay_notify(command, buf, con);
          } else {
              const epee::net_utils::network_address& na = pe.adr;
              const epee::net_utils::ipv4_network_address &ipv4 = na.as<const epee::net_utils::ipv4_network_address>();

              if (m_net_server.connect(epee::string_tools::get_ip_string_from_int32(ipv4.ip()),
                                       epee::string_tools::num_to_string_fast(ipv4.port()),
                                       m_config.m_net_config.connection_timeout, con, m_bind_ip)) {
                  relay_notify(command, buf, con);
              }
          }
      }
      return true;
  }

  //-----------------------------------------------------------------------------------
  template<class t_payload_net_handler>
  bool node_server<t_payload_net_handler>::multicast_send(int command, const string &data, const std::list<string> &addresses,
                                                          const std::list<peerid_type> &exclude_peerids)
  {
      std::vector<peerlist_entry> tunnels;
      {
          boost::lock_guard<boost::recursive_mutex> guard(m_supernode_lock);
<<<<<<< HEAD
          std::cout << "Supernode routes:" << std::endl;
          std::cout << "Size: " << m_supernode_routes.size() << std::endl;
          for (auto it = m_supernode_routes.begin(); it != m_supernode_routes.end(); ++it) {
              std::cout << (*it).first << " " << (*it).second.peers.size() << std::endl;
              for (auto v : (*it).second.peers) {
                  std::cout << v.second.id << " " << v.second.adr.str() << std::endl;
              }
          }

          for (auto addr : addresses) {
              std::cout << addr << std::endl;
=======
          for (auto addr : addresses)
          {
>>>>>>> 88fca708
              auto it = m_supernode_routes.find(addr);
              if (it == m_supernode_routes.end())
              {
                  continue;
              }
              std::unordered_map<peerid_type, peerlist_entry> addr_tunnels = (*it).second.peers;
              unsigned int count = 0;
              for (auto peer_it = addr_tunnels.begin(); peer_it != addr_tunnels.end(); ++peer_it)
              {
                  peerlist_entry addr_tunnel = (*peer_it).second;
                  auto tunnel_it = std::find_if(tunnels.begin(), tunnels.end(),
                                                [addr_tunnel](const peerlist_entry &entry) -> bool {
                      return entry.id == addr_tunnel.id;
                  });
                  std::cout << addr_tunnel.id << std::endl;
                  auto exclude_it = std::find(exclude_peerids.begin(), exclude_peerids.end(),
                                              addr_tunnel.id);
<<<<<<< HEAD
                  if (tunnel_it == tunnels.end() && exclude_it == exclude_peerids.end()) {
                      std::cout << "Added tunnel" << std::endl;
=======
                  if (tunnel_it == tunnels.end() && exclude_it == exclude_peerids.end())
                  {
>>>>>>> 88fca708
                      tunnels.push_back(addr_tunnel);
                      count++;
                  }
                  if (count >= MAX_TUNNEL_PEERS)
                  {
                      break;
                  }
              }
          }
      }
      return notify_peer_list(command, data, tunnels);
  }

  //-----------------------------------------------------------------------------------
  template<class t_payload_net_handler>
  uint64_t node_server<t_payload_net_handler>::get_max_hop(const std::list<std::string> &addresses)
  {
<<<<<<< HEAD
      LOG_PRINT_L0("handle_supernode_announce start");

      static std::string supernode_endpoint("send_supernode_announce");

      std::string supernode_str = arg.address;
      MINFO(__FUNCTION__);

      // TODO: signature verification
      //  if verification failed
      //    return 1;
    std::cout << "handle_supernode_announce" << std::endl;
    std::cout << arg.address << std::endl;
      do {
=======
      uint64_t max_hop = 0;
      {
          boost::lock_guard<boost::recursive_mutex> guard(m_supernode_lock);
          for (auto addr : addresses)
          {
              auto it = m_supernode_routes.find(addr);
              if (it != m_supernode_routes.end() && max_hop < (*it).second.max_hop)
              {
                  max_hop = (*it).second.max_hop;
              }
          }
      }
      return max_hop;
  }

  //-----------------------------------------------------------------------------------
  template<class t_payload_net_handler>
  std::list<std::string> node_server<t_payload_net_handler>::get_routes()
  {
      std::list<std::string> routes;
      {
>>>>>>> 88fca708
          boost::lock_guard<boost::recursive_mutex> guard(m_supernode_lock);
          for (auto it = m_supernode_routes.begin(); it != m_supernode_routes.end(); ++it)
          {
              routes.push_back((*it).first);
          }
      }
      return routes;
  }

  //-----------------------------------------------------------------------------------
  template<class t_payload_net_handler>
  int node_server<t_payload_net_handler>::handle_supernode_announce(int command, COMMAND_SUPERNODE_ANNOUNCE::request& arg, p2p_connection_context& context)
  {
      static std::string supernode_endpoint("send_supernode_announce");
      std::string supernode_str = arg.address;
      do {
          peerlist_entry pe;
          if (!m_peerlist.find_peer(context.peer_id, pe))
          { // unknown peer, alternative handshake with it
              return 1;
          }

          boost::lock_guard<boost::recursive_mutex> guard(m_supernode_lock);
          auto it = m_supernode_routes.find(supernode_str);
          if (it == m_supernode_routes.end())
          {
              std::unordered_map<peerid_type, peerlist_entry> peer_map;
              peer_map[pe.id] = pe;
              nodetool::supernode_route route;
              route.last_announce_time = arg.timestamp;
              route.max_hop = arg.hop;
              route.peers = peer_map;
              m_supernode_routes[supernode_str] = route;
              break;
          }

          if ((*it).second.last_announce_time > arg.timestamp)
          {
              MINFO("SUPERNODE_ANNOUNCE from " << context.peer_id
                    << " too old, corrent route timestamp " << (*it).second.last_announce_time);
              return 1;
          }

          if ((*it).second.last_announce_time == arg.timestamp)
          {
              auto peer_it = (*it).second.peers.find(pe.id);
              if (peer_it != (*it).second.peers.end())
              {
                  return 1;
              }
              if (peer_it == (*it).second.peers.end())
              {
                  (*it).second.peers[pe.id] = pe;
                  if ((*it).second.max_hop < arg.hop)
                  {
                      (*it).second.max_hop = arg.hop;
                  }
                  break;
              }
          }
          (*it).second.peers.clear();
          (*it).second.peers[pe.id] = pe;
          (*it).second.last_announce_time = arg.timestamp;
          (*it).second.max_hop = arg.hop;
      } while(0);

      do {
          boost::lock_guard<boost::recursive_mutex> guard(m_supernode_lock);
          if (!m_have_supernode)
              break;
          if (supernode_str == m_supernode_str)
              return 1;
          post_request_to_supernode<cryptonote::COMMAND_RPC_SUPERNODE_ANNOUNCE>(supernode_endpoint, arg);
      } while(0);
      std::cout << "Supernode routes:" << std::endl;
      std::cout << "Size: " << m_supernode_routes.size() << std::endl;
      for (auto it = m_supernode_routes.begin(); it != m_supernode_routes.end(); ++it) {
          std::cout << (*it).first << " " << (*it).second.peers.size() << std::endl;
          for (auto v : (*it).second.peers) {
              std::cout << v.second.id << " " << v.second.adr.str() << std::endl;
          }
      }

      // Notify neighbours about new ANNOUNCE
      arg.hop++;
      std::string arg_buff;
      epee::serialization::store_t_to_binary(arg, arg_buff);
      relay_notify_to_all(command, arg_buff, context);
      LOG_PRINT_L0("handle_supernode_announce end");
      return 1;
  }

  template<class t_payload_net_handler>
  int node_server<t_payload_net_handler>::handle_broadcast(int command, typename COMMAND_BROADCAST::request &arg, p2p_connection_context &context)
  {
      LOG_PRINT_L0("handle_broadcast start "  + arg.callback_uri);
      {
          boost::lock_guard<boost::recursive_mutex> guard(m_supernode_lock);
          if (m_have_supernode)
          {
              post_request_to_supernode<COMMAND_BROADCAST>("broadcast", arg, arg.callback_uri);
          }
      }

<<<<<<< HEAD
      std::string buff;
      epee::serialization::store_t_to_binary(arg, buff);
      relay_notify_to_all(command, buff, context);
      LOG_PRINT_L0("handle_broadcast end");
=======
      if (--arg.hop >= 0)
      {
          std::string buff;
          epee::serialization::store_t_to_binary(arg, buff);
          relay_notify_to_all(command, buff, context);
      }
>>>>>>> 88fca708
      return 1;
  }

  template<class t_payload_net_handler>
  int node_server<t_payload_net_handler>::handle_multicast(int command, typename COMMAND_MULTICAST::request &arg, p2p_connection_context &context)
  {
      LOG_PRINT_L0("handle_multicast start " + arg.callback_uri);
      std::list<std::string> addresses = arg.receiver_addresses;
      {
          boost::lock_guard<boost::recursive_mutex> guard(m_supernode_lock);
          auto it = std::find(addresses.begin(), addresses.end(), m_supernode_str);
          if (m_have_supernode && it != addresses.end())
          {
              post_request_to_supernode<cryptonote::COMMAND_RPC_MULTICAST>("multicast", arg, arg.callback_uri);
          }
      }
      if (--arg.hop >= 0)
      {
          std::list<peerid_type> exclude_peers;
          exclude_peers.push_back(context.peer_id);

<<<<<<< HEAD
      std::string buff;
      epee::serialization::store_t_to_binary(arg, buff);
      addresses.remove(m_supernode_str);
      multicast_send(command, buff, addresses, exclude_peers);
      LOG_PRINT_L0("handle_multicast end");
=======
          std::string buff;
          epee::serialization::store_t_to_binary(arg, buff);
          addresses.remove(m_supernode_str);
          multicast_send(command, buff, addresses, exclude_peers);
      }
>>>>>>> 88fca708
      return 1;
  }

  template<class t_payload_net_handler>
  int node_server<t_payload_net_handler>::handle_unicast(int command, typename COMMAND_UNICAST::request &arg, p2p_connection_context &context)
  {
      LOG_PRINT_L0("handle_unicast start " + arg.callback_uri);
      std::string address = arg.receiver_address;
      {
          boost::lock_guard<boost::recursive_mutex> guard(m_supernode_lock);
          if (m_have_supernode && address == m_supernode_str)
          {
              post_request_to_supernode<cryptonote::COMMAND_RPC_UNICAST>("unicast", arg, arg.callback_uri);
          }
      }

      if (address != m_supernode_str && --arg.hop >= 0)
      {
          std::list<std::string> addresses;
          addresses.push_back(address);

          std::list<peerid_type> exclude_peers;
          exclude_peers.push_back(context.peer_id);

          std::string buff;
          epee::serialization::store_t_to_binary(arg, buff);
          multicast_send(command, buff, addresses, exclude_peers);
      }
      LOG_PRINT_L0("handle_unicast end");
      return 1;
  }

  //-----------------------------------------------------------------------------------
  template<class t_payload_net_handler>
  bool node_server<t_payload_net_handler>::do_handshake_with_peer(peerid_type& pi, p2p_connection_context& context_, bool just_take_peerlist)
  {
    typename COMMAND_HANDSHAKE::request arg;
    typename COMMAND_HANDSHAKE::response rsp;
    get_local_node_data(arg.node_data);
    m_payload_handler.get_payload_sync_data(arg.payload_data);

    epee::simple_event ev;
    std::atomic<bool> hsh_result(false);
    std::chrono::high_resolution_clock::time_point t1 (std::chrono::high_resolution_clock::now());

    bool r = epee::net_utils::async_invoke_remote_command2<typename COMMAND_HANDSHAKE::response>(context_.m_connection_id, COMMAND_HANDSHAKE::ID, arg, m_net_server.get_config_object(),
      [this, &pi, &ev, &hsh_result, &just_take_peerlist](int code, const typename COMMAND_HANDSHAKE::response& rsp, p2p_connection_context& context)
    {
      epee::misc_utils::auto_scope_leave_caller scope_exit_handler = epee::misc_utils::create_scope_leave_handler([&](){ev.raise();});

      if(code < 0)
      {
        LOG_WARNING_CC(context, "COMMAND_HANDSHAKE invoke failed. (" << code <<  ", " << epee::levin::get_err_descr(code) << ")");
        return;
      }

      if(rsp.node_data.network_id != m_network_id)
      {
        LOG_WARNING_CC(context, "COMMAND_HANDSHAKE Failed, wrong network!  (" << epee::string_tools::get_str_from_guid_a(rsp.node_data.network_id) << "), closing connection.");
        return;
      }

      if(!handle_remote_peerlist(rsp.local_peerlist_new, rsp.node_data.local_time, context))
      {
        LOG_WARNING_CC(context, "COMMAND_HANDSHAKE: failed to handle_remote_peerlist(...), closing connection.");
        add_host_fail(context.m_remote_address);
        return;
      }
      hsh_result = true;
      if(!just_take_peerlist)
      {
        if(!m_payload_handler.process_payload_sync_data(rsp.payload_data, context, true))
        {
          LOG_WARNING_CC(context, "COMMAND_HANDSHAKE invoked, but process_payload_sync_data returned false, dropping connection.");
          hsh_result = false;
          return;
        }

        pi = context.peer_id = rsp.node_data.peer_id;
        m_peerlist.set_peer_just_seen(rsp.node_data.peer_id, context.m_remote_address);

        if(rsp.node_data.peer_id == m_config.m_peer_id)
        {
          LOG_DEBUG_CC(context, "Connection to self detected, dropping connection");
          hsh_result = false;
          return;
        }
        LOG_DEBUG_CC(context, " COMMAND_HANDSHAKE INVOKED OK");
      }else
      {
        LOG_DEBUG_CC(context, " COMMAND_HANDSHAKE(AND CLOSE) INVOKED OK");
      }
    }, P2P_DEFAULT_HANDSHAKE_INVOKE_TIMEOUT);

    std::chrono::high_resolution_clock::time_point t2 (std::chrono::high_resolution_clock::now());


    if(r)
    {
      ev.wait();
    }

    if(!hsh_result)
    {
      LOG_WARNING_CC(context_, "COMMAND_HANDSHAKE Failed");
      m_net_server.get_config_object().close(context_.m_connection_id);
    }
    else
    {
      try_get_support_flags(context_, [](p2p_connection_context& flags_context, const uint32_t& support_flags) 
      {
        flags_context.support_flags = support_flags;
      });
    }

    return hsh_result;
  }
  //-----------------------------------------------------------------------------------
  template<class t_payload_net_handler>
  bool node_server<t_payload_net_handler>::do_peer_timed_sync(const epee::net_utils::connection_context_base& context_, peerid_type peer_id)
  {
    typename COMMAND_TIMED_SYNC::request arg = AUTO_VAL_INIT(arg);
    m_payload_handler.get_payload_sync_data(arg.payload_data);

    bool r = epee::net_utils::async_invoke_remote_command2<typename COMMAND_TIMED_SYNC::response>(context_.m_connection_id, COMMAND_TIMED_SYNC::ID, arg, m_net_server.get_config_object(),
      [this](int code, const typename COMMAND_TIMED_SYNC::response& rsp, p2p_connection_context& context)
    {
      context.m_in_timedsync = false;
      if(code < 0)
      {
        LOG_WARNING_CC(context, "COMMAND_TIMED_SYNC invoke failed. (" << code <<  ", " << epee::levin::get_err_descr(code) << ")");
        return;
      }

      if(!handle_remote_peerlist(rsp.local_peerlist_new, rsp.local_time, context))
      {
        LOG_WARNING_CC(context, "COMMAND_TIMED_SYNC: failed to handle_remote_peerlist(...), closing connection.");
        m_net_server.get_config_object().close(context.m_connection_id );
        add_host_fail(context.m_remote_address);
      }
      if(!context.m_is_income)
        m_peerlist.set_peer_just_seen(context.peer_id, context.m_remote_address);
      m_payload_handler.process_payload_sync_data(rsp.payload_data, context, false);
    });

    if(!r)
    {
      LOG_WARNING_CC(context_, "COMMAND_TIMED_SYNC Failed");
      return false;
    }
    return true;
  }
  //-----------------------------------------------------------------------------------
  template<class t_payload_net_handler>
  size_t node_server<t_payload_net_handler>::get_random_index_with_fixed_probability(size_t max_index)
  {
    //divide by zero workaround
    if(!max_index)
      return 0;

    size_t x = crypto::rand<size_t>()%(max_index+1);
    size_t res = (x*x*x)/(max_index*max_index); //parabola \/
    MDEBUG("Random connection index=" << res << "(x="<< x << ", max_index=" << max_index << ")");
    return res;
  }
  //-----------------------------------------------------------------------------------
  template<class t_payload_net_handler>
  bool node_server<t_payload_net_handler>::is_peer_used(const peerlist_entry& peer)
  {

    if(m_config.m_peer_id == peer.id)
      return true;//dont make connections to ourself

    bool used = false;
    m_net_server.get_config_object().foreach_connection([&](const p2p_connection_context& cntxt)
    {
      if(cntxt.peer_id == peer.id || (!cntxt.m_is_income && peer.adr == cntxt.m_remote_address))
      {
        used = true;
        return false;//stop enumerating
      }
      return true;
    });

    return used;
  }
  //-----------------------------------------------------------------------------------
  template<class t_payload_net_handler>
  bool node_server<t_payload_net_handler>::is_peer_used(const anchor_peerlist_entry& peer)
  {
    if(m_config.m_peer_id == peer.id) {
        return true;//dont make connections to ourself
    }

    bool used = false;

    m_net_server.get_config_object().foreach_connection([&](const p2p_connection_context& cntxt)
    {
      if(cntxt.peer_id == peer.id || (!cntxt.m_is_income && peer.adr == cntxt.m_remote_address))
      {
        used = true;

        return false;//stop enumerating
      }

      return true;
    });

    return used;
  }
  //-----------------------------------------------------------------------------------
  template<class t_payload_net_handler>
  bool node_server<t_payload_net_handler>::is_addr_connected(const epee::net_utils::network_address& peer)
  {
    bool connected = false;
    m_net_server.get_config_object().foreach_connection([&](const p2p_connection_context& cntxt)
    {
      if(!cntxt.m_is_income && peer == cntxt.m_remote_address)
      {
        connected = true;
        return false;//stop enumerating
      }
      return true;
    });

    return connected;
  }

#define LOG_PRINT_CC_PRIORITY_NODE(priority, con, msg) \
  do { \
    if (priority) {\
      LOG_INFO_CC(con, "[priority]" << msg); \
    } else {\
      LOG_INFO_CC(con, msg); \
    } \
  } while(0)

  template<class t_payload_net_handler>
  bool node_server<t_payload_net_handler>::try_to_connect_and_handshake_with_new_peer(const epee::net_utils::network_address& na, bool just_take_peerlist, uint64_t last_seen_stamp, PeerType peer_type, uint64_t first_seen_stamp)
  {
    if (m_current_number_of_out_peers == m_config.m_net_config.connections_count) // out peers limit
    {
      return false;
    }
    else if (m_current_number_of_out_peers > m_config.m_net_config.connections_count)
    {
      m_net_server.get_config_object().del_out_connections(1);
      m_current_number_of_out_peers --; // atomic variable, update time = 1s
      return false;
    }
    MDEBUG("Connecting to " << na.str() << "(peer_type=" << peer_type << ", last_seen: "
        << (last_seen_stamp ? epee::misc_utils::get_time_interval_string(time(NULL) - last_seen_stamp):"never")
        << ")...");

    CHECK_AND_ASSERT_MES(na.get_type_id() == epee::net_utils::ipv4_network_address::ID, false,
        "Only IPv4 addresses are supported here");
    const epee::net_utils::ipv4_network_address &ipv4 = na.as<const epee::net_utils::ipv4_network_address>();

    typename net_server::t_connection_context con = AUTO_VAL_INIT(con);
    bool res = m_net_server.connect(epee::string_tools::get_ip_string_from_int32(ipv4.ip()),
      epee::string_tools::num_to_string_fast(ipv4.port()),
      m_config.m_net_config.connection_timeout,
      con, m_bind_ip);

    if(!res)
    {
      bool is_priority = is_priority_node(na);
      LOG_PRINT_CC_PRIORITY_NODE(is_priority, con, "Connect failed to " << na.str()
        /*<< ", try " << try_count*/);
      //m_peerlist.set_peer_unreachable(pe);
      return false;
    }

    peerid_type pi = AUTO_VAL_INIT(pi);
    res = do_handshake_with_peer(pi, con, just_take_peerlist);

    if(!res)
    {
      bool is_priority = is_priority_node(na);
      LOG_PRINT_CC_PRIORITY_NODE(is_priority, con, "Failed to HANDSHAKE with peer "
        << na.str()
        /*<< ", try " << try_count*/);
      return false;
    }

    if(just_take_peerlist)
    {
      m_net_server.get_config_object().close(con.m_connection_id);
      LOG_DEBUG_CC(con, "CONNECTION HANDSHAKED OK AND CLOSED.");
      return true;
    }

    peerlist_entry pe_local = AUTO_VAL_INIT(pe_local);
    pe_local.adr = na;
    pe_local.id = pi;
    time_t last_seen;
    time(&last_seen);
    pe_local.last_seen = static_cast<int64_t>(last_seen);
    m_peerlist.append_with_peer_white(pe_local);
    //update last seen and push it to peerlist manager

    anchor_peerlist_entry ape = AUTO_VAL_INIT(ape);
    ape.adr = na;
    ape.id = pi;
    ape.first_seen = first_seen_stamp ? first_seen_stamp : time(nullptr);

    m_peerlist.append_with_peer_anchor(ape);

    LOG_DEBUG_CC(con, "CONNECTION HANDSHAKED OK.");
    return true;
  }

  template<class t_payload_net_handler>
  bool node_server<t_payload_net_handler>::check_connection_and_handshake_with_peer(const epee::net_utils::network_address& na, uint64_t last_seen_stamp)
  {
    LOG_PRINT_L1("Connecting to " << na.str() << "(last_seen: "
                                  << (last_seen_stamp ? epee::misc_utils::get_time_interval_string(time(NULL) - last_seen_stamp):"never")
                                  << ")...");

    CHECK_AND_ASSERT_MES(na.get_type_id() == epee::net_utils::ipv4_network_address::ID, false,
        "Only IPv4 addresses are supported here");
    const epee::net_utils::ipv4_network_address &ipv4 = na.as<epee::net_utils::ipv4_network_address>();

    typename net_server::t_connection_context con = AUTO_VAL_INIT(con);
    bool res = m_net_server.connect(epee::string_tools::get_ip_string_from_int32(ipv4.ip()),
                                    epee::string_tools::num_to_string_fast(ipv4.port()),
                                    m_config.m_net_config.connection_timeout,
                                    con, m_bind_ip);

    if (!res) {
      bool is_priority = is_priority_node(na);

      LOG_PRINT_CC_PRIORITY_NODE(is_priority, con, "Connect failed to " << na.str());

      return false;
    }

    peerid_type pi = AUTO_VAL_INIT(pi);
    res = do_handshake_with_peer(pi, con, true);

    if (!res) {
      bool is_priority = is_priority_node(na);

      LOG_PRINT_CC_PRIORITY_NODE(is_priority, con, "Failed to HANDSHAKE with peer " << na.str());

      return false;
    }

    m_net_server.get_config_object().close(con.m_connection_id);

    LOG_DEBUG_CC(con, "CONNECTION HANDSHAKED OK AND CLOSED.");

    return true;
  }

#undef LOG_PRINT_CC_PRIORITY_NODE

  //-----------------------------------------------------------------------------------
  template<class t_payload_net_handler>
  bool node_server<t_payload_net_handler>::is_addr_recently_failed(const epee::net_utils::network_address& addr)
  {
    CRITICAL_REGION_LOCAL(m_conn_fails_cache_lock);
    auto it = m_conn_fails_cache.find(addr);
    if(it == m_conn_fails_cache.end())
      return false;

    if(time(NULL) - it->second > P2P_FAILED_ADDR_FORGET_SECONDS)
      return false;
    else
      return true;
  }
  //-----------------------------------------------------------------------------------
  template<class t_payload_net_handler>
  bool node_server<t_payload_net_handler>::make_new_connection_from_anchor_peerlist(const std::vector<anchor_peerlist_entry>& anchor_peerlist)
  {
    for (const auto& pe: anchor_peerlist) {
      _note("Considering connecting (out) to peer: " << peerid_type(pe.id) << " " << pe.adr.str());

      if(is_peer_used(pe)) {
        _note("Peer is used");
        continue;
      }

      if(!is_remote_host_allowed(pe.adr)) {
        continue;
      }

      if(is_addr_recently_failed(pe.adr)) {
        continue;
      }

      MDEBUG("Selected peer: " << peerid_to_string(pe.id) << " " << pe.adr.str()
                               << "[peer_type=" << anchor
                               << "] first_seen: " << epee::misc_utils::get_time_interval_string(time(NULL) - pe.first_seen));

      if(!try_to_connect_and_handshake_with_new_peer(pe.adr, false, 0, anchor, pe.first_seen)) {
        _note("Handshake failed");
        continue;
      }

      return true;
    }

    return false;
  }
  //-----------------------------------------------------------------------------------
  template<class t_payload_net_handler>
  bool node_server<t_payload_net_handler>::make_new_connection_from_peerlist(bool use_white_list)
  {
    size_t local_peers_count = use_white_list ? m_peerlist.get_white_peers_count():m_peerlist.get_gray_peers_count();
    if(!local_peers_count)
      return false;//no peers

    size_t max_random_index = std::min<uint64_t>(local_peers_count -1, 20);

    std::set<size_t> tried_peers;

    size_t try_count = 0;
    size_t rand_count = 0;
    while(rand_count < (max_random_index+1)*3 &&  try_count < 10 && !m_net_server.is_stop_signal_sent())
    {
      ++rand_count;
      size_t random_index;

      if (use_white_list) {
        local_peers_count = m_peerlist.get_white_peers_count();
        max_random_index = std::min<uint64_t>(local_peers_count -1, 20);
        random_index = get_random_index_with_fixed_probability(max_random_index);
      } else {
        random_index = crypto::rand<size_t>() % m_peerlist.get_gray_peers_count();
      }

      CHECK_AND_ASSERT_MES(random_index < local_peers_count, false, "random_starter_index < peers_local.size() failed!!");

      if(tried_peers.count(random_index))
        continue;

      tried_peers.insert(random_index);
      peerlist_entry pe = AUTO_VAL_INIT(pe);
      bool r = use_white_list ? m_peerlist.get_white_peer_by_index(pe, random_index):m_peerlist.get_gray_peer_by_index(pe, random_index);
      CHECK_AND_ASSERT_MES(r, false, "Failed to get random peer from peerlist(white:" << use_white_list << ")");

      ++try_count;

      _note("Considering connecting (out) to peer: " << peerid_to_string(pe.id) << " " << pe.adr.str());

      if(is_peer_used(pe)) {
        _note("Peer is used");
        continue;
      }

      if(!is_remote_host_allowed(pe.adr))
        continue;

      if(is_addr_recently_failed(pe.adr))
        continue;

      MDEBUG("Selected peer: " << peerid_to_string(pe.id) << " " << pe.adr.str()
                    << "[peer_list=" << (use_white_list ? white : gray)
                    << "] last_seen: " << (pe.last_seen ? epee::misc_utils::get_time_interval_string(time(NULL) - pe.last_seen) : "never"));

      if(!try_to_connect_and_handshake_with_new_peer(pe.adr, false, pe.last_seen, use_white_list ? white : gray)) {
        _note("Handshake failed");
        continue;
      }

      return true;
    }
    return false;
  }
  //-----------------------------------------------------------------------------------
  template<class t_payload_net_handler>
  bool node_server<t_payload_net_handler>::connect_to_seed()
  {
      if (m_seed_nodes.empty())
        return true;

      size_t try_count = 0;
      size_t current_index = crypto::rand<size_t>()%m_seed_nodes.size();
      bool fallback_nodes_added = false;
      while(true)
      {
        if(m_net_server.is_stop_signal_sent())
          return false;

        if(try_to_connect_and_handshake_with_new_peer(m_seed_nodes[current_index], true))
          break;
        if(++try_count > m_seed_nodes.size())
        {
          if (!fallback_nodes_added)
          {
            MWARNING("Failed to connect to any of seed peers, trying fallback seeds");
            for (const auto &peer: get_seed_nodes(m_testnet))
            {
              MDEBUG("Fallback seed node: " << peer);
              append_net_address(m_seed_nodes, peer);
            }
            fallback_nodes_added = true;
            // continue for another few cycles
          }
          else
          {
            MWARNING("Failed to connect to any of seed peers, continuing without seeds");
            break;
          }
        }
        if(++current_index >= m_seed_nodes.size())
          current_index = 0;
      }
      return true;
  }
  //-----------------------------------------------------------------------------------
  template<class t_payload_net_handler>
  bool node_server<t_payload_net_handler>::connections_maker()
  {
    if (!connect_to_peerlist(m_exclusive_peers)) return false;

    if (!m_exclusive_peers.empty()) return true;

    size_t start_conn_count = get_outgoing_connections_count();
    if(!m_peerlist.get_white_peers_count() && m_seed_nodes.size())
    {
      if (!connect_to_seed())
        return false;
    }

    if (!connect_to_peerlist(m_priority_peers)) return false;

    size_t expected_white_connections = (m_config.m_net_config.connections_count*P2P_DEFAULT_WHITELIST_CONNECTIONS_PERCENT)/100;

    size_t conn_count = get_outgoing_connections_count();
    if(conn_count < m_config.m_net_config.connections_count)
    {
      if(conn_count < expected_white_connections)
      {
        //start from anchor list
        if(!make_expected_connections_count(anchor, P2P_DEFAULT_ANCHOR_CONNECTIONS_COUNT))
          return false;
        //then do white list
        if(!make_expected_connections_count(white, expected_white_connections))
          return false;
        //then do grey list
        if(!make_expected_connections_count(gray, m_config.m_net_config.connections_count))
          return false;
      }else
      {
        //start from grey list
        if(!make_expected_connections_count(gray, m_config.m_net_config.connections_count))
          return false;
        //and then do white list
        if(!make_expected_connections_count(white, m_config.m_net_config.connections_count))
          return false;
      }
    }

    if (start_conn_count == get_outgoing_connections_count() && start_conn_count < m_config.m_net_config.connections_count)
    {
      MINFO("Failed to connect to any, trying seeds");
      if (!connect_to_seed())
        return false;
    }

    return true;
  }
  //-----------------------------------------------------------------------------------
  template<class t_payload_net_handler>
  bool node_server<t_payload_net_handler>::make_expected_connections_count(PeerType peer_type, size_t expected_connections)
  {
    if (m_offline)
      return true;

    std::vector<anchor_peerlist_entry> apl;

    if (peer_type == anchor) {
      m_peerlist.get_and_empty_anchor_peerlist(apl);
    }

    size_t conn_count = get_outgoing_connections_count();
    //add new connections from white peers
    while(conn_count < expected_connections)
    {
      if(m_net_server.is_stop_signal_sent())
        return false;

      if (peer_type == anchor && !make_new_connection_from_anchor_peerlist(apl)) {
        break;
      }

      if (peer_type == white && !make_new_connection_from_peerlist(true)) {
        break;
      }

      if (peer_type == gray && !make_new_connection_from_peerlist(false)) {
        break;
      }

      conn_count = get_outgoing_connections_count();
    }
    return true;
  }

  //-----------------------------------------------------------------------------------
  template<class t_payload_net_handler>
  size_t node_server<t_payload_net_handler>::get_outgoing_connections_count()
  {
    size_t count = 0;
    m_net_server.get_config_object().foreach_connection([&](const p2p_connection_context& cntxt)
    {
      if(!cntxt.m_is_income)
        ++count;
      return true;
    });

    return count;
  }
  //-----------------------------------------------------------------------------------
  template<class t_payload_net_handler>
  bool node_server<t_payload_net_handler>::idle_worker()
  {
    m_peer_handshake_idle_maker_interval.do_call(boost::bind(&node_server<t_payload_net_handler>::peer_sync_idle_maker, this));
    m_connections_maker_interval.do_call(boost::bind(&node_server<t_payload_net_handler>::connections_maker, this));
    m_gray_peerlist_housekeeping_interval.do_call(boost::bind(&node_server<t_payload_net_handler>::gray_peerlist_housekeeping, this));
    m_peerlist_store_interval.do_call(boost::bind(&node_server<t_payload_net_handler>::store_config, this));
    return true;
  }
  //-----------------------------------------------------------------------------------
  template<class t_payload_net_handler>
  bool node_server<t_payload_net_handler>::peer_sync_idle_maker()
  {
    MDEBUG("STARTED PEERLIST IDLE HANDSHAKE");
    typedef std::list<std::pair<epee::net_utils::connection_context_base, peerid_type> > local_connects_type;
    local_connects_type cncts;
    m_net_server.get_config_object().foreach_connection([&](p2p_connection_context& cntxt)
    {
      if(cntxt.peer_id && !cntxt.m_in_timedsync)
      {
        cntxt.m_in_timedsync = true;
        cncts.push_back(local_connects_type::value_type(cntxt, cntxt.peer_id));//do idle sync only with handshaked connections
      }
      return true;
    });

    std::for_each(cncts.begin(), cncts.end(), [&](const typename local_connects_type::value_type& vl){do_peer_timed_sync(vl.first, vl.second);});

    MDEBUG("FINISHED PEERLIST IDLE HANDSHAKE");
    return true;
  }
  //-----------------------------------------------------------------------------------
  template<class t_payload_net_handler>
  bool node_server<t_payload_net_handler>::fix_time_delta(std::list<peerlist_entry>& local_peerlist, time_t local_time, int64_t& delta)
  {
    //fix time delta
    time_t now = 0;
    time(&now);
    delta = now - local_time;

    for(peerlist_entry& be: local_peerlist)
    {
      if(be.last_seen > local_time)
      {
        MWARNING("FOUND FUTURE peerlist for entry " << be.adr.str() << " last_seen: " << be.last_seen << ", local_time(on remote node):" << local_time);
        return false;
      }
      be.last_seen += delta;
    }
    return true;
  }
  //-----------------------------------------------------------------------------------
  template<class t_payload_net_handler>
  bool node_server<t_payload_net_handler>::handle_remote_peerlist(const std::list<peerlist_entry>& peerlist, time_t local_time, const epee::net_utils::connection_context_base& context)
  {
    int64_t delta = 0;
    std::list<peerlist_entry> peerlist_ = peerlist;
    if(!fix_time_delta(peerlist_, local_time, delta))
      return false;
    LOG_DEBUG_CC(context, "REMOTE PEERLIST: TIME_DELTA: " << delta << ", remote peerlist size=" << peerlist_.size());
    LOG_DEBUG_CC(context, "REMOTE PEERLIST: " <<  print_peerlist_to_string(peerlist_));
    return m_peerlist.merge_peerlist(peerlist_);
  }
  //-----------------------------------------------------------------------------------
  template<class t_payload_net_handler>
  bool node_server<t_payload_net_handler>::get_local_node_data(basic_node_data& node_data)
  {
    time_t local_time;
    time(&local_time);
    node_data.local_time = local_time;
    node_data.peer_id = m_config.m_peer_id;
    if(!m_hide_my_port)
      node_data.my_port = m_external_port ? m_external_port : m_listenning_port;
    else
      node_data.my_port = 0;
    node_data.network_id = m_network_id;
    return true;
  }
  //-----------------------------------------------------------------------------------
#ifdef ALLOW_DEBUG_COMMANDS
  template<class t_payload_net_handler>
  bool node_server<t_payload_net_handler>::check_trust(const proof_of_trust& tr)
  {
    uint64_t local_time = time(NULL);
    uint64_t time_delata = local_time > tr.time ? local_time - tr.time: tr.time - local_time;
    if(time_delata > 24*60*60 )
    {
      MWARNING("check_trust failed to check time conditions, local_time=" <<  local_time << ", proof_time=" << tr.time);
      return false;
    }
    if(m_last_stat_request_time >= tr.time )
    {
      MWARNING("check_trust failed to check time conditions, last_stat_request_time=" <<  m_last_stat_request_time << ", proof_time=" << tr.time);
      return false;
    }
    if(m_config.m_peer_id != tr.peer_id)
    {
      MWARNING("check_trust failed: peer_id mismatch (passed " << tr.peer_id << ", expected " << m_config.m_peer_id<< ")");
      return false;
    }
    crypto::public_key pk = AUTO_VAL_INIT(pk);
    epee::string_tools::hex_to_pod(::config::P2P_REMOTE_DEBUG_TRUSTED_PUB_KEY, pk);
    crypto::hash h = get_proof_of_trust_hash(tr);
    if(!crypto::check_signature(h, pk, tr.sign))
    {
      MWARNING("check_trust failed: sign check failed");
      return false;
    }
    //update last request time
    m_last_stat_request_time = tr.time;
    return true;
  }
  //-----------------------------------------------------------------------------------
  template<class t_payload_net_handler>
  int node_server<t_payload_net_handler>::handle_get_stat_info(int command, typename COMMAND_REQUEST_STAT_INFO::request& arg, typename COMMAND_REQUEST_STAT_INFO::response& rsp, p2p_connection_context& context)
  {
    if(!check_trust(arg.tr))
    {
      drop_connection(context);
      return 1;
    }
    rsp.connections_count = m_net_server.get_config_object().get_connections_count();
    rsp.incoming_connections_count = rsp.connections_count - get_outgoing_connections_count();
    rsp.version = GRAFT_VERSION_FULL;
    rsp.os_version = tools::get_os_version_string();
    m_payload_handler.get_stat_info(rsp.payload_info);
    return 1;
  }
  //-----------------------------------------------------------------------------------
  template<class t_payload_net_handler>
  int node_server<t_payload_net_handler>::handle_get_network_state(int command, COMMAND_REQUEST_NETWORK_STATE::request& arg, COMMAND_REQUEST_NETWORK_STATE::response& rsp, p2p_connection_context& context)
  {
    if(!check_trust(arg.tr))
    {
      drop_connection(context);
      return 1;
    }
    m_net_server.get_config_object().foreach_connection([&](const p2p_connection_context& cntxt)
    {
      connection_entry ce;
      ce.adr  = cntxt.m_remote_address;
      ce.id = cntxt.peer_id;
      ce.is_income = cntxt.m_is_income;
      rsp.connections_list.push_back(ce);
      return true;
    });

    m_peerlist.get_peerlist_full(rsp.local_peerlist_gray, rsp.local_peerlist_white);
    rsp.my_id = m_config.m_peer_id;
    rsp.local_time = time(NULL);
    return 1;
  }
  //-----------------------------------------------------------------------------------
  template<class t_payload_net_handler>
  int node_server<t_payload_net_handler>::handle_get_peer_id(int command, COMMAND_REQUEST_PEER_ID::request& arg, COMMAND_REQUEST_PEER_ID::response& rsp, p2p_connection_context& context)
  {
    rsp.my_id = m_config.m_peer_id;
    return 1;
  }
#endif
  //-----------------------------------------------------------------------------------
  template<class t_payload_net_handler>
  int node_server<t_payload_net_handler>::handle_get_support_flags(int command, COMMAND_REQUEST_SUPPORT_FLAGS::request& arg, COMMAND_REQUEST_SUPPORT_FLAGS::response& rsp, p2p_connection_context& context)
  {
    rsp.support_flags = m_config.m_support_flags;
    return 1;
  }
  //-----------------------------------------------------------------------------------
  template<class t_payload_net_handler>
  void node_server<t_payload_net_handler>::request_callback(const epee::net_utils::connection_context_base& context)
  {
    m_net_server.get_config_object().request_callback(context.m_connection_id);
  }
  //-----------------------------------------------------------------------------------
  template<class t_payload_net_handler>
  bool node_server<t_payload_net_handler>::relay_notify(int command, const std::string& data_buff, const p2p_connection_context& connection)
  {
      return m_net_server.get_config_object().notify(command, data_buff, connection.m_connection_id) >= 0;
  }
  //-----------------------------------------------------------------------------------
  template<class t_payload_net_handler>
  bool node_server<t_payload_net_handler>::relay_notify_to_list(int command, const std::string& data_buff, const std::list<boost::uuids::uuid> &connections)
  {
    for(const auto& c_id: connections)
    {
      m_net_server.get_config_object().notify(command, data_buff, c_id);
    }
    return true;
  }
  //-----------------------------------------------------------------------------------
  template<class t_payload_net_handler>
  bool node_server<t_payload_net_handler>::relay_notify_to_all(int command, const std::string& data_buff, const epee::net_utils::connection_context_base& context)
  {
    std::list<boost::uuids::uuid> connections;
    m_net_server.get_config_object().foreach_connection([&](const p2p_connection_context& cntxt)
    {
      if(cntxt.peer_id && context.m_connection_id != cntxt.m_connection_id)
        connections.push_back(cntxt.m_connection_id);
      return true;
    });
    return relay_notify_to_list(command, data_buff, connections);
  }
  //-----------------------------------------------------------------------------------
  template<class t_payload_net_handler>
  void node_server<t_payload_net_handler>::callback(p2p_connection_context& context)
  {
    m_payload_handler.on_callback(context);
  }
  //-----------------------------------------------------------------------------------
  template<class t_payload_net_handler>
  bool node_server<t_payload_net_handler>::invoke_notify_to_peer(int command, const std::string& req_buff, const epee::net_utils::connection_context_base& context)
  {
    int res = m_net_server.get_config_object().notify(command, req_buff, context.m_connection_id);
    return res > 0;
  }
  //-----------------------------------------------------------------------------------
  template<class t_payload_net_handler>
  bool node_server<t_payload_net_handler>::invoke_command_to_peer(int command, const std::string& req_buff, std::string& resp_buff, const epee::net_utils::connection_context_base& context)
  {
    int res = m_net_server.get_config_object().invoke(command, req_buff, resp_buff, context.m_connection_id);
    return res > 0;
  }
  //-----------------------------------------------------------------------------------
  template<class t_payload_net_handler>
  bool node_server<t_payload_net_handler>::drop_connection(const epee::net_utils::connection_context_base& context)
  {
    m_net_server.get_config_object().close(context.m_connection_id);
    return true;
  }
  //-----------------------------------------------------------------------------------
  template<class t_payload_net_handler> template<class t_callback>
  bool node_server<t_payload_net_handler>::try_ping(basic_node_data& node_data, p2p_connection_context& context, t_callback cb)
  {
    if(!node_data.my_port)
      return false;

    CHECK_AND_ASSERT_MES(context.m_remote_address.get_type_id() == epee::net_utils::ipv4_network_address::ID, false,
        "Only IPv4 addresses are supported here");

    const epee::net_utils::network_address na = context.m_remote_address;
    uint32_t actual_ip = na.as<const epee::net_utils::ipv4_network_address>().ip();
    if(!m_peerlist.is_host_allowed(context.m_remote_address))
      return false;
    std::string ip = epee::string_tools::get_ip_string_from_int32(actual_ip);
    std::string port = epee::string_tools::num_to_string_fast(node_data.my_port);
    epee::net_utils::network_address address(new epee::net_utils::ipv4_network_address(actual_ip, node_data.my_port));
    peerid_type pr = node_data.peer_id;
    bool r = m_net_server.connect_async(ip, port, m_config.m_net_config.ping_connection_timeout, [cb, /*context,*/ address, pr, this](
      const typename net_server::t_connection_context& ping_context,
      const boost::system::error_code& ec)->bool
    {
      if(ec)
      {
        LOG_WARNING_CC(ping_context, "back ping connect failed to " << address.str());
        return false;
      }
      COMMAND_PING::request req;
      COMMAND_PING::response rsp;
      //vc2010 workaround
      /*std::string ip_ = ip;
      std::string port_=port;
      peerid_type pr_ = pr;
      auto cb_ = cb;*/

      // GCC 5.1.0 gives error with second use of uint64_t (peerid_type) variable.
      peerid_type pr_ = pr;

      bool inv_call_res = epee::net_utils::async_invoke_remote_command2<COMMAND_PING::response>(ping_context.m_connection_id, COMMAND_PING::ID, req, m_net_server.get_config_object(),
        [=](int code, const COMMAND_PING::response& rsp, p2p_connection_context& context)
      {
        if(code <= 0)
        {
          LOG_WARNING_CC(ping_context, "Failed to invoke COMMAND_PING to " << address.str() << "(" << code <<  ", " << epee::levin::get_err_descr(code) << ")");
          return;
        }

        if(rsp.status != PING_OK_RESPONSE_STATUS_TEXT || pr != rsp.peer_id)
        {
          LOG_WARNING_CC(ping_context, "back ping invoke wrong response \"" << rsp.status << "\" from" << address.str() << ", hsh_peer_id=" << pr_ << ", rsp.peer_id=" << rsp.peer_id);
          m_net_server.get_config_object().close(ping_context.m_connection_id);
          return;
        }
        m_net_server.get_config_object().close(ping_context.m_connection_id);
        cb();
      });

      if(!inv_call_res)
      {
        LOG_WARNING_CC(ping_context, "back ping invoke failed to " << address.str());
        m_net_server.get_config_object().close(ping_context.m_connection_id);
        return false;
      }
      return true;
    }, m_bind_ip);
    if(!r)
    {
      LOG_WARNING_CC(context, "Failed to call connect_async, network error.");
    }
    return r;
  }
  //-----------------------------------------------------------------------------------
  template<class t_payload_net_handler>
  bool node_server<t_payload_net_handler>::try_get_support_flags(const p2p_connection_context& context, std::function<void(p2p_connection_context&, const uint32_t&)> f)
  {
    COMMAND_REQUEST_SUPPORT_FLAGS::request support_flags_request;
    bool r = epee::net_utils::async_invoke_remote_command2<typename COMMAND_REQUEST_SUPPORT_FLAGS::response>
    (
      context.m_connection_id, 
      COMMAND_REQUEST_SUPPORT_FLAGS::ID, 
      support_flags_request, 
      m_net_server.get_config_object(),
      [=](int code, const typename COMMAND_REQUEST_SUPPORT_FLAGS::response& rsp, p2p_connection_context& context_)
      {  
        if(code < 0)
        {
          LOG_WARNING_CC(context_, "COMMAND_REQUEST_SUPPORT_FLAGS invoke failed. (" << code <<  ", " << epee::levin::get_err_descr(code) << ")");
          return;
        }
        
        f(context_, rsp.support_flags);
      },
      P2P_DEFAULT_HANDSHAKE_INVOKE_TIMEOUT
    );

    return r;
  }  
  //-----------------------------------------------------------------------------------
  template<class t_payload_net_handler>
  int node_server<t_payload_net_handler>::handle_timed_sync(int command, typename COMMAND_TIMED_SYNC::request& arg, typename COMMAND_TIMED_SYNC::response& rsp, p2p_connection_context& context)
  {
    if(!m_payload_handler.process_payload_sync_data(arg.payload_data, context, false))
    {
      LOG_WARNING_CC(context, "Failed to process_payload_sync_data(), dropping connection");
      drop_connection(context);
      return 1;
    }

    //fill response
    rsp.local_time = time(NULL);
    m_peerlist.get_peerlist_head(rsp.local_peerlist_new);
    m_payload_handler.get_payload_sync_data(rsp.payload_data);
    LOG_DEBUG_CC(context, "COMMAND_TIMED_SYNC");
    return 1;
  }
  //-----------------------------------------------------------------------------------
  template<class t_payload_net_handler>
  int node_server<t_payload_net_handler>::handle_handshake(int command, typename COMMAND_HANDSHAKE::request& arg, typename COMMAND_HANDSHAKE::response& rsp, p2p_connection_context& context)
  {
    if(arg.node_data.network_id != m_network_id)
    {

      LOG_INFO_CC(context, "WRONG NETWORK AGENT CONNECTED! id=" << epee::string_tools::get_str_from_guid_a(arg.node_data.network_id));
      drop_connection(context);
      add_host_fail(context.m_remote_address);
      return 1;
    }

    if(!context.m_is_income)
    {
      LOG_WARNING_CC(context, "COMMAND_HANDSHAKE came not from incoming connection");
      drop_connection(context);
      add_host_fail(context.m_remote_address);
      return 1;
    }

    if(context.peer_id)
    {
      LOG_WARNING_CC(context, "COMMAND_HANDSHAKE came, but seems that connection already have associated peer_id (double COMMAND_HANDSHAKE?)");
      drop_connection(context);
      return 1;
    }

    if(!m_payload_handler.process_payload_sync_data(arg.payload_data, context, true))
    {
      LOG_WARNING_CC(context, "COMMAND_HANDSHAKE came, but process_payload_sync_data returned false, dropping connection.");
      drop_connection(context);
      return 1;
    }

    if(has_too_many_connections(context.m_remote_address))
    {
      LOG_PRINT_CCONTEXT_L1("CONNECTION FROM " << context.m_remote_address.host_str() << " REFUSED, too many connections from the same address");
      drop_connection(context);
      return 1;
    }

    //associate peer_id with this connection
    context.peer_id = arg.node_data.peer_id;
    context.m_in_timedsync = false;

    if(arg.node_data.peer_id != m_config.m_peer_id && arg.node_data.my_port)
    {
      peerid_type peer_id_l = arg.node_data.peer_id;
      uint32_t port_l = arg.node_data.my_port;      
      //try ping to be sure that we can add this peer to peer_list
      try_ping(arg.node_data, context, [peer_id_l, port_l, context, this]()
      {
        CHECK_AND_ASSERT_MES(context.m_remote_address.get_type_id() == epee::net_utils::ipv4_network_address::ID, void(),
            "Only IPv4 addresses are supported here");
        //called only(!) if success pinged, update local peerlist
        peerlist_entry pe;
        const epee::net_utils::network_address na = context.m_remote_address;
        pe.adr.reset(new epee::net_utils::ipv4_network_address(na.as<epee::net_utils::ipv4_network_address>().ip(), port_l));
        time_t last_seen;
        time(&last_seen);
        pe.last_seen = static_cast<int64_t>(last_seen);
        pe.id = peer_id_l;
        this->m_peerlist.append_with_peer_white(pe);
        LOG_DEBUG_CC(context, "PING SUCCESS " << context.m_remote_address.host_str() << ":" << port_l);
      });
    }
#if 0 // unsupported in production
    
    try_get_support_flags(context, [](p2p_connection_context& flags_context, const uint32_t& support_flags) 
    {
      flags_context.support_flags = support_flags;
    });
#endif
    //fill response
    m_peerlist.get_peerlist_head(rsp.local_peerlist_new);
    get_local_node_data(rsp.node_data);
    m_payload_handler.get_payload_sync_data(rsp.payload_data);
    LOG_DEBUG_CC(context, "COMMAND_HANDSHAKE");
    return 1;
  }
  //-----------------------------------------------------------------------------------
  template<class t_payload_net_handler>
  int node_server<t_payload_net_handler>::handle_ping(int command, COMMAND_PING::request& arg, COMMAND_PING::response& rsp, p2p_connection_context& context)
  {
    LOG_DEBUG_CC(context, "COMMAND_PING");
    rsp.status = PING_OK_RESPONSE_STATUS_TEXT;
    rsp.peer_id = m_config.m_peer_id;
    return 1;
  }
  //-----------------------------------------------------------------------------------
  template<class t_payload_net_handler>
  bool node_server<t_payload_net_handler>::log_peerlist()
  {
    std::list<peerlist_entry> pl_white;
    std::list<peerlist_entry> pl_gray;
    m_peerlist.get_peerlist_full(pl_gray, pl_white);
    MINFO(ENDL << "Peerlist white:" << ENDL << print_peerlist_to_string(pl_white) << ENDL << "Peerlist gray:" << ENDL << print_peerlist_to_string(pl_gray) );
    return true;
  }
  //-----------------------------------------------------------------------------------
  template<class t_payload_net_handler>
  bool node_server<t_payload_net_handler>::log_connections()
  {
    MINFO("Connections: \r\n" << print_connections_container() );
    return true;
  }
  //-----------------------------------------------------------------------------------
  template<class t_payload_net_handler>
  void node_server<t_payload_net_handler>::do_supernode_announce(const cryptonote::COMMAND_RPC_SUPERNODE_ANNOUNCE::request &req)
  {
    LOG_PRINT_L0("do_supernode_announce start");
    LOG_PRINT_L0("Incoming supernode announce request");

    COMMAND_SUPERNODE_ANNOUNCE::request p2p_req;
    p2p_req.signed_key_images = req.signed_key_images;
    p2p_req.timestamp = req.timestamp;
    p2p_req.address = req.address;
    p2p_req.stake_amount = req.stake_amount;
    p2p_req.height = req.height;
    p2p_req.secret_viewkey = req.secret_viewkey;
    p2p_req.network_address = req.network_address;
    p2p_req.hop = 0;

    std::string blob;
    epee::serialization::store_t_to_binary(p2p_req, blob);
    std::set<peerid_type> announced_peers;
    // send to peers
    m_net_server.get_config_object().foreach_connection([&](p2p_connection_context& context) {
        MINFO("sending COMMAND_SUPERNODE_ANNOUNCE to " << context.peer_id);
        std::cout << "Send announce " << context.peer_id << std::endl;
        if (invoke_notify_to_peer(COMMAND_SUPERNODE_ANNOUNCE::ID, blob, context)) {
            std::cout << "Add announce " << context.peer_id << std::endl;
            announced_peers.insert(context.peer_id);
            return true;
        }
        std::cout << "False announce" << std::endl;
        return false;
    });

    std::list<peerlist_entry> peerlist_white, peerlist_gray;
    m_peerlist.get_peerlist_full(peerlist_white,peerlist_gray);
    std::vector<peerlist_entry> peers_to_send;
    std::cout << "check peers " << announced_peers.size() << " " << peerlist_white.size() << std::endl;
    for (auto pe : peerlist_white) {
        std::cout << "peerlist_white " << pe.id << std::endl;
        if (announced_peers.find(pe.id) != announced_peers.end()) {
            std::cout << "find announce " << pe.id << std::endl;
            continue;
        }
        peers_to_send.push_back(pe);
    }

    notify_peer_list(COMMAND_SUPERNODE_ANNOUNCE::ID,blob,peers_to_send);
    LOG_PRINT_L0("do_supernode_announce end");
  }

  //-----------------------------------------------------------------------------------
  template<class t_payload_net_handler>
  void node_server<t_payload_net_handler>::do_broadcast(const cryptonote::COMMAND_RPC_BROADCAST::request &req)
  {
      LOG_PRINT_L0("do_broadcast start");
      LOG_PRINT_L0("Incoming broadcast request");

      COMMAND_BROADCAST::request p2p_req;
      p2p_req.sender_address = req.sender_address;
      p2p_req.callback_uri = req.callback_uri;
      p2p_req.data = req.data;
      p2p_req.wait_answer = req.wait_answer;
      p2p_req.hop = get_max_hop(get_routes());

      std::string blob;
      epee::serialization::store_t_to_binary(p2p_req, blob);
      std::set<peerid_type> announced_peers;
      // send to peers
      m_net_server.get_config_object().foreach_connection([&](p2p_connection_context& context) {
          MINFO("sending COMMAND_BROADCAST to " << context.peer_id);
          if (invoke_notify_to_peer(COMMAND_BROADCAST::ID, blob, context)) {
              announced_peers.insert(context.peer_id);
              return true;
          }
          return false;
      });

      std::list<peerlist_entry> peerlist_white, peerlist_gray;
      m_peerlist.get_peerlist_full(peerlist_white,peerlist_gray);
      std::vector<peerlist_entry> peers_to_send;
      for (auto pe :peerlist_white) {
          if (announced_peers.find(pe.id) != announced_peers.end())
              continue;
          peers_to_send.push_back(pe);
      }

      notify_peer_list(COMMAND_BROADCAST::ID, blob, peers_to_send);
      LOG_PRINT_L0("do_broadcast end");
  }

  //-----------------------------------------------------------------------------------
  template<class t_payload_net_handler>
  void node_server<t_payload_net_handler>::do_multicast(const cryptonote::COMMAND_RPC_MULTICAST::request &req)
  {
      LOG_PRINT_L0("do_multicast start");
      LOG_PRINT_L0("Incoming multicast request");

      COMMAND_MULTICAST::request p2p_req;
      p2p_req.receiver_addresses = req.receiver_addresses;
      p2p_req.sender_address = req.sender_address;
      p2p_req.callback_uri = req.callback_uri;
      p2p_req.data = req.data;
      p2p_req.wait_answer = req.wait_answer;
      p2p_req.hop = get_max_hop(p2p_req.receiver_addresses);

      std::string blob;
<<<<<<< HEAD
      epee::serialization::store_t_to_binary(req, blob);
      multicast_send(COMMAND_MULTICAST::ID, blob, req.receiver_addresses);
      LOG_PRINT_L0("do_multicast end");
=======
      epee::serialization::store_t_to_binary(p2p_req, blob);
      multicast_send(COMMAND_MULTICAST::ID, blob, p2p_req.receiver_addresses);
>>>>>>> 88fca708
  }

  //-----------------------------------------------------------------------------------
  template<class t_payload_net_handler>
  void node_server<t_payload_net_handler>::do_unicast(const cryptonote::COMMAND_RPC_UNICAST::request &req)
  {
      LOG_PRINT_L0("do_unicast start");
      LOG_PRINT_L0("Incoming unicast request");

      std::list<std::string> addresses;
      addresses.push_back(req.receiver_address);

      COMMAND_UNICAST::request p2p_req;
      p2p_req.receiver_address = req.receiver_address;
      p2p_req.sender_address = req.sender_address;
      p2p_req.callback_uri = req.callback_uri;
      p2p_req.data = req.data;
      p2p_req.wait_answer = req.wait_answer;
      p2p_req.hop = get_max_hop(addresses);

      std::string blob;
      epee::serialization::store_t_to_binary(p2p_req, blob);
      multicast_send(COMMAND_UNICAST::ID, blob, addresses);
      LOG_PRINT_L0("do_unicast end");
  }

  //-----------------------------------------------------------------------------------
  template<class t_payload_net_handler>
  std::string node_server<t_payload_net_handler>::print_connections_container()
  {

    std::stringstream ss;
    m_net_server.get_config_object().foreach_connection([&](const p2p_connection_context& cntxt)
    {
      ss << cntxt.m_remote_address.str()
        << " \t\tpeer_id " << cntxt.peer_id
        << " \t\tconn_id " << epee::string_tools::get_str_from_guid_a(cntxt.m_connection_id) << (cntxt.m_is_income ? " INC":" OUT")
        << std::endl;
      return true;
    });
    std::string s = ss.str();
    return s;
  }
  //-----------------------------------------------------------------------------------
  template<class t_payload_net_handler>
  void node_server<t_payload_net_handler>::on_connection_new(p2p_connection_context& context)
  {
    MINFO("["<< epee::net_utils::print_connection_context(context) << "] NEW CONNECTION");
  }
  //-----------------------------------------------------------------------------------
  template<class t_payload_net_handler>
  void node_server<t_payload_net_handler>::on_connection_close(p2p_connection_context& context)
  {
    if (!m_net_server.is_stop_signal_sent() && !context.m_is_income) {
      epee::net_utils::network_address na = AUTO_VAL_INIT(na);
      na = context.m_remote_address;

      m_peerlist.remove_from_peer_anchor(na);
    }

    m_payload_handler.on_connection_close(context);

    MINFO("["<< epee::net_utils::print_connection_context(context) << "] CLOSE CONNECTION");
  }

  template<class t_payload_net_handler>
  bool node_server<t_payload_net_handler>::is_priority_node(const epee::net_utils::network_address& na)
  {
    return (std::find(m_priority_peers.begin(), m_priority_peers.end(), na) != m_priority_peers.end()) || (std::find(m_exclusive_peers.begin(), m_exclusive_peers.end(), na) != m_exclusive_peers.end());
  }

  template<class t_payload_net_handler> template <class Container>
  bool node_server<t_payload_net_handler>::connect_to_peerlist(const Container& peers)
  {
    for(const epee::net_utils::network_address& na: peers)
    {
      if(m_net_server.is_stop_signal_sent())
        return false;

      if(is_addr_connected(na))
        continue;

      try_to_connect_and_handshake_with_new_peer(na);
    }

    return true;
  }

  template<class t_payload_net_handler> template <class Container>
  bool node_server<t_payload_net_handler>::parse_peers_and_add_to_container(const boost::program_options::variables_map& vm, const command_line::arg_descriptor<std::vector<std::string> > & arg, Container& container)
  {
    std::vector<std::string> perrs = command_line::get_arg(vm, arg);

    for(const std::string& pr_str: perrs)
    {
      epee::net_utils::network_address na = AUTO_VAL_INIT(na);
      const uint16_t default_port = m_testnet ? ::config::testnet::P2P_DEFAULT_PORT : ::config::P2P_DEFAULT_PORT;
      bool r = parse_peer_from_string(na, pr_str, default_port);
      CHECK_AND_ASSERT_MES(r, false, "Failed to parse address from string: " << pr_str);
      container.push_back(na);
    }

    return true;
  }

  template<class t_payload_net_handler>
  bool node_server<t_payload_net_handler>::set_max_out_peers(const boost::program_options::variables_map& vm, int64_t max)
  {
    if(max == -1) {
      m_config.m_net_config.connections_count = P2P_DEFAULT_CONNECTIONS_COUNT;
      return true;
    }
    m_config.m_net_config.connections_count = max;
    return true;
  }

  template<class t_payload_net_handler>
  void node_server<t_payload_net_handler>::delete_connections(size_t count)
  {
    m_net_server.get_config_object().del_out_connections(count);
  }

  template<class t_payload_net_handler>
  bool node_server<t_payload_net_handler>::set_tos_flag(const boost::program_options::variables_map& vm, int flag)
  {
    if(flag==-1){
      return true;
    }
    epee::net_utils::connection<epee::levin::async_protocol_handler<p2p_connection_context> >::set_tos_flag(flag);
    _dbg1("Set ToS flag  " << flag);
    return true;
  }

  template<class t_payload_net_handler>
  bool node_server<t_payload_net_handler>::set_rate_up_limit(const boost::program_options::variables_map& vm, int64_t limit)
  {
    this->islimitup=true;

    if (limit==-1) {
      limit=default_limit_up;
      this->islimitup=false;
    }

    limit *= 1024;
    epee::net_utils::connection<epee::levin::async_protocol_handler<p2p_connection_context> >::set_rate_up_limit( limit );
    MINFO("Set limit-up to " << limit/1024 << " kB/s");
    return true;
  }

  template<class t_payload_net_handler>
  bool node_server<t_payload_net_handler>::set_rate_down_limit(const boost::program_options::variables_map& vm, int64_t limit)
  {
    this->islimitdown=true;
    if(limit==-1) {
      limit=default_limit_down;
      this->islimitdown=false;
    }
    limit *= 1024;
    epee::net_utils::connection<epee::levin::async_protocol_handler<p2p_connection_context> >::set_rate_down_limit( limit );
    MINFO("Set limit-down to " << limit/1024 << " kB/s");
    return true;
  }

  template<class t_payload_net_handler>
  bool node_server<t_payload_net_handler>::set_rate_limit(const boost::program_options::variables_map& vm, int64_t limit)
  {
    int64_t limit_up = 0;
    int64_t limit_down = 0;

    if(limit == -1)
    {
      limit_up = default_limit_up * 1024;
      limit_down = default_limit_down * 1024;
    }
    else
    {
      limit_up = limit * 1024;
      limit_down = limit * 1024;
    }
    if(!this->islimitup) {
      epee::net_utils::connection<epee::levin::async_protocol_handler<p2p_connection_context> >::set_rate_up_limit(limit_up);
      MINFO("Set limit-up to " << limit_up/1024 << " kB/s");
    }
    if(!this->islimitdown) {
      epee::net_utils::connection<epee::levin::async_protocol_handler<p2p_connection_context> >::set_rate_down_limit(limit_down);
      MINFO("Set limit-down to " << limit_down/1024 << " kB/s");
    }

    return true;
  }

  template<class t_payload_net_handler>
  bool node_server<t_payload_net_handler>::has_too_many_connections(const epee::net_utils::network_address &address)
  {
    const uint8_t max_connections = 1;
    uint8_t count = 0;

    m_net_server.get_config_object().foreach_connection([&](const p2p_connection_context& cntxt)
    {
      if (cntxt.m_is_income && cntxt.m_remote_address.is_same_host(address)) {
        count++;

        if (count > max_connections) {
          return false;
        }
      }

      return true;
    });

    return count > max_connections;
  }

  template<class t_payload_net_handler>
  bool node_server<t_payload_net_handler>::gray_peerlist_housekeeping()
  {
    peerlist_entry pe = AUTO_VAL_INIT(pe);

    if (!m_peerlist.get_random_gray_peer(pe)) {
        return false;
    }

    bool success = check_connection_and_handshake_with_peer(pe.adr, pe.last_seen);

    if (!success) {
      m_peerlist.remove_from_peer_gray(pe);

      LOG_PRINT_L2("PEER EVICTED FROM GRAY PEER LIST IP address: " << pe.adr.host_str() << " Peer ID: " << peerid_type(pe.id));

      return true;
    }

    m_peerlist.set_peer_just_seen(pe.id, pe.adr);

    LOG_PRINT_L2("PEER PROMOTED TO WHITE PEER LIST IP address: " << pe.adr.host_str() << " Peer ID: " << peerid_type(pe.id));

    return true;
  }
}<|MERGE_RESOLUTION|>--- conflicted
+++ resolved
@@ -786,7 +786,6 @@
       std::vector<peerlist_entry> tunnels;
       {
           boost::lock_guard<boost::recursive_mutex> guard(m_supernode_lock);
-<<<<<<< HEAD
           std::cout << "Supernode routes:" << std::endl;
           std::cout << "Size: " << m_supernode_routes.size() << std::endl;
           for (auto it = m_supernode_routes.begin(); it != m_supernode_routes.end(); ++it) {
@@ -796,12 +795,9 @@
               }
           }
 
-          for (auto addr : addresses) {
-              std::cout << addr << std::endl;
-=======
           for (auto addr : addresses)
           {
->>>>>>> 88fca708
+              std::cout << addr << std::endl;
               auto it = m_supernode_routes.find(addr);
               if (it == m_supernode_routes.end())
               {
@@ -819,13 +815,10 @@
                   std::cout << addr_tunnel.id << std::endl;
                   auto exclude_it = std::find(exclude_peerids.begin(), exclude_peerids.end(),
                                               addr_tunnel.id);
-<<<<<<< HEAD
-                  if (tunnel_it == tunnels.end() && exclude_it == exclude_peerids.end()) {
-                      std::cout << "Added tunnel" << std::endl;
-=======
+
                   if (tunnel_it == tunnels.end() && exclude_it == exclude_peerids.end())
                   {
->>>>>>> 88fca708
+                      std::cout << "Added tunnel" << std::endl;
                       tunnels.push_back(addr_tunnel);
                       count++;
                   }
@@ -843,21 +836,6 @@
   template<class t_payload_net_handler>
   uint64_t node_server<t_payload_net_handler>::get_max_hop(const std::list<std::string> &addresses)
   {
-<<<<<<< HEAD
-      LOG_PRINT_L0("handle_supernode_announce start");
-
-      static std::string supernode_endpoint("send_supernode_announce");
-
-      std::string supernode_str = arg.address;
-      MINFO(__FUNCTION__);
-
-      // TODO: signature verification
-      //  if verification failed
-      //    return 1;
-    std::cout << "handle_supernode_announce" << std::endl;
-    std::cout << arg.address << std::endl;
-      do {
-=======
       uint64_t max_hop = 0;
       {
           boost::lock_guard<boost::recursive_mutex> guard(m_supernode_lock);
@@ -879,7 +857,6 @@
   {
       std::list<std::string> routes;
       {
->>>>>>> 88fca708
           boost::lock_guard<boost::recursive_mutex> guard(m_supernode_lock);
           for (auto it = m_supernode_routes.begin(); it != m_supernode_routes.end(); ++it)
           {
@@ -893,8 +870,14 @@
   template<class t_payload_net_handler>
   int node_server<t_payload_net_handler>::handle_supernode_announce(int command, COMMAND_SUPERNODE_ANNOUNCE::request& arg, p2p_connection_context& context)
   {
+      LOG_PRINT_L0("handle_supernode_announce start");
+
       static std::string supernode_endpoint("send_supernode_announce");
       std::string supernode_str = arg.address;
+
+      std::cout << "handle_supernode_announce" << std::endl;
+      std::cout << arg.address << std::endl;
+
       do {
           peerlist_entry pe;
           if (!m_peerlist.find_peer(context.peer_id, pe))
@@ -984,19 +967,13 @@
           }
       }
 
-<<<<<<< HEAD
-      std::string buff;
-      epee::serialization::store_t_to_binary(arg, buff);
-      relay_notify_to_all(command, buff, context);
-      LOG_PRINT_L0("handle_broadcast end");
-=======
       if (--arg.hop >= 0)
       {
           std::string buff;
           epee::serialization::store_t_to_binary(arg, buff);
           relay_notify_to_all(command, buff, context);
       }
->>>>>>> 88fca708
+      LOG_PRINT_L0("handle_broadcast end");
       return 1;
   }
 
@@ -1018,19 +995,12 @@
           std::list<peerid_type> exclude_peers;
           exclude_peers.push_back(context.peer_id);
 
-<<<<<<< HEAD
-      std::string buff;
-      epee::serialization::store_t_to_binary(arg, buff);
-      addresses.remove(m_supernode_str);
-      multicast_send(command, buff, addresses, exclude_peers);
-      LOG_PRINT_L0("handle_multicast end");
-=======
           std::string buff;
           epee::serialization::store_t_to_binary(arg, buff);
           addresses.remove(m_supernode_str);
           multicast_send(command, buff, addresses, exclude_peers);
       }
->>>>>>> 88fca708
+      LOG_PRINT_L0("handle_multicast end");
       return 1;
   }
 
@@ -2204,14 +2174,9 @@
       p2p_req.hop = get_max_hop(p2p_req.receiver_addresses);
 
       std::string blob;
-<<<<<<< HEAD
-      epee::serialization::store_t_to_binary(req, blob);
-      multicast_send(COMMAND_MULTICAST::ID, blob, req.receiver_addresses);
-      LOG_PRINT_L0("do_multicast end");
-=======
       epee::serialization::store_t_to_binary(p2p_req, blob);
       multicast_send(COMMAND_MULTICAST::ID, blob, p2p_req.receiver_addresses);
->>>>>>> 88fca708
+      LOG_PRINT_L0("do_multicast end");
   }
 
   //-----------------------------------------------------------------------------------
