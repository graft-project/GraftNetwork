--- conflicted
+++ resolved
@@ -1751,14 +1751,8 @@
     return true;
   }
 
-<<<<<<< HEAD
   bool core_rpc_server::on_supernode_announce(const COMMAND_RPC_SUPERNODE_ANNOUNCE::request &req, COMMAND_RPC_SUPERNODE_ANNOUNCE::response &res, json_rpc::error &error_resp)
   {
-      LOG_PRINT_L0(__FUNCTION__);
-=======
-  bool core_rpc_server::on_rta_supernode_announce(const COMMAND_RPC_RTA_SUPERNODE_ANNOUNCE::request &req, COMMAND_RPC_RTA_SUPERNODE_ANNOUNCE::response &res, json_rpc::error &error_resp)
-  {
->>>>>>> 65d86eea
       if(!check_core_busy())
       {
         error_resp.code = CORE_RPC_ERROR_CODE_CORE_BUSY;
@@ -1767,10 +1761,6 @@
       }
 
       // validate input parameters
-<<<<<<< HEAD
-
-=======
->>>>>>> 65d86eea
       cryptonote::account_public_address acc = AUTO_VAL_INIT(acc);
       if(!req.wallet_address.size() || !cryptonote::get_account_address_from_str(acc, m_testnet, req.wallet_address))
       {
@@ -1779,7 +1769,6 @@
         return false;
       }
 
-<<<<<<< HEAD
       // TODO: uncomment when debug done
       // signature
       std::string message = to_string(req.timestamp) + req.wallet_address;
@@ -1867,37 +1856,10 @@
       // TODO: supernode check
       // send p2p signed_tx
       m_p2p.do_signed_tx(req);
-=======
-      // signature
-      std::string message = to_string(req.timestamp) + req.wallet_address;
-
-      if (!req.signature.size()
-              /*|| !validate_sign(acc,  message, req.signature)*/) {
-        error_resp.code = CORE_RPC_ERROR_CODE_WRONG_PARAM;
-        error_resp.message = "Empty signature";
-        return false;
-      }
-
-      crypto::hash hash; crypto::signature sign;
-      crypto::cn_fast_hash(message.data(), message.size(), hash);
-      epee::string_tools::hex_to_pod(req.signature, sign);
-      bool sign_valid = crypto::check_signature(hash, acc.m_spend_public_key, sign);
-
-      // TODO: uncomment when debug done
-//    if (!sign_valid) {
-//      error_resp.code = CORE_RPC_ERROR_CODE_WRONG_PARAM;
-//      error_resp.message = "Empty signature";
-//      return false;
-//    }
-
-      // send p2p announce
-      m_p2p.do_supernode_announce(req);
->>>>>>> 65d86eea
       res.status = CORE_RPC_STATUS_OK;
       return true;
   }
 
-<<<<<<< HEAD
   bool core_rpc_server::on_reject_tx(const COMMAND_RPC_REJECT_TX::request& req, COMMAND_RPC_REJECT_TX::response& res, epee::json_rpc::error& error_resp)
   {
       LOG_PRINT_L0(__FUNCTION__);
@@ -1924,13 +1886,13 @@
       m_p2p.do_reject_tx(req);
       res.status = CORE_RPC_STATUS_OK;
       return true;
-=======
+  }
+
   // TODO: move to some utils/helpers library
   bool validate_wallet(const std::string &wallet_addr, bool testnet)
   {
     cryptonote::account_public_address acc = AUTO_VAL_INIT(acc);
     return wallet_addr.size() && cryptonote::get_account_address_from_str(acc, testnet, wallet_addr);
->>>>>>> 65d86eea
   }
 
   //------------------------------------------------------------------------------------------------------------------------------
