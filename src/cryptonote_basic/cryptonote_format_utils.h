--- conflicted
+++ resolved
@@ -1,9 +1,5 @@
-<<<<<<< HEAD
 // Copyright (c) 2017, The Graft Project
-// Copyright (c) 2014-2018, The Monero Project
-=======
 // Copyright (c) 2014-2019, The Monero Project
->>>>>>> 6d2881c8
 // 
 // All rights reserved.
 // 
@@ -279,7 +275,6 @@
   std::string get_unit(unsigned int decimal_point = -1);
   std::string print_money(uint64_t amount, unsigned int decimal_point = -1);
 
-<<<<<<< HEAD
   // graft
   /*!
    * \brief add_graft_tx_extra_to_extra - adds graft extra fields to tx
@@ -306,7 +301,7 @@
   bool get_graft_tx_extra_from_extra(const transaction &tx, supernode::GraftTxExtra &graft_tx_extra);
   // graft
 
-=======
+
   std::string print_tx_verification_context  (tx_verification_context const &tvc, transaction const *tx = nullptr);
   std::string print_vote_verification_context(vote_verification_context const &vvc, service_nodes::quorum_vote_t const *vote = nullptr);
 
@@ -326,7 +321,6 @@
     bool r = ::serialization::serialize(ba, to);
     return r;
   }
->>>>>>> 6d2881c8
   //---------------------------------------------------------------
   template<class t_object>
   bool t_serializable_object_to_blob(const t_object& to, blobdata& b_blob)
