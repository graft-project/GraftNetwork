--- conflicted
+++ resolved
@@ -2718,7 +2718,6 @@
     if (auto keys = m_core.get_service_node_keys())
     {
       res.service_node_pubkey = string_tools::pod_to_hex(keys->pub);
-<<<<<<< HEAD
       res.service_node_ed25519_pubkey = string_tools::pod_to_hex(keys->pub_ed25519);
       res.service_node_x25519_pubkey = string_tools::pod_to_hex(keys->pub_x25519);
       res.status = CORE_RPC_STATUS_OK;
@@ -2739,10 +2738,6 @@
       res.service_node_privkey = string_tools::pod_to_hex(keys->key.data);
       res.service_node_ed25519_privkey = string_tools::pod_to_hex(keys->key_ed25519.data);
       res.service_node_x25519_privkey = string_tools::pod_to_hex(keys->key_x25519.data);
-=======
-      res.service_node_pubkey_ed25519 = string_tools::pod_to_hex(keys->pub_ed25519);
-      res.service_node_pubkey_x25519 = string_tools::pod_to_hex(keys->pub_x25519);
->>>>>>> 49c2bc35
       res.status = CORE_RPC_STATUS_OK;
       return true;
     }
