// Copyright (c) 2018, The Graft Project
// Copyright (c) 2014-2017, The Monero Project
//
// All rights reserved.
//
// Redistribution and use in source and binary forms, with or without modification, are
// permitted provided that the following conditions are met:
//
// 1. Redistributions of source code must retain the above copyright notice, this list of
//    conditions and the following disclaimer.
//
// 2. Redistributions in binary form must reproduce the above copyright notice, this list
//    of conditions and the following disclaimer in the documentation and/or other
//    materials provided with the distribution.
//
// 3. Neither the name of the copyright holder nor the names of its contributors may be
//    used to endorse or promote products derived from this software without specific
//    prior written permission.
//
// THIS SOFTWARE IS PROVIDED BY THE COPYRIGHT HOLDERS AND CONTRIBUTORS "AS IS" AND ANY
// EXPRESS OR IMPLIED WARRANTIES, INCLUDING, BUT NOT LIMITED TO, THE IMPLIED WARRANTIES OF
// MERCHANTABILITY AND FITNESS FOR A PARTICULAR PURPOSE ARE DISCLAIMED. IN NO EVENT SHALL
// THE COPYRIGHT HOLDER OR CONTRIBUTORS BE LIABLE FOR ANY DIRECT, INDIRECT, INCIDENTAL,
// SPECIAL, EXEMPLARY, OR CONSEQUENTIAL DAMAGES (INCLUDING, BUT NOT LIMITED TO,
// PROCUREMENT OF SUBSTITUTE GOODS OR SERVICES; LOSS OF USE, DATA, OR PROFITS; OR BUSINESS
// INTERRUPTION) HOWEVER CAUSED AND ON ANY THEORY OF LIABILITY, WHETHER IN CONTRACT,
// STRICT LIABILITY, OR TORT (INCLUDING NEGLIGENCE OR OTHERWISE) ARISING IN ANY WAY OUT OF
// THE USE OF THIS SOFTWARE, EVEN IF ADVISED OF THE POSSIBILITY OF SUCH DAMAGE.
//
// Parts of this file are originally copyright (c) 2012-2013 The Cryptonote developers

// IP blocking adapted from Boolberry

#pragma once

#include <algorithm>
#include <atomic>
#include <chrono>

#include <boost/date_time/posix_time/posix_time.hpp>
#include <boost/thread/thread.hpp>
#include <atomic>
#include <boost/algorithm/string/join.hpp> // for logging

#include "version.h"
#include "string_tools.h"
#include "common/util.h"
#include "common/dns_utils.h"
#include "net/net_helper.h"
#include "math_helper.h"
#include "p2p_protocol_defs.h"
#include "net_peerlist_boost_serialization.h"
#include "net/local_ip.h"
#include "crypto/crypto.h"
#include "storages/levin_abstract_invoke2.h"
#include "storages/http_abstract_invoke.h"

// We have to look for miniupnpc headers in different places, dependent on if its compiled or external
#ifdef UPNP_STATIC
  #include <miniupnpc/miniupnpc.h>
  #include <miniupnpc/upnpcommands.h>
  #include <miniupnpc/upnperrors.h>
#else
  #include "miniupnpc.h"
  #include "upnpcommands.h"
  #include "upnperrors.h"
#endif

#undef MONERO_DEFAULT_LOG_CATEGORY
#define MONERO_DEFAULT_LOG_CATEGORY "net.p2p"

#define NET_MAKE_IP(b1,b2,b3,b4)  ((LPARAM)(((DWORD)(b1)<<24)+((DWORD)(b2)<<16)+((DWORD)(b3)<<8)+((DWORD)(b4))))

#define MIN_WANTED_SEED_NODES 12

#define MAX_TUNNEL_PEERS (3u)
#define REQUEST_CACHE_TIME 2 * 60 * 1000
#define HOP_RETRIES_MULTIPLIER 2

namespace nodetool
{
<<<<<<< HEAD
  namespace
  {
    const int64_t default_limit_up = 2048;
    const int64_t default_limit_down = 8192;
    const command_line::arg_descriptor<std::string> arg_p2p_bind_ip        = {"p2p-bind-ip", "Interface for p2p network protocol", "0.0.0.0"};
    const command_line::arg_descriptor<std::string> arg_p2p_bind_port = {
        "p2p-bind-port"
      , "Port for p2p network protocol"
      , std::to_string(config::P2P_DEFAULT_PORT)
      };
    const command_line::arg_descriptor<std::string> arg_testnet_p2p_bind_port = {
        "testnet-p2p-bind-port"
      , "Port for testnet p2p network protocol"
      , std::to_string(config::testnet::P2P_DEFAULT_PORT)
      };
    const command_line::arg_descriptor<uint32_t>    arg_p2p_external_port  = {"p2p-external-port", "External port for p2p network protocol (if port forwarding used with NAT)", 0};
    const command_line::arg_descriptor<bool>        arg_p2p_allow_local_ip = {"allow-local-ip", "Allow local ip add to peer list, mostly in debug purposes"};
    const command_line::arg_descriptor<std::vector<std::string> > arg_p2p_add_peer   = {"add-peer", "Manually add peer to local peerlist"};
    const command_line::arg_descriptor<std::vector<std::string> > arg_p2p_add_priority_node   = {"add-priority-node", "Specify list of peers to connect to and attempt to keep the connection open"};
    const command_line::arg_descriptor<std::vector<std::string> > arg_p2p_add_exclusive_node   = {"add-exclusive-node", "Specify list of peers to connect to only."
                                                                                                  " If this option is given the options add-priority-node and seed-node are ignored"};
    const command_line::arg_descriptor<std::vector<std::string> > arg_p2p_seed_node   = {"seed-node", "Connect to a node to retrieve peer addresses, and disconnect. Effective only with --testnet, ex.: 'seed-node = 10.12.1.2:8080'"};
    const command_line::arg_descriptor<bool> arg_p2p_hide_my_port   =    {"hide-my-port", "Do not announce yourself as peerlist candidate", false, true};

    const command_line::arg_descriptor<bool>        arg_no_igd  = {"no-igd", "Disable UPnP port mapping"};
    const command_line::arg_descriptor<bool>        arg_offline = {"offline", "Do not listen for peers, nor connect to any"};
    const command_line::arg_descriptor<int64_t>     arg_out_peers = {"out-peers", "set max number of out peers", -1};
    const command_line::arg_descriptor<int> arg_tos_flag = {"tos-flag", "set TOS flag", -1};

    const command_line::arg_descriptor<int64_t> arg_limit_rate_up = {"limit-rate-up", "set limit-rate-up [kB/s]", -1};
    const command_line::arg_descriptor<int64_t> arg_limit_rate_down = {"limit-rate-down", "set limit-rate-down [kB/s]", -1};
    const command_line::arg_descriptor<int64_t> arg_limit_rate = {"limit-rate", "set limit-rate [kB/s]", -1};

    const command_line::arg_descriptor<bool> arg_save_graph = {"save-graph", "Save data for dr monero", false};
    const command_line::arg_descriptor<Uuid> arg_p2p_net_id = {"net-id", "The way to replace hardcoded NETWORK_ID. Effective only with --testnet, ex.: 'net-id = 54686520-4172-7420-6f77-205761722037'"};
  }
=======
>>>>>>> caa6135b
  //-----------------------------------------------------------------------------------
  template<class t_payload_net_handler>
  void node_server<t_payload_net_handler>::init_options(boost::program_options::options_description& desc)
  {
    command_line::add_arg(desc, arg_p2p_bind_ip);
    command_line::add_arg(desc, arg_p2p_bind_port, false);
    command_line::add_arg(desc, arg_testnet_p2p_bind_port, false);
    command_line::add_arg(desc, arg_p2p_external_port);
    command_line::add_arg(desc, arg_p2p_allow_local_ip);
    command_line::add_arg(desc, arg_p2p_add_peer);
    command_line::add_arg(desc, arg_p2p_add_priority_node);
    command_line::add_arg(desc, arg_p2p_add_exclusive_node);
    command_line::add_arg(desc, arg_p2p_seed_node);
    command_line::add_arg(desc, arg_p2p_hide_my_port);
    command_line::add_arg(desc, arg_no_igd);
    command_line::add_arg(desc, arg_offline);
    command_line::add_arg(desc, arg_out_peers);
    command_line::add_arg(desc, arg_in_peers);
    command_line::add_arg(desc, arg_tos_flag);
    command_line::add_arg(desc, arg_limit_rate_up);
    command_line::add_arg(desc, arg_limit_rate_down);
    command_line::add_arg(desc, arg_limit_rate);
    command_line::add_arg(desc, arg_save_graph);
    command_line::add_arg(desc, arg_p2p_net_id);
  }
  //-----------------------------------------------------------------------------------
  template<class t_payload_net_handler>
  bool node_server<t_payload_net_handler>::init_config()
  {
    //
    TRY_ENTRY();
    std::string state_file_path = m_config_folder + "/" + P2P_NET_DATA_FILENAME;
    std::ifstream p2p_data;
    p2p_data.open( state_file_path , std::ios_base::binary | std::ios_base::in);
    if(!p2p_data.fail())
    {
      try
      {
        // first try reading in portable mode
        boost::archive::portable_binary_iarchive a(p2p_data);
        a >> *this;
      }
      catch (...)
      {
        // if failed, try reading in unportable mode
        boost::filesystem::copy_file(state_file_path, state_file_path + ".unportable", boost::filesystem::copy_option::overwrite_if_exists);
        p2p_data.close();
        p2p_data.open( state_file_path , std::ios_base::binary | std::ios_base::in);
        if(!p2p_data.fail())
        {
          try
          {
            boost::archive::binary_iarchive a(p2p_data);
            a >> *this;
          }
          catch (const std::exception &e)
          {
            MWARNING("Failed to load p2p config file, falling back to default config");
            m_peerlist = peerlist_manager(); // it was probably half clobbered by the failed load
            make_default_config();
          }
        }
        else
        {
          make_default_config();
        }
      }
    }else
    {
      make_default_config();
    }

    // always recreate a new peer id
    make_default_peer_id();

    //at this moment we have hardcoded config
    m_config.m_net_config.handshake_interval = P2P_DEFAULT_HANDSHAKE_INTERVAL;
    m_config.m_net_config.packet_max_size = P2P_DEFAULT_PACKET_MAX_SIZE; //20 MB limit
    m_config.m_net_config.config_id = 0; // initial config
    m_config.m_net_config.connection_timeout = P2P_DEFAULT_CONNECTION_TIMEOUT;
    m_config.m_net_config.ping_connection_timeout = P2P_DEFAULT_PING_CONNECTION_TIMEOUT;
    m_config.m_net_config.send_peerlist_sz = P2P_DEFAULT_PEERS_IN_HANDSHAKE;
    m_config.m_support_flags = P2P_SUPPORT_FLAGS;

    m_first_connection_maker_call = true;
    CATCH_ENTRY_L0("node_server::init_config", false);
    return true;
  }
  //-----------------------------------------------------------------------------------
  template<class t_payload_net_handler>
  void node_server<t_payload_net_handler>::for_each_connection(std::function<bool(typename t_payload_net_handler::connection_context&, peerid_type, uint32_t)> f)
  {
    m_net_server.get_config_object().foreach_connection([&](p2p_connection_context& cntx){
      return f(cntx, cntx.peer_id, cntx.support_flags);
    });
  }
  //-----------------------------------------------------------------------------------
  template<class t_payload_net_handler>
  bool node_server<t_payload_net_handler>::for_connection(const boost::uuids::uuid &connection_id, std::function<bool(typename t_payload_net_handler::connection_context&, peerid_type, uint32_t)> f)
  {
    return m_net_server.get_config_object().for_connection(connection_id, [&](p2p_connection_context& cntx){
      return f(cntx, cntx.peer_id, cntx.support_flags);
    });
  }
  //-----------------------------------------------------------------------------------
  template<class t_payload_net_handler>
  bool node_server<t_payload_net_handler>::is_remote_host_allowed(const epee::net_utils::network_address &address)
  {
    CRITICAL_REGION_LOCAL(m_blocked_hosts_lock);
    auto it = m_blocked_hosts.find(address.host_str());
    if(it == m_blocked_hosts.end())
      return true;
    if(time(nullptr) >= it->second)
    {
      m_blocked_hosts.erase(it);
      MCLOG_CYAN(el::Level::Info, "global", "Host " << address.host_str() << " unblocked.");
      return true;
    }
    return false;
  }
  //-----------------------------------------------------------------------------------
  template<class t_payload_net_handler>
  bool node_server<t_payload_net_handler>::make_default_peer_id()
  {
    m_config.m_peer_id  = crypto::rand<uint64_t>();
    return true;
  }
  //-----------------------------------------------------------------------------------
  template<class t_payload_net_handler>
  bool node_server<t_payload_net_handler>::make_default_config()
  {
    return make_default_peer_id();
  }
  //-----------------------------------------------------------------------------------
  template<class t_payload_net_handler>
  bool node_server<t_payload_net_handler>::block_host(const epee::net_utils::network_address &addr, time_t seconds)
  {
    CRITICAL_REGION_LOCAL(m_blocked_hosts_lock);
    m_blocked_hosts[addr.host_str()] = time(nullptr) + seconds;

    // drop any connection to that IP
    std::list<boost::uuids::uuid> conns;
    m_net_server.get_config_object().foreach_connection([&](const p2p_connection_context& cntxt)
    {
      if (cntxt.m_remote_address.is_same_host(addr))
      {
        conns.push_back(cntxt.m_connection_id);
      }
      return true;
    });
    for (const auto &c: conns)
      m_net_server.get_config_object().close(c);

    MCLOG_CYAN(el::Level::Info, "global", "Host " << addr.host_str() << " blocked.");
    return true;
  }
  //-----------------------------------------------------------------------------------
  template<class t_payload_net_handler>
  bool node_server<t_payload_net_handler>::unblock_host(const epee::net_utils::network_address &address)
  {
    CRITICAL_REGION_LOCAL(m_blocked_hosts_lock);
    auto i = m_blocked_hosts.find(address.host_str());
    if (i == m_blocked_hosts.end())
      return false;
    m_blocked_hosts.erase(i);
    MCLOG_CYAN(el::Level::Info, "global", "Host " << address.host_str() << " unblocked.");
    return true;
  }
  //-----------------------------------------------------------------------------------
  template<class t_payload_net_handler>
  bool node_server<t_payload_net_handler>::add_host_fail(const epee::net_utils::network_address &address)
  {
    CRITICAL_REGION_LOCAL(m_host_fails_score_lock);
    uint64_t fails = ++m_host_fails_score[address.host_str()];
    MDEBUG("Host " << address.host_str() << " fail score=" << fails);
    if(fails > P2P_IP_FAILS_BEFORE_BLOCK)
    {
      auto it = m_host_fails_score.find(address.host_str());
      CHECK_AND_ASSERT_MES(it != m_host_fails_score.end(), false, "internal error");
      it->second = P2P_IP_FAILS_BEFORE_BLOCK/2;
      block_host(address);
    }
    return true;
  }
  //-----------------------------------------------------------------------------------
  template<class t_payload_net_handler>
  bool node_server<t_payload_net_handler>::parse_peer_from_string(epee::net_utils::network_address& pe, const std::string& node_addr, uint16_t default_port)
  {
    return epee::net_utils::create_network_address(pe, node_addr, default_port);
  }
  //-----------------------------------------------------------------------------------
  template<class t_payload_net_handler>
  bool node_server<t_payload_net_handler>::handle_command_line(
      const boost::program_options::variables_map& vm
    )
  {
    auto p2p_bind_arg = m_testnet ? arg_testnet_p2p_bind_port : arg_p2p_bind_port;

    m_bind_ip = command_line::get_arg(vm, arg_p2p_bind_ip);
    m_port = command_line::get_arg(vm, p2p_bind_arg);
    m_external_port = command_line::get_arg(vm, arg_p2p_external_port);
    m_allow_local_ip = command_line::get_arg(vm, arg_p2p_allow_local_ip);
    m_no_igd = command_line::get_arg(vm, arg_no_igd);
    m_offline = command_line::get_arg(vm, arg_offline);

    if (command_line::has_arg(vm, arg_p2p_add_peer))
    {
      std::vector<std::string> perrs = command_line::get_arg(vm, arg_p2p_add_peer);
      for(const std::string& pr_str: perrs)
      {
        nodetool::peerlist_entry pe = AUTO_VAL_INIT(pe);
        pe.id = crypto::rand<uint64_t>();
        const uint16_t default_port = m_testnet ? ::config::testnet::P2P_DEFAULT_PORT : ::config::P2P_DEFAULT_PORT;
        bool r = parse_peer_from_string(pe.adr, pr_str, default_port);
        CHECK_AND_ASSERT_MES(r, false, "Failed to parse address from string: " << pr_str);
        m_command_line_peers.push_back(pe);
      }
    }

    if(command_line::has_arg(vm, arg_save_graph))
    {
      set_save_graph(true);
    }

    if (command_line::has_arg(vm,arg_p2p_add_exclusive_node))
    {
      if (!parse_peers_and_add_to_container(vm, arg_p2p_add_exclusive_node, m_exclusive_peers))
        return false;
    }

    if (command_line::has_arg(vm, arg_p2p_add_priority_node))
    {
      if (!parse_peers_and_add_to_container(vm, arg_p2p_add_priority_node, m_priority_peers))
        return false;
    }

    if (command_line::has_arg(vm, arg_p2p_seed_node))
    {
      m_custom_seed_nodes.clear();
      if (!parse_peers_and_add_to_container(vm, arg_p2p_seed_node, m_custom_seed_nodes))
        return false;
    }

    if(command_line::has_arg(vm, arg_p2p_hide_my_port))
      m_hide_my_port = true;

    if ( !set_max_out_peers(vm, command_line::get_arg(vm, arg_out_peers) ) )
      return false;

    if ( !set_max_in_peers(vm, command_line::get_arg(vm, arg_in_peers) ) )
      return false;

    if ( !set_tos_flag(vm, command_line::get_arg(vm, arg_tos_flag) ) )
      return false;

    if ( !set_rate_up_limit(vm, command_line::get_arg(vm, arg_limit_rate_up) ) )
      return false;

    if ( !set_rate_down_limit(vm, command_line::get_arg(vm, arg_limit_rate_down) ) )
      return false;

    if ( !set_rate_limit(vm, command_line::get_arg(vm, arg_limit_rate) ) )
      return false;

    return true;
  }
  //-----------------------------------------------------------------------------------
  inline void append_net_address(
      std::vector<epee::net_utils::network_address> & seed_nodes
    , std::string const & addr
    )
  {
    using namespace boost::asio;

    size_t pos = addr.find_last_of(':');
    CHECK_AND_ASSERT_MES_NO_RET(std::string::npos != pos && addr.length() - 1 != pos && 0 != pos, "Failed to parse seed address from string: '" << addr << '\'');
    std::string host = addr.substr(0, pos);
    std::string port = addr.substr(pos + 1);

    io_service io_srv;
    ip::tcp::resolver resolver(io_srv);
    ip::tcp::resolver::query query(host, port, boost::asio::ip::tcp::resolver::query::canonical_name);
    boost::system::error_code ec;
    ip::tcp::resolver::iterator i = resolver.resolve(query, ec);
    CHECK_AND_ASSERT_MES_NO_RET(!ec, "Failed to resolve host name '" << host << "': " << ec.message() << ':' << ec.value());

    ip::tcp::resolver::iterator iend;
    for (; i != iend; ++i)
    {
      ip::tcp::endpoint endpoint = *i;
      if (endpoint.address().is_v4())
      {
        epee::net_utils::network_address na(new epee::net_utils::ipv4_network_address(boost::asio::detail::socket_ops::host_to_network_long(endpoint.address().to_v4().to_ulong()), endpoint.port()));
        seed_nodes.push_back(na);
        MINFO("Added seed node: " << na.str());
      }
      else
      {
        MWARNING("IPv6 unsupported, skip '" << host << "' -> " << endpoint.address().to_v6().to_string(ec));
        throw std::runtime_error("IPv6 unsupported");
      }
    }
  }

  //-----------------------------------------------------------------------------------
  template<class t_payload_net_handler>
  std::set<std::string> node_server<t_payload_net_handler>::get_seed_nodes(const bool testnet) const
  {
    std::set<std::string> full_addrs;
    if (m_custom_seed_nodes.size() > 0 && testnet)
    {
        for (const auto& na : m_custom_seed_nodes)
        {
            const auto& ipv4 = na.as<const epee::net_utils::ipv4_network_address>();
            full_addrs.insert(epee::string_tools::get_ip_string_from_int32(ipv4.ip()) + ":"
                              + epee::string_tools::num_to_string_fast(ipv4.port()) );
        }
    }
    else if (testnet)
    {
      full_addrs.insert("18.214.197.224:28680");
      full_addrs.insert("18.214.197.50:28680");
      full_addrs.insert("35.169.179.171:28680");
    }
    else
    {
      full_addrs.insert("18.214.197.224:18980");
      full_addrs.insert("18.214.197.50:18980");
      full_addrs.insert("35.169.179.171:18980");
    }
    return full_addrs;
  }

  inline void assign_network_id(const boost::program_options::variables_map& vm, const bool testnet, Uuid& net_id)
  {
    Uuid id = ::config::NETWORK_ID;
    std::string hint = "main-net's";

    if(testnet)
    {
      if(command_line::has_arg(vm, arg_p2p_net_id))
      {
        const Uuid ext_id = command_line::get_arg(vm, arg_p2p_net_id);
        if(ext_id != Uuid())
        {
          if(ext_id == ::config::NETWORK_ID)
          {
            std::ostringstream m;
            m << "Fail on assigning network-id: an attempt to use main-net-network-id for test-net mode";
            throw std::runtime_error(m.str());
          }

          if(ext_id == ::config::testnet::NETWORK_ID)
          {
            std::ostringstream m;
            m << "Fail on assigning network-id: passinng test-net-network-id from outside looks too suspecious";
            throw std::runtime_error(m.str());
          }

          id = ext_id;
          hint = "overriden from external config";
        }
        else
        {
          id = ::config::testnet::NETWORK_ID;
          hint = "test-net's";
        }
      }
    }
    memcpy(&net_id, &id, 16);
    MDEBUG("NETWORK_ID: '" << net_id << "' (" << hint << ")" << std::endl);
  }

  //-----------------------------------------------------------------------------------
  template<class t_payload_net_handler>
  bool node_server<t_payload_net_handler>::init(const boost::program_options::variables_map& vm)
  {
    std::set<std::string> full_addrs;
    m_testnet = command_line::get_arg(vm, command_line::arg_testnet_on);

    assign_network_id(vm, m_testnet, m_network_id);
    if (m_testnet)
    {
        m_custom_seed_nodes.clear();
        parse_peers_and_add_to_container(vm, arg_p2p_seed_node, m_custom_seed_nodes);
        full_addrs = get_seed_nodes(true);
    }
    else
    {
      // for each hostname in the seed nodes list, attempt to DNS resolve and
      // add the result addresses as seed nodes
      // TODO: at some point add IPv6 support, but that won't be relevant
      // for some time yet.

      std::vector<std::vector<std::string>> dns_results;
      dns_results.resize(m_seed_nodes_list.size());

      std::list<boost::thread> dns_threads;
      uint64_t result_index = 0;
      for (const std::string& addr_str : m_seed_nodes_list)
      {
        boost::thread th = boost::thread([=, &dns_results, &addr_str]
        {
          MDEBUG("dns_threads[" << result_index << "] created for: " << addr_str);
          // TODO: care about dnssec avail/valid
          bool avail, valid;
          std::vector<std::string> addr_list;

          try
          {
            addr_list = tools::DNSResolver::instance().get_ipv4(addr_str, avail, valid);
            MDEBUG("dns_threads[" << result_index << "] DNS resolve done");
            boost::this_thread::interruption_point();
          }
          catch(const boost::thread_interrupted&)
          {
            // thread interruption request
            // even if we now have results, finish thread without setting
            // result variables, which are now out of scope in main thread
            MWARNING("dns_threads[" << result_index << "] interrupted");
            return;
          }

          MINFO("dns_threads[" << result_index << "] addr_str: " << addr_str << "  number of results: " << addr_list.size());
          dns_results[result_index] = addr_list;
        });

        dns_threads.push_back(std::move(th));
        ++result_index;
      }

      MDEBUG("dns_threads created, now waiting for completion or timeout of " << CRYPTONOTE_DNS_TIMEOUT_MS << "ms");
      boost::chrono::system_clock::time_point deadline = boost::chrono::system_clock::now() + boost::chrono::milliseconds(CRYPTONOTE_DNS_TIMEOUT_MS);
      uint64_t i = 0;
      for (boost::thread& th : dns_threads)
      {
        if (! th.try_join_until(deadline))
        {
          MWARNING("dns_threads[" << i << "] timed out, sending interrupt");
          th.interrupt();
        }
        ++i;
      }

      i = 0;
      for (const auto& result : dns_results)
      {
        MDEBUG("DNS lookup for " << m_seed_nodes_list[i] << ": " << result.size() << " results");
        // if no results for node, thread's lookup likely timed out
        if (result.size())
        {
          for (const auto& addr_string : result)
            full_addrs.insert(addr_string + ":18080");
        }
        ++i;
      }

      // append the fallback nodes if we have too few seed nodes to start with
      if (full_addrs.size() < MIN_WANTED_SEED_NODES)
      {
        if (full_addrs.empty())
          MINFO("DNS seed node lookup either timed out or failed, falling back to defaults");
        else
          MINFO("Not enough DNS seed nodes found, using fallback defaults too");

        for (const auto &peer: get_seed_nodes(false))
          full_addrs.insert(peer);
      }
    }

    for (const auto& full_addr : full_addrs)
    {
      MDEBUG("Seed node: " << full_addr);
      append_net_address(m_seed_nodes, full_addr);
    }
    MDEBUG("Number of seed nodes: " << m_seed_nodes.size());

    bool res = handle_command_line(vm);
    CHECK_AND_ASSERT_MES(res, false, "Failed to handle command line");

    auto config_arg = m_testnet ? command_line::arg_testnet_data_dir : command_line::arg_data_dir;
    m_config_folder = command_line::get_arg(vm, config_arg);

    if ((!m_testnet && m_port != std::to_string(::config::P2P_DEFAULT_PORT))
        || (m_testnet && m_port != std::to_string(::config::testnet::P2P_DEFAULT_PORT))) {
      m_config_folder = m_config_folder + "/" + m_port;
    }

    res = init_config();
    CHECK_AND_ASSERT_MES(res, false, "Failed to init config.");

    res = m_peerlist.init(m_allow_local_ip);
    CHECK_AND_ASSERT_MES(res, false, "Failed to init peerlist.");


    for(auto& p: m_command_line_peers)
      m_peerlist.append_with_peer_white(p);

    //only in case if we really sure that we have external visible ip
    m_have_address = true;
    m_ip_address = 0;
    m_last_stat_request_time = 0;

    //configure self
    m_net_server.set_threads_prefix("P2P");
    m_net_server.get_config_object().m_pcommands_handler = this;
    m_net_server.get_config_object().m_invoke_timeout = P2P_DEFAULT_INVOKE_TIMEOUT;
    m_net_server.set_connection_filter(this);

    // from here onwards, it's online stuff
    if (m_offline)
      return res;

    //try to bind
    MINFO("Binding on " << m_bind_ip << ":" << m_port);
    res = m_net_server.init_server(m_port, m_bind_ip);
    CHECK_AND_ASSERT_MES(res, false, "Failed to bind server");

    m_listenning_port = m_net_server.get_binded_port();
    MLOG_GREEN(el::Level::Info, "Net service bound to " << m_bind_ip << ":" << m_listenning_port);
    if(m_external_port)
      MDEBUG("External port defined as " << m_external_port);

    // Add UPnP port mapping
    if(m_no_igd == false) {
      MDEBUG("Attempting to add IGD port mapping.");
      int result;
#if MINIUPNPC_API_VERSION > 13
      // default according to miniupnpc.h
      unsigned char ttl = 2;
      UPNPDev* deviceList = upnpDiscover(1000, NULL, NULL, 0, 0, ttl, &result);
#else
      UPNPDev* deviceList = upnpDiscover(1000, NULL, NULL, 0, 0, &result);
#endif
      UPNPUrls urls;
      IGDdatas igdData;
      char lanAddress[64];
      result = UPNP_GetValidIGD(deviceList, &urls, &igdData, lanAddress, sizeof lanAddress);
      freeUPNPDevlist(deviceList);
      if (result != 0) {
        if (result == 1) {
          std::ostringstream portString;
          portString << m_listenning_port;

          // Delete the port mapping before we create it, just in case we have dangling port mapping from the daemon not being shut down correctly
          UPNP_DeletePortMapping(urls.controlURL, igdData.first.servicetype, portString.str().c_str(), "TCP", 0);

          int portMappingResult;
          portMappingResult = UPNP_AddPortMapping(urls.controlURL, igdData.first.servicetype, portString.str().c_str(), portString.str().c_str(), lanAddress, CRYPTONOTE_NAME, "TCP", 0, "0");
          if (portMappingResult != 0) {
            LOG_ERROR("UPNP_AddPortMapping failed, error: " << strupnperror(portMappingResult));
          } else {
            MLOG_GREEN(el::Level::Info, "Added IGD port mapping.");
          }
        } else if (result == 2) {
          MWARNING("IGD was found but reported as not connected.");
        } else if (result == 3) {
          MWARNING("UPnP device was found but not recognized as IGD.");
        } else {
          MWARNING("UPNP_GetValidIGD returned an unknown result code.");
        }

        FreeUPNPUrls(&urls);
      } else {
        MINFO("No IGD was found.");
      }
    }
    return res;
  }
  //-----------------------------------------------------------------------------------
  template<class t_payload_net_handler>
  typename node_server<t_payload_net_handler>::payload_net_handler& node_server<t_payload_net_handler>::get_payload_object()
  {
    return m_payload_handler;
  }
  //-----------------------------------------------------------------------------------
  template<class t_payload_net_handler>
  bool node_server<t_payload_net_handler>::run()
  {
    // creating thread to log number of connections
    mPeersLoggerThread.reset(new boost::thread([&]()
    {
      _note("Thread monitor number of peers - start");
      while (!is_closing && !m_net_server.is_stop_signal_sent())
      { // main loop of thread
        //number_of_peers = m_net_server.get_config_object().get_connections_count();
        unsigned int number_of_in_peers = 0;
        unsigned int number_of_out_peers = 0;
        m_net_server.get_config_object().foreach_connection([&](const p2p_connection_context& cntxt)
        {
          if (cntxt.m_is_income)
          {
            ++number_of_in_peers;
          }
          else
          {
            ++number_of_out_peers;
          }
          return true;
        }); // lambda

        m_current_number_of_in_peers = number_of_in_peers;
        m_current_number_of_out_peers = number_of_out_peers;

        boost::this_thread::sleep_for(boost::chrono::seconds(1));
      } // main loop of thread
      _note("Thread monitor number of peers - done");
    })); // lambda

    //here you can set worker threads count
    int thrds_count = 10;

    m_net_server.add_idle_handler(boost::bind(&node_server<t_payload_net_handler>::idle_worker, this), 1000);
    m_net_server.add_idle_handler(boost::bind(&t_payload_net_handler::on_idle, &m_payload_handler), 1000);

    boost::thread::attributes attrs;
    attrs.set_stack_size(THREAD_STACK_SIZE);

    //go to loop
    MINFO("Run net_service loop( " << thrds_count << " threads)...");
    if(!m_net_server.run_server(thrds_count, true, attrs))
    {
      LOG_ERROR("Failed to run net tcp server!");
    }

    MINFO("net_service loop stopped.");
    return true;
  }

  //-----------------------------------------------------------------------------------
  template<class t_payload_net_handler>
  uint64_t node_server<t_payload_net_handler>::get_connections_count()
  {
    return m_net_server.get_config_object().get_connections_count();
  }
  //-----------------------------------------------------------------------------------
  template<class t_payload_net_handler>
  bool node_server<t_payload_net_handler>::deinit()
  {
    kill();
    m_peerlist.deinit();
    m_net_server.deinit_server();
    return store_config();
  }
  //-----------------------------------------------------------------------------------
  template<class t_payload_net_handler>
  bool node_server<t_payload_net_handler>::store_config()
  {

    TRY_ENTRY();
    if (!tools::create_directories_if_necessary(m_config_folder))
    {
      MWARNING("Failed to create data directory: " << m_config_folder);
      return false;
    }

    std::string state_file_path = m_config_folder + "/" + P2P_NET_DATA_FILENAME;
    std::ofstream p2p_data;
    p2p_data.open( state_file_path , std::ios_base::binary | std::ios_base::out| std::ios::trunc);
    if(p2p_data.fail())
    {
      MWARNING("Failed to save config to file " << state_file_path);
      return false;
    };

    boost::archive::portable_binary_oarchive a(p2p_data);
    a << *this;
    return true;
    CATCH_ENTRY_L0("blockchain_storage::save", false);

    return true;
  }
  //-----------------------------------------------------------------------------------
  template<class t_payload_net_handler>
  bool node_server<t_payload_net_handler>::send_stop_signal()
  {
    std::list<boost::uuids::uuid> connection_ids;
    m_net_server.get_config_object().foreach_connection([&](const p2p_connection_context& cntxt) {
      connection_ids.push_back(cntxt.m_connection_id);
      return true;
    });
    for (const auto &connection_id: connection_ids)
      m_net_server.get_config_object().close(connection_id);

    m_payload_handler.stop();
    m_net_server.send_stop_signal();
    MDEBUG("[node] Stop signal sent");
    return true;
  }

  template<class t_payload_net_handler>
  bool node_server<t_payload_net_handler>::notify_peer_list(int command, const std::string& buf, const std::vector<peerlist_entry>& peers_to_send, bool try_connect)
  {
      MDEBUG("P2P Request: notify_peer_list: start notify, total peers: " << peers_to_send.size());
      for (unsigned i = 0; i < peers_to_send.size(); i++) {
          const peerlist_entry &pe = peers_to_send[i];
          boost::uuids::uuid conn_id;
          bool connection_exists = find_connection_id_by_peer_id(pe.id, conn_id);
          bool sent = false;
          MDEBUG("P2P Request: notify_peer_list: sending to peer: " << i << ", already connected: " << connection_exists
                       << ", try connect: " << try_connect);
          if (connection_exists) {
              MDEBUG("P2P Request: notify_peer_list: peer is connected, sending to : " << pe.adr.host_str());
              sent = relay_notify(command, buf, conn_id);
              if (!sent)
                MWARNING("P2P Request: notify_peer_list: peer is connected, sending to : " << pe.adr.host_str() << " FAILED");
          } else if (try_connect) {
              MDEBUG("P2P Request: notify_peer_list: connect to notify");
              const epee::net_utils::network_address& na = pe.adr;
              const epee::net_utils::ipv4_network_address &ipv4 = na.as<const epee::net_utils::ipv4_network_address>();
              typename net_server::t_connection_context con = AUTO_VAL_INIT(con);
              if (m_net_server.connect(epee::string_tools::get_ip_string_from_int32(ipv4.ip()),
                                       epee::string_tools::num_to_string_fast(ipv4.port()),
                                       m_config.m_net_config.connection_timeout, con, m_bind_ip)) {
                  MDEBUG("P2P Request: notify_peer_list: connected to peer: " << pe.adr.host_str()
                               << ", sending command");
                  sent = relay_notify(command, buf, con.m_connection_id);
                  if (!sent)
                    MWARNING("P2P Request: notify_peer_list: peer is connected, sending to : " << pe.adr.host_str() << " FAILED");
              } else {
                  MWARNING("P2P Request: notify_peer_list: failed to connect to peer: " << pe.adr.host_str());
              }
          }
      }
      MDEBUG("P2P Request: notify_peer_list: end notify");
      return true;
  }

  //-----------------------------------------------------------------------------------
  template<class t_payload_net_handler>
  bool node_server<t_payload_net_handler>::multicast_send(int command, const string &data, const std::list<string> &addresses,
                                                          const std::list<peerid_type> &exclude_peerids)
  {
      LOG_PRINT_L0("P2P Request: multicast_send: Start tunneling for addresses: "
                   << boost::algorithm::join(addresses, ", "));
      std::vector<peerlist_entry> tunnels;
      {
          std::map<std::string, nodetool::supernode_route> local_supernode_routes;
          {
              LOG_PRINT_L0("P2P Request: multicast_send: lock");
              boost::lock_guard<boost::recursive_mutex> guard(m_supernode_lock);
              LOG_PRINT_L0("P2P Request: multicast_send: unlock");
              local_supernode_routes = m_supernode_routes;
          }
          for (auto addr : addresses)
          {
              LOG_PRINT_L0("P2P Request: multicast_send: find tunnel for " << addr);
              auto it = local_supernode_routes.find(addr);
              if (it == local_supernode_routes.end())
              {
                  MWARNING("no tunnel found for address: " << addr);
                  continue;
              }
              std::vector<peerlist_entry> addr_tunnels = (*it).second.peers;
              unsigned int count = 0;
              for (auto peer_it = addr_tunnels.begin(); peer_it != addr_tunnels.end(); ++peer_it)
              {
                  peerlist_entry addr_tunnel = *peer_it;
                  auto tunnel_it = std::find_if(tunnels.begin(), tunnels.end(),
                                                [addr_tunnel](const peerlist_entry &entry) -> bool {
                      return entry.id == addr_tunnel.id;
                  });
                  auto exclude_it = std::find(exclude_peerids.begin(), exclude_peerids.end(),
                                              addr_tunnel.id);
                  if (tunnel_it == tunnels.end() && exclude_it == exclude_peerids.end())
                  {
                      tunnels.push_back(addr_tunnel);
                      count++;
                  }
                  if (count >= MAX_TUNNEL_PEERS)
                  {
                      break;
                  }
              }
          }
      }
      LOG_PRINT_L0("P2P Request: multicast_send: End tunneling");
      return notify_peer_list(command, data, tunnels, true);
  }

  //-----------------------------------------------------------------------------------
  template<class t_payload_net_handler>
  uint64_t node_server<t_payload_net_handler>::get_max_hop(const std::list<std::string> &addresses)
  {
      uint64_t max_hop = 0;
      {
          std::map<std::string, nodetool::supernode_route> local_supernode_routes;
          {
              LOG_PRINT_L0("P2P Request: multicast_send: lock");
              boost::lock_guard<boost::recursive_mutex> guard(m_supernode_lock);
              LOG_PRINT_L0("P2P Request: multicast_send: unlock");
              local_supernode_routes = m_supernode_routes;
          }
          for (auto addr : addresses)
          {
              auto it = local_supernode_routes.find(addr);
              if (it != local_supernode_routes.end() && max_hop < (*it).second.max_hop)
              {
                  max_hop = (*it).second.max_hop;
              }
          }
      }
      return max_hop;
  }

  //-----------------------------------------------------------------------------------
  template<class t_payload_net_handler>
  std::list<std::string> node_server<t_payload_net_handler>::get_routes()
  {
      std::list<std::string> routes;
      {
          std::map<std::string, nodetool::supernode_route> local_supernode_routes;
          {
              LOG_PRINT_L0("P2P Request: multicast_send: lock");
              boost::lock_guard<boost::recursive_mutex> guard(m_supernode_lock);
              LOG_PRINT_L0("P2P Request: multicast_send: unlock");
              local_supernode_routes = m_supernode_routes;
          }
          for (auto it = local_supernode_routes.begin(); it != local_supernode_routes.end(); ++it)
          {
              routes.push_back((*it).first);
          }
      }
      return routes;
  }

  //-----------------------------------------------------------------------------------
  template<class t_payload_net_handler>
  void node_server<t_payload_net_handler>::remove_old_request_cache()
  {
      int timestamp = std::chrono::duration_cast<std::chrono::milliseconds>(std::chrono::system_clock::now().time_since_epoch()).count();
      for (auto it = m_supernode_requests_timestamps.begin(); it != m_supernode_requests_timestamps.end();)
      {
          if ((*it).first + REQUEST_CACHE_TIME < timestamp)
          {
              m_supernode_requests_cache.erase((*it).second);
              it = m_supernode_requests_timestamps.erase(it);
          }
          else
          {
              break;
          }
      }
  }

  //-----------------------------------------------------------------------------------
  template<class t_payload_net_handler>
  int node_server<t_payload_net_handler>::handle_supernode_announce(int command, COMMAND_SUPERNODE_ANNOUNCE::request& arg, p2p_connection_context& context)
  {
      LOG_PRINT_L0("P2P Request: handle_supernode_announce: start");
#ifdef LOCK_RTA_SENDING
    return 1;
#endif
      static std::string supernode_endpoint("send_supernode_announce");
      std::string supernode_str = arg.address;

      if (supernode_str == m_supernode_str)
      {
          return 1;
      }

      LOG_PRINT_L0("P2P Request: handle_supernode_announce: update tunnels for " << arg.address << " Hop: " << arg.hop << " Address: " << arg.network_address);
      do {
          peerlist_entry pe;
          // TODO: Need to investigate it and mechanism for adding peer to the peerlist
          if (!m_peerlist.find_peer(context.peer_id, pe))
          { // unknown peer, alternative handshake with it
              LOG_PRINT_L0("unknown peer, alternative handshake with it " << context.peer_id);
              return 1;
          }
          {
              LOG_PRINT_L0("P2P Request: handle_supernode_announce: lock");
              boost::lock_guard<boost::recursive_mutex> guard(m_request_cache_lock);
              LOG_PRINT_L0("P2P Request: handle_supernode_announce: unlock");
              remove_old_request_cache();
          }
          LOG_PRINT_L0("P2P Request: handle_supernode_announce: lock");
          boost::lock_guard<boost::recursive_mutex> guard(m_supernode_lock);
          LOG_PRINT_L0("P2P Request: handle_supernode_announce: unlock");

          LOG_PRINT_L0("P2P Request: handle_supernode_announce: routes number - " << m_supernode_routes.size());
          for (auto it2 = m_supernode_routes.begin(); it2 != m_supernode_routes.end(); ++it2)
          {
              LOG_PRINT_L0("P2P Request: handle_supernode_announce: " << (*it2).first << " " << (*it2).second.peers.size());
          }

          auto it = m_supernode_routes.find(supernode_str);
          if (it == m_supernode_routes.end())
          {
              std::vector<peerlist_entry> peer_vec;
              peer_vec.push_back(pe);
              nodetool::supernode_route route;
              route.last_announce_time = arg.timestamp;
              route.max_hop = arg.hop;
              route.peers = peer_vec;
              m_supernode_routes[supernode_str] = route;
              break;
          }

          if ((*it).second.last_announce_time > arg.timestamp)
          {
              MINFO("SUPERNODE_ANNOUNCE from " << context.peer_id
                    << " too old, corrent route timestamp " << (*it).second.last_announce_time);
              return 1;
          }

          if ((*it).second.last_announce_time == arg.timestamp)
          {
              auto peer_it = std::find_if((*it).second.peers.begin(), (*it).second.peers.end(),
                                          [pe](const peerlist_entry &p) -> bool { return pe.id == p.id; });
              if (peer_it != (*it).second.peers.end())
              {
                  return 1;
              }
              if (peer_it == (*it).second.peers.end())
              {
                  (*it).second.peers.push_back(pe);
                  if ((*it).second.max_hop < arg.hop)
                  {
                      (*it).second.max_hop = arg.hop;
                  }
                  return 1;
              }
          }
          (*it).second.peers.clear();
          (*it).second.peers.push_back(pe);
          (*it).second.last_announce_time = arg.timestamp;
          (*it).second.max_hop = arg.hop;
      } while(0);

      LOG_PRINT_L0("P2P Request: handle_supernode_announce: post to supernode");
      do {
          boost::lock_guard<boost::recursive_mutex> guard(m_supernode_lock);
          if (m_have_supernode) {
              post_request_to_supernode<cryptonote::COMMAND_RPC_SUPERNODE_ANNOUNCE>(supernode_endpoint, arg);
          }
      } while(0);

      // Notify neighbours about new ANNOUNCE
      arg.hop++;
      LOG_PRINT_L0("P2P Request: handle_supernode_announce: notify peers " << arg.hop);
      std::string arg_buff;
      epee::serialization::store_t_to_binary(arg, arg_buff);
      relay_notify_to_all(command, arg_buff, context);
      LOG_PRINT_L0("P2P Request: handle_supernode_announce: end");
      return 1;
  }

  template<class t_payload_net_handler>
  int node_server<t_payload_net_handler>::handle_broadcast(int command, typename COMMAND_BROADCAST::request &arg, p2p_connection_context &context)
  {
      LOG_PRINT_L0("P2P Request: handle_broadcast: start");
      LOG_PRINT_L0("P2P Request: handle_broadcast: sender_address: " << arg.sender_address
                   << ", our address: " << m_supernode_str);

#ifdef LOCK_RTA_SENDING
    return 1;
#endif

      {
          LOG_PRINT_L0("P2P Request: handle_broadcast: lock");
          boost::lock_guard<boost::recursive_mutex> guard(m_request_cache_lock);
          LOG_PRINT_L0("P2P Request: handle_broadcast: unlock");
          if (m_supernode_requests_cache.find(arg.message_id) == m_supernode_requests_cache.end())
          {
              LOG_PRINT_L0("P2P Request: handle_broadcast: post to supernode " << m_supernode_str);
              m_supernode_requests_cache.insert(arg.message_id);
              int timestamp = std::chrono::duration_cast<std::chrono::milliseconds>(std::chrono::system_clock::now().time_since_epoch()).count();
              m_supernode_requests_timestamps.insert(std::make_pair(timestamp, arg.message_id));
              if (m_have_supernode)
              {
                  post_request_to_supernode<cryptonote::COMMAND_RPC_BROADCAST>("broadcast", arg, arg.callback_uri);
              }

              if (arg.hop > 0)
              {
                  LOG_PRINT_L0("P2P Request: handle_broadcast: notify broadcast from " << arg.sender_address
                               << " to peers. Hop level: " << arg.hop);
                  arg.hop--;
                  std::string buff;
                  epee::serialization::store_t_to_binary(arg, buff);
                  relay_notify_to_all(command, buff, context);
              }
              else
              {
                  LOG_PRINT_L0("P2P Request: handle_broadcast: hop counter ended for broadcast from "
                               << arg.sender_address);
              }
          }
          LOG_PRINT_L0("P2P Request: handle_broadcast: clean request cache");
          remove_old_request_cache();
      }
      LOG_PRINT_L0("P2P Request: handle_broadcast: end");
      return 1;
  }

  template<class t_payload_net_handler>
  int node_server<t_payload_net_handler>::handle_multicast(int command, typename COMMAND_MULTICAST::request &arg, p2p_connection_context &context)
  {
      LOG_PRINT_L0("P2P Request: handle_multicast: start");
      LOG_PRINT_L0("P2P Request: handle_multicast: sender_address: " << arg.sender_address
                   << ", receiver_addresses: " << boost::algorithm::join(arg.receiver_addresses, ", ")
                   << ", our address: " << m_supernode_str);

#ifdef LOCK_RTA_SENDING
    return 1;
#endif

      std::list<std::string> addresses = arg.receiver_addresses;
      {
          LOG_PRINT_L0("P2P Request: handle_multicast: lock");
          boost::lock_guard<boost::recursive_mutex> guard(m_request_cache_lock);
          LOG_PRINT_L0("P2P Request: handle_multicast: unlock");
          if (m_supernode_requests_cache.find(arg.message_id) == m_supernode_requests_cache.end())
          {
              LOG_PRINT_L0("P2P Request: handle_multicast: post to supernode " << m_supernode_str);
              m_supernode_requests_cache.insert(arg.message_id);
              int timestamp = std::chrono::duration_cast<std::chrono::milliseconds>(std::chrono::system_clock::now().time_since_epoch()).count();
              m_supernode_requests_timestamps.insert(std::make_pair(timestamp, arg.message_id));
              auto it = std::find(addresses.begin(), addresses.end(), m_supernode_str);
              if (m_have_supernode && it != addresses.end())
              {
                  LOG_PRINT_L0("P2P Request: handle_multicast: sending to supernode...");
                  post_request_to_supernode<cryptonote::COMMAND_RPC_MULTICAST>("multicast", arg, arg.callback_uri);
              }

              if (arg.hop > 0)
              {
                  LOG_PRINT_L0("P2P Request: handle_multicast: notify multicast from " << arg.sender_address
                               << " to peers. Hop level: " << arg.hop);
                  arg.hop--;
                  std::list<peerid_type> exclude_peers;
                  exclude_peers.push_back(context.peer_id);

                  std::string buff;
                  epee::serialization::store_t_to_binary(arg, buff);
                  addresses.remove(m_supernode_str);
                  multicast_send(command, buff, addresses, exclude_peers);
              }
              else
              {
                  LOG_PRINT_L0("P2P Request: handle_multicast: hop counter ended for multicast from "
                               << arg.sender_address);
              }
          }
          else
          {
              LOG_PRINT_L0("P2P Request: handle_multicast: request found in cache, skipping");
          }
          LOG_PRINT_L0("P2P Request: handle_multicast: clean request cache");
          remove_old_request_cache();
      }
      LOG_PRINT_L0("P2P Request: handle_multicast: end");
      return 1;
  }

  template<class t_payload_net_handler>
  int node_server<t_payload_net_handler>::handle_unicast(int command, typename COMMAND_UNICAST::request &arg, p2p_connection_context &context)
  {
      LOG_PRINT_L0("P2P Request: handle_unicast: start");
      LOG_PRINT_L0("P2P Request: handle_unicast: sender_address: " << arg.sender_address
                   << ", receiver_address: " << arg.receiver_address
                   << ", our address: " << m_supernode_str);

#ifdef LOCK_RTA_SENDING
    return 1;
#endif

      std::string address = arg.receiver_address;
      {
          LOG_PRINT_L0("P2P Request: handle_unicast: lock");
          boost::lock_guard<boost::recursive_mutex> guard(m_request_cache_lock);
          LOG_PRINT_L0("P2P Request: handle_unicast: unlock");
          if (m_supernode_requests_cache.find(arg.message_id) == m_supernode_requests_cache.end())
          {
              LOG_PRINT_L0("P2P Request: handle_unicast: post to supernode " << m_supernode_str);
              m_supernode_requests_cache.insert(arg.message_id);
              int timestamp = std::chrono::duration_cast<std::chrono::milliseconds>(std::chrono::system_clock::now().time_since_epoch()).count();
              m_supernode_requests_timestamps.insert(std::make_pair(timestamp, arg.message_id));
              if (m_have_supernode && address == m_supernode_str)
              {
                  LOG_PRINT_L0("P2P Request: handle_unicast: sending to supernode...");
                  post_request_to_supernode<cryptonote::COMMAND_RPC_UNICAST>("unicast", arg, arg.callback_uri);
              }

              if (address != m_supernode_str && arg.hop > 0)
              {
                  LOG_PRINT_L0("P2P Request: handle_unicast: notify unicast from " << arg.sender_address
                               << " to " << arg.receiver_address << ". Hop level: " << arg.hop);
                  arg.hop--;
                  std::list<std::string> addresses;
                  addresses.push_back(address);

                  std::list<peerid_type> exclude_peers;
                  exclude_peers.push_back(context.peer_id);

                  std::string buff;
                  epee::serialization::store_t_to_binary(arg, buff);
                  multicast_send(command, buff, addresses, exclude_peers);
              }
              else
              {
                  LOG_PRINT_L0("P2P Request: handle_unicast: hop counter ended for unicast from "
                               << arg.sender_address);
              }
          }
          else
          {
              LOG_PRINT_L0("P2P Request: handle_unicast: request found in cache, skipping");
          }
          LOG_PRINT_L0("P2P Request: handle_unicast: clean request cache");
          remove_old_request_cache();
      }
      LOG_PRINT_L0("P2P Request: handle_unicast: end");
      return 1;
  }

  //-----------------------------------------------------------------------------------
  template<class t_payload_net_handler>
  bool node_server<t_payload_net_handler>::do_handshake_with_peer(peerid_type& pi, p2p_connection_context& context_, bool just_take_peerlist)
  {
    typename COMMAND_HANDSHAKE::request arg;
    typename COMMAND_HANDSHAKE::response rsp;
    get_local_node_data(arg.node_data);
    m_payload_handler.get_payload_sync_data(arg.payload_data);

    epee::simple_event ev;
    std::atomic<bool> hsh_result(false);

    bool r = epee::net_utils::async_invoke_remote_command2<typename COMMAND_HANDSHAKE::response>(context_.m_connection_id, COMMAND_HANDSHAKE::ID, arg, m_net_server.get_config_object(),
      [this, &pi, &ev, &hsh_result, &just_take_peerlist](int code, const typename COMMAND_HANDSHAKE::response& rsp, p2p_connection_context& context)
    {
      epee::misc_utils::auto_scope_leave_caller scope_exit_handler = epee::misc_utils::create_scope_leave_handler([&](){ev.raise();});

      if(code < 0)
      {
        LOG_WARNING_CC(context, "COMMAND_HANDSHAKE invoke failed. (" << code <<  ", " << epee::levin::get_err_descr(code) << ")");
        return;
      }

      if(rsp.node_data.network_id != m_network_id)
      {
        LOG_WARNING_CC(context, "COMMAND_HANDSHAKE Failed, wrong network!  (" << epee::string_tools::get_str_from_guid_a(rsp.node_data.network_id) << "), closing connection.");
        return;
      }

      if(!handle_remote_peerlist(rsp.local_peerlist_new, rsp.node_data.local_time, context))
      {
        LOG_WARNING_CC(context, "COMMAND_HANDSHAKE: failed to handle_remote_peerlist(...), closing connection.");
        add_host_fail(context.m_remote_address);
        return;
      }
      hsh_result = true;
      if(!just_take_peerlist)
      {
        if(!m_payload_handler.process_payload_sync_data(rsp.payload_data, context, true))
        {
          LOG_WARNING_CC(context, "COMMAND_HANDSHAKE invoked, but process_payload_sync_data returned false, dropping connection.");
          hsh_result = false;
          return;
        }

        pi = context.peer_id = rsp.node_data.peer_id;
        m_peerlist.set_peer_just_seen(rsp.node_data.peer_id, context.m_remote_address);

        if(rsp.node_data.peer_id == m_config.m_peer_id)
        {
          LOG_DEBUG_CC(context, "Connection to self detected, dropping connection");
          hsh_result = false;
          return;
        }
        LOG_DEBUG_CC(context, " COMMAND_HANDSHAKE INVOKED OK");
      }else
      {
        LOG_DEBUG_CC(context, " COMMAND_HANDSHAKE(AND CLOSE) INVOKED OK");
      }
    }, P2P_DEFAULT_HANDSHAKE_INVOKE_TIMEOUT);

    if(r)
    {
      ev.wait();
    }

    if(!hsh_result)
    {
      LOG_WARNING_CC(context_, "COMMAND_HANDSHAKE Failed");
      m_net_server.get_config_object().close(context_.m_connection_id);
    }
    else
    {
      try_get_support_flags(context_, [](p2p_connection_context& flags_context, const uint32_t& support_flags)
      {
        flags_context.support_flags = support_flags;
      });
    }

    return hsh_result;
  }
  //-----------------------------------------------------------------------------------
  template<class t_payload_net_handler>
  bool node_server<t_payload_net_handler>::do_peer_timed_sync(const epee::net_utils::connection_context_base& context_, peerid_type peer_id)
  {
    typename COMMAND_TIMED_SYNC::request arg = AUTO_VAL_INIT(arg);
    m_payload_handler.get_payload_sync_data(arg.payload_data);

    bool r = epee::net_utils::async_invoke_remote_command2<typename COMMAND_TIMED_SYNC::response>(context_.m_connection_id, COMMAND_TIMED_SYNC::ID, arg, m_net_server.get_config_object(),
      [this](int code, const typename COMMAND_TIMED_SYNC::response& rsp, p2p_connection_context& context)
    {
      context.m_in_timedsync = false;
      if(code < 0)
      {
        LOG_WARNING_CC(context, "COMMAND_TIMED_SYNC invoke failed. (" << code <<  ", " << epee::levin::get_err_descr(code) << ")");
        return;
      }

      if(!handle_remote_peerlist(rsp.local_peerlist_new, rsp.local_time, context))
      {
        LOG_WARNING_CC(context, "COMMAND_TIMED_SYNC: failed to handle_remote_peerlist(...), closing connection.");
        m_net_server.get_config_object().close(context.m_connection_id );
        add_host_fail(context.m_remote_address);
      }
      if(!context.m_is_income)
        m_peerlist.set_peer_just_seen(context.peer_id, context.m_remote_address);
      m_payload_handler.process_payload_sync_data(rsp.payload_data, context, false);
    });

    if(!r)
    {
      LOG_WARNING_CC(context_, "COMMAND_TIMED_SYNC Failed");
      return false;
    }
    return true;
  }
  //-----------------------------------------------------------------------------------
  template<class t_payload_net_handler>
  size_t node_server<t_payload_net_handler>::get_random_index_with_fixed_probability(size_t max_index)
  {
    //divide by zero workaround
    if(!max_index)
      return 0;

    size_t x = crypto::rand<size_t>()%(max_index+1);
    size_t res = (x*x*x)/(max_index*max_index); //parabola \/
    MDEBUG("Random connection index=" << res << "(x="<< x << ", max_index=" << max_index << ")");
    return res;
  }
  //-----------------------------------------------------------------------------------
  template<class t_payload_net_handler>
  bool node_server<t_payload_net_handler>::is_peer_used(const peerlist_entry& peer)
  {

    if(m_config.m_peer_id == peer.id)
      return true;//dont make connections to ourself

    bool used = false;
    m_net_server.get_config_object().foreach_connection([&](const p2p_connection_context& cntxt)
    {
      if(cntxt.peer_id == peer.id || (!cntxt.m_is_income && peer.adr == cntxt.m_remote_address))
      {
        used = true;
        return false;//stop enumerating
      }
      return true;
    });

    return used;
  }
  //-----------------------------------------------------------------------------------
  template<class t_payload_net_handler>
  bool node_server<t_payload_net_handler>::is_peer_used(const anchor_peerlist_entry& peer)
  {
    if(m_config.m_peer_id == peer.id) {
        return true;//dont make connections to ourself
    }

    bool used = false;

    m_net_server.get_config_object().foreach_connection([&](const p2p_connection_context& cntxt)
    {
      if(cntxt.peer_id == peer.id || (!cntxt.m_is_income && peer.adr == cntxt.m_remote_address))
      {
        used = true;

        return false;//stop enumerating
      }

      return true;
    });

    return used;
  }
  //-----------------------------------------------------------------------------------
  template<class t_payload_net_handler>
  bool node_server<t_payload_net_handler>::is_addr_connected(const epee::net_utils::network_address& peer)
  {
    bool connected = false;
    m_net_server.get_config_object().foreach_connection([&](const p2p_connection_context& cntxt)
    {
      if(!cntxt.m_is_income && peer == cntxt.m_remote_address)
      {
        connected = true;
        return false;//stop enumerating
      }
      return true;
    });

    return connected;
  }

#define LOG_PRINT_CC_PRIORITY_NODE(priority, con, msg) \
  do { \
    if (priority) {\
      LOG_INFO_CC(con, "[priority]" << msg); \
    } else {\
      LOG_INFO_CC(con, msg); \
    } \
  } while(0)

  template<class t_payload_net_handler>
  bool node_server<t_payload_net_handler>::try_to_connect_and_handshake_with_new_peer(const epee::net_utils::network_address& na, bool just_take_peerlist, uint64_t last_seen_stamp, PeerType peer_type, uint64_t first_seen_stamp)
  {
    if (m_current_number_of_out_peers == m_config.m_net_config.max_out_connection_count) // out peers limit
    {
      return false;
    }
    else if (m_current_number_of_out_peers > m_config.m_net_config.max_out_connection_count)
    {
      m_net_server.get_config_object().del_out_connections(1);
      m_current_number_of_out_peers --; // atomic variable, update time = 1s
      return false;
    }
    MDEBUG("Connecting to " << na.str() << "(peer_type=" << peer_type << ", last_seen: "
        << (last_seen_stamp ? epee::misc_utils::get_time_interval_string(time(NULL) - last_seen_stamp):"never")
        << ")...");

    CHECK_AND_ASSERT_MES(na.get_type_id() == epee::net_utils::ipv4_network_address::ID, false,
        "Only IPv4 addresses are supported here");
    const epee::net_utils::ipv4_network_address &ipv4 = na.as<const epee::net_utils::ipv4_network_address>();

    typename net_server::t_connection_context con = AUTO_VAL_INIT(con);
    bool res = m_net_server.connect(epee::string_tools::get_ip_string_from_int32(ipv4.ip()),
      epee::string_tools::num_to_string_fast(ipv4.port()),
      m_config.m_net_config.connection_timeout,
      con, m_bind_ip);

    if(!res)
    {
      bool is_priority = is_priority_node(na);
      LOG_PRINT_CC_PRIORITY_NODE(is_priority, con, "Connect failed to " << na.str()
        /*<< ", try " << try_count*/);
      //m_peerlist.set_peer_unreachable(pe);
      return false;
    }

    peerid_type pi = AUTO_VAL_INIT(pi);
    res = do_handshake_with_peer(pi, con, just_take_peerlist);

    if(!res)
    {
      bool is_priority = is_priority_node(na);
      LOG_PRINT_CC_PRIORITY_NODE(is_priority, con, "Failed to HANDSHAKE with peer "
        << na.str()
        /*<< ", try " << try_count*/);
      return false;
    }

    if(just_take_peerlist)
    {
      m_net_server.get_config_object().close(con.m_connection_id);
      LOG_DEBUG_CC(con, "CONNECTION HANDSHAKED OK AND CLOSED.");
      return true;
    }

    peerlist_entry pe_local = AUTO_VAL_INIT(pe_local);
    pe_local.adr = na;
    pe_local.id = pi;
    time_t last_seen;
    time(&last_seen);
    pe_local.last_seen = static_cast<int64_t>(last_seen);
    m_peerlist.append_with_peer_white(pe_local);
    //update last seen and push it to peerlist manager

    anchor_peerlist_entry ape = AUTO_VAL_INIT(ape);
    ape.adr = na;
    ape.id = pi;
    ape.first_seen = first_seen_stamp ? first_seen_stamp : time(nullptr);

    m_peerlist.append_with_peer_anchor(ape);

    LOG_DEBUG_CC(con, "CONNECTION HANDSHAKED OK.");
    return true;
  }

  template<class t_payload_net_handler>
  bool node_server<t_payload_net_handler>::check_connection_and_handshake_with_peer(const epee::net_utils::network_address& na, uint64_t last_seen_stamp)
  {
    LOG_PRINT_L1("Connecting to " << na.str() << "(last_seen: "
                                  << (last_seen_stamp ? epee::misc_utils::get_time_interval_string(time(NULL) - last_seen_stamp):"never")
                                  << ")...");

    CHECK_AND_ASSERT_MES(na.get_type_id() == epee::net_utils::ipv4_network_address::ID, false,
        "Only IPv4 addresses are supported here");
    const epee::net_utils::ipv4_network_address &ipv4 = na.as<epee::net_utils::ipv4_network_address>();

    typename net_server::t_connection_context con = AUTO_VAL_INIT(con);
    bool res = m_net_server.connect(epee::string_tools::get_ip_string_from_int32(ipv4.ip()),
                                    epee::string_tools::num_to_string_fast(ipv4.port()),
                                    m_config.m_net_config.connection_timeout,
                                    con, m_bind_ip);

    if (!res) {
      bool is_priority = is_priority_node(na);

      LOG_PRINT_CC_PRIORITY_NODE(is_priority, con, "Connect failed to " << na.str());

      return false;
    }

    peerid_type pi = AUTO_VAL_INIT(pi);
    res = do_handshake_with_peer(pi, con, true);

    if (!res) {
      bool is_priority = is_priority_node(na);

      LOG_PRINT_CC_PRIORITY_NODE(is_priority, con, "Failed to HANDSHAKE with peer " << na.str());

      return false;
    }

    m_net_server.get_config_object().close(con.m_connection_id);

    LOG_DEBUG_CC(con, "CONNECTION HANDSHAKED OK AND CLOSED.");

    return true;
  }

#undef LOG_PRINT_CC_PRIORITY_NODE

  //-----------------------------------------------------------------------------------
  template<class t_payload_net_handler>
  bool node_server<t_payload_net_handler>::is_addr_recently_failed(const epee::net_utils::network_address& addr)
  {
    CRITICAL_REGION_LOCAL(m_conn_fails_cache_lock);
    auto it = m_conn_fails_cache.find(addr);
    if(it == m_conn_fails_cache.end())
      return false;

    if(time(NULL) - it->second > P2P_FAILED_ADDR_FORGET_SECONDS)
      return false;
    else
      return true;
  }
  //-----------------------------------------------------------------------------------
  template<class t_payload_net_handler>
  bool node_server<t_payload_net_handler>::make_new_connection_from_anchor_peerlist(const std::vector<anchor_peerlist_entry>& anchor_peerlist)
  {
    for (const auto& pe: anchor_peerlist) {
      _note("Considering connecting (out) to peer: " << peerid_type(pe.id) << " " << pe.adr.str());

      if(is_peer_used(pe)) {
        _note("Peer is used");
        continue;
      }

      if(!is_remote_host_allowed(pe.adr)) {
        continue;
      }

      if(is_addr_recently_failed(pe.adr)) {
        continue;
      }

      MDEBUG("Selected peer: " << peerid_to_string(pe.id) << " " << pe.adr.str()
                               << "[peer_type=" << anchor
                               << "] first_seen: " << epee::misc_utils::get_time_interval_string(time(NULL) - pe.first_seen));

      if(!try_to_connect_and_handshake_with_new_peer(pe.adr, false, 0, anchor, pe.first_seen)) {
        _note("Handshake failed");
        continue;
      }

      return true;
    }

    return false;
  }
  //-----------------------------------------------------------------------------------
  template<class t_payload_net_handler>
  bool node_server<t_payload_net_handler>::make_new_connection_from_peerlist(bool use_white_list)
  {
    size_t local_peers_count = use_white_list ? m_peerlist.get_white_peers_count():m_peerlist.get_gray_peers_count();
    if(!local_peers_count)
      return false;//no peers

    size_t max_random_index = std::min<uint64_t>(local_peers_count -1, 20);

    std::set<size_t> tried_peers;

    size_t try_count = 0;
    size_t rand_count = 0;
    while(rand_count < (max_random_index+1)*3 &&  try_count < 10 && !m_net_server.is_stop_signal_sent())
    {
      ++rand_count;
      size_t random_index;

      if (use_white_list) {
        local_peers_count = m_peerlist.get_white_peers_count();
        max_random_index = std::min<uint64_t>(local_peers_count -1, 20);
        random_index = get_random_index_with_fixed_probability(max_random_index);
      } else {
        random_index = crypto::rand<size_t>() % m_peerlist.get_gray_peers_count();
      }

      CHECK_AND_ASSERT_MES(random_index < local_peers_count, false, "random_starter_index < peers_local.size() failed!!");

      if(tried_peers.count(random_index))
        continue;

      tried_peers.insert(random_index);
      peerlist_entry pe = AUTO_VAL_INIT(pe);
      bool r = use_white_list ? m_peerlist.get_white_peer_by_index(pe, random_index):m_peerlist.get_gray_peer_by_index(pe, random_index);
      CHECK_AND_ASSERT_MES(r, false, "Failed to get random peer from peerlist(white:" << use_white_list << ")");

      ++try_count;

      _note("Considering connecting (out) to peer: " << peerid_to_string(pe.id) << " " << pe.adr.str());

      if(is_peer_used(pe)) {
        _note("Peer is used");
        continue;
      }

      if(!is_remote_host_allowed(pe.adr))
        continue;

      if(is_addr_recently_failed(pe.adr))
        continue;

      MDEBUG("Selected peer: " << peerid_to_string(pe.id) << " " << pe.adr.str()
                    << "[peer_list=" << (use_white_list ? white : gray)
                    << "] last_seen: " << (pe.last_seen ? epee::misc_utils::get_time_interval_string(time(NULL) - pe.last_seen) : "never"));

      if(!try_to_connect_and_handshake_with_new_peer(pe.adr, false, pe.last_seen, use_white_list ? white : gray)) {
        _note("Handshake failed");
        continue;
      }

      return true;
    }
    return false;
  }
  //-----------------------------------------------------------------------------------
  template<class t_payload_net_handler>
  bool node_server<t_payload_net_handler>::find_connection_id_by_peer_id(uint64_t id, boost::uuids::uuid& conn_id)
  {
    bool ret = false;
    MDEBUG("find_connection_id_by_peer_id: looking for: " << id);
    m_net_server.get_config_object().foreach_connection([&](p2p_connection_context& cntxt)
    {
      if (cntxt.peer_id == id) {
        MDEBUG("find_connection_id_by_peer_id: found: " << id);
        conn_id = cntxt.m_connection_id;
        ret = true;
        return false; // found connection, stopping foreach_connection loop
      }
      return true;
    });
    return ret;
  }
  //-----------------------------------------------------------------------------------
  template<class t_payload_net_handler>
  bool node_server<t_payload_net_handler>::connect_to_seed()
  {
      if (m_seed_nodes.empty())
        return true;

      size_t try_count = 0;
      size_t current_index = crypto::rand<size_t>()%m_seed_nodes.size();
      bool fallback_nodes_added = false;
      while(true)
      {
        if(m_net_server.is_stop_signal_sent())
          return false;

        if(try_to_connect_and_handshake_with_new_peer(m_seed_nodes[current_index], true))
          break;
        if(++try_count > m_seed_nodes.size())
        {
          if (!fallback_nodes_added)
          {
            MWARNING("Failed to connect to any of seed peers, trying fallback seeds");
            for (const auto &peer: get_seed_nodes(m_testnet))
            {
              MDEBUG("Fallback seed node: " << peer);
              append_net_address(m_seed_nodes, peer);
            }
            fallback_nodes_added = true;
            // continue for another few cycles
          }
          else
          {
            MWARNING("Failed to connect to any of seed peers, continuing without seeds");
            break;
          }
        }
        if(++current_index >= m_seed_nodes.size())
          current_index = 0;
      }
      return true;
  }
  //-----------------------------------------------------------------------------------
  //-----------------------------------------------------------------------------------
  template<class t_payload_net_handler>
  bool node_server<t_payload_net_handler>::connections_maker()
  {
    if (!connect_to_peerlist(m_exclusive_peers)) return false;

    if (!m_exclusive_peers.empty()) return true;

    size_t start_conn_count = get_outgoing_connections_count();
    if(!m_peerlist.get_white_peers_count() && m_seed_nodes.size())
    {
      if (!connect_to_seed())
        return false;
    }

    if (!connect_to_peerlist(m_priority_peers)) return false;

    size_t expected_white_connections = (m_config.m_net_config.max_out_connection_count*P2P_DEFAULT_WHITELIST_CONNECTIONS_PERCENT)/100;

    size_t conn_count = get_outgoing_connections_count();
    if(conn_count < m_config.m_net_config.max_out_connection_count)
    {
      if(conn_count < expected_white_connections)
      {
        //start from anchor list
        if(!make_expected_connections_count(anchor, P2P_DEFAULT_ANCHOR_CONNECTIONS_COUNT))
          return false;
        //then do white list
        if(!make_expected_connections_count(white, expected_white_connections))
          return false;
        //then do grey list
        if(!make_expected_connections_count(gray, m_config.m_net_config.max_out_connection_count))
          return false;
      }else
      {
        //start from grey list
        if(!make_expected_connections_count(gray, m_config.m_net_config.max_out_connection_count))
          return false;
        //and then do white list
        if(!make_expected_connections_count(white, m_config.m_net_config.max_out_connection_count))
          return false;
      }
    }

    if (start_conn_count == get_outgoing_connections_count() && start_conn_count < m_config.m_net_config.max_out_connection_count)
    {
      MINFO("Failed to connect to any, trying seeds");
      if (!connect_to_seed())
        return false;
    }

    return true;
  }
  //-----------------------------------------------------------------------------------
  template<class t_payload_net_handler>
  bool node_server<t_payload_net_handler>::make_expected_connections_count(PeerType peer_type, size_t expected_connections)
  {
    if (m_offline)
      return true;

    std::vector<anchor_peerlist_entry> apl;

    if (peer_type == anchor) {
      m_peerlist.get_and_empty_anchor_peerlist(apl);
    }

    size_t conn_count = get_outgoing_connections_count();
    //add new connections from white peers
    while(conn_count < expected_connections)
    {
      if(m_net_server.is_stop_signal_sent())
        return false;

      if (peer_type == anchor && !make_new_connection_from_anchor_peerlist(apl)) {
        break;
      }

      if (peer_type == white && !make_new_connection_from_peerlist(true)) {
        break;
      }

      if (peer_type == gray && !make_new_connection_from_peerlist(false)) {
        break;
      }

      conn_count = get_outgoing_connections_count();
    }
    return true;
  }

  //-----------------------------------------------------------------------------------
  template<class t_payload_net_handler>
  size_t node_server<t_payload_net_handler>::get_outgoing_connections_count()
  {
    size_t count = 0;
    m_net_server.get_config_object().foreach_connection([&](const p2p_connection_context& cntxt)
    {
      if(!cntxt.m_is_income)
        ++count;
      return true;
    });

    return count;
  }
  //-----------------------------------------------------------------------------------
  template<class t_payload_net_handler>
  size_t node_server<t_payload_net_handler>::get_incoming_connections_count()
  {
    size_t count = 0;
    m_net_server.get_config_object().foreach_connection([&](const p2p_connection_context& cntxt)
    {
      if(cntxt.m_is_income)
        ++count;
      return true;
    });

    return count;
  }
  //-----------------------------------------------------------------------------------
  template<class t_payload_net_handler>
  bool node_server<t_payload_net_handler>::idle_worker()
  {
    m_peer_handshake_idle_maker_interval.do_call(boost::bind(&node_server<t_payload_net_handler>::peer_sync_idle_maker, this));
    m_connections_maker_interval.do_call(boost::bind(&node_server<t_payload_net_handler>::connections_maker, this));
    m_gray_peerlist_housekeeping_interval.do_call(boost::bind(&node_server<t_payload_net_handler>::gray_peerlist_housekeeping, this));
    m_peerlist_store_interval.do_call(boost::bind(&node_server<t_payload_net_handler>::store_config, this));
    return true;
  }
  //-----------------------------------------------------------------------------------
  template<class t_payload_net_handler>
  bool node_server<t_payload_net_handler>::peer_sync_idle_maker()
  {
    MDEBUG("STARTED PEERLIST IDLE HANDSHAKE");
    typedef std::list<std::pair<epee::net_utils::connection_context_base, peerid_type> > local_connects_type;
    local_connects_type cncts;
    m_net_server.get_config_object().foreach_connection([&](p2p_connection_context& cntxt)
    {
      if(cntxt.peer_id && !cntxt.m_in_timedsync)
      {
        cntxt.m_in_timedsync = true;
        cncts.push_back(local_connects_type::value_type(cntxt, cntxt.peer_id));//do idle sync only with handshaked connections
      }
      return true;
    });

    std::for_each(cncts.begin(), cncts.end(), [&](const typename local_connects_type::value_type& vl){do_peer_timed_sync(vl.first, vl.second);});

    MDEBUG("FINISHED PEERLIST IDLE HANDSHAKE");
    return true;
  }
  //-----------------------------------------------------------------------------------
  template<class t_payload_net_handler>
  bool node_server<t_payload_net_handler>::fix_time_delta(std::list<peerlist_entry>& local_peerlist, time_t local_time, int64_t& delta)
  {
    //fix time delta
    time_t now = 0;
    time(&now);
    delta = now - local_time;

    for(peerlist_entry& be: local_peerlist)
    {
      if(be.last_seen > local_time)
      {
        MWARNING("FOUND FUTURE peerlist for entry " << be.adr.str() << " last_seen: " << be.last_seen << ", local_time(on remote node):" << local_time);
        return false;
      }
      be.last_seen += delta;
    }
    return true;
  }
  //-----------------------------------------------------------------------------------
  template<class t_payload_net_handler>
  bool node_server<t_payload_net_handler>::handle_remote_peerlist(const std::list<peerlist_entry>& peerlist, time_t local_time, const epee::net_utils::connection_context_base& context)
  {
    int64_t delta = 0;
    std::list<peerlist_entry> peerlist_ = peerlist;
    if(!fix_time_delta(peerlist_, local_time, delta))
      return false;
    LOG_DEBUG_CC(context, "REMOTE PEERLIST: TIME_DELTA: " << delta << ", remote peerlist size=" << peerlist_.size());
    LOG_DEBUG_CC(context, "REMOTE PEERLIST: " <<  print_peerlist_to_string(peerlist_));
    return m_peerlist.merge_peerlist(peerlist_);
  }
  //-----------------------------------------------------------------------------------
  template<class t_payload_net_handler>
  bool node_server<t_payload_net_handler>::get_local_node_data(basic_node_data& node_data)
  {
    time_t local_time;
    time(&local_time);
    node_data.local_time = local_time;
    node_data.peer_id = m_config.m_peer_id;
    if(!m_hide_my_port)
      node_data.my_port = m_external_port ? m_external_port : m_listenning_port;
    else
      node_data.my_port = 0;
    node_data.network_id = m_network_id;
    return true;
  }
  //-----------------------------------------------------------------------------------
#ifdef ALLOW_DEBUG_COMMANDS
  template<class t_payload_net_handler>
  bool node_server<t_payload_net_handler>::check_trust(const proof_of_trust& tr)
  {
    uint64_t local_time = time(NULL);
    uint64_t time_delata = local_time > tr.time ? local_time - tr.time: tr.time - local_time;
    if(time_delata > 24*60*60 )
    {
      MWARNING("check_trust failed to check time conditions, local_time=" <<  local_time << ", proof_time=" << tr.time);
      return false;
    }
    if(m_last_stat_request_time >= tr.time )
    {
      MWARNING("check_trust failed to check time conditions, last_stat_request_time=" <<  m_last_stat_request_time << ", proof_time=" << tr.time);
      return false;
    }
    if(m_config.m_peer_id != tr.peer_id)
    {
      MWARNING("check_trust failed: peer_id mismatch (passed " << tr.peer_id << ", expected " << m_config.m_peer_id<< ")");
      return false;
    }
    crypto::public_key pk = AUTO_VAL_INIT(pk);
    epee::string_tools::hex_to_pod(::config::P2P_REMOTE_DEBUG_TRUSTED_PUB_KEY, pk);
    crypto::hash h = get_proof_of_trust_hash(tr);
    if(!crypto::check_signature(h, pk, tr.sign))
    {
      MWARNING("check_trust failed: sign check failed");
      return false;
    }
    //update last request time
    m_last_stat_request_time = tr.time;
    return true;
  }
  //-----------------------------------------------------------------------------------
  template<class t_payload_net_handler>
  int node_server<t_payload_net_handler>::handle_get_stat_info(int command, typename COMMAND_REQUEST_STAT_INFO::request& arg, typename COMMAND_REQUEST_STAT_INFO::response& rsp, p2p_connection_context& context)
  {
    if(!check_trust(arg.tr))
    {
      drop_connection(context);
      return 1;
    }
    rsp.connections_count = m_net_server.get_config_object().get_connections_count();
    rsp.incoming_connections_count = rsp.connections_count - get_outgoing_connections_count();
    rsp.version = GRAFT_VERSION_FULL;
    rsp.os_version = tools::get_os_version_string();
    m_payload_handler.get_stat_info(rsp.payload_info);
    return 1;
  }
  //-----------------------------------------------------------------------------------
  template<class t_payload_net_handler>
  int node_server<t_payload_net_handler>::handle_get_network_state(int command, COMMAND_REQUEST_NETWORK_STATE::request& arg, COMMAND_REQUEST_NETWORK_STATE::response& rsp, p2p_connection_context& context)
  {
    if(!check_trust(arg.tr))
    {
      drop_connection(context);
      return 1;
    }
    m_net_server.get_config_object().foreach_connection([&](const p2p_connection_context& cntxt)
    {
      connection_entry ce;
      ce.adr  = cntxt.m_remote_address;
      ce.id = cntxt.peer_id;
      ce.is_income = cntxt.m_is_income;
      rsp.connections_list.push_back(ce);
      return true;
    });

    m_peerlist.get_peerlist_full(rsp.local_peerlist_gray, rsp.local_peerlist_white);
    rsp.my_id = m_config.m_peer_id;
    rsp.local_time = time(NULL);
    return 1;
  }
  //-----------------------------------------------------------------------------------
  template<class t_payload_net_handler>
  int node_server<t_payload_net_handler>::handle_get_peer_id(int command, COMMAND_REQUEST_PEER_ID::request& arg, COMMAND_REQUEST_PEER_ID::response& rsp, p2p_connection_context& context)
  {
    rsp.my_id = m_config.m_peer_id;
    return 1;
  }
#endif
  //-----------------------------------------------------------------------------------
  template<class t_payload_net_handler>
  int node_server<t_payload_net_handler>::handle_get_support_flags(int command, COMMAND_REQUEST_SUPPORT_FLAGS::request& arg, COMMAND_REQUEST_SUPPORT_FLAGS::response& rsp, p2p_connection_context& context)
  {
    rsp.support_flags = m_config.m_support_flags;
    return 1;
  }
  //-----------------------------------------------------------------------------------
  template<class t_payload_net_handler>
  void node_server<t_payload_net_handler>::request_callback(const epee::net_utils::connection_context_base& context)
  {
    m_net_server.get_config_object().request_callback(context.m_connection_id);
  }
  //-----------------------------------------------------------------------------------
  template<class t_payload_net_handler>
  bool node_server<t_payload_net_handler>::relay_notify(int command, const std::string& data_buff, const boost::uuids::uuid& connection_id)
  {
      return m_net_server.get_config_object().notify(command, data_buff, connection_id) >= 0;
  }
  //-----------------------------------------------------------------------------------
  template<class t_payload_net_handler>
  bool node_server<t_payload_net_handler>::relay_notify_to_list(int command, const std::string& data_buff, const std::list<boost::uuids::uuid> &connections)
  {
    for(const auto& c_id: connections)
    {
      m_net_server.get_config_object().notify(command, data_buff, c_id);
    }
    return true;
  }
  //-----------------------------------------------------------------------------------
  template<class t_payload_net_handler>
  bool node_server<t_payload_net_handler>::relay_notify_to_all(int command, const std::string& data_buff, const epee::net_utils::connection_context_base& context)
  {
    std::list<boost::uuids::uuid> connections;
    m_net_server.get_config_object().foreach_connection([&](const p2p_connection_context& cntxt)
    {
      if(cntxt.peer_id && context.m_connection_id != cntxt.m_connection_id)
        connections.push_back(cntxt.m_connection_id);
      return true;
    });
    return relay_notify_to_list(command, data_buff, connections);
  }
  //-----------------------------------------------------------------------------------
  template<class t_payload_net_handler>
  void node_server<t_payload_net_handler>::callback(p2p_connection_context& context)
  {
    m_payload_handler.on_callback(context);
  }
  //-----------------------------------------------------------------------------------
  template<class t_payload_net_handler>
  bool node_server<t_payload_net_handler>::invoke_notify_to_peer(int command, const std::string& req_buff, const epee::net_utils::connection_context_base& context)
  {
    int res = m_net_server.get_config_object().notify(command, req_buff, context.m_connection_id);
    return res > 0;
  }
  //-----------------------------------------------------------------------------------
  template<class t_payload_net_handler>
  bool node_server<t_payload_net_handler>::invoke_command_to_peer(int command, const std::string& req_buff, std::string& resp_buff, const epee::net_utils::connection_context_base& context)
  {
    int res = m_net_server.get_config_object().invoke(command, req_buff, resp_buff, context.m_connection_id);
    return res > 0;
  }
  //-----------------------------------------------------------------------------------
  template<class t_payload_net_handler>
  bool node_server<t_payload_net_handler>::drop_connection(const epee::net_utils::connection_context_base& context)
  {
    m_net_server.get_config_object().close(context.m_connection_id);
    return true;
  }
  //-----------------------------------------------------------------------------------
  template<class t_payload_net_handler> template<class t_callback>
  bool node_server<t_payload_net_handler>::try_ping(basic_node_data& node_data, p2p_connection_context& context, t_callback cb)
  {
    if(!node_data.my_port)
      return false;

    CHECK_AND_ASSERT_MES(context.m_remote_address.get_type_id() == epee::net_utils::ipv4_network_address::ID, false,
        "Only IPv4 addresses are supported here");

    const epee::net_utils::network_address na = context.m_remote_address;
    uint32_t actual_ip = na.as<const epee::net_utils::ipv4_network_address>().ip();
    if(!m_peerlist.is_host_allowed(context.m_remote_address))
      return false;
    std::string ip = epee::string_tools::get_ip_string_from_int32(actual_ip);
    std::string port = epee::string_tools::num_to_string_fast(node_data.my_port);
    epee::net_utils::network_address address(new epee::net_utils::ipv4_network_address(actual_ip, node_data.my_port));
    peerid_type pr = node_data.peer_id;
    bool r = m_net_server.connect_async(ip, port, m_config.m_net_config.ping_connection_timeout, [cb, /*context,*/ address, pr, this](
      const typename net_server::t_connection_context& ping_context,
      const boost::system::error_code& ec)->bool
    {
      if(ec)
      {
        LOG_WARNING_CC(ping_context, "back ping connect failed to " << address.str());
        return false;
      }
      COMMAND_PING::request req;
      COMMAND_PING::response rsp;
      //vc2010 workaround
      /*std::string ip_ = ip;
      std::string port_=port;
      peerid_type pr_ = pr;
      auto cb_ = cb;*/

      // GCC 5.1.0 gives error with second use of uint64_t (peerid_type) variable.
      peerid_type pr_ = pr;

      bool inv_call_res = epee::net_utils::async_invoke_remote_command2<COMMAND_PING::response>(ping_context.m_connection_id, COMMAND_PING::ID, req, m_net_server.get_config_object(),
        [=](int code, const COMMAND_PING::response& rsp, p2p_connection_context& context)
      {
        if(code <= 0)
        {
          LOG_WARNING_CC(ping_context, "Failed to invoke COMMAND_PING to " << address.str() << "(" << code <<  ", " << epee::levin::get_err_descr(code) << ")");
          return;
        }

        if(rsp.status != PING_OK_RESPONSE_STATUS_TEXT || pr != rsp.peer_id)
        {
          LOG_WARNING_CC(ping_context, "back ping invoke wrong response \"" << rsp.status << "\" from" << address.str() << ", hsh_peer_id=" << pr_ << ", rsp.peer_id=" << rsp.peer_id);
          m_net_server.get_config_object().close(ping_context.m_connection_id);
          return;
        }
        m_net_server.get_config_object().close(ping_context.m_connection_id);
        cb();
      });

      if(!inv_call_res)
      {
        LOG_WARNING_CC(ping_context, "back ping invoke failed to " << address.str());
        m_net_server.get_config_object().close(ping_context.m_connection_id);
        return false;
      }
      return true;
    }, m_bind_ip);
    if(!r)
    {
      LOG_WARNING_CC(context, "Failed to call connect_async, network error.");
    }
    return r;
  }
  //-----------------------------------------------------------------------------------
  template<class t_payload_net_handler>
  bool node_server<t_payload_net_handler>::try_get_support_flags(const p2p_connection_context& context, std::function<void(p2p_connection_context&, const uint32_t&)> f)
  {
    COMMAND_REQUEST_SUPPORT_FLAGS::request support_flags_request;
    bool r = epee::net_utils::async_invoke_remote_command2<typename COMMAND_REQUEST_SUPPORT_FLAGS::response>
    (
      context.m_connection_id,
      COMMAND_REQUEST_SUPPORT_FLAGS::ID,
      support_flags_request,
      m_net_server.get_config_object(),
      [=](int code, const typename COMMAND_REQUEST_SUPPORT_FLAGS::response& rsp, p2p_connection_context& context_)
      {
        if(code < 0)
        {
          LOG_WARNING_CC(context_, "COMMAND_REQUEST_SUPPORT_FLAGS invoke failed. (" << code <<  ", " << epee::levin::get_err_descr(code) << ")");
          return;
        }

        f(context_, rsp.support_flags);
      },
      P2P_DEFAULT_HANDSHAKE_INVOKE_TIMEOUT
    );

    return r;
  }
  //-----------------------------------------------------------------------------------
  template<class t_payload_net_handler>
  int node_server<t_payload_net_handler>::handle_timed_sync(int command, typename COMMAND_TIMED_SYNC::request& arg, typename COMMAND_TIMED_SYNC::response& rsp, p2p_connection_context& context)
  {
    if(!m_payload_handler.process_payload_sync_data(arg.payload_data, context, false))
    {
      LOG_WARNING_CC(context, "Failed to process_payload_sync_data(), dropping connection");
      drop_connection(context);
      return 1;
    }

    //fill response
    rsp.local_time = time(NULL);
    m_peerlist.get_peerlist_head(rsp.local_peerlist_new);
    m_payload_handler.get_payload_sync_data(rsp.payload_data);
    LOG_DEBUG_CC(context, "COMMAND_TIMED_SYNC");
    return 1;
  }
  //-----------------------------------------------------------------------------------
  template<class t_payload_net_handler>
  int node_server<t_payload_net_handler>::handle_handshake(int command, typename COMMAND_HANDSHAKE::request& arg, typename COMMAND_HANDSHAKE::response& rsp, p2p_connection_context& context)
  {
    if(arg.node_data.network_id != m_network_id)
    {

      LOG_INFO_CC(context, "WRONG NETWORK AGENT CONNECTED! id=" << epee::string_tools::get_str_from_guid_a(arg.node_data.network_id));
      drop_connection(context);
      add_host_fail(context.m_remote_address);
      return 1;
    }

    if(!context.m_is_income)
    {
      LOG_WARNING_CC(context, "COMMAND_HANDSHAKE came not from incoming connection");
      drop_connection(context);
      add_host_fail(context.m_remote_address);
      return 1;
    }

    if(context.peer_id)
    {
      LOG_WARNING_CC(context, "COMMAND_HANDSHAKE came, but seems that connection already have associated peer_id (double COMMAND_HANDSHAKE?)");
      drop_connection(context);
      return 1;
    }

   if (m_current_number_of_in_peers >= m_config.m_net_config.max_in_connection_count) // in peers limit
    {
      LOG_WARNING_CC(context, "COMMAND_HANDSHAKE came, but already have max incoming connections, so dropping this one.");
      drop_connection(context);
      return 1;
    }

    if(!m_payload_handler.process_payload_sync_data(arg.payload_data, context, true))
    {
      LOG_WARNING_CC(context, "COMMAND_HANDSHAKE came, but process_payload_sync_data returned false, dropping connection.");
      drop_connection(context);
      return 1;
    }

    if(has_too_many_connections(context.m_remote_address))
    {
      LOG_PRINT_CCONTEXT_L1("CONNECTION FROM " << context.m_remote_address.host_str() << " REFUSED, too many connections from the same address");
      drop_connection(context);
      return 1;
    }

    //associate peer_id with this connection
    context.peer_id = arg.node_data.peer_id;
    context.m_in_timedsync = false;

    if(arg.node_data.peer_id != m_config.m_peer_id && arg.node_data.my_port)
    {
      peerid_type peer_id_l = arg.node_data.peer_id;
      uint32_t port_l = arg.node_data.my_port;
      //try ping to be sure that we can add this peer to peer_list
      try_ping(arg.node_data, context, [peer_id_l, port_l, context, this]()
      {
        CHECK_AND_ASSERT_MES(context.m_remote_address.get_type_id() == epee::net_utils::ipv4_network_address::ID, void(),
            "Only IPv4 addresses are supported here");
        //called only(!) if success pinged, update local peerlist
        peerlist_entry pe;
        const epee::net_utils::network_address na = context.m_remote_address;
        pe.adr.reset(new epee::net_utils::ipv4_network_address(na.as<epee::net_utils::ipv4_network_address>().ip(), port_l));
        time_t last_seen;
        time(&last_seen);
        pe.last_seen = static_cast<int64_t>(last_seen);
        pe.id = peer_id_l;
        this->m_peerlist.append_with_peer_white(pe);
        LOG_DEBUG_CC(context, "PING SUCCESS " << context.m_remote_address.host_str() << ":" << port_l);
      });
    }
#if 0 // unsupported in production

    try_get_support_flags(context, [](p2p_connection_context& flags_context, const uint32_t& support_flags)
    {
      flags_context.support_flags = support_flags;
    });
#endif
    //fill response
    m_peerlist.get_peerlist_head(rsp.local_peerlist_new);
    get_local_node_data(rsp.node_data);
    m_payload_handler.get_payload_sync_data(rsp.payload_data);
    LOG_DEBUG_CC(context, "COMMAND_HANDSHAKE");
    return 1;
  }
  //-----------------------------------------------------------------------------------
  template<class t_payload_net_handler>
  int node_server<t_payload_net_handler>::handle_ping(int command, COMMAND_PING::request& arg, COMMAND_PING::response& rsp, p2p_connection_context& context)
  {
    LOG_DEBUG_CC(context, "COMMAND_PING");
    rsp.status = PING_OK_RESPONSE_STATUS_TEXT;
    rsp.peer_id = m_config.m_peer_id;
    return 1;
  }
  //-----------------------------------------------------------------------------------
  template<class t_payload_net_handler>
  bool node_server<t_payload_net_handler>::log_peerlist()
  {
    std::list<peerlist_entry> pl_white;
    std::list<peerlist_entry> pl_gray;
    m_peerlist.get_peerlist_full(pl_gray, pl_white);
    MINFO(ENDL << "Peerlist white:" << ENDL << print_peerlist_to_string(pl_white) << ENDL << "Peerlist gray:" << ENDL << print_peerlist_to_string(pl_gray) );
    return true;
  }
  //-----------------------------------------------------------------------------------
  template<class t_payload_net_handler>
  bool node_server<t_payload_net_handler>::log_connections()
  {
    MINFO("Connections: \r\n" << print_connections_container() );
    return true;
  }
  //-----------------------------------------------------------------------------------
  template<class t_payload_net_handler>
  void node_server<t_payload_net_handler>::do_supernode_announce(const cryptonote::COMMAND_RPC_SUPERNODE_ANNOUNCE::request &req)
  {
    LOG_PRINT_L0("Incoming supernode announce request");
#ifdef LOCK_RTA_SENDING
    return;
#endif

    LOG_PRINT_L0("P2P Request: do_supernode_announce: start");

    COMMAND_SUPERNODE_ANNOUNCE::request p2p_req;
    p2p_req.signed_key_images = req.signed_key_images;
    p2p_req.timestamp = req.timestamp;
    p2p_req.address = req.address;
    p2p_req.stake_amount = req.stake_amount;
    p2p_req.height = req.height;
    p2p_req.secret_viewkey = req.secret_viewkey;
    p2p_req.network_address = req.network_address;
    p2p_req.hop = 0;

    LOG_PRINT_L0("P2P Request: do_supernode_announce: prepare peerlist");
    std::string blob;
    epee::serialization::store_t_to_binary(p2p_req, blob);
    std::set<peerid_type> announced_peers;
    // send to peers
    m_net_server.get_config_object().foreach_connection([&](p2p_connection_context& context) {
        LOG_INFO_CC(context, "invoking COMMAND_SUPERNODE_ANNOUNCE");
        if (context.peer_id == 0) {
            LOG_INFO_CC(context, "invalid connection [COMMAND_SUPERNODE_ANNOUNCE]");
            return true;
        }
        if (invoke_notify_to_peer(COMMAND_SUPERNODE_ANNOUNCE::ID, blob, context)) {
            announced_peers.insert(context.peer_id);
        } else {
            LOG_ERROR_CC(context, "failed to invoke COMMAND_SUPERNODE_ANNOUNCE");
        }
        return true;
    });

    std::list<peerlist_entry> peerlist_white, peerlist_gray;
    m_peerlist.get_peerlist_full(peerlist_gray, peerlist_white);
    std::vector<peerlist_entry> peers_to_send;
    for (auto pe :peerlist_white) {
        if (announced_peers.find(pe.id) != announced_peers.end()) {
            continue;
        }
        peers_to_send.push_back(pe);
    }

    LOG_PRINT_L0("P2P Request: do_supernode_announce: notify_peer_list");
    notify_peer_list(COMMAND_SUPERNODE_ANNOUNCE::ID,blob,peers_to_send);
    LOG_PRINT_L0("P2P Request: do_supernode_announce: end");
  }

  //-----------------------------------------------------------------------------------
  template<class t_payload_net_handler>
  void node_server<t_payload_net_handler>::do_broadcast(const cryptonote::COMMAND_RPC_BROADCAST::request &req)
  {
      LOG_PRINT_L0("Incoming broadcast request");

      LOG_PRINT_L0("P2P Request: do_broadcast from:" << req.sender_address <<
                   " Start");

      std::string data_blob;
      epee::serialization::store_t_to_binary(req, data_blob);
      std::vector<uint8_t> data_vec(data_blob.begin(), data_blob.end());
      crypto::hash message_hash;
      if (!tools::sha256sum(data_vec.data(), data_vec.size(), message_hash))
      {
          LOG_ERROR("RTA Broadcast: wrong data format for hashing!");
          return;
      }

      LOG_PRINT_L0("P2P Request: do_broadcast: broadcast to me");
      {
//          LOG_PRINT_L0("P2P Request: do_broadcast: lock");
//          boost::lock_guard<boost::recursive_mutex> guard(m_supernode_lock);
//          LOG_PRINT_L0("P2P Request: do_broadcast: unlock");
          if (m_have_supernode)
          {
              post_request_to_supernode<cryptonote::COMMAND_RPC_BROADCAST>("broadcast", req, req.callback_uri);
          }
      }

#ifdef LOCK_RTA_SENDING
    return;
#endif

      COMMAND_BROADCAST::request p2p_req = AUTO_VAL_INIT(p2p_req);
      p2p_req.sender_address = req.sender_address;
      p2p_req.callback_uri = req.callback_uri;
      p2p_req.data = req.data;
      p2p_req.wait_answer = req.wait_answer;
      p2p_req.hop = HOP_RETRIES_MULTIPLIER * get_max_hop(get_routes());
      p2p_req.message_id = epee::string_tools::pod_to_hex(message_hash);

      {
          LOG_PRINT_L0("P2P Request: do_broadcast: lock");
          boost::lock_guard<boost::recursive_mutex> guard(m_request_cache_lock);
          LOG_PRINT_L0("P2P Request: do_broadcast: unlock");
          m_supernode_requests_cache.insert(p2p_req.message_id);
          int timestamp = std::chrono::duration_cast<std::chrono::milliseconds>(std::chrono::system_clock::now().time_since_epoch()).count();
          m_supernode_requests_timestamps.insert(std::make_pair(timestamp, p2p_req.message_id));

          LOG_PRINT_L0("P2P Request: do_broadcast: clean request cache");
          remove_old_request_cache();
      }

      LOG_PRINT_L0("P2P Request: do_broadcast: prepare peerlist");

      std::string blob;
      epee::serialization::store_t_to_binary(p2p_req, blob);
      std::set<peerid_type> announced_peers;
      // send to peers
      m_net_server.get_config_object().foreach_connection([&](p2p_connection_context& context) {
          MINFO("sending COMMAND_BROADCAST to " << context.peer_id);
          if (context.peer_id == 0) {
              LOG_INFO_CC(context, "invalid connection [COMMAND_BROADCAST]");
              return true;
          }
          if (invoke_notify_to_peer(COMMAND_BROADCAST::ID, blob, context)) {
              announced_peers.insert(context.peer_id);
          } else {
              LOG_ERROR_CC(context, "failed to invoke COMMAND_BROADCAST");
          }
          return true;
      });

      std::list<peerlist_entry> peerlist_white, peerlist_gray;
      m_peerlist.get_peerlist_full(peerlist_gray, peerlist_white);
      std::vector<peerlist_entry> peers_to_send;
      for (auto pe :peerlist_white) {
          if (announced_peers.find(pe.id) != announced_peers.end())
              continue;
          peers_to_send.push_back(pe);
      }

      LOG_PRINT_L0("P2P Request: do_broadcast: notify_peer_list");
      notify_peer_list(COMMAND_BROADCAST::ID, blob, peers_to_send);
      LOG_PRINT_L0("P2P Request: do_broadcast: End");
  }

  //-----------------------------------------------------------------------------------
  template<class t_payload_net_handler>
  void node_server<t_payload_net_handler>::do_multicast(const cryptonote::COMMAND_RPC_MULTICAST::request &req)
  {
      LOG_PRINT_L0("Incoming multicast request");

      LOG_PRINT_L0("P2P Request: do_multicast: Start");

      std::string data_blob;
      epee::serialization::store_t_to_binary(req, data_blob);
      std::vector<uint8_t> data_vec(data_blob.begin(), data_blob.end());
      crypto::hash message_hash;
      if (!tools::sha256sum(data_vec.data(), data_vec.size(), message_hash))
      {
          LOG_ERROR("RTA Multicast: wrong data format for hashing!");
          return;
      }

      LOG_PRINT_L0("P2P Request: do_multicast: multicast to me");
      {
          LOG_PRINT_L0("P2P Request: do_multicast: lock");
          boost::lock_guard<boost::recursive_mutex> guard(m_request_cache_lock);
          LOG_PRINT_L0("P2P Request: do_multicast: unlock");
          std::list<std::string> addresses = req.receiver_addresses;
          auto it = std::find(addresses.begin(), addresses.end(), m_supernode_str);
          if (m_have_supernode && it != addresses.end())
          {
              post_request_to_supernode<cryptonote::COMMAND_RPC_MULTICAST>("multicast", req, req.callback_uri);
          }
      }

#ifdef LOCK_RTA_SENDING
    return;
#endif

      COMMAND_MULTICAST::request p2p_req = AUTO_VAL_INIT(p2p_req);
      p2p_req.receiver_addresses = req.receiver_addresses;
      p2p_req.sender_address = req.sender_address;
      p2p_req.callback_uri = req.callback_uri;
      p2p_req.data = req.data;
      p2p_req.wait_answer = req.wait_answer;
      p2p_req.hop = HOP_RETRIES_MULTIPLIER * get_max_hop(p2p_req.receiver_addresses);
      p2p_req.message_id = epee::string_tools::pod_to_hex(message_hash);

      {
          LOG_PRINT_L0("P2P Request: do_multicast: lock");
          boost::lock_guard<boost::recursive_mutex> guard(m_request_cache_lock);
          LOG_PRINT_L0("P2P Request: do_multicast: unlock");
          m_supernode_requests_cache.insert(p2p_req.message_id);
          int timestamp = std::chrono::duration_cast<std::chrono::milliseconds>(std::chrono::system_clock::now().time_since_epoch()).count();
          m_supernode_requests_timestamps.insert(std::make_pair(timestamp, p2p_req.message_id));

          LOG_PRINT_L0("P2P Request: do_multicast: clean request cache");
          remove_old_request_cache();
      }

      LOG_PRINT_L0("P2P Request: do_multicast: multicast send");
      std::string blob;
      epee::serialization::store_t_to_binary(p2p_req, blob);
      multicast_send(COMMAND_MULTICAST::ID, blob, p2p_req.receiver_addresses);
      LOG_PRINT_L0("P2P Request: do_multicast: End");
  }

  //-----------------------------------------------------------------------------------
  template<class t_payload_net_handler>
  void node_server<t_payload_net_handler>::do_unicast(const cryptonote::COMMAND_RPC_UNICAST::request &req)
  {
      LOG_PRINT_L0("Incoming unicast request");
#ifdef LOCK_RTA_SENDING
    return;
#endif

      LOG_PRINT_L0("P2P Request: do_unicast: Start sending to: " << req.receiver_address);

      std::list<std::string> addresses;
      addresses.push_back(req.receiver_address);

      std::string data_blob;
      epee::serialization::store_t_to_binary(req, data_blob);
      std::vector<uint8_t> data_vec(data_blob.begin(), data_blob.end());
      crypto::hash message_hash;
      if (!tools::sha256sum(data_vec.data(), data_vec.size(), message_hash))
      {
          LOG_ERROR("RTA Unicast: wrong data format for hashing!");
          return;
      }

      COMMAND_UNICAST::request p2p_req = AUTO_VAL_INIT(p2p_req);
      p2p_req.receiver_address = req.receiver_address;
      p2p_req.sender_address = req.sender_address;
      p2p_req.callback_uri = req.callback_uri;
      p2p_req.data = req.data;
      p2p_req.wait_answer = req.wait_answer;
      p2p_req.hop = HOP_RETRIES_MULTIPLIER * get_max_hop(addresses);
      p2p_req.message_id = epee::string_tools::pod_to_hex(message_hash);

      {
          LOG_PRINT_L0("P2P Request: do_unicast: lock");
          boost::lock_guard<boost::recursive_mutex> guard(m_request_cache_lock);
          LOG_PRINT_L0("P2P Request: do_unicast: unlock");
          m_supernode_requests_cache.insert(p2p_req.message_id);
          int timestamp = std::chrono::duration_cast<std::chrono::milliseconds>(std::chrono::system_clock::now().time_since_epoch()).count();
          m_supernode_requests_timestamps.insert(std::make_pair(timestamp, p2p_req.message_id));

          LOG_PRINT_L0("P2P Request: do_unicast: clean request cache");
          remove_old_request_cache();
      }

      LOG_PRINT_L0("P2P Request: do_unicast: unicast send");
      std::string blob;
      epee::serialization::store_t_to_binary(p2p_req, blob);
      multicast_send(COMMAND_UNICAST::ID, blob, addresses);
      LOG_PRINT_L0("P2P Request: do_unicast: End");
  }

  //-----------------------------------------------------------------------------------
  template<class t_payload_net_handler>
  std::vector<cryptonote::route_data> node_server<t_payload_net_handler>::get_tunnels() const
  {
      std::vector<cryptonote::route_data> tunnels;
      for (auto it = m_supernode_routes.begin(); it != m_supernode_routes.end(); ++it)
      {
          cryptonote::route_data route;
          route.address = it->first;
          route.last_announce_time = it->second.last_announce_time;
          route.max_hop = it->second.max_hop;
          std::vector<cryptonote::peer_data> peers;
          for (auto pit = it->second.peers.begin(); pit != it->second.peers.end(); ++pit)
          {
              cryptonote::peer_data peer;
              peer.host = pit->adr.host_str();
              peer.port = pit->adr.template as<epee::net_utils::ipv4_network_address>().port();
              peer.id = pit->id;
              peer.last_seen = pit->last_seen;
              peers.push_back(peer);
          }
          route.peers = peers;
          tunnels.push_back(route);
      }
      return tunnels;
  }

  //-----------------------------------------------------------------------------------
  template<class t_payload_net_handler>
  std::string node_server<t_payload_net_handler>::print_connections_container()
  {

    std::stringstream ss;
    m_net_server.get_config_object().foreach_connection([&](const p2p_connection_context& cntxt)
    {
      ss << cntxt.m_remote_address.str()
        << " \t\tpeer_id " << cntxt.peer_id
        << " \t\tconn_id " << epee::string_tools::get_str_from_guid_a(cntxt.m_connection_id) << (cntxt.m_is_income ? " INC":" OUT")
        << std::endl;
      return true;
    });
    std::string s = ss.str();
    return s;
  }
  //-----------------------------------------------------------------------------------
  template<class t_payload_net_handler>
  void node_server<t_payload_net_handler>::on_connection_new(p2p_connection_context& context)
  {
    MINFO("["<< epee::net_utils::print_connection_context(context) << "] NEW CONNECTION");
  }
  //-----------------------------------------------------------------------------------
  template<class t_payload_net_handler>
  void node_server<t_payload_net_handler>::on_connection_close(p2p_connection_context& context)
  {
    if (!m_net_server.is_stop_signal_sent() && !context.m_is_income) {
      epee::net_utils::network_address na = AUTO_VAL_INIT(na);
      na = context.m_remote_address;

      m_peerlist.remove_from_peer_anchor(na);
    }

    m_payload_handler.on_connection_close(context);

    MINFO("["<< epee::net_utils::print_connection_context(context) << "] CLOSE CONNECTION");
  }

  template<class t_payload_net_handler>
  bool node_server<t_payload_net_handler>::is_priority_node(const epee::net_utils::network_address& na)
  {
    return (std::find(m_priority_peers.begin(), m_priority_peers.end(), na) != m_priority_peers.end()) || (std::find(m_exclusive_peers.begin(), m_exclusive_peers.end(), na) != m_exclusive_peers.end());
  }

  template<class t_payload_net_handler> template <class Container>
  bool node_server<t_payload_net_handler>::connect_to_peerlist(const Container& peers)
  {
    for(const epee::net_utils::network_address& na: peers)
    {
      if(m_net_server.is_stop_signal_sent())
        return false;

      if(is_addr_connected(na))
        continue;

      try_to_connect_and_handshake_with_new_peer(na);
    }

    return true;
  }

  template<class t_payload_net_handler> template <class Container>
  bool node_server<t_payload_net_handler>::parse_peers_and_add_to_container(const boost::program_options::variables_map& vm, const command_line::arg_descriptor<std::vector<std::string> > & arg, Container& container)
  {
    std::vector<std::string> perrs = command_line::get_arg(vm, arg);

    for(const std::string& pr_str: perrs)
    {
      epee::net_utils::network_address na = AUTO_VAL_INIT(na);
      const uint16_t default_port = m_testnet ? ::config::testnet::P2P_DEFAULT_PORT : ::config::P2P_DEFAULT_PORT;
      bool r = parse_peer_from_string(na, pr_str, default_port);
      CHECK_AND_ASSERT_MES(r, false, "Failed to parse address from string: " << pr_str);
      container.push_back(na);
    }

    return true;
  }

  template<class t_payload_net_handler>
  bool node_server<t_payload_net_handler>::set_max_out_peers(const boost::program_options::variables_map& vm, int64_t max)
  {
    if(max == -1) {
      m_config.m_net_config.max_out_connection_count = P2P_DEFAULT_CONNECTIONS_COUNT;
      return true;
    }
    m_config.m_net_config.max_out_connection_count = max;
    return true;
  }

  template<class t_payload_net_handler>
  bool node_server<t_payload_net_handler>::set_max_in_peers(const boost::program_options::variables_map& vm, int64_t max)
  {
    if(max == -1) {
      m_config.m_net_config.max_in_connection_count = -1;
      return true;
    }
    m_config.m_net_config.max_in_connection_count = max;
    return true;
  }

  template<class t_payload_net_handler>
  void node_server<t_payload_net_handler>::delete_out_connections(size_t count)
  {
    m_net_server.get_config_object().del_out_connections(count);
  }

  template<class t_payload_net_handler>
  void node_server<t_payload_net_handler>::delete_in_connections(size_t count)
  {
    m_net_server.get_config_object().del_in_connections(count);
  }

  template<class t_payload_net_handler>
  bool node_server<t_payload_net_handler>::set_tos_flag(const boost::program_options::variables_map& vm, int flag)
  {
    if(flag==-1){
      return true;
    }
    epee::net_utils::connection<epee::levin::async_protocol_handler<p2p_connection_context> >::set_tos_flag(flag);
    _dbg1("Set ToS flag  " << flag);
    return true;
  }

  template<class t_payload_net_handler>
  bool node_server<t_payload_net_handler>::set_rate_up_limit(const boost::program_options::variables_map& vm, int64_t limit)
  {
    this->islimitup=true;

    if (limit==-1) {
      limit=default_limit_up;
      this->islimitup=false;
    }

    limit *= 1024;
    epee::net_utils::connection<epee::levin::async_protocol_handler<p2p_connection_context> >::set_rate_up_limit( limit );
    MINFO("Set limit-up to " << limit/1024 << " kB/s");
    return true;
  }

  template<class t_payload_net_handler>
  bool node_server<t_payload_net_handler>::set_rate_down_limit(const boost::program_options::variables_map& vm, int64_t limit)
  {
    this->islimitdown=true;
    if(limit==-1) {
      limit=default_limit_down;
      this->islimitdown=false;
    }
    limit *= 1024;
    epee::net_utils::connection<epee::levin::async_protocol_handler<p2p_connection_context> >::set_rate_down_limit( limit );
    MINFO("Set limit-down to " << limit/1024 << " kB/s");
    return true;
  }

  template<class t_payload_net_handler>
  bool node_server<t_payload_net_handler>::set_rate_limit(const boost::program_options::variables_map& vm, int64_t limit)
  {
    int64_t limit_up = 0;
    int64_t limit_down = 0;

    if(limit == -1)
    {
      limit_up = default_limit_up * 1024;
      limit_down = default_limit_down * 1024;
    }
    else
    {
      limit_up = limit * 1024;
      limit_down = limit * 1024;
    }
    if(!this->islimitup) {
      epee::net_utils::connection<epee::levin::async_protocol_handler<p2p_connection_context> >::set_rate_up_limit(limit_up);
      MINFO("Set limit-up to " << limit_up/1024 << " kB/s");
    }
    if(!this->islimitdown) {
      epee::net_utils::connection<epee::levin::async_protocol_handler<p2p_connection_context> >::set_rate_down_limit(limit_down);
      MINFO("Set limit-down to " << limit_down/1024 << " kB/s");
    }

    return true;
  }

  template<class t_payload_net_handler>
  bool node_server<t_payload_net_handler>::has_too_many_connections(const epee::net_utils::network_address &address)
  {
    const uint8_t max_connections = 1;
    uint8_t count = 0;

    m_net_server.get_config_object().foreach_connection([&](const p2p_connection_context& cntxt)
    {
      if (cntxt.m_is_income && cntxt.m_remote_address.is_same_host(address)) {
        count++;

        if (count > max_connections) {
          return false;
        }
      }

      return true;
    });

    return count > max_connections;
  }

  template<class t_payload_net_handler>
  bool node_server<t_payload_net_handler>::gray_peerlist_housekeeping()
  {
    peerlist_entry pe = AUTO_VAL_INIT(pe);

    if (!m_peerlist.get_random_gray_peer(pe)) {
        return false;
    }

    bool success = check_connection_and_handshake_with_peer(pe.adr, pe.last_seen);

    if (!success) {
      m_peerlist.remove_from_peer_gray(pe);

      LOG_PRINT_L2("PEER EVICTED FROM GRAY PEER LIST IP address: " << pe.adr.host_str() << " Peer ID: " << peerid_type(pe.id));

      return true;
    }

    m_peerlist.set_peer_just_seen(pe.id, pe.adr);

    LOG_PRINT_L2("PEER PROMOTED TO WHITE PEER LIST IP address: " << pe.adr.host_str() << " Peer ID: " << peerid_type(pe.id));

    return true;
  }
}<|MERGE_RESOLUTION|>--- conflicted
+++ resolved
@@ -79,45 +79,7 @@
 
 namespace nodetool
 {
-<<<<<<< HEAD
-  namespace
-  {
-    const int64_t default_limit_up = 2048;
-    const int64_t default_limit_down = 8192;
-    const command_line::arg_descriptor<std::string> arg_p2p_bind_ip        = {"p2p-bind-ip", "Interface for p2p network protocol", "0.0.0.0"};
-    const command_line::arg_descriptor<std::string> arg_p2p_bind_port = {
-        "p2p-bind-port"
-      , "Port for p2p network protocol"
-      , std::to_string(config::P2P_DEFAULT_PORT)
-      };
-    const command_line::arg_descriptor<std::string> arg_testnet_p2p_bind_port = {
-        "testnet-p2p-bind-port"
-      , "Port for testnet p2p network protocol"
-      , std::to_string(config::testnet::P2P_DEFAULT_PORT)
-      };
-    const command_line::arg_descriptor<uint32_t>    arg_p2p_external_port  = {"p2p-external-port", "External port for p2p network protocol (if port forwarding used with NAT)", 0};
-    const command_line::arg_descriptor<bool>        arg_p2p_allow_local_ip = {"allow-local-ip", "Allow local ip add to peer list, mostly in debug purposes"};
-    const command_line::arg_descriptor<std::vector<std::string> > arg_p2p_add_peer   = {"add-peer", "Manually add peer to local peerlist"};
-    const command_line::arg_descriptor<std::vector<std::string> > arg_p2p_add_priority_node   = {"add-priority-node", "Specify list of peers to connect to and attempt to keep the connection open"};
-    const command_line::arg_descriptor<std::vector<std::string> > arg_p2p_add_exclusive_node   = {"add-exclusive-node", "Specify list of peers to connect to only."
-                                                                                                  " If this option is given the options add-priority-node and seed-node are ignored"};
-    const command_line::arg_descriptor<std::vector<std::string> > arg_p2p_seed_node   = {"seed-node", "Connect to a node to retrieve peer addresses, and disconnect. Effective only with --testnet, ex.: 'seed-node = 10.12.1.2:8080'"};
-    const command_line::arg_descriptor<bool> arg_p2p_hide_my_port   =    {"hide-my-port", "Do not announce yourself as peerlist candidate", false, true};
-
-    const command_line::arg_descriptor<bool>        arg_no_igd  = {"no-igd", "Disable UPnP port mapping"};
-    const command_line::arg_descriptor<bool>        arg_offline = {"offline", "Do not listen for peers, nor connect to any"};
-    const command_line::arg_descriptor<int64_t>     arg_out_peers = {"out-peers", "set max number of out peers", -1};
-    const command_line::arg_descriptor<int> arg_tos_flag = {"tos-flag", "set TOS flag", -1};
-
-    const command_line::arg_descriptor<int64_t> arg_limit_rate_up = {"limit-rate-up", "set limit-rate-up [kB/s]", -1};
-    const command_line::arg_descriptor<int64_t> arg_limit_rate_down = {"limit-rate-down", "set limit-rate-down [kB/s]", -1};
-    const command_line::arg_descriptor<int64_t> arg_limit_rate = {"limit-rate", "set limit-rate [kB/s]", -1};
-
-    const command_line::arg_descriptor<bool> arg_save_graph = {"save-graph", "Save data for dr monero", false};
-    const command_line::arg_descriptor<Uuid> arg_p2p_net_id = {"net-id", "The way to replace hardcoded NETWORK_ID. Effective only with --testnet, ex.: 'net-id = 54686520-4172-7420-6f77-205761722037'"};
-  }
-=======
->>>>>>> caa6135b
+
   //-----------------------------------------------------------------------------------
   template<class t_payload_net_handler>
   void node_server<t_payload_net_handler>::init_options(boost::program_options::options_description& desc)
