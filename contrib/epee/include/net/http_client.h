// Copyright (c) 2006-2013, Andrey N. Sabelnikov, www.sabelnikov.net
// All rights reserved.
// 
// Redistribution and use in source and binary forms, with or without
// modification, are permitted provided that the following conditions are met:
// * Redistributions of source code must retain the above copyright
// notice, this list of conditions and the following disclaimer.
// * Redistributions in binary form must reproduce the above copyright
// notice, this list of conditions and the following disclaimer in the
// documentation and/or other materials provided with the distribution.
// * Neither the name of the Andrey N. Sabelnikov nor the
// names of its contributors may be used to endorse or promote products
// derived from this software without specific prior written permission.
// 
// THIS SOFTWARE IS PROVIDED BY THE COPYRIGHT HOLDERS AND CONTRIBUTORS "AS IS" AND
// ANY EXPRESS OR IMPLIED WARRANTIES, INCLUDING, BUT NOT LIMITED TO, THE IMPLIED
// WARRANTIES OF MERCHANTABILITY AND FITNESS FOR A PARTICULAR PURPOSE ARE
// DISCLAIMED. IN NO EVENT SHALL THE COPYRIGHT OWNER  BE LIABLE FOR ANY
// DIRECT, INDIRECT, INCIDENTAL, SPECIAL, EXEMPLARY, OR CONSEQUENTIAL DAMAGES
// (INCLUDING, BUT NOT LIMITED TO, PROCUREMENT OF SUBSTITUTE GOODS OR SERVICES;
// LOSS OF USE, DATA, OR PROFITS; OR BUSINESS INTERRUPTION) HOWEVER CAUSED AND
// ON ANY THEORY OF LIABILITY, WHETHER IN CONTRACT, STRICT LIABILITY, OR TORT
// (INCLUDING NEGLIGENCE OR OTHERWISE) ARISING IN ANY WAY OUT OF THE USE OF THIS
// SOFTWARE, EVEN IF ADVISED OF THE POSSIBILITY OF SUCH DAMAGE.
// 



#pragma once
#include <ctype.h>
#include <boost/shared_ptr.hpp>
#include <boost/regex.hpp>
#include <boost/lexical_cast.hpp>
#include <boost/optional/optional.hpp>
#include <boost/utility/string_ref.hpp>
//#include <mbstring.h>
#include <algorithm>
#include <cctype>
#include <functional>

#include "net_helper.h"
#include "http_client_base.h"

#ifdef HTTP_ENABLE_GZIP
#include "gzip_encoding.h"
#endif 

#include "string_tools.h"
#include "reg_exp_definer.h"
#include "http_base.h" 
#include "http_auth.h"
#include "to_nonconst_iterator.h"
#include "net_parse_helpers.h"
#include "syncobj.h"

//#include "shlwapi.h"

//#pragma comment(lib, "shlwapi.lib")

#undef MONERO_DEFAULT_LOG_CATEGORY
#define MONERO_DEFAULT_LOG_CATEGORY "net.http"

extern epee::critical_section gregexp_lock;


namespace epee
{
namespace net_utils
{

	/*struct url 
	{
	public:
		void parse(const std::string& url_s)
		{
			const string prot_end("://");
			string::const_iterator prot_i = search(url_s.begin(), url_s.end(),
				prot_end.begin(), prot_end.end());
			protocol_.reserve(distance(url_s.begin(), prot_i));
			transform(url_s.begin(), prot_i,
				back_inserter(protocol_),
				ptr_fun<int,int>(tolower)); // protocol is icase
			if( prot_i == url_s.end() )
				return;
			advance(prot_i, prot_end.length());
			string::const_iterator path_i = find(prot_i, url_s.end(), '/');
			host_.reserve(distance(prot_i, path_i));
			transform(prot_i, path_i,
				back_inserter(host_),
				ptr_fun<int,int>(tolower)); // host is icase
			string::const_iterator query_i = find(path_i, url_s.end(), '?');
			path_.assign(path_i, query_i);
			if( query_i != url_s.end() )
				++query_i;
			query_.assign(query_i, url_s.end());
		}

		std::string protocol_;
		std::string host_;
		std::string path_;
		std::string query_;
	};*/




	//---------------------------------------------------------------------------
	static inline const char* get_hex_vals()
	{
		static const char hexVals[16] = {'0','1','2','3','4','5','6','7','8','9','A','B','C','D','E','F'};
		return hexVals;
	}

	static inline const char* get_unsave_chars()
	{
		//static char unsave_chars[] = "\"<>%\\^[]`+$,@:;/!#?=&";
		static const char unsave_chars[] = "\"<>%\\^[]`+$,@:;!#&";
		return unsave_chars;
	}

	static inline bool is_unsafe(unsigned char compare_char)
	{
		if(compare_char <= 32 || compare_char >= 123)
			return true;

		const char* punsave = get_unsave_chars();

		for(int ichar_pos = 0; 0!=punsave[ichar_pos] ;ichar_pos++)
			if(compare_char == punsave[ichar_pos])
				return true;

		return false;
	}
	
	static inline 
		std::string dec_to_hex(char num, int radix)
	{
		int temp=0;
		std::string csTmp;
		int num_char;

		num_char = (int) num;
		if (num_char < 0)
			num_char = 256 + num_char;

		while (num_char >= radix)
		{
			temp = num_char % radix;
			num_char = (int)floor((float)num_char / (float)radix);
			csTmp = get_hex_vals()[temp];
		}

		csTmp += get_hex_vals()[num_char];

		if(csTmp.size() < 2)
		{
			csTmp += '0';
		}
		
		std::reverse(csTmp.begin(), csTmp.end());
		//_mbsrev((unsigned char*)csTmp.data());

		return csTmp;
	}
	static inline int get_index(const char *s, char c) { const char *ptr = (const char*)memchr(s, c, 16); return ptr ? ptr-s : -1; }
	static inline 
		std::string hex_to_dec_2bytes(const char *s)
	{
		const char *hex = get_hex_vals();
		int i0 = get_index(hex, toupper(s[0]));
		int i1 = get_index(hex, toupper(s[1]));
		if (i0 < 0 || i1 < 0)
			return std::string("%") + std::string(1, s[0]) + std::string(1, s[1]);
		return std::string(1, i0 * 16 | i1);
	}

	static inline std::string convert(char val)
	{
		std::string csRet;
		csRet += "%";
		csRet += dec_to_hex(val, 16);
		return  csRet;
	}
	static inline std::string conver_to_url_format(const std::string& uri)
	{

		std::string result;

		for(size_t i = 0; i!= uri.size(); i++)
		{
			if(is_unsafe(uri[i]))
				result += convert(uri[i]);
			else
				result += uri[i];

		}

		return result;
	}
	static inline std::string convert_from_url_format(const std::string& uri)
	{

		std::string result;

		for(size_t i = 0; i!= uri.size(); i++)
		{
			if(uri[i] == '%' && i + 2 < uri.size())
			{
				result += hex_to_dec_2bytes(uri.c_str() + i + 1);
				i += 2;
			}
			else
				result += uri[i];

		}

		return result;
	}

  static inline std::string convert_to_url_format_force_all(const std::string& uri)
  {

    std::string result;

    for(size_t i = 0; i!= uri.size(); i++)
    {
        result += convert(uri[i]);
    }

    return result;
  }





	namespace http
	{

		template<typename net_client_type>
		class http_simple_client_template: public i_target_handler
		{
		private:
			enum reciev_machine_state
			{
				reciev_machine_state_header,
				reciev_machine_state_body_content_len,
				reciev_machine_state_body_connection_close,
				reciev_machine_state_body_chunked,
				reciev_machine_state_done,
				reciev_machine_state_error
			};



			enum chunked_state{
				http_chunked_state_chunk_head,
				http_chunked_state_chunk_body,
				http_chunked_state_done,
				http_chunked_state_undefined
			};


			net_client_type m_net_client;
			std::string m_host_buff;
			std::string m_port;
			http_client_auth m_auth;
			std::string m_header_cache;
			http_response_info m_response_info;
			size_t m_len_in_summary;
			size_t m_len_in_remain;
			//std::string* m_ptarget_buffer;
			boost::shared_ptr<i_sub_handler> m_pcontent_encoding_handler;
			reciev_machine_state m_state;
			chunked_state m_chunked_state;
			std::string m_chunked_cache;
			critical_section m_lock;
			bool m_ssl;

		public:
			explicit http_simple_client_template()
				: i_target_handler()
				, m_net_client()
				, m_host_buff()
				, m_port()
				, m_auth()
				, m_header_cache()
				, m_response_info()
				, m_len_in_summary(0)
				, m_len_in_remain(0)
				, m_pcontent_encoding_handler(nullptr)
				, m_state()
				, m_chunked_state()
				, m_chunked_cache()
				, m_lock()
				, m_ssl(false)
			{}

			const std::string &get_host() const { return m_host_buff; };
			const std::string &get_port() const { return m_port; };

<<<<<<< HEAD
			bool set_server(const std::string& address, boost::optional<login> user)
=======
			bool set_server(const std::string& address, boost::optional<login> user, bool ssl = false)
>>>>>>> c29890c2
			{
				http::url_content parsed{};
				const bool r = parse_url(address, parsed);
				CHECK_AND_ASSERT_MES(r, false, "failed to parse url: " << address);
				set_server(std::move(parsed.host), std::to_string(parsed.port), std::move(user), ssl);
				return true;
			}

			void set_server(std::string host, std::string port, boost::optional<login> user, bool ssl = false)
			{
				CRITICAL_REGION_LOCAL(m_lock);
				disconnect();
				m_host_buff = std::move(host);
				m_port = std::move(port);
                                m_auth = user ? http_client_auth{std::move(*user)} : http_client_auth{};
				m_ssl = ssl;
			}

      bool connect(std::chrono::milliseconds timeout)
      {
        CRITICAL_REGION_LOCAL(m_lock);
        return m_net_client.connect(m_host_buff, m_port, timeout, m_ssl);
      }
			//---------------------------------------------------------------------------
			bool disconnect()
			{
				CRITICAL_REGION_LOCAL(m_lock);
				return m_net_client.disconnect();
			}
			//---------------------------------------------------------------------------
			bool is_connected()
			{
				CRITICAL_REGION_LOCAL(m_lock);
				return m_net_client.is_connected();
			}
			//---------------------------------------------------------------------------
			virtual bool handle_target_data(std::string& piece_of_transfer)
			{
				CRITICAL_REGION_LOCAL(m_lock);
				m_response_info.m_body += piece_of_transfer;
        piece_of_transfer.clear();
				return true;
			}
			//---------------------------------------------------------------------------
			virtual bool on_header(const http_response_info &headers)
      {
        return true;
      }
			//---------------------------------------------------------------------------
			inline 
				bool invoke_get(const boost::string_ref uri, std::chrono::milliseconds timeout, const std::string& body = std::string(), const http_response_info** ppresponse_info = NULL, const fields_list& additional_params = fields_list())
			{
					CRITICAL_REGION_LOCAL(m_lock);
					return invoke(uri, "GET", body, timeout, ppresponse_info, additional_params);
			}

			//---------------------------------------------------------------------------
			inline bool invoke(const boost::string_ref uri, const boost::string_ref method, const std::string& body, std::chrono::milliseconds timeout, const http_response_info** ppresponse_info = NULL, const fields_list& additional_params = fields_list())
			{
				CRITICAL_REGION_LOCAL(m_lock);
				if(!is_connected())
				{
					MDEBUG("Reconnecting...");
					if(!connect(timeout))
					{
						MDEBUG("Failed to connect to " << m_host_buff << ":" << m_port);
						return false;
					}
				}

				std::string req_buff{};
				req_buff.reserve(2048);
				req_buff.append(method.data(), method.size()).append(" ").append(uri.data(), uri.size()).append(" HTTP/1.1\r\n");
				add_field(req_buff, "Host", m_host_buff);
				add_field(req_buff, "Content-Length", std::to_string(body.size()));

				//handle "additional_params"
				for(const auto& field : additional_params)
					add_field(req_buff, field);

				for (unsigned sends = 0; sends < 2; ++sends)
				{
					const std::size_t initial_size = req_buff.size();
					const auto auth = m_auth.get_auth_field(method, uri);
					if (auth)
						add_field(req_buff, *auth);

					req_buff += "\r\n";
					//--

					bool res = m_net_client.send(req_buff, timeout);
					CHECK_AND_ASSERT_MES(res, false, "HTTP_CLIENT: Failed to SEND");
					if(body.size())
						res = m_net_client.send(body, timeout);
					CHECK_AND_ASSERT_MES(res, false, "HTTP_CLIENT: Failed to SEND");

					m_response_info.clear();
					m_state = reciev_machine_state_header;
					if (!handle_reciev(timeout))
						return false;
					if (m_response_info.m_response_code != 401)
					{
						if(ppresponse_info)
							*ppresponse_info = std::addressof(m_response_info);
						return true;
					}

					switch (m_auth.handle_401(m_response_info))
					{
					case http_client_auth::kSuccess:
						break;
					case http_client_auth::kBadPassword:
                                                sends = 2;
						break;
					default:
					case http_client_auth::kParseFailure:
						LOG_ERROR("Bad server response for authentication");
						return false;
					}
					req_buff.resize(initial_size); // rollback for new auth generation
				}
				LOG_ERROR("Client has incorrect username/password for server requiring authentication");
				return false;
			}
			//---------------------------------------------------------------------------
			inline bool invoke_post(const boost::string_ref uri, const std::string& body, std::chrono::milliseconds timeout, const http_response_info** ppresponse_info = NULL, const fields_list& additional_params = fields_list())
			{
				CRITICAL_REGION_LOCAL(m_lock);
				return invoke(uri, "POST", body, timeout, ppresponse_info, additional_params);
			}
			//---------------------------------------------------------------------------
			bool test(const std::string &s, std::chrono::milliseconds timeout) // TEST FUNC ONLY
			{
				CRITICAL_REGION_LOCAL(m_lock);
				m_net_client.set_test_data(s);
				m_state = reciev_machine_state_header;
				return handle_reciev(timeout);
			}
			//---------------------------------------------------------------------------
		private: 
			//---------------------------------------------------------------------------
			inline bool handle_reciev(std::chrono::milliseconds timeout)
			{
				CRITICAL_REGION_LOCAL(m_lock);
				bool keep_handling = true;
				bool need_more_data = true;
				std::string recv_buffer;
				while(keep_handling)
				{
					if(need_more_data)
					{
						if(!m_net_client.recv(recv_buffer, timeout))
						{
							MERROR("Unexpected recv fail");
							m_state = reciev_machine_state_error;
            }
            if(!recv_buffer.size())
            {
              //connection is going to be closed
              if(reciev_machine_state_body_connection_close != m_state)
              {
                m_state = reciev_machine_state_error;
              }
            }
            need_more_data = false;
					}
					switch(m_state)
					{
					case reciev_machine_state_header:
						keep_handling = handle_header(recv_buffer, need_more_data);
						break;
					case reciev_machine_state_body_content_len:
						keep_handling = handle_body_content_len(recv_buffer, need_more_data);
						break;
					case reciev_machine_state_body_connection_close:
						keep_handling = handle_body_connection_close(recv_buffer, need_more_data);
						break;
					case reciev_machine_state_body_chunked:
						keep_handling = handle_body_body_chunked(recv_buffer, need_more_data);
						break;
					case reciev_machine_state_done:
						keep_handling = false;
						break;
					case reciev_machine_state_error:
						keep_handling = false;
						break;
					}

				}
				m_header_cache.clear();
				if(m_state != reciev_machine_state_error)
				{
					if(m_response_info.m_header_info.m_connection.size() && !string_tools::compare_no_case("close", m_response_info.m_header_info.m_connection))
						disconnect();

					return true;
				}
				else
                {
                  LOG_PRINT_L3("Returning false because of wrong state machine. state: " << m_state);
                  return false;
                }
			}
			//---------------------------------------------------------------------------
			inline
				bool handle_header(std::string& recv_buff, bool& need_more_data)
			{
 
				CRITICAL_REGION_LOCAL(m_lock);
        if(!recv_buff.size())
        {
          LOG_ERROR("Connection closed at handle_header");
          m_state = reciev_machine_state_error;
          return false;
        }

				m_header_cache += recv_buff;
				recv_buff.clear();
				std::string::size_type pos = m_header_cache.find("\r\n\r\n");
				if(pos != std::string::npos)
				{
					recv_buff.assign(m_header_cache.begin()+pos+4, m_header_cache.end());
					m_header_cache.erase(m_header_cache.begin()+pos+4, m_header_cache.end());

					analize_cached_header_and_invoke_state();
          if (!on_header(m_response_info))
          {
            MDEBUG("Connection cancelled by on_header");
            m_state = reciev_machine_state_done;
            return false;
          }
					m_header_cache.clear();
					if(!recv_buff.size() && (m_state != reciev_machine_state_error && m_state != reciev_machine_state_done))
						need_more_data = true;

					return true;
				}else
					need_more_data = true;
				return true;
			}
			//---------------------------------------------------------------------------
			inline
				bool handle_body_content_len(std::string& recv_buff, bool& need_more_data)
			{
				CRITICAL_REGION_LOCAL(m_lock);
				if(!recv_buff.size())
				{
					MERROR("Warning: Content-Len mode, but connection unexpectedly closed");
					m_state = reciev_machine_state_done;
					return true;
				}
				CHECK_AND_ASSERT_MES(m_len_in_remain >= recv_buff.size(), false, "m_len_in_remain >= recv_buff.size()");
				m_len_in_remain -= recv_buff.size();
				if (!m_pcontent_encoding_handler->update_in(recv_buff))
				{
					m_state = reciev_machine_state_done;
					return false;
				}

				if(m_len_in_remain == 0)
					m_state = reciev_machine_state_done;
				else
					need_more_data = true;

				return true;
			}
			//---------------------------------------------------------------------------
			inline
				bool handle_body_connection_close(std::string& recv_buff, bool& need_more_data)
			{
				CRITICAL_REGION_LOCAL(m_lock);
				if(!recv_buff.size())
				{
					m_state = reciev_machine_state_done;
					return true;
				}
        need_more_data = true;
				m_pcontent_encoding_handler->update_in(recv_buff);


				return true;
			}
			//---------------------------------------------------------------------------
			inline bool is_hex_symbol(char ch)
			{

				if( (ch >= '0' && ch <='9')||(ch >= 'A' && ch <='F')||(ch >= 'a' && ch <='f'))
					return true;
				else
					return false;
			}
			//---------------------------------------------------------------------------
			inline
				bool get_len_from_chunk_head(const std::string &chunk_head, size_t& result_size)
			{
				std::stringstream str_stream;
				str_stream << std::hex;
				if(!(str_stream << chunk_head && str_stream >> result_size))
					return false;

				return true;
			}
			//---------------------------------------------------------------------------
			inline
				bool get_chunk_head(std::string& buff, size_t& chunk_size, bool& is_matched)
			{
				is_matched = false;
				size_t offset = 0;
				for(std::string::iterator it = buff.begin(); it!= buff.end(); it++, offset++)
				{
					if(!is_hex_symbol(*it))
					{
						if(*it == '\r' || *it == ' ' )
						{
							offset--;
							continue;
						}
						else if(*it == '\n')
						{	
							std::string chunk_head = buff.substr(0, offset);
							if(!get_len_from_chunk_head(chunk_head, chunk_size))
								return false;

							if(0 == chunk_size)
							{
								//Here is a small confusion
								//In brief - if the chunk is the last one we need to get terminating sequence
								//along with the cipher, generally in the "ddd\r\n\r\n" form

								for(it++;it != buff.end(); it++)
								{
									if('\r' == *it)
										continue;
									else if('\n' == *it)
										break;
									else
									{
										LOG_ERROR("http_stream_filter: Wrong last chunk terminator");
										return false;
									}
								}

								if(it == buff.end())
									return true;
							}

							buff.erase(buff.begin(), ++it);

							is_matched = true;				
							return true;
						}
						else
							return false;
					}
				}

				return true;
			}
			//---------------------------------------------------------------------------
			inline
				bool handle_body_body_chunked(std::string& recv_buff, bool& need_more_data)
			{
        CRITICAL_REGION_LOCAL(m_lock);
				if(!recv_buff.size())
				{
					MERROR("Warning: CHUNKED mode, but connection unexpectedly closed");
					m_state = reciev_machine_state_done;
					return true;
				}
				m_chunked_cache += recv_buff;
				recv_buff.clear();
				bool is_matched = false;

				while(true)
				{
					if(!m_chunked_cache.size())
					{
						need_more_data = true;
						break;
					}

					switch(m_chunked_state)
					{
					case http_chunked_state_chunk_head:
						if(m_chunked_cache[0] == '\n' || m_chunked_cache[0] == '\r')
						{
							//optimize a bit
							if(m_chunked_cache[0] == '\r' && m_chunked_cache.size()>1 && m_chunked_cache[1] == '\n')
								m_chunked_cache.erase(0, 2);
							else
								m_chunked_cache.erase(0, 1);
							break;
						}
						if(!get_chunk_head(m_chunked_cache, m_len_in_remain, is_matched))
						{
							LOG_ERROR("http_stream_filter::handle_chunked(*) Failed to get length from chunked head:" << m_chunked_cache);
							m_state = reciev_machine_state_error;
							return false;
						}

						if(!is_matched)
						{
							need_more_data = true;
							return true;
						}else
						{
							m_chunked_state = http_chunked_state_chunk_body;
							if(m_len_in_remain == 0)
							{//last chunk, let stop the stream and fix the chunk queue.
								m_state = reciev_machine_state_done;
								return true;
							}
							m_chunked_state = http_chunked_state_chunk_body;
							break;
						}
						break;
					case http_chunked_state_chunk_body:
						{
							std::string chunk_body;
							if(m_len_in_remain >= m_chunked_cache.size())
							{
								m_len_in_remain -= m_chunked_cache.size();
								chunk_body.swap(m_chunked_cache);
							}else
							{
								chunk_body.assign(m_chunked_cache, 0, m_len_in_remain);
								m_chunked_cache.erase(0, m_len_in_remain);
								m_len_in_remain = 0;
							}

							if (!m_pcontent_encoding_handler->update_in(chunk_body))
							{
								m_state = reciev_machine_state_error;
								return false;
							}

							if(!m_len_in_remain)
								m_chunked_state = http_chunked_state_chunk_head;
						}
						break;
					case http_chunked_state_done:
						m_state = reciev_machine_state_done;
						return true;
					case http_chunked_state_undefined:
					default:
						LOG_ERROR("http_stream_filter::handle_chunked(): Wrong state" << m_chunked_state);
						return false;
					}
				}

				return true;
			}
			//---------------------------------------------------------------------------
			inline bool parse_header(http_header_info& body_info, const std::string& m_cache_to_process)
			{
				MTRACE("http_stream_filter::parse_cached_header(*)");

				const char *ptr = m_cache_to_process.c_str();
				while (ptr[0] != '\r' || ptr[1] != '\n')
				{
					// optional \n
					if (*ptr == '\n')
						++ptr;
					// an identifier composed of letters or -
					const char *key_pos = ptr;
					while (isalnum(*ptr) || *ptr == '_' || *ptr == '-')
						++ptr;
					const char *key_end = ptr;
					// optional space (not in RFC, but in previous code)
					if (*ptr == ' ')
						++ptr;
					CHECK_AND_ASSERT_MES(*ptr == ':', true, "http_stream_filter::parse_cached_header() invalid header in: " << m_cache_to_process);
					++ptr;
					// optional whitespace, but not newlines - line folding is obsolete, let's ignore it
					while (isblank(*ptr))
						++ptr;
					const char *value_pos = ptr;
					while (*ptr != '\r' && *ptr != '\n')
						++ptr;
					const char *value_end = ptr;
					// optional trailing whitespace
					while (value_end > value_pos && isblank(*(value_end-1)))
						--value_end;
					if (*ptr == '\r')
						++ptr;
					CHECK_AND_ASSERT_MES(*ptr == '\n', true, "http_stream_filter::parse_cached_header() invalid header in: " << m_cache_to_process);
					++ptr;

					const std::string key = std::string(key_pos, key_end - key_pos);
					const std::string value = std::string(value_pos, value_end - value_pos);
					if (!key.empty())
					{
						if (!string_tools::compare_no_case(key, "Connection"))
							body_info.m_connection = value;
						else if(!string_tools::compare_no_case(key, "Referrer"))
							body_info.m_referer = value;
						else if(!string_tools::compare_no_case(key, "Content-Length"))
							body_info.m_content_length = value;
						else if(!string_tools::compare_no_case(key, "Content-Type"))
							body_info.m_content_type = value;
						else if(!string_tools::compare_no_case(key, "Transfer-Encoding"))
							body_info.m_transfer_encoding = value;
						else if(!string_tools::compare_no_case(key, "Content-Encoding"))
							body_info.m_content_encoding = value;
						else if(!string_tools::compare_no_case(key, "Host"))
							body_info.m_host = value;
						else if(!string_tools::compare_no_case(key, "Cookie"))
							body_info.m_cookie = value;
						else if(!string_tools::compare_no_case(key, "User-Agent"))
							body_info.m_user_agent = value;
						else if(!string_tools::compare_no_case(key, "Origin"))
							body_info.m_origin = value;
						else
							body_info.m_etc_fields.emplace_back(key, value);
					}
				}
				return true;
			}
			//---------------------------------------------------------------------------
			inline bool analize_first_response_line()
			{
				//First line response, look like this:	"HTTP/1.1 200 OK"
				const char *ptr = m_header_cache.c_str();
				CHECK_AND_ASSERT_MES(!memcmp(ptr, "HTTP/", 5), false, "Invalid first response line: " + m_header_cache);
				ptr += 5;
				CHECK_AND_ASSERT_MES(isdigit(*ptr), false, "Invalid first response line: " + m_header_cache);
				unsigned long ul;
				char *end;
				ul = strtoul(ptr, &end, 10);
				CHECK_AND_ASSERT_MES(ul <= INT_MAX && *end =='.', false, "Invalid first response line: " + m_header_cache);
				m_response_info.m_http_ver_hi = ul;
				ptr = end + 1;
				CHECK_AND_ASSERT_MES(isdigit(*ptr), false, "Invalid first response line: " + m_header_cache + ", ptr: " << ptr);
				ul = strtoul(ptr, &end, 10);
				CHECK_AND_ASSERT_MES(ul <= INT_MAX && isblank(*end), false, "Invalid first response line: " + m_header_cache + ", ptr: " << ptr);
				m_response_info.m_http_ver_lo = ul;
				ptr = end + 1;
				while (isblank(*ptr))
					++ptr;
				CHECK_AND_ASSERT_MES(isdigit(*ptr), false, "Invalid first response line: " + m_header_cache);
				ul = strtoul(ptr, &end, 10);
				CHECK_AND_ASSERT_MES(ul >= 100 && ul <= 999 && isspace(*end), false, "Invalid first response line: " + m_header_cache);
				m_response_info.m_response_code = ul;
				ptr = end;
				// ignore the optional text, till the end
				while (*ptr != '\r' && *ptr != '\n')
					++ptr;
				if (*ptr == '\r')
					++ptr;
				CHECK_AND_ASSERT_MES(*ptr == '\n', false, "Invalid first response line: " << m_header_cache);
				++ptr;

				m_header_cache.erase(0, ptr - m_header_cache.c_str());
				return true;
			}
			inline
				bool set_reply_content_encoder()
			{
				STATIC_REGEXP_EXPR_1(rexp_match_gzip, "^.*?((gzip)|(deflate))", boost::regex::icase | boost::regex::normal);
				boost::smatch result;						//   12      3
				if(boost::regex_search( m_response_info.m_header_info.m_content_encoding, result, rexp_match_gzip, boost::match_default) && result[0].matched)
				{
#ifdef HTTP_ENABLE_GZIP
					m_pcontent_encoding_handler.reset(new content_encoding_gzip(this, result[3].matched));
#else
          m_pcontent_encoding_handler.reset(new do_nothing_sub_handler(this));
          LOG_ERROR("GZIP encoding not supported in this build, please add zlib to your project and define HTTP_ENABLE_GZIP");
          return false;
#endif
				}
				else 
				{
					m_pcontent_encoding_handler.reset(new do_nothing_sub_handler(this));
				}

				return true;
			}
			inline	
				bool analize_cached_header_and_invoke_state()
			{
				m_response_info.clear();
				analize_first_response_line();
				std::string fake_str; //gcc error workaround

				bool res = parse_header(m_response_info.m_header_info, m_header_cache);
				CHECK_AND_ASSERT_MES(res, false, "http_stream_filter::analize_cached_reply_header_and_invoke_state(): failed to anilize reply header: " << m_header_cache);

				set_reply_content_encoder();

				m_len_in_summary = 0;
				bool content_len_valid = false;
				if(m_response_info.m_header_info.m_content_length.size())
					content_len_valid = string_tools::get_xtype_from_string(m_len_in_summary, m_response_info.m_header_info.m_content_length);



				if(!m_len_in_summary && ((m_response_info.m_response_code>=100&&m_response_info.m_response_code<200) 
					|| 204 == m_response_info.m_response_code 
					|| 304 == m_response_info.m_response_code) )
				{//There will be no response body, server will display the local page with error
					m_state = reciev_machine_state_done;
					return true;
				}else if(m_response_info.m_header_info.m_transfer_encoding.size())
				{
					string_tools::trim(m_response_info.m_header_info.m_transfer_encoding);
					if(string_tools::compare_no_case(m_response_info.m_header_info.m_transfer_encoding, "chunked"))
					{
						LOG_ERROR("Wrong Transfer-Encoding:" << m_response_info.m_header_info.m_transfer_encoding);
						m_state = reciev_machine_state_error;
						return false;
					}
					m_state = reciev_machine_state_body_chunked;
					m_chunked_state = http_chunked_state_chunk_head;
					return true;
				}
				else if(!m_response_info.m_header_info.m_content_length.empty())
				{ 
					//In the response header the length was specified
					if(!content_len_valid)
					{
						LOG_ERROR("http_stream_filter::analize_cached_reply_header_and_invoke_state(): Failed to get_len_from_content_lenght();, m_query_info.m_content_length="<<m_response_info.m_header_info.m_content_length);
						m_state = reciev_machine_state_error;
						return false;
					}
					if(!m_len_in_summary)
					{
						m_state = reciev_machine_state_done;
						return true;
					}
					else
					{
						m_len_in_remain = m_len_in_summary;
						m_state = reciev_machine_state_body_content_len;
						return true;
					}
				}else if(!m_response_info.m_header_info.m_connection.empty() && is_connection_close_field(m_response_info.m_header_info.m_connection))
				{   //By indirect signs we suspect that data transfer will end with a connection break
					m_state = reciev_machine_state_body_connection_close;
				}else if(is_multipart_body(m_response_info.m_header_info, fake_str))
				{
					m_state = reciev_machine_state_error;
					LOG_ERROR("Unsupported MULTIPART BODY.");
					return false;
				}else
				{   //Apparently there are no signs of the form of transfer, will receive data until the connection is closed
					m_state = reciev_machine_state_error;
					MERROR("Undefined transfer type, consider http_body_transfer_connection_close method. header: " << m_header_cache);
					return false;
				} 
				return false;
			}
			inline 
				bool is_connection_close_field(const std::string& str)
			{
				STATIC_REGEXP_EXPR_1(rexp_match_close, "^\\s*close", boost::regex::icase | boost::regex::normal);
				boost::smatch result;
				if(boost::regex_search( str, result, rexp_match_close, boost::match_default) && result[0].matched)
					return true;
				else
					return false;
			}
			inline
				bool is_multipart_body(const http_header_info& head_info, OUT std::string& boundary)
			{
				//Check whether this is multi part - if yes, capture boundary immediately
				STATIC_REGEXP_EXPR_1(rexp_match_multipart_type, "^\\s*multipart/([\\w\\-]+); boundary=((\"(.*?)\")|(\\\\\"(.*?)\\\\\")|([^\\s;]*))", boost::regex::icase | boost::regex::normal);
				boost::smatch result;
				if(boost::regex_search(head_info.m_content_type, result, rexp_match_multipart_type, boost::match_default) && result[0].matched)
				{
					if(result[4].matched)
						boundary = result[4];
					else if(result[6].matched)
						boundary = result[6];
					else if(result[7].matched)
						boundary = result[7];
					else 
					{
						LOG_ERROR("Failed to match boundary in content-type=" << head_info.m_content_type);
						return false;
					}
					return true;
				}
				else
					return false;

				return true;
			}
		};
		typedef http_simple_client_template<blocked_mode_client> http_simple_client;
	}
}
}<|MERGE_RESOLUTION|>--- conflicted
+++ resolved
@@ -296,14 +296,12 @@
 				, m_ssl(false)
 			{}
 
-			const std::string &get_host() const { return m_host_buff; };
-			const std::string &get_port() const { return m_port; };
-
-<<<<<<< HEAD
-			bool set_server(const std::string& address, boost::optional<login> user)
-=======
+
+      const std::string &get_host() const { return m_host_buff; }
+      const std::string &get_port() const { return m_port; }
+
 			bool set_server(const std::string& address, boost::optional<login> user, bool ssl = false)
->>>>>>> c29890c2
+
 			{
 				http::url_content parsed{};
 				const bool r = parse_url(address, parsed);
