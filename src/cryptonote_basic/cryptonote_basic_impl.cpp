// Copyright (c) 2014-2018, The Monero Project
//
// All rights reserved.
//
// Redistribution and use in source and binary forms, with or without modification, are
// permitted provided that the following conditions are met:
//
// 1. Redistributions of source code must retain the above copyright notice, this list of
//    conditions and the following disclaimer.
//
// 2. Redistributions in binary form must reproduce the above copyright notice, this list
//    of conditions and the following disclaimer in the documentation and/or other
//    materials provided with the distribution.
//
// 3. Neither the name of the copyright holder nor the names of its contributors may be
//    used to endorse or promote products derived from this software without specific
//    prior written permission.
//
// THIS SOFTWARE IS PROVIDED BY THE COPYRIGHT HOLDERS AND CONTRIBUTORS "AS IS" AND ANY
// EXPRESS OR IMPLIED WARRANTIES, INCLUDING, BUT NOT LIMITED TO, THE IMPLIED WARRANTIES OF
// MERCHANTABILITY AND FITNESS FOR A PARTICULAR PURPOSE ARE DISCLAIMED. IN NO EVENT SHALL
// THE COPYRIGHT HOLDER OR CONTRIBUTORS BE LIABLE FOR ANY DIRECT, INDIRECT, INCIDENTAL,
// SPECIAL, EXEMPLARY, OR CONSEQUENTIAL DAMAGES (INCLUDING, BUT NOT LIMITED TO,
// PROCUREMENT OF SUBSTITUTE GOODS OR SERVICES; LOSS OF USE, DATA, OR PROFITS; OR BUSINESS
// INTERRUPTION) HOWEVER CAUSED AND ON ANY THEORY OF LIABILITY, WHETHER IN CONTRACT,
// STRICT LIABILITY, OR TORT (INCLUDING NEGLIGENCE OR OTHERWISE) ARISING IN ANY WAY OUT OF
// THE USE OF THIS SOFTWARE, EVEN IF ADVISED OF THE POSSIBILITY OF SUCH DAMAGE.
//
// Parts of this file are originally copyright (c) 2012-2013 The Cryptonote developers

#include "include_base_utils.h"
using namespace epee;

#include "cryptonote_basic_impl.h"
#include "string_tools.h"
#include "serialization/binary_utils.h"
#include "serialization/container.h"
#include "cryptonote_format_utils.h"
#include "cryptonote_config.h"
#include "misc_language.h"
#include "common/base58.h"
#include "crypto/hash.h"
#include "common/int-util.h"
#include "common/dns_utils.h"

#undef MONERO_DEFAULT_LOG_CATEGORY
#define MONERO_DEFAULT_LOG_CATEGORY "cn"

namespace cryptonote {

  struct integrated_address {
    account_public_address adr;
    crypto::hash8 payment_id;

    BEGIN_SERIALIZE_OBJECT()
      FIELD(adr)
      FIELD(payment_id)
    END_SERIALIZE()

    BEGIN_KV_SERIALIZE_MAP()
      KV_SERIALIZE(adr)
      KV_SERIALIZE(payment_id)
    END_KV_SERIALIZE_MAP()
  };

  /************************************************************************/
  /* Cryptonote helper functions                                          */
  /************************************************************************/
  //-----------------------------------------------------------------------------------------------
  size_t get_min_block_weight(uint8_t version)
  {
    if (version < 2)
      return CRYPTONOTE_BLOCK_GRANTED_FULL_REWARD_ZONE_V1;
    if (version < 5)
      return CRYPTONOTE_BLOCK_GRANTED_FULL_REWARD_ZONE_V2;
    return CRYPTONOTE_BLOCK_GRANTED_FULL_REWARD_ZONE_V5;
  }
  //-----------------------------------------------------------------------------------------------
  size_t get_max_block_size()
  {
    return CRYPTONOTE_MAX_BLOCK_SIZE;
  }
  //-----------------------------------------------------------------------------------------------
  size_t get_max_tx_size()
  {
    return CRYPTONOTE_MAX_TX_SIZE;
  }
  //-----------------------------------------------------------------------------------------------
  bool get_block_reward(size_t median_weight, size_t current_block_weight, uint64_t already_generated_coins, uint64_t &reward, uint8_t version) {
    static_assert(DIFFICULTY_TARGET_V2%60==0&&DIFFICULTY_TARGET_V1%60==0,"difficulty targets must be a multiple of 60");
    const int target = version < 2 ? DIFFICULTY_TARGET_V1 : DIFFICULTY_TARGET_V2;
    const int target_minutes = target / 60;
    const int emission_speed_factor = EMISSION_SPEED_FACTOR_PER_MINUTE - (target_minutes-1);

    const uint64_t first_reward = 8301030000000000000U;

    if (version >= 6  && median_weight > 0 && already_generated_coins < first_reward) {
      reward = first_reward;
      return true;
    }

    uint64_t base_reward = (MONEY_SUPPLY - already_generated_coins) >> emission_speed_factor;
    if (base_reward < FINAL_SUBSIDY_PER_MINUTE*target_minutes)
    {
      base_reward = FINAL_SUBSIDY_PER_MINUTE*target_minutes;
    }

    uint64_t full_reward_zone = get_min_block_weight(version);

    //make it soft
    if (median_weight < full_reward_zone) {
      median_weight = full_reward_zone;
    }

    if (current_block_weight <= median_weight) {
      reward = base_reward;
<<<<<<< HEAD
      if (version >= 12) { // XXX Be careful when merging back to master, in master "halving" version is 10; LK: use version 12 instead of 10 during the merge
          // halving reward since version 12
=======
      if (version >= 10) {
          // halving reward since version 10
>>>>>>> 0623a5f5
          reward /= 2;
      }
      return true;
    }

    if(current_block_weight > 2 * median_weight) {
      MERROR("Block cumulative weight is too big: " << current_block_weight << ", expected less than " << 2 * median_weight);
      return false;
    }

    assert(median_weight < std::numeric_limits<uint32_t>::max());
    assert(current_block_weight < std::numeric_limits<uint32_t>::max());

    uint64_t product_hi;
    // BUGFIX: 32-bit saturation bug (e.g. ARM7), the result was being
    // treated as 32-bit by default.
    uint64_t multiplicand = 2 * median_weight - current_block_weight;
    multiplicand *= current_block_weight;
    uint64_t product_lo = mul128(base_reward, multiplicand, &product_hi);

    uint64_t reward_hi;
    uint64_t reward_lo;
    div128_32(product_hi, product_lo, static_cast<uint32_t>(median_weight), &reward_hi, &reward_lo);
    div128_32(reward_hi, reward_lo, static_cast<uint32_t>(median_weight), &reward_hi, &reward_lo);
    assert(0 == reward_hi);
    assert(reward_lo < base_reward);

    reward = reward_lo;
<<<<<<< HEAD
    if (version >= 12) { // XXX Be careful when merging back to master, in master "halving" version is 10; LK: use version 12 instead of 10 during merge
        // halving reward since version 12
=======
    if (version >= 10) { 
        // halving reward since version 10
>>>>>>> 0623a5f5
        reward /= 2;
    }
    return true;
  }
  //------------------------------------------------------------------------------------
  uint8_t get_account_address_checksum(const public_address_outer_blob& bl)
  {
    const unsigned char* pbuf = reinterpret_cast<const unsigned char*>(&bl);
    uint8_t summ = 0;
    for(size_t i = 0; i!= sizeof(public_address_outer_blob)-1; i++)
      summ += pbuf[i];

    return summ;
  }
  //------------------------------------------------------------------------------------
  uint8_t get_account_integrated_address_checksum(const public_integrated_address_outer_blob& bl)
  {
    const unsigned char* pbuf = reinterpret_cast<const unsigned char*>(&bl);
    uint8_t summ = 0;
    for(size_t i = 0; i!= sizeof(public_integrated_address_outer_blob)-1; i++)
      summ += pbuf[i];

    return summ;
  }
  //-----------------------------------------------------------------------
  std::string get_account_address_as_str(
      network_type nettype
    , bool subaddress
    , account_public_address const & adr
    )
  {
    uint64_t address_prefix = subaddress ? get_config(nettype).CRYPTONOTE_PUBLIC_SUBADDRESS_BASE58_PREFIX : get_config(nettype).CRYPTONOTE_PUBLIC_ADDRESS_BASE58_PREFIX;

    return tools::base58::encode_addr(address_prefix, t_serializable_object_to_blob(adr));
  }
  //-----------------------------------------------------------------------
  std::string get_account_integrated_address_as_str(
      network_type nettype
    , account_public_address const & adr
    , crypto::hash8 const & payment_id
    )
  {
    uint64_t integrated_address_prefix = get_config(nettype).CRYPTONOTE_PUBLIC_INTEGRATED_ADDRESS_BASE58_PREFIX;

    integrated_address iadr = {
      adr, payment_id
    };
    return tools::base58::encode_addr(integrated_address_prefix, t_serializable_object_to_blob(iadr));
  }
  //-----------------------------------------------------------------------
  bool is_coinbase(const transaction& tx)
  {
    if(tx.vin.size() != 1)
      return false;

    if(tx.vin[0].type() != typeid(txin_gen))
      return false;

    return true;
  }
  //-----------------------------------------------------------------------
  bool get_account_address_from_str(
      address_parse_info& info
    , network_type nettype
    , std::string const & str
    )
  {
    uint64_t address_prefix = get_config(nettype).CRYPTONOTE_PUBLIC_ADDRESS_BASE58_PREFIX;
    uint64_t integrated_address_prefix = get_config(nettype).CRYPTONOTE_PUBLIC_INTEGRATED_ADDRESS_BASE58_PREFIX;
    uint64_t subaddress_prefix = get_config(nettype).CRYPTONOTE_PUBLIC_SUBADDRESS_BASE58_PREFIX;

    if (2 * sizeof(public_address_outer_blob) != str.size())
    {
      blobdata data;
      uint64_t prefix;
      if (!tools::base58::decode_addr(str, prefix, data))
      {
        LOG_PRINT_L2("Invalid address format");
        return false;
      }

      if (integrated_address_prefix == prefix)
      {
        info.is_subaddress = false;
        info.has_payment_id = true;
      }
      else if (address_prefix == prefix)
      {
        info.is_subaddress = false;
        info.has_payment_id = false;
      }
      else if (subaddress_prefix == prefix)
      {
        info.is_subaddress = true;
        info.has_payment_id = false;
      }
      else {
        LOG_PRINT_L1("Wrong address prefix: " << prefix << ", expected " << address_prefix
          << " or " << integrated_address_prefix
          << " or " << subaddress_prefix);
        return false;
      }

      if (info.has_payment_id)
      {
        integrated_address iadr;
        if (!::serialization::parse_binary(data, iadr))
        {
          LOG_PRINT_L1("Account public address keys can't be parsed");
          return false;
        }
        info.address = iadr.adr;
        info.payment_id = iadr.payment_id;
      }
      else
      {
        if (!::serialization::parse_binary(data, info.address))
        {
          LOG_PRINT_L1("Account public address keys can't be parsed");
          return false;
        }
      }

      if (!crypto::check_key(info.address.m_spend_public_key) || !crypto::check_key(info.address.m_view_public_key))
      {
        LOG_PRINT_L1("Failed to validate address keys");
        return false;
      }
    }
    else
    {
      // Old address format
      std::string buff;
      if(!string_tools::parse_hexstr_to_binbuff(str, buff))
        return false;

      if(buff.size()!=sizeof(public_address_outer_blob))
      {
        LOG_PRINT_L1("Wrong public address size: " << buff.size() << ", expected size: " << sizeof(public_address_outer_blob));
        return false;
      }

      public_address_outer_blob blob = *reinterpret_cast<const public_address_outer_blob*>(buff.data());


      if(blob.m_ver > CRYPTONOTE_PUBLIC_ADDRESS_TEXTBLOB_VER)
      {
        LOG_PRINT_L1("Unknown version of public address: " << blob.m_ver << ", expected " << CRYPTONOTE_PUBLIC_ADDRESS_TEXTBLOB_VER);
        return false;
      }

      if(blob.check_sum != get_account_address_checksum(blob))
      {
        LOG_PRINT_L1("Wrong public address checksum");
        return false;
      }

      //we success
      info.address = blob.m_address;
      info.is_subaddress = false;
      info.has_payment_id = false;
    }

    return true;
  }
  //--------------------------------------------------------------------------------
  bool get_account_address_from_str_or_url(
      address_parse_info& info
    , network_type nettype
    , const std::string& str_or_url
    , std::function<std::string(const std::string&, const std::vector<std::string>&, bool)> dns_confirm
    )
  {
    if (get_account_address_from_str(info, nettype, str_or_url))
      return true;
    bool dnssec_valid;
    std::string address_str = tools::dns_utils::get_account_address_as_str_from_url(str_or_url, dnssec_valid, dns_confirm);
    return !address_str.empty() &&
      get_account_address_from_str(info, nettype, address_str);
  }
  //--------------------------------------------------------------------------------
  bool operator ==(const cryptonote::transaction& a, const cryptonote::transaction& b) {
    return cryptonote::get_transaction_hash(a) == cryptonote::get_transaction_hash(b);
  }

  bool operator ==(const cryptonote::block& a, const cryptonote::block& b) {
    return cryptonote::get_block_hash(a) == cryptonote::get_block_hash(b);
  }
}

//--------------------------------------------------------------------------------
bool parse_hash256(const std::string str_hash, crypto::hash& hash)
{
  std::string buf;
  bool res = epee::string_tools::parse_hexstr_to_binbuff(str_hash, buf);
  if (!res || buf.size() != sizeof(crypto::hash))
  {
    std::cout << "invalid hash format: <" << str_hash << '>' << std::endl;
    return false;
  }
  else
  {
    buf.copy(reinterpret_cast<char *>(&hash), sizeof(crypto::hash));
    return true;
  }
}<|MERGE_RESOLUTION|>--- conflicted
+++ resolved
@@ -114,13 +114,8 @@
 
     if (current_block_weight <= median_weight) {
       reward = base_reward;
-<<<<<<< HEAD
-      if (version >= 12) { // XXX Be careful when merging back to master, in master "halving" version is 10; LK: use version 12 instead of 10 during the merge
-          // halving reward since version 12
-=======
       if (version >= 10) {
           // halving reward since version 10
->>>>>>> 0623a5f5
           reward /= 2;
       }
       return true;
@@ -149,13 +144,8 @@
     assert(reward_lo < base_reward);
 
     reward = reward_lo;
-<<<<<<< HEAD
-    if (version >= 12) { // XXX Be careful when merging back to master, in master "halving" version is 10; LK: use version 12 instead of 10 during merge
-        // halving reward since version 12
-=======
     if (version >= 10) { 
         // halving reward since version 10
->>>>>>> 0623a5f5
         reward /= 2;
     }
     return true;
