--- conflicted
+++ resolved
@@ -1692,42 +1692,31 @@
 
   //---------- Graft RTA commands ---------------------
   //
-<<<<<<< HEAD
   struct COMMAND_RPC_SUPERNODE_ANNOUNCE
-=======
-  struct COMMAND_RPC_RTA_SUPERNODE_ANNOUNCE
->>>>>>> 65d86eea
   {
     struct request
     {
       uint64_t timestamp;
       std::string wallet_address;
       std::string signature;
-<<<<<<< HEAD
       std::string callback_uri;
-=======
->>>>>>> 65d86eea
       BEGIN_KV_SERIALIZE_MAP()
         KV_SERIALIZE(timestamp)
         KV_SERIALIZE(wallet_address)
         KV_SERIALIZE(signature)
-<<<<<<< HEAD
         KV_SERIALIZE(callback_uri)
-=======
->>>>>>> 65d86eea
-      END_KV_SERIALIZE_MAP()
-    };
-
-    struct response
-    {
-      std::string status;
-      BEGIN_KV_SERIALIZE_MAP()
-        KV_SERIALIZE(status)
-      END_KV_SERIALIZE_MAP()
-    };
-  };
-
-<<<<<<< HEAD
+      END_KV_SERIALIZE_MAP()
+    };
+
+    struct response
+    {
+      std::string status;
+      BEGIN_KV_SERIALIZE_MAP()
+        KV_SERIALIZE(status)
+      END_KV_SERIALIZE_MAP()
+    };
+  };
+
   struct COMMAND_RPC_TX_TO_SIGN
   {
       struct request
@@ -1803,7 +1792,6 @@
       };
   };
 
-=======
   struct COMMAND_RPC_RTA_AUTHORIZE_TX
   {
     struct request
@@ -1833,5 +1821,4 @@
       END_KV_SERIALIZE_MAP()
     };
   };
->>>>>>> 65d86eea
 }