--- conflicted
+++ resolved
@@ -51,13 +51,8 @@
     uint64_t fee() const;
     std::vector<std::string> txid() const;
     uint64_t txCount() const;
-<<<<<<< HEAD
     bool save(std::ostream &stream);
-=======
     std::vector<std::string> getRawTransaction() const override;
-    // TODO: continue with interface;
->>>>>>> 2b36d985
-
 private:
     friend class WalletImpl;
     WalletImpl &m_wallet;
