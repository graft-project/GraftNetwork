--- conflicted
+++ resolved
@@ -60,7 +60,7 @@
 
     DWORD mode_old;
     ::GetConsoleMode(h_cin, &mode_old);
-    DWORD mode_new = mode_old & ~(hide_input ? ENABLE_ECHO_INPUT : 0);
+    DWORD mode_new = mode_old & ~((hide_input ? ENABLE_ECHO_INPUT : 0) | ENABLE_LINE_INPUT);
     ::SetConsoleMode(h_cin, mode_new);
 
     bool r = true;
@@ -79,13 +79,6 @@
         break;
       }
       else if (ucs2_ch == L'\r')
-<<<<<<< HEAD
-      {
-        continue;
-      }
-      else if (ucs2_ch == L'\n')
-=======
->>>>>>> adc2e3f1
       {
         std::cout << std::endl;
         break;
