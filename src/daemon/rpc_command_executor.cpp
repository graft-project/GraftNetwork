// Copyright (c) 2014-2018, The Monero Project
// 
// All rights reserved.
// 
// Redistribution and use in source and binary forms, with or without modification, are
// permitted provided that the following conditions are met:
// 
// 1. Redistributions of source code must retain the above copyright notice, this list of
//    conditions and the following disclaimer.
// 
// 2. Redistributions in binary form must reproduce the above copyright notice, this list
//    of conditions and the following disclaimer in the documentation and/or other
//    materials provided with the distribution.
// 
// 3. Neither the name of the copyright holder nor the names of its contributors may be
//    used to endorse or promote products derived from this software without specific
//    prior written permission.
// 
// THIS SOFTWARE IS PROVIDED BY THE COPYRIGHT HOLDERS AND CONTRIBUTORS "AS IS" AND ANY
// EXPRESS OR IMPLIED WARRANTIES, INCLUDING, BUT NOT LIMITED TO, THE IMPLIED WARRANTIES OF
// MERCHANTABILITY AND FITNESS FOR A PARTICULAR PURPOSE ARE DISCLAIMED. IN NO EVENT SHALL
// THE COPYRIGHT HOLDER OR CONTRIBUTORS BE LIABLE FOR ANY DIRECT, INDIRECT, INCIDENTAL,
// SPECIAL, EXEMPLARY, OR CONSEQUENTIAL DAMAGES (INCLUDING, BUT NOT LIMITED TO,
// PROCUREMENT OF SUBSTITUTE GOODS OR SERVICES; LOSS OF USE, DATA, OR PROFITS; OR BUSINESS
// INTERRUPTION) HOWEVER CAUSED AND ON ANY THEORY OF LIABILITY, WHETHER IN CONTRACT,
// STRICT LIABILITY, OR TORT (INCLUDING NEGLIGENCE OR OTHERWISE) ARISING IN ANY WAY OUT OF
// THE USE OF THIS SOFTWARE, EVEN IF ADVISED OF THE POSSIBILITY OF SUCH DAMAGE.
//
// Parts of this file are originally copyright (c) 2012-2013 The Cryptonote developers

#include "string_tools.h"
#include "common/password.h"
#include "common/scoped_message_writer.h"
#include "daemon/rpc_command_executor.h"
#include "rpc/core_rpc_server_commands_defs.h"
#include "cryptonote_core/cryptonote_core.h"
#include "cryptonote_basic/hardfork.h"
#include <boost/format.hpp>
#include <ctime>
#include <string>

#undef MONERO_DEFAULT_LOG_CATEGORY
#define MONERO_DEFAULT_LOG_CATEGORY "daemon"

namespace daemonize {

namespace {
  void print_peer(std::string const & prefix, cryptonote::peer const & peer)
  {
    time_t now;
    time(&now);
    time_t last_seen = static_cast<time_t>(peer.last_seen);

    std::string id_str;
    std::string port_str;
    std::string elapsed = epee::misc_utils::get_time_interval_string(now - last_seen);
    std::string ip_str = epee::string_tools::get_ip_string_from_int32(peer.ip);
    std::stringstream peer_id_str;
    peer_id_str << std::hex << std::setw(16) << peer.id;
    peer_id_str >> id_str;
    epee::string_tools::xtype_to_string(peer.port, port_str);
    std::string addr_str = ip_str + ":" + port_str;
    tools::msg_writer() << boost::format("%-10s %-25s %-25s %s") % prefix % id_str % addr_str % elapsed;
  }

  void print_block_header(cryptonote::block_header_response const & header)
  {
    tools::success_msg_writer()
      << "timestamp: " << boost::lexical_cast<std::string>(header.timestamp) << std::endl
      << "previous hash: " << header.prev_hash << std::endl
      << "nonce: " << boost::lexical_cast<std::string>(header.nonce) << std::endl
      << "is orphan: " << header.orphan_status << std::endl
      << "height: " << boost::lexical_cast<std::string>(header.height) << std::endl
      << "depth: " << boost::lexical_cast<std::string>(header.depth) << std::endl
      << "hash: " << header.hash << std::endl
      << "difficulty: " << boost::lexical_cast<std::string>(header.difficulty) << std::endl
      << "POW hash: " << header.pow_hash << std::endl
      << "block size: " << header.block_size << std::endl
      << "block weight: " << header.block_weight << std::endl
      << "num txes: " << header.num_txes << std::endl
      << "reward: " << cryptonote::print_money(header.reward);
  }

  std::string get_human_time_ago(time_t t, time_t now)
  {
    if (t == now)
      return "now";
    time_t dt = t > now ? t - now : now - t;
    std::string s;
    if (dt < 90)
      s = boost::lexical_cast<std::string>(dt) + " seconds";
    else if (dt < 90 * 60)
      s = boost::lexical_cast<std::string>(dt/60) + " minutes";
    else if (dt < 36 * 3600)
      s = boost::lexical_cast<std::string>(dt/3600) + " hours";
    else
      s = boost::lexical_cast<std::string>(dt/(3600*24)) + " days";
    return s + " " + (t > now ? "in the future" : "ago");
  }

  std::string get_time_hms(time_t t)
  {
    unsigned int hours, minutes, seconds;
    char buffer[24];
    hours = t / 3600;
    t %= 3600;
    minutes = t / 60;
    t %= 60;
    seconds = t;
    snprintf(buffer, sizeof(buffer), "%02u:%02u:%02u", hours, minutes, seconds);
    return std::string(buffer);
  }

  std::string make_error(const std::string &base, const std::string &status)
  {
    if (status == CORE_RPC_STATUS_OK)
      return base;
    return base + " -- " + status;
  }
}

t_rpc_command_executor::t_rpc_command_executor(
    uint32_t ip
  , uint16_t port
  , const boost::optional<tools::login>& login
  , bool is_rpc
  , cryptonote::core_rpc_server* rpc_server
  )
  : m_rpc_client(NULL), m_rpc_server(rpc_server)
{
  if (is_rpc)
  {
    boost::optional<epee::net_utils::http::login> http_login{};
    if (login)
      http_login.emplace(login->username, login->password.password());
    m_rpc_client = new tools::t_rpc_client(ip, port, std::move(http_login));
  }
  else
  {
    if (rpc_server == NULL)
    {
      throw std::runtime_error("If not calling commands via RPC, rpc_server pointer must be non-null");
    }
  }

  m_is_rpc = is_rpc;
}

t_rpc_command_executor::~t_rpc_command_executor()
{
  if (m_rpc_client != NULL)
  {
    delete m_rpc_client;
  }
}

bool t_rpc_command_executor::print_peer_list() {
  cryptonote::COMMAND_RPC_GET_PEER_LIST::request req;
  cryptonote::COMMAND_RPC_GET_PEER_LIST::response res;

  std::string failure_message = "Couldn't retrieve peer list";
  if (m_is_rpc)
  {
    if (!m_rpc_client->rpc_request(req, res, "/get_peer_list", failure_message.c_str()))
    {
      return false;
    }
  }
  else
  {
    if (!m_rpc_server->on_get_peer_list(req, res) || res.status != CORE_RPC_STATUS_OK)
    {
      tools::fail_msg_writer() << failure_message;
      return false;
    }
  }

  for (auto & peer : res.white_list)
  {
    print_peer("white", peer);
  }

  for (auto & peer : res.gray_list)
  {
    print_peer("gray", peer);
  }

  return true;
}

bool t_rpc_command_executor::print_peer_list_stats() {
  cryptonote::COMMAND_RPC_GET_PEER_LIST::request req;
  cryptonote::COMMAND_RPC_GET_PEER_LIST::response res;

  std::string failure_message = "Couldn't retrieve peer list";
  if (m_is_rpc)
  {
    if (!m_rpc_client->rpc_request(req, res, "/get_peer_list", failure_message.c_str()))
    {
      return false;
    }
  }
  else
  {
    if (!m_rpc_server->on_get_peer_list(req, res) || res.status != CORE_RPC_STATUS_OK)
    {
      tools::fail_msg_writer() << failure_message;
      return false;
    }
  }

  tools::msg_writer()
    << "White list size: " << res.white_list.size() << "/" << P2P_LOCAL_WHITE_PEERLIST_LIMIT << " (" << res.white_list.size() *  100.0 / P2P_LOCAL_WHITE_PEERLIST_LIMIT << "%)" << std::endl
    << "Gray list size: " << res.gray_list.size() << "/" << P2P_LOCAL_GRAY_PEERLIST_LIMIT << " (" << res.gray_list.size() *  100.0 / P2P_LOCAL_GRAY_PEERLIST_LIMIT << "%)";

  return true;
}

bool t_rpc_command_executor::save_blockchain() {
  cryptonote::COMMAND_RPC_SAVE_BC::request req;
  cryptonote::COMMAND_RPC_SAVE_BC::response res;

  std::string fail_message = "Couldn't save blockchain";

  if (m_is_rpc)
  {
    if (!m_rpc_client->rpc_request(req, res, "/save_bc", fail_message.c_str()))
    {
      return true;
    }
  }
  else
  {
    if (!m_rpc_server->on_save_bc(req, res) || res.status != CORE_RPC_STATUS_OK)
    {
      tools::fail_msg_writer() << make_error(fail_message, res.status);
      return true;
    }
  }

  tools::success_msg_writer() << "Blockchain saved";

  return true;
}

bool t_rpc_command_executor::show_hash_rate() {
  cryptonote::COMMAND_RPC_SET_LOG_HASH_RATE::request req;
  cryptonote::COMMAND_RPC_SET_LOG_HASH_RATE::response res;
  req.visible = true;

  std::string fail_message = "Unsuccessful";

  if (m_is_rpc)
  {
    if (!m_rpc_client->rpc_request(req, res, "/set_log_hash_rate", fail_message.c_str()))
    {
      return true;
    }
  }
  else
  {
    if (!m_rpc_server->on_set_log_hash_rate(req, res) || res.status != CORE_RPC_STATUS_OK)
    {
      tools::fail_msg_writer() << make_error(fail_message, res.status);
    }
  }

  tools::success_msg_writer() << "Hash rate logging is on";

  return true;
}

bool t_rpc_command_executor::hide_hash_rate() {
  cryptonote::COMMAND_RPC_SET_LOG_HASH_RATE::request req;
  cryptonote::COMMAND_RPC_SET_LOG_HASH_RATE::response res;
  req.visible = false;

  std::string fail_message = "Unsuccessful";

  if (m_is_rpc)
  {
    if (!m_rpc_client->rpc_request(req, res, "/set_log_hash_rate", fail_message.c_str()))
    {
      return true;
    }
  }
  else
  {
    if (!m_rpc_server->on_set_log_hash_rate(req, res) || res.status != CORE_RPC_STATUS_OK)
    {
      tools::fail_msg_writer() << make_error(fail_message, res.status);
      return true;
    }
  }

  tools::success_msg_writer() << "Hash rate logging is off";

  return true;
}

bool t_rpc_command_executor::show_difficulty() {
  cryptonote::COMMAND_RPC_GET_INFO::request req;
  cryptonote::COMMAND_RPC_GET_INFO::response res;

  std::string fail_message = "Problem fetching info";

  if (m_is_rpc)
  {
    if (!m_rpc_client->rpc_request(req, res, "/getinfo", fail_message.c_str()))
    {
      return true;
    }
  }
  else
  {
    if (!m_rpc_server->on_get_info(req, res) || res.status != CORE_RPC_STATUS_OK)
    {
      tools::fail_msg_writer() << make_error(fail_message.c_str(), res.status);
      return true;
    }
  }

  tools::success_msg_writer() <<   "BH: " << res.height
                              << ", TH: " << res.top_block_hash
                              << ", DIFF: " << res.difficulty
                              << ", HR: " << res.difficulty / res.target << " H/s";

  return true;
}

static std::string get_mining_speed(uint64_t hr)
{
  if (hr>1e9) return (boost::format("%.2f GH/s") % (hr/1e9)).str();
  if (hr>1e6) return (boost::format("%.2f MH/s") % (hr/1e6)).str();
  if (hr>1e3) return (boost::format("%.2f kH/s") % (hr/1e3)).str();
  return (boost::format("%.0f H/s") % hr).str();
}

static std::string get_fork_extra_info(uint64_t t, uint64_t now, uint64_t block_time)
{
  uint64_t blocks_per_day = 86400 / block_time;

  if (t == now)
    return " (forking now)";

  if (t > now)
  {
    uint64_t dblocks = t - now;
    if (dblocks <= 30)
      return (boost::format(" (next fork in %u blocks)") % (unsigned)dblocks).str();
    if (dblocks <= blocks_per_day / 2)
      return (boost::format(" (next fork in %.1f hours)") % (dblocks / (float)(blocks_per_day / 24))).str();
    if (dblocks <= blocks_per_day * 30)
      return (boost::format(" (next fork in %.1f days)") % (dblocks / (float)blocks_per_day)).str();
    return "";
  }
  return "";
}

static float get_sync_percentage(uint64_t height, uint64_t target_height)
{
  target_height = target_height ? target_height < height ? height : target_height : height;
  float pc = 100.0f * height / target_height;
  if (height < target_height && pc > 99.9f)
    return 99.9f; // to avoid 100% when not fully synced
  return pc;
}
static float get_sync_percentage(const cryptonote::COMMAND_RPC_GET_INFO::response &ires)
{
  return get_sync_percentage(ires.height, ires.target_height);
}

bool t_rpc_command_executor::show_status() {
  cryptonote::COMMAND_RPC_GET_INFO::request ireq;
  cryptonote::COMMAND_RPC_GET_INFO::response ires;
  cryptonote::COMMAND_RPC_HARD_FORK_INFO::request hfreq;
  cryptonote::COMMAND_RPC_HARD_FORK_INFO::response hfres;
  cryptonote::COMMAND_RPC_MINING_STATUS::request mreq;
  cryptonote::COMMAND_RPC_MINING_STATUS::response mres;
  epee::json_rpc::error error_resp;
  bool has_mining_info = true;

  std::string fail_message = "Problem fetching info";

  hfreq.version = 0;
  bool mining_busy = false;
  if (m_is_rpc)
  {
    if (!m_rpc_client->rpc_request(ireq, ires, "/getinfo", fail_message.c_str()))
    {
      return true;
    }
    if (!m_rpc_client->json_rpc_request(hfreq, hfres, "hard_fork_info", fail_message.c_str()))
    {
      return true;
    }
    // mining info is only available non unrestricted RPC mode
    has_mining_info = m_rpc_client->rpc_request(mreq, mres, "/mining_status", fail_message.c_str());
  }
  else
  {
    if (!m_rpc_server->on_get_info(ireq, ires) || ires.status != CORE_RPC_STATUS_OK)
    {
      tools::fail_msg_writer() << make_error(fail_message, ires.status);
      return true;
    }
    if (!m_rpc_server->on_hard_fork_info(hfreq, hfres, error_resp) || hfres.status != CORE_RPC_STATUS_OK)
    {
      tools::fail_msg_writer() << make_error(fail_message, hfres.status);
      return true;
    }
    if (!m_rpc_server->on_mining_status(mreq, mres))
    {
      tools::fail_msg_writer() << fail_message.c_str();
      return true;
    }

    if (mres.status == CORE_RPC_STATUS_BUSY)
    {
      mining_busy = true;
    }
    else if (mres.status != CORE_RPC_STATUS_OK)
    {
      tools::fail_msg_writer() << make_error(fail_message, mres.status);
      return true;
    }
  }

  std::time_t uptime = std::time(nullptr) - ires.start_time;
  uint64_t net_height = ires.target_height > ires.height ? ires.target_height : ires.height;
  std::string bootstrap_msg;
  if (ires.was_bootstrap_ever_used)
  {
    bootstrap_msg = ", bootstrapping from " + ires.bootstrap_daemon_address;
    if (ires.untrusted)
    {
      bootstrap_msg += (boost::format(", local height: %llu (%.1f%%)") % ires.height_without_bootstrap % get_sync_percentage(ires.height_without_bootstrap, net_height)).str();
    }
    else
    {
      bootstrap_msg += " was used before";
    }
  }

<<<<<<< HEAD
  tools::success_msg_writer() << boost::format("Height: %llu/%llu (%.1f%%) on %s%s, %s, net hash %s, difficulty %llu, v%u%s, %s, %u(out)+%u(in) connections, uptime %ud %uh %um %us")
=======
  std::stringstream str;
  str << boost::format("Height: %llu/%llu (%.1f%%) on %s%s, %s, net hash %s, v%u%s, %s, %u(out)+%u(in) connections")
>>>>>>> 29073f65
    % (unsigned long long)ires.height
    % (unsigned long long)net_height
    % get_sync_percentage(ires)
    % (ires.testnet ? "testnet" : ires.stagenet ? "stagenet" : "mainnet")
    % bootstrap_msg
    % (!has_mining_info ? "mining info unavailable" : mining_busy ? "syncing" : mres.active ? ( ( mres.is_background_mining_enabled ? "smart " : "" ) + std::string("mining at ") + get_mining_speed(mres.speed) ) : "not mining")
    % get_mining_speed(ires.difficulty / ires.target)
    % ires.difficulty
    % (unsigned)hfres.version
    % get_fork_extra_info(hfres.earliest_height, net_height, ires.target)
    % (hfres.state == cryptonote::HardFork::Ready ? "up to date" : hfres.state == cryptonote::HardFork::UpdateNeeded ? "update needed" : "out of date, likely forked")
    % (unsigned)ires.outgoing_connections_count
    % (unsigned)ires.incoming_connections_count
  ;

  // restricted RPC does not disclose start time
  if (ires.start_time)
  {
    str << boost::format(", uptime %ud %uh %um %us")
      % (unsigned int)floor(uptime / 60.0 / 60.0 / 24.0)
      % (unsigned int)floor(fmod((uptime / 60.0 / 60.0), 24.0))
      % (unsigned int)floor(fmod((uptime / 60.0), 60.0))
      % (unsigned int)fmod(uptime, 60.0)
    ;
  }

  tools::success_msg_writer() << str.str();

  return true;
}

bool t_rpc_command_executor::print_connections() {
  cryptonote::COMMAND_RPC_GET_CONNECTIONS::request req;
  cryptonote::COMMAND_RPC_GET_CONNECTIONS::response res;
  epee::json_rpc::error error_resp;

  std::string fail_message = "Unsuccessful";

  if (m_is_rpc)
  {
    if (!m_rpc_client->json_rpc_request(req, res, "get_connections", fail_message.c_str()))
    {
      return true;
    }
  }
  else
  {
    if (!m_rpc_server->on_get_connections(req, res, error_resp) || res.status != CORE_RPC_STATUS_OK)
    {
      tools::fail_msg_writer() << make_error(fail_message, res.status);
      return true;
    }
  }

  tools::msg_writer() << std::setw(30) << std::left << "Remote Host"
      << std::setw(20) << "Peer id"
      << std::setw(20) << "Support Flags"      
      << std::setw(30) << "Recv/Sent (inactive,sec)"
      << std::setw(25) << "State"
      << std::setw(20) << "Livetime(sec)"
      << std::setw(12) << "Down (kB/s)"
      << std::setw(14) << "Down(now)"
      << std::setw(10) << "Up (kB/s)" 
      << std::setw(13) << "Up(now)"
      << std::endl;

  for (auto & info : res.connections)
  {
    std::string address = info.incoming ? "INC " : "OUT ";
    address += info.ip + ":" + info.port;
    //std::string in_out = info.incoming ? "INC " : "OUT ";
    tools::msg_writer() 
     //<< std::setw(30) << std::left << in_out
     << std::setw(30) << std::left << address
     << std::setw(20) << epee::string_tools::pad_string(info.peer_id, 16, '0', true)
     << std::setw(20) << info.support_flags
     << std::setw(30) << std::to_string(info.recv_count) + "("  + std::to_string(info.recv_idle_time) + ")/" + std::to_string(info.send_count) + "(" + std::to_string(info.send_idle_time) + ")"
     << std::setw(25) << info.state
     << std::setw(20) << info.live_time
     << std::setw(12) << info.avg_download
     << std::setw(14) << info.current_download
     << std::setw(10) << info.avg_upload
     << std::setw(13) << info.current_upload
     
     << std::left << (info.localhost ? "[LOCALHOST]" : "")
     << std::left << (info.local_ip ? "[LAN]" : "");
    //tools::msg_writer() << boost::format("%-25s peer_id: %-25s %s") % address % info.peer_id % in_out;
    
  }

  return true;
}

bool t_rpc_command_executor::print_blockchain_info(uint64_t start_block_index, uint64_t end_block_index) {
  cryptonote::COMMAND_RPC_GET_BLOCK_HEADERS_RANGE::request req;
  cryptonote::COMMAND_RPC_GET_BLOCK_HEADERS_RANGE::response res;
  epee::json_rpc::error error_resp;

  req.start_height = start_block_index;
  req.end_height = end_block_index;
  req.fill_pow_hash = false;

  std::string fail_message = "Unsuccessful";

  if (m_is_rpc)
  {
    if (!m_rpc_client->json_rpc_request(req, res, "getblockheadersrange", fail_message.c_str()))
    {
      return true;
    }
  }
  else
  {
    if (!m_rpc_server->on_get_block_headers_range(req, res, error_resp) || res.status != CORE_RPC_STATUS_OK)
    {
      tools::fail_msg_writer() << make_error(fail_message, res.status);
      return true;
    }
  }

  bool first = true;
  for (auto & header : res.headers)
  {
    if (!first)
      std::cout << std::endl;
    std::cout
      << "height: " << header.height << ", timestamp: " << header.timestamp
      << ", size: " << header.block_size << ", weight: " << header.block_weight << ", transactions: " << header.num_txes << std::endl
      << "major version: " << (unsigned)header.major_version << ", minor version: " << (unsigned)header.minor_version << std::endl
      << "block id: " << header.hash << ", previous block id: " << header.prev_hash << std::endl
      << "difficulty: " << header.difficulty << ", nonce " << header.nonce << ", reward " << cryptonote::print_money(header.reward) << std::endl;
    first = false;
  }

  return true;
}

bool t_rpc_command_executor::set_log_level(int8_t level) {
  cryptonote::COMMAND_RPC_SET_LOG_LEVEL::request req;
  cryptonote::COMMAND_RPC_SET_LOG_LEVEL::response res;
  req.level = level;

  std::string fail_message = "Unsuccessful";

  if (m_is_rpc)
  {
    if (!m_rpc_client->rpc_request(req, res, "/set_log_level", fail_message.c_str()))
    {
      return true;
    }
  }
  else
  {
    if (!m_rpc_server->on_set_log_level(req, res) || res.status != CORE_RPC_STATUS_OK)
    {
      tools::fail_msg_writer() << make_error(fail_message, res.status);
      return true;
    }
  }

  tools::success_msg_writer() << "Log level is now " << std::to_string(level);

  return true;
}

bool t_rpc_command_executor::set_log_categories(const std::string &categories) {
  cryptonote::COMMAND_RPC_SET_LOG_CATEGORIES::request req;
  cryptonote::COMMAND_RPC_SET_LOG_CATEGORIES::response res;
  req.categories = categories;

  std::string fail_message = "Unsuccessful";

  if (m_is_rpc)
  {
    if (!m_rpc_client->rpc_request(req, res, "/set_log_categories", fail_message.c_str()))
    {
      return true;
    }
  }
  else
  {
    if (!m_rpc_server->on_set_log_categories(req, res) || res.status != CORE_RPC_STATUS_OK)
    {
      tools::fail_msg_writer() << make_error(fail_message, res.status);
      return true;
    }
  }

  tools::success_msg_writer() << "Log categories are now " << res.categories;

  return true;
}

bool t_rpc_command_executor::print_height() {
  cryptonote::COMMAND_RPC_GET_HEIGHT::request req;
  cryptonote::COMMAND_RPC_GET_HEIGHT::response res;

  std::string fail_message = "Unsuccessful";

  if (m_is_rpc)
  {
    if (!m_rpc_client->rpc_request(req, res, "/getheight", fail_message.c_str()))
    {
      return true;
    }
  }
  else
  {
    if (!m_rpc_server->on_get_height(req, res) || res.status != CORE_RPC_STATUS_OK)
    {
      tools::fail_msg_writer() << make_error(fail_message, res.status);
      return true;
    }
  }

  tools::success_msg_writer() << boost::lexical_cast<std::string>(res.height);

  return true;
}

bool t_rpc_command_executor::print_block_by_hash(crypto::hash block_hash) {
  cryptonote::COMMAND_RPC_GET_BLOCK::request req;
  cryptonote::COMMAND_RPC_GET_BLOCK::response res;
  epee::json_rpc::error error_resp;

  req.hash = epee::string_tools::pod_to_hex(block_hash);
  req.fill_pow_hash = true;

  std::string fail_message = "Unsuccessful";

  if (m_is_rpc)
  {
    if (!m_rpc_client->json_rpc_request(req, res, "getblock", fail_message.c_str()))
    {
      return true;
    }
  }
  else
  {
    if (!m_rpc_server->on_get_block(req, res, error_resp) || res.status != CORE_RPC_STATUS_OK)
    {
      tools::fail_msg_writer() << make_error(fail_message, res.status);
      return true;
    }
  }

  print_block_header(res.block_header);
  tools::success_msg_writer() << res.json << ENDL;

  return true;
}

bool t_rpc_command_executor::print_block_by_height(uint64_t height) {
  cryptonote::COMMAND_RPC_GET_BLOCK::request req;
  cryptonote::COMMAND_RPC_GET_BLOCK::response res;
  epee::json_rpc::error error_resp;

  req.height = height;
  req.fill_pow_hash = true;

  std::string fail_message = "Unsuccessful";

  if (m_is_rpc)
  {
    if (!m_rpc_client->json_rpc_request(req, res, "getblock", fail_message.c_str()))
    {
      return true;
    }
  }
  else
  {
    if (!m_rpc_server->on_get_block(req, res, error_resp) || res.status != CORE_RPC_STATUS_OK)
    {
      tools::fail_msg_writer() << make_error(fail_message, res.status);
      return true;
    }
  }

  print_block_header(res.block_header);
  tools::success_msg_writer() << res.json << ENDL;

  return true;
}

bool t_rpc_command_executor::print_transaction(crypto::hash transaction_hash,
  bool include_hex,
  bool include_json) {
  cryptonote::COMMAND_RPC_GET_TRANSACTIONS::request req;
  cryptonote::COMMAND_RPC_GET_TRANSACTIONS::response res;

  std::string fail_message = "Problem fetching transaction";

  req.txs_hashes.push_back(epee::string_tools::pod_to_hex(transaction_hash));
  req.decode_as_json = false;
  req.prune = false;
  if (m_is_rpc)
  {
    if (!m_rpc_client->rpc_request(req, res, "/gettransactions", fail_message.c_str()))
    {
      return true;
    }
  }
  else
  {
    if (!m_rpc_server->on_get_transactions(req, res) || res.status != CORE_RPC_STATUS_OK)
    {
      tools::fail_msg_writer() << make_error(fail_message, res.status);
      return true;
    }
  }

  if (1 == res.txs.size() || 1 == res.txs_as_hex.size())
  {
    if (1 == res.txs.size())
    {
      // only available for new style answers
      if (res.txs.front().in_pool)
        tools::success_msg_writer() << "Found in pool";
      else
        tools::success_msg_writer() << "Found in blockchain at height " << res.txs.front().block_height;
    }

    const std::string &as_hex = (1 == res.txs.size()) ? res.txs.front().as_hex : res.txs_as_hex.front();
    // Print raw hex if requested
    if (include_hex)
      tools::success_msg_writer() << as_hex << std::endl;

    // Print json if requested
    if (include_json)
    {
      crypto::hash tx_hash, tx_prefix_hash;
      cryptonote::transaction tx;
      cryptonote::blobdata blob;
      if (!string_tools::parse_hexstr_to_binbuff(as_hex, blob))
      {
        tools::fail_msg_writer() << "Failed to parse tx to get json format";
      }
      else if (!cryptonote::parse_and_validate_tx_from_blob(blob, tx, tx_hash, tx_prefix_hash))
      {
        tools::fail_msg_writer() << "Failed to parse tx blob to get json format";
      }
      else
      {
        tools::success_msg_writer() << cryptonote::obj_to_json_str(tx) << std::endl;
      }
    }
  }
  else
  {
    tools::fail_msg_writer() << "Transaction wasn't found: " << transaction_hash << std::endl;
  }

  return true;
}

bool t_rpc_command_executor::is_key_image_spent(const crypto::key_image &ki) {
  cryptonote::COMMAND_RPC_IS_KEY_IMAGE_SPENT::request req;
  cryptonote::COMMAND_RPC_IS_KEY_IMAGE_SPENT::response res;

  std::string fail_message = "Problem checking key image";

  req.key_images.push_back(epee::string_tools::pod_to_hex(ki));
  if (m_is_rpc)
  {
    if (!m_rpc_client->rpc_request(req, res, "/is_key_image_spent", fail_message.c_str()))
    {
      return true;
    }
  }
  else
  {
    if (!m_rpc_server->on_is_key_image_spent(req, res) || res.status != CORE_RPC_STATUS_OK)
    {
      tools::fail_msg_writer() << make_error(fail_message, res.status);
      return true;
    }
  }

  if (1 == res.spent_status.size())
  {
    // first as hex
    tools::success_msg_writer() << ki << ": " << (res.spent_status.front() ? "spent" : "unspent") << (res.spent_status.front() == cryptonote::COMMAND_RPC_IS_KEY_IMAGE_SPENT::SPENT_IN_POOL ? " (in pool)" : "");
  }
  else
  {
    tools::fail_msg_writer() << "key image status could not be determined" << std::endl;
  }

  return true;
}

bool t_rpc_command_executor::print_transaction_pool_long() {
  cryptonote::COMMAND_RPC_GET_TRANSACTION_POOL::request req;
  cryptonote::COMMAND_RPC_GET_TRANSACTION_POOL::response res;

  std::string fail_message = "Problem fetching transaction pool";

  if (m_is_rpc)
  {
    if (!m_rpc_client->rpc_request(req, res, "/get_transaction_pool", fail_message.c_str()))
    {
      return true;
    }
  }
  else
  {
    if (!m_rpc_server->on_get_transaction_pool(req, res, false) || res.status != CORE_RPC_STATUS_OK)
    {
      tools::fail_msg_writer() << make_error(fail_message, res.status);
      return true;
    }
  }

  if (res.transactions.empty() && res.spent_key_images.empty())
  {
    tools::msg_writer() << "Pool is empty" << std::endl;
  }
  if (! res.transactions.empty())
  {
    const time_t now = time(NULL);
    tools::msg_writer() << "Transactions: ";
    for (auto & tx_info : res.transactions)
    {
      tools::msg_writer() << "id: " << tx_info.id_hash << std::endl
                          << tx_info.tx_json << std::endl
                          << "blob_size: " << tx_info.blob_size << std::endl
                          << "weight: " << tx_info.weight << std::endl
                          << "fee: " << cryptonote::print_money(tx_info.fee) << std::endl
                          << "fee/byte: " << cryptonote::print_money(tx_info.fee / (double)tx_info.weight) << std::endl
                          << "receive_time: " << tx_info.receive_time << " (" << get_human_time_ago(tx_info.receive_time, now) << ")" << std::endl
                          << "relayed: " << [&](const cryptonote::tx_info &tx_info)->std::string { if (!tx_info.relayed) return "no"; return boost::lexical_cast<std::string>(tx_info.last_relayed_time) + " (" + get_human_time_ago(tx_info.last_relayed_time, now) + ")"; } (tx_info) << std::endl
                          << "do_not_relay: " << (tx_info.do_not_relay ? 'T' : 'F')  << std::endl
                          << "kept_by_block: " << (tx_info.kept_by_block ? 'T' : 'F') << std::endl
                          << "double_spend_seen: " << (tx_info.double_spend_seen ? 'T' : 'F')  << std::endl
                          << "max_used_block_height: " << tx_info.max_used_block_height << std::endl
                          << "max_used_block_id: " << tx_info.max_used_block_id_hash << std::endl
                          << "last_failed_height: " << tx_info.last_failed_height << std::endl
                          << "last_failed_id: " << tx_info.last_failed_id_hash << std::endl;
    }
    if (res.spent_key_images.empty())
    {
      tools::msg_writer() << "WARNING: Inconsistent pool state - no spent key images";
    }
  }
  if (! res.spent_key_images.empty())
  {
    tools::msg_writer() << ""; // one newline
    tools::msg_writer() << "Spent key images: ";
    for (const cryptonote::spent_key_image_info& kinfo : res.spent_key_images)
    {
      tools::msg_writer() << "key image: " << kinfo.id_hash;
      if (kinfo.txs_hashes.size() == 1)
      {
        tools::msg_writer() << "  tx: " << kinfo.txs_hashes[0];
      }
      else if (kinfo.txs_hashes.size() == 0)
      {
        tools::msg_writer() << "  WARNING: spent key image has no txs associated";
      }
      else
      {
        tools::msg_writer() << "  NOTE: key image for multiple txs: " << kinfo.txs_hashes.size();
        for (const std::string& tx_id : kinfo.txs_hashes)
        {
          tools::msg_writer() << "  tx: " << tx_id;
        }
      }
    }
    if (res.transactions.empty())
    {
      tools::msg_writer() << "WARNING: Inconsistent pool state - no transactions";
    }
  }

  return true;
}

bool t_rpc_command_executor::print_transaction_pool_short() {
  cryptonote::COMMAND_RPC_GET_TRANSACTION_POOL::request req;
  cryptonote::COMMAND_RPC_GET_TRANSACTION_POOL::response res;

  std::string fail_message = "Problem fetching transaction pool";

  if (m_is_rpc)
  {
    if (!m_rpc_client->rpc_request(req, res, "/get_transaction_pool", fail_message.c_str()))
    {
      return true;
    }
  }
  else
  {
    if (!m_rpc_server->on_get_transaction_pool(req, res, false) || res.status != CORE_RPC_STATUS_OK)
    {
      tools::fail_msg_writer() << make_error(fail_message, res.status);
      return true;
    }
  }

  if (res.transactions.empty())
  {
    tools::msg_writer() << "Pool is empty" << std::endl;
  }
  else
  {
    const time_t now = time(NULL);
    for (auto & tx_info : res.transactions)
    {
      tools::msg_writer() << "id: " << tx_info.id_hash << std::endl
                          << "blob_size: " << tx_info.blob_size << std::endl
                          << "weight: " << tx_info.weight << std::endl
                          << "fee: " << cryptonote::print_money(tx_info.fee) << std::endl
                          << "fee/byte: " << cryptonote::print_money(tx_info.fee / (double)tx_info.weight) << std::endl
                          << "receive_time: " << tx_info.receive_time << " (" << get_human_time_ago(tx_info.receive_time, now) << ")" << std::endl
                          << "relayed: " << [&](const cryptonote::tx_info &tx_info)->std::string { if (!tx_info.relayed) return "no"; return boost::lexical_cast<std::string>(tx_info.last_relayed_time) + " (" + get_human_time_ago(tx_info.last_relayed_time, now) + ")"; } (tx_info) << std::endl
                          << "do_not_relay: " << (tx_info.do_not_relay ? 'T' : 'F')  << std::endl
                          << "kept_by_block: " << (tx_info.kept_by_block ? 'T' : 'F') << std::endl
                          << "double_spend_seen: " << (tx_info.double_spend_seen ? 'T' : 'F') << std::endl
                          << "max_used_block_height: " << tx_info.max_used_block_height << std::endl
                          << "max_used_block_id: " << tx_info.max_used_block_id_hash << std::endl
                          << "last_failed_height: " << tx_info.last_failed_height << std::endl
                          << "last_failed_id: " << tx_info.last_failed_id_hash << std::endl;
    }
  }

  return true;
}

bool t_rpc_command_executor::print_transaction_pool_stats() {
  cryptonote::COMMAND_RPC_GET_TRANSACTION_POOL_STATS::request req;
  cryptonote::COMMAND_RPC_GET_TRANSACTION_POOL_STATS::response res;
  cryptonote::COMMAND_RPC_GET_INFO::request ireq;
  cryptonote::COMMAND_RPC_GET_INFO::response ires;

  std::string fail_message = "Problem fetching transaction pool stats";

  if (m_is_rpc)
  {
    if (!m_rpc_client->rpc_request(req, res, "/get_transaction_pool_stats", fail_message.c_str()))
    {
      return true;
    }
    if (!m_rpc_client->rpc_request(ireq, ires, "/getinfo", fail_message.c_str()))
    {
      return true;
    }
  }
  else
  {
    res.pool_stats = {};
    if (!m_rpc_server->on_get_transaction_pool_stats(req, res, false) || res.status != CORE_RPC_STATUS_OK)
    {
      tools::fail_msg_writer() << make_error(fail_message, res.status);
      return true;
    }
    if (!m_rpc_server->on_get_info(ireq, ires) || ires.status != CORE_RPC_STATUS_OK)
    {
      tools::fail_msg_writer() << make_error(fail_message, ires.status);
      return true;
    }
  }

  size_t n_transactions = res.pool_stats.txs_total;
  const uint64_t now = time(NULL);
  size_t avg_bytes = n_transactions ? res.pool_stats.bytes_total / n_transactions : 0;

  std::string backlog_message;
  const uint64_t full_reward_zone = ires.block_weight_limit / 2;
  if (res.pool_stats.bytes_total <= full_reward_zone)
  {
    backlog_message = "no backlog";
  }
  else
  {
    uint64_t backlog = (res.pool_stats.bytes_total + full_reward_zone - 1) / full_reward_zone;
    backlog_message = (boost::format("estimated %u block (%u minutes) backlog") % backlog % (backlog * DIFFICULTY_TARGET_V2 / 60)).str();
  }

  tools::msg_writer() << n_transactions << " tx(es), " << res.pool_stats.bytes_total << " bytes total (min " << res.pool_stats.bytes_min << ", max " << res.pool_stats.bytes_max << ", avg " << avg_bytes << ", median " << res.pool_stats.bytes_med << ")" << std::endl
      << "fees " << cryptonote::print_money(res.pool_stats.fee_total) << " (avg " << cryptonote::print_money(n_transactions ? res.pool_stats.fee_total / n_transactions : 0) << " per tx" << ", " << cryptonote::print_money(res.pool_stats.bytes_total ? res.pool_stats.fee_total / res.pool_stats.bytes_total : 0) << " per byte)" << std::endl
      << res.pool_stats.num_double_spends << " double spends, " << res.pool_stats.num_not_relayed << " not relayed, " << res.pool_stats.num_failing << " failing, " << res.pool_stats.num_10m << " older than 10 minutes (oldest " << (res.pool_stats.oldest == 0 ? "-" : get_human_time_ago(res.pool_stats.oldest, now)) << "), " << backlog_message;

  if (n_transactions > 1 && res.pool_stats.histo.size())
  {
    std::vector<uint64_t> times;
    uint64_t numer;
    size_t i, n = res.pool_stats.histo.size(), denom;
    times.resize(n);
    if (res.pool_stats.histo_98pc)
    {
      numer = res.pool_stats.histo_98pc;
      denom = n-1;
      for (i=0; i<denom; i++)
        times[i] = i * numer / denom;
      times[i] = now - res.pool_stats.oldest;
    } else
    {
      numer = now - res.pool_stats.oldest;
      denom = n;
      for (i=0; i<denom; i++)
        times[i] = i * numer / denom;
    }
    tools::msg_writer() << "   Age      Txes       Bytes";
    for (i=0; i<n; i++)
    {
      tools::msg_writer() << get_time_hms(times[i]) << std::setw(8) << res.pool_stats.histo[i].txs << std::setw(12) << res.pool_stats.histo[i].bytes;
    }
  }
  tools::msg_writer();

  return true;
}

bool t_rpc_command_executor::start_mining(cryptonote::account_public_address address, uint64_t num_threads, cryptonote::network_type nettype, bool do_background_mining, bool ignore_battery) {
  cryptonote::COMMAND_RPC_START_MINING::request req;
  cryptonote::COMMAND_RPC_START_MINING::response res;
  req.miner_address = cryptonote::get_account_address_as_str(nettype, false, address);
  req.threads_count = num_threads;
  req.do_background_mining = do_background_mining;
  req.ignore_battery = ignore_battery;
  
  std::string fail_message = "Mining did not start";

  if (m_is_rpc)
  {
    if (m_rpc_client->rpc_request(req, res, "/start_mining", fail_message.c_str()))
    {
      tools::success_msg_writer() << "Mining started";
    }
  }
  else
  {
    if (!m_rpc_server->on_start_mining(req, res) || res.status != CORE_RPC_STATUS_OK)
    {
      tools::fail_msg_writer() << make_error(fail_message, res.status);
      return true;
    }
  }

  return true;
}

bool t_rpc_command_executor::stop_mining() {
  cryptonote::COMMAND_RPC_STOP_MINING::request req;
  cryptonote::COMMAND_RPC_STOP_MINING::response res;

  std::string fail_message = "Mining did not stop";

  if (m_is_rpc)
  {
    if (!m_rpc_client->rpc_request(req, res, "/stop_mining", fail_message.c_str()))
    {
      return true;
    }
  }
  else
  {
    if (!m_rpc_server->on_stop_mining(req, res) || res.status != CORE_RPC_STATUS_OK)
    {
      tools::fail_msg_writer() << make_error(fail_message, res.status);
      return true;
    }
  }

  tools::success_msg_writer() << "Mining stopped";
  return true;
}

bool t_rpc_command_executor::stop_daemon()
{
  cryptonote::COMMAND_RPC_STOP_DAEMON::request req;
  cryptonote::COMMAND_RPC_STOP_DAEMON::response res;

//# ifdef WIN32
//    // Stop via service API
//    // TODO - this is only temporary!  Get rid of hard-coded constants!
//    bool ok = windows::stop_service("BitMonero Daemon");
//    ok = windows::uninstall_service("BitMonero Daemon");
//    //bool ok = windows::stop_service(SERVICE_NAME);
//    //ok = windows::uninstall_service(SERVICE_NAME);
//    if (ok)
//    {
//      return true;
//    }
//# endif

  // Stop via RPC
  std::string fail_message = "Daemon did not stop";

  if (m_is_rpc)
  {
    if(!m_rpc_client->rpc_request(req, res, "/stop_daemon", fail_message.c_str()))
    {
      return true;
    }
  }
  else
  {
    if (!m_rpc_server->on_stop_daemon(req, res) || res.status != CORE_RPC_STATUS_OK)
    {
      tools::fail_msg_writer() << make_error(fail_message, res.status);
      return true;
    }
  }

  tools::success_msg_writer() << "Stop signal sent";

  return true;
}

bool t_rpc_command_executor::print_status()
{
  if (!m_is_rpc)
  {
    tools::success_msg_writer() << "print_status makes no sense in interactive mode";
    return true;
  }

  bool daemon_is_alive = m_rpc_client->check_connection();

  if(daemon_is_alive) {
    tools::success_msg_writer() << "graftnoded is running";
  }
  else {
    tools::fail_msg_writer() << "graftnoded is NOT running";
  }

  return true;
}

bool t_rpc_command_executor::get_limit()
{
  cryptonote::COMMAND_RPC_GET_LIMIT::request req;
  cryptonote::COMMAND_RPC_GET_LIMIT::response res;

  std::string failure_message = "Couldn't get limit";

  if (m_is_rpc)
  {
    if (!m_rpc_client->rpc_request(req, res, "/get_limit", failure_message.c_str()))
    {
      return true;
    }
  }
  else
  {
    if (!m_rpc_server->on_get_limit(req, res) || res.status != CORE_RPC_STATUS_OK)
    {
      tools::fail_msg_writer() << make_error(failure_message, res.status);
      return true;
    }
  }

  tools::msg_writer() << "limit-down is " << res.limit_down << " kB/s";
  tools::msg_writer() << "limit-up is " << res.limit_up << " kB/s";
  return true;
}

bool t_rpc_command_executor::set_limit(int64_t limit_down, int64_t limit_up)
{
  cryptonote::COMMAND_RPC_SET_LIMIT::request req;
  cryptonote::COMMAND_RPC_SET_LIMIT::response res;

  req.limit_down = limit_down;
  req.limit_up = limit_up;

  std::string failure_message = "Couldn't set limit";

  if (m_is_rpc)
  {
    if (!m_rpc_client->rpc_request(req, res, "/set_limit", failure_message.c_str()))
    {
      return true;
    }
  }
  else
  {
    if (!m_rpc_server->on_set_limit(req, res) || res.status != CORE_RPC_STATUS_OK)
    {
      tools::fail_msg_writer() << make_error(failure_message, res.status);
      return true;
    }
  }

  tools::msg_writer() << "Set limit-down to " << res.limit_down << " kB/s";
  tools::msg_writer() << "Set limit-up to " << res.limit_up << " kB/s";
  return true;
}

bool t_rpc_command_executor::get_limit_up()
{
  cryptonote::COMMAND_RPC_GET_LIMIT::request req;
  cryptonote::COMMAND_RPC_GET_LIMIT::response res;

  std::string failure_message = "Couldn't get limit";

  if (m_is_rpc)
  {
    if (!m_rpc_client->rpc_request(req, res, "/get_limit", failure_message.c_str()))
    {
      return true;
    }
  }
  else
  {
    if (!m_rpc_server->on_get_limit(req, res) || res.status != CORE_RPC_STATUS_OK)
    {
      tools::fail_msg_writer() << make_error(failure_message, res.status);
      return true;
    }
  }

  tools::msg_writer() << "limit-up is " << res.limit_up << " kB/s";
  return true;
}

bool t_rpc_command_executor::get_limit_down()
{
  cryptonote::COMMAND_RPC_GET_LIMIT::request req;
  cryptonote::COMMAND_RPC_GET_LIMIT::response res;

  std::string failure_message = "Couldn't get limit";

  if (m_is_rpc)
  {
    if (!m_rpc_client->rpc_request(req, res, "/get_limit", failure_message.c_str()))
    {
      return true;
    }
  }
  else
  {
    if (!m_rpc_server->on_get_limit(req, res) || res.status != CORE_RPC_STATUS_OK)
    {
      tools::fail_msg_writer() << make_error(failure_message, res.status);
      return true;
    }
  }

  tools::msg_writer() << "limit-down is " << res.limit_down << " kB/s";
  return true;
}

bool t_rpc_command_executor::out_peers(uint64_t limit)
{
	cryptonote::COMMAND_RPC_OUT_PEERS::request req;
	cryptonote::COMMAND_RPC_OUT_PEERS::response res;
	
	epee::json_rpc::error error_resp;

	req.out_peers = limit;
	
	std::string fail_message = "Unsuccessful";

	if (m_is_rpc)
	{
		if (!m_rpc_client->rpc_request(req, res, "/out_peers", fail_message.c_str()))
		{
			return true;
		}
	}
	else
	{
		if (!m_rpc_server->on_out_peers(req, res) || res.status != CORE_RPC_STATUS_OK)
		{
			tools::fail_msg_writer() << make_error(fail_message, res.status);
			return true;
		}
	}

	std::cout << "Max number of out peers set to " << limit << std::endl;

	return true;
}

bool t_rpc_command_executor::in_peers(uint64_t limit)
{
	cryptonote::COMMAND_RPC_IN_PEERS::request req;
	cryptonote::COMMAND_RPC_IN_PEERS::response res;

	epee::json_rpc::error error_resp;

	req.in_peers = limit;

	std::string fail_message = "Unsuccessful";

	if (m_is_rpc)
	{
		if (!m_rpc_client->rpc_request(req, res, "/in_peers", fail_message.c_str()))
		{
			return true;
		}
	}
	else
	{
		if (!m_rpc_server->on_in_peers(req, res) || res.status != CORE_RPC_STATUS_OK)
		{
			tools::fail_msg_writer() << make_error(fail_message, res.status);
			return true;
		}
	}

	std::cout << "Max number of in peers set to " << limit << std::endl;

	return true;
}

bool t_rpc_command_executor::start_save_graph()
{
	cryptonote::COMMAND_RPC_START_SAVE_GRAPH::request req;
	cryptonote::COMMAND_RPC_START_SAVE_GRAPH::response res;
	std::string fail_message = "Unsuccessful";
	
	if (m_is_rpc)
	{
		if (!m_rpc_client->rpc_request(req, res, "/start_save_graph", fail_message.c_str()))
		{
			return true;
		}
	}
	
	else
    {
		if (!m_rpc_server->on_start_save_graph(req, res) || res.status != CORE_RPC_STATUS_OK)
		{
			tools::fail_msg_writer() << make_error(fail_message, res.status);
			return true;
		}
	}
	
	tools::success_msg_writer() << "Saving graph is now on";
	return true;
}

bool t_rpc_command_executor::stop_save_graph()
{
	cryptonote::COMMAND_RPC_STOP_SAVE_GRAPH::request req;
	cryptonote::COMMAND_RPC_STOP_SAVE_GRAPH::response res;
	std::string fail_message = "Unsuccessful";
	
	if (m_is_rpc)
	{
		if (!m_rpc_client->rpc_request(req, res, "/stop_save_graph", fail_message.c_str()))
		{
			return true;
		}
	}
	
	else
    {
		if (!m_rpc_server->on_stop_save_graph(req, res) || res.status != CORE_RPC_STATUS_OK)
		{
			tools::fail_msg_writer() << make_error(fail_message, res.status);
			return true;
		}
	}
	tools::success_msg_writer() << "Saving graph is now off";
	return true;
}

bool t_rpc_command_executor::hard_fork_info(uint8_t version)
{
    cryptonote::COMMAND_RPC_HARD_FORK_INFO::request req;
    cryptonote::COMMAND_RPC_HARD_FORK_INFO::response res;
    std::string fail_message = "Unsuccessful";
    epee::json_rpc::error error_resp;

    req.version = version;

    if (m_is_rpc)
    {
        if (!m_rpc_client->json_rpc_request(req, res, "hard_fork_info", fail_message.c_str()))
        {
            return true;
        }
    }
    else
    {
        if (!m_rpc_server->on_hard_fork_info(req, res, error_resp) || res.status != CORE_RPC_STATUS_OK)
        {
            tools::fail_msg_writer() << make_error(fail_message, res.status);
            return true;
        }
    }

    version = version > 0 ? version : res.voting;
    tools::msg_writer() << "version " << (uint32_t)version << " " << (res.enabled ? "enabled" : "not enabled") <<
        ", " << res.votes << "/" << res.window << " votes, threshold " << res.threshold;
    tools::msg_writer() << "current version " << (uint32_t)res.version << ", voting for version " << (uint32_t)res.voting;

    return true;
}

bool t_rpc_command_executor::print_bans()
{
    cryptonote::COMMAND_RPC_GETBANS::request req;
    cryptonote::COMMAND_RPC_GETBANS::response res;
    std::string fail_message = "Unsuccessful";
    epee::json_rpc::error error_resp;

    if (m_is_rpc)
    {
        if (!m_rpc_client->json_rpc_request(req, res, "get_bans", fail_message.c_str()))
        {
            return true;
        }
    }
    else
    {
        if (!m_rpc_server->on_get_bans(req, res, error_resp) || res.status != CORE_RPC_STATUS_OK)
        {
            tools::fail_msg_writer() << make_error(fail_message, res.status);
            return true;
        }
    }

    for (auto i = res.bans.begin(); i != res.bans.end(); ++i)
    {
        tools::msg_writer() << epee::string_tools::get_ip_string_from_int32(i->ip) << " banned for " << i->seconds << " seconds";
    }

    return true;
}


bool t_rpc_command_executor::ban(const std::string &ip, time_t seconds)
{
    cryptonote::COMMAND_RPC_SETBANS::request req;
    cryptonote::COMMAND_RPC_SETBANS::response res;
    std::string fail_message = "Unsuccessful";
    epee::json_rpc::error error_resp;

    cryptonote::COMMAND_RPC_SETBANS::ban ban;
    if (!epee::string_tools::get_ip_int32_from_string(ban.ip, ip))
    {
        tools::fail_msg_writer() << "Invalid IP";
        return true;
    }
    ban.ban = true;
    ban.seconds = seconds;
    req.bans.push_back(ban);

    if (m_is_rpc)
    {
        if (!m_rpc_client->json_rpc_request(req, res, "set_bans", fail_message.c_str()))
        {
            return true;
        }
    }
    else
    {
        if (!m_rpc_server->on_set_bans(req, res, error_resp) || res.status != CORE_RPC_STATUS_OK)
        {
            tools::fail_msg_writer() << make_error(fail_message, res.status);
            return true;
        }
    }

    return true;
}

bool t_rpc_command_executor::unban(const std::string &ip)
{
    cryptonote::COMMAND_RPC_SETBANS::request req;
    cryptonote::COMMAND_RPC_SETBANS::response res;
    std::string fail_message = "Unsuccessful";
    epee::json_rpc::error error_resp;

    cryptonote::COMMAND_RPC_SETBANS::ban ban;
    if (!epee::string_tools::get_ip_int32_from_string(ban.ip, ip))
    {
        tools::fail_msg_writer() << "Invalid IP";
        return true;
    }
    ban.ban = false;
    ban.seconds = 0;
    req.bans.push_back(ban);

    if (m_is_rpc)
    {
        if (!m_rpc_client->json_rpc_request(req, res, "set_bans", fail_message.c_str()))
        {
            return true;
        }
    }
    else
    {
        if (!m_rpc_server->on_set_bans(req, res, error_resp) || res.status != CORE_RPC_STATUS_OK)
        {
            tools::fail_msg_writer() << make_error(fail_message, res.status);
            return true;
        }
    }

    return true;
}

bool t_rpc_command_executor::flush_txpool(const std::string &txid)
{
    cryptonote::COMMAND_RPC_FLUSH_TRANSACTION_POOL::request req;
    cryptonote::COMMAND_RPC_FLUSH_TRANSACTION_POOL::response res;
    std::string fail_message = "Unsuccessful";
    epee::json_rpc::error error_resp;

    if (!txid.empty())
      req.txids.push_back(txid);

    if (m_is_rpc)
    {
        if (!m_rpc_client->json_rpc_request(req, res, "flush_txpool", fail_message.c_str()))
        {
            return true;
        }
    }
    else
    {
        if (!m_rpc_server->on_flush_txpool(req, res, error_resp) || res.status != CORE_RPC_STATUS_OK)
        {
            tools::fail_msg_writer() << make_error(fail_message, res.status);
            return true;
        }
    }

    tools::success_msg_writer() << "Pool successfully flushed";
    return true;
}

bool t_rpc_command_executor::output_histogram(const std::vector<uint64_t> &amounts, uint64_t min_count, uint64_t max_count)
{
    cryptonote::COMMAND_RPC_GET_OUTPUT_HISTOGRAM::request req;
    cryptonote::COMMAND_RPC_GET_OUTPUT_HISTOGRAM::response res;
    std::string fail_message = "Unsuccessful";
    epee::json_rpc::error error_resp;

    req.amounts = amounts;
    req.min_count = min_count;
    req.max_count = max_count;
    req.unlocked = false;
    req.recent_cutoff = 0;

    if (m_is_rpc)
    {
        if (!m_rpc_client->json_rpc_request(req, res, "get_output_histogram", fail_message.c_str()))
        {
            return true;
        }
    }
    else
    {
        if (!m_rpc_server->on_get_output_histogram(req, res, error_resp) || res.status != CORE_RPC_STATUS_OK)
        {
            tools::fail_msg_writer() << make_error(fail_message, res.status);
            return true;
        }
    }

    std::sort(res.histogram.begin(), res.histogram.end(),
        [](const cryptonote::COMMAND_RPC_GET_OUTPUT_HISTOGRAM::entry &e1, const cryptonote::COMMAND_RPC_GET_OUTPUT_HISTOGRAM::entry &e2)->bool { return e1.total_instances < e2.total_instances; });
    for (const auto &e: res.histogram)
    {
        tools::msg_writer() << e.total_instances << "  " << cryptonote::print_money(e.amount);
    }

    return true;
}

bool t_rpc_command_executor::print_coinbase_tx_sum(uint64_t height, uint64_t count)
{
  cryptonote::COMMAND_RPC_GET_COINBASE_TX_SUM::request req;
  cryptonote::COMMAND_RPC_GET_COINBASE_TX_SUM::response res;
  epee::json_rpc::error error_resp;

  req.height = height;
  req.count = count;

  std::string fail_message = "Unsuccessful";

  if (m_is_rpc)
  {
    if (!m_rpc_client->json_rpc_request(req, res, "get_coinbase_tx_sum", fail_message.c_str()))
    {
      return true;
    }
  }
  else
  {
    if (!m_rpc_server->on_get_coinbase_tx_sum(req, res, error_resp) || res.status != CORE_RPC_STATUS_OK)
    {
      tools::fail_msg_writer() << make_error(fail_message, res.status);
      return true;
    }
  }

  tools::msg_writer() << "Sum of coinbase transactions between block heights ["
    << height << ", " << (height + count) << ") is "
    << cryptonote::print_money(res.emission_amount + res.fee_amount) << " "
    << "consisting of " << cryptonote::print_money(res.emission_amount) 
    << " in emissions, and " << cryptonote::print_money(res.fee_amount) << " in fees";
  return true;
}

bool t_rpc_command_executor::alt_chain_info(const std::string &tip)
{
  cryptonote::COMMAND_RPC_GET_INFO::request ireq;
  cryptonote::COMMAND_RPC_GET_INFO::response ires;
  cryptonote::COMMAND_RPC_GET_ALTERNATE_CHAINS::request req;
  cryptonote::COMMAND_RPC_GET_ALTERNATE_CHAINS::response res;
  epee::json_rpc::error error_resp;

  std::string fail_message = "Unsuccessful";

  if (m_is_rpc)
  {
    if (!m_rpc_client->rpc_request(ireq, ires, "/getinfo", fail_message.c_str()))
    {
      return true;
    }
    if (!m_rpc_client->json_rpc_request(req, res, "get_alternate_chains", fail_message.c_str()))
    {
      return true;
    }
  }
  else
  {
    if (!m_rpc_server->on_get_info(ireq, ires) || ires.status != CORE_RPC_STATUS_OK)
    {
      tools::fail_msg_writer() << make_error(fail_message, ires.status);
      return true;
    }
    if (!m_rpc_server->on_get_alternate_chains(req, res, error_resp))
    {
      tools::fail_msg_writer() << make_error(fail_message, res.status);
      return true;
    }
  }

  if (tip.empty())
  {
    tools::msg_writer() << boost::lexical_cast<std::string>(res.chains.size()) << " alternate chains found:";
    for (const auto &chain: res.chains)
    {
      uint64_t start_height = (chain.height - chain.length + 1);
      tools::msg_writer() << chain.length << " blocks long, from height " << start_height << " (" << (ires.height - start_height - 1)
          << " deep), diff " << chain.difficulty << ": " << chain.block_hash;
    }
  }
  else
  {
    const auto i = std::find_if(res.chains.begin(), res.chains.end(), [&tip](cryptonote::COMMAND_RPC_GET_ALTERNATE_CHAINS::chain_info &info){ return info.block_hash == tip; });
    if (i != res.chains.end())
    {
      const auto &chain = *i;
      tools::success_msg_writer() << "Found alternate chain with tip " << tip;
      uint64_t start_height = (chain.height - chain.length + 1);
      tools::msg_writer() << chain.length << " blocks long, from height " << start_height << " (" << (ires.height - start_height - 1)
          << " deep), diff " << chain.difficulty << ":";
      for (const std::string &block_id: chain.block_hashes)
        tools::msg_writer() << "  " << block_id;
      tools::msg_writer() << "Chain parent on main chain: " << chain.main_chain_parent_block;
    }
    else
      tools::fail_msg_writer() << "Block hash " << tip << " is not the tip of any known alternate chain";
  }
  return true;
}

bool t_rpc_command_executor::print_blockchain_dynamic_stats(uint64_t nblocks)
{
  cryptonote::COMMAND_RPC_GET_INFO::request ireq;
  cryptonote::COMMAND_RPC_GET_INFO::response ires;
  cryptonote::COMMAND_RPC_GET_BLOCK_HEADERS_RANGE::request bhreq;
  cryptonote::COMMAND_RPC_GET_BLOCK_HEADERS_RANGE::response bhres;
  cryptonote::COMMAND_RPC_GET_BASE_FEE_ESTIMATE::request fereq;
  cryptonote::COMMAND_RPC_GET_BASE_FEE_ESTIMATE::response feres;
  epee::json_rpc::error error_resp;

  std::string fail_message = "Problem fetching info";

  fereq.grace_blocks = 0;
  if (m_is_rpc)
  {
    if (!m_rpc_client->rpc_request(ireq, ires, "/getinfo", fail_message.c_str()))
    {
      return true;
    }
    if (!m_rpc_client->json_rpc_request(fereq, feres, "get_fee_estimate", fail_message.c_str()))
    {
      return true;
    }
  }
  else
  {
    if (!m_rpc_server->on_get_info(ireq, ires) || ires.status != CORE_RPC_STATUS_OK)
    {
      tools::fail_msg_writer() << make_error(fail_message, ires.status);
      return true;
    }
    if (!m_rpc_server->on_get_base_fee_estimate(fereq, feres, error_resp) || feres.status != CORE_RPC_STATUS_OK)
    {
      tools::fail_msg_writer() << make_error(fail_message, feres.status);
      return true;
    }
  }

  tools::msg_writer() << "Height: " << ires.height << ", diff " << ires.difficulty << ", cum. diff " << ires.cumulative_difficulty
      << ", target " << ires.target << " sec" << ", dyn fee " << cryptonote::print_money(feres.fee) << "/kB";

  if (nblocks > 0)
  {
    if (nblocks > ires.height)
      nblocks = ires.height;

    bhreq.start_height = ires.height - nblocks;
    bhreq.end_height = ires.height - 1;
    bhreq.fill_pow_hash = false;
    if (m_is_rpc)
    {
      if (!m_rpc_client->json_rpc_request(bhreq, bhres, "getblockheadersrange", fail_message.c_str()))
      {
        return true;
      }
    }
    else
    {
      if (!m_rpc_server->on_get_block_headers_range(bhreq, bhres, error_resp) || bhres.status != CORE_RPC_STATUS_OK)
      {
        tools::fail_msg_writer() << make_error(fail_message, bhres.status);
        return true;
      }
    }

    double avgdiff = 0;
    double avgnumtxes = 0;
    double avgreward = 0;
    std::vector<uint64_t> weights;
    weights.reserve(nblocks);
    uint64_t earliest = std::numeric_limits<uint64_t>::max(), latest = 0;
    std::vector<unsigned> major_versions(256, 0), minor_versions(256, 0);
    for (const auto &bhr: bhres.headers)
    {
      avgdiff += bhr.difficulty;
      avgnumtxes += bhr.num_txes;
      avgreward += bhr.reward;
      weights.push_back(bhr.block_weight);
      static_assert(sizeof(bhr.major_version) == 1, "major_version expected to be uint8_t");
      static_assert(sizeof(bhr.minor_version) == 1, "major_version expected to be uint8_t");
      major_versions[(unsigned)bhr.major_version]++;
      minor_versions[(unsigned)bhr.minor_version]++;
      earliest = std::min(earliest, bhr.timestamp);
      latest = std::max(latest, bhr.timestamp);
    }
    avgdiff /= nblocks;
    avgnumtxes /= nblocks;
    avgreward /= nblocks;
    uint64_t median_block_weight = epee::misc_utils::median(weights);
    tools::msg_writer() << "Last " << nblocks << ": avg. diff " << (uint64_t)avgdiff << ", " << (latest - earliest) / nblocks << " avg sec/block, avg num txes " << avgnumtxes
        << ", avg. reward " << cryptonote::print_money(avgreward) << ", median block weight " << median_block_weight;

    unsigned int max_major = 256, max_minor = 256;
    while (max_major > 0 && !major_versions[--max_major]);
    while (max_minor > 0 && !minor_versions[--max_minor]);
    std::string s = "";
    for (unsigned n = 0; n <= max_major; ++n)
      if (major_versions[n])
        s += (s.empty() ? "" : ", ") + boost::lexical_cast<std::string>(major_versions[n]) + std::string(" v") + boost::lexical_cast<std::string>(n);
    tools::msg_writer() << "Block versions: " << s;
    s = "";
    for (unsigned n = 0; n <= max_minor; ++n)
      if (minor_versions[n])
        s += (s.empty() ? "" : ", ") + boost::lexical_cast<std::string>(minor_versions[n]) + std::string(" v") + boost::lexical_cast<std::string>(n);
    tools::msg_writer() << "Voting for: " << s;
  }
  return true;
}

bool t_rpc_command_executor::update(const std::string &command)
{
  cryptonote::COMMAND_RPC_UPDATE::request req;
  cryptonote::COMMAND_RPC_UPDATE::response res;
  epee::json_rpc::error error_resp;

  std::string fail_message = "Problem fetching info";

  req.command = command;
  if (m_is_rpc)
  {
    if (!m_rpc_client->rpc_request(req, res, "/update", fail_message.c_str()))
    {
      return true;
    }
  }
  else
  {
    if (!m_rpc_server->on_update(req, res) || res.status != CORE_RPC_STATUS_OK)
    {
      tools::fail_msg_writer() << make_error(fail_message, res.status);
      return true;
    }
  }

  if (!res.update)
  {
    tools::msg_writer() << "No update available";
    return true;
  }

  tools::msg_writer() << "Update available: v" << res.version << ": " << res.user_uri << ", hash " << res.hash;
  if (command == "check")
    return true;

  if (!res.path.empty())
    tools::msg_writer() << "Update downloaded to: " << res.path;
  else
    tools::msg_writer() << "Update download failed: " << res.status;
  if (command == "download")
    return true;

  tools::msg_writer() << "'update' not implemented yet";

  return true;
}

bool t_rpc_command_executor::relay_tx(const std::string &txid)
{
    cryptonote::COMMAND_RPC_RELAY_TX::request req;
    cryptonote::COMMAND_RPC_RELAY_TX::response res;
    std::string fail_message = "Unsuccessful";
    epee::json_rpc::error error_resp;

    req.txids.push_back(txid);

    if (m_is_rpc)
    {
        if (!m_rpc_client->json_rpc_request(req, res, "relay_tx", fail_message.c_str()))
        {
            return true;
        }
    }
    else
    {
        if (!m_rpc_server->on_relay_tx(req, res, error_resp) || res.status != CORE_RPC_STATUS_OK)
        {
            tools::fail_msg_writer() << make_error(fail_message, res.status);
            return true;
        }
    }

    tools::success_msg_writer() << "Transaction successfully relayed";
    return true;
}

bool t_rpc_command_executor::sync_info()
{
    cryptonote::COMMAND_RPC_SYNC_INFO::request req;
    cryptonote::COMMAND_RPC_SYNC_INFO::response res;
    std::string fail_message = "Unsuccessful";
    epee::json_rpc::error error_resp;

    if (m_is_rpc)
    {
        if (!m_rpc_client->json_rpc_request(req, res, "sync_info", fail_message.c_str()))
        {
            return true;
        }
    }
    else
    {
        if (!m_rpc_server->on_sync_info(req, res, error_resp) || res.status != CORE_RPC_STATUS_OK)
        {
            tools::fail_msg_writer() << make_error(fail_message, res.status);
            return true;
        }
    }

    uint64_t target = res.target_height < res.height ? res.height : res.target_height;
    tools::success_msg_writer() << "Height: " << res.height << ", target: " << target << " (" << (100.0 * res.height / target) << "%)";
    uint64_t current_download = 0;
    for (const auto &p: res.peers)
      current_download += p.info.current_download;
    tools::success_msg_writer() << "Downloading at " << current_download << " kB/s";

    tools::success_msg_writer() << std::to_string(res.peers.size()) << " peers";
    for (const auto &p: res.peers)
    {
      std::string address = epee::string_tools::pad_string(p.info.address, 24);
      uint64_t nblocks = 0, size = 0;
      for (const auto &s: res.spans)
        if (s.rate > 0.0f && s.connection_id == p.info.connection_id)
          nblocks += s.nblocks, size += s.size;
      tools::success_msg_writer() << address << "  " << epee::string_tools::pad_string(p.info.peer_id, 16, '0', true) << "  " << epee::string_tools::pad_string(p.info.state, 16) << "  " << p.info.height << "  "  << p.info.current_download << " kB/s, " << nblocks << " blocks / " << size/1e6 << " MB queued";
    }

    uint64_t total_size = 0;
    for (const auto &s: res.spans)
      total_size += s.size;
    tools::success_msg_writer() << std::to_string(res.spans.size()) << " spans, " << total_size/1e6 << " MB";
    for (const auto &s: res.spans)
    {
      std::string address = epee::string_tools::pad_string(s.remote_address, 24);
      if (s.size == 0)
      {
        tools::success_msg_writer() << address << "  " << s.nblocks << " (" << s.start_block_height << " - " << (s.start_block_height + s.nblocks - 1) << ")  -";
      }
      else
      {
        tools::success_msg_writer() << address << "  " << s.nblocks << " (" << s.start_block_height << " - " << (s.start_block_height + s.nblocks - 1) << ", " << (uint64_t)(s.size/1e3) << " kB)  " << (unsigned)(s.rate/1e3) << " kB/s (" << s.speed/100.0f << ")";
      }
    }

    return true;
}

}// namespace daemonize<|MERGE_RESOLUTION|>--- conflicted
+++ resolved
@@ -1,21 +1,21 @@
 // Copyright (c) 2014-2018, The Monero Project
-// 
+//
 // All rights reserved.
-// 
+//
 // Redistribution and use in source and binary forms, with or without modification, are
 // permitted provided that the following conditions are met:
-// 
+//
 // 1. Redistributions of source code must retain the above copyright notice, this list of
 //    conditions and the following disclaimer.
-// 
+//
 // 2. Redistributions in binary form must reproduce the above copyright notice, this list
 //    of conditions and the following disclaimer in the documentation and/or other
 //    materials provided with the distribution.
-// 
+//
 // 3. Neither the name of the copyright holder nor the names of its contributors may be
 //    used to endorse or promote products derived from this software without specific
 //    prior written permission.
-// 
+//
 // THIS SOFTWARE IS PROVIDED BY THE COPYRIGHT HOLDERS AND CONTRIBUTORS "AS IS" AND ANY
 // EXPRESS OR IMPLIED WARRANTIES, INCLUDING, BUT NOT LIMITED TO, THE IMPLIED WARRANTIES OF
 // MERCHANTABILITY AND FITNESS FOR A PARTICULAR PURPOSE ARE DISCLAIMED. IN NO EVENT SHALL
@@ -442,12 +442,8 @@
     }
   }
 
-<<<<<<< HEAD
-  tools::success_msg_writer() << boost::format("Height: %llu/%llu (%.1f%%) on %s%s, %s, net hash %s, difficulty %llu, v%u%s, %s, %u(out)+%u(in) connections, uptime %ud %uh %um %us")
-=======
   std::stringstream str;
   str << boost::format("Height: %llu/%llu (%.1f%%) on %s%s, %s, net hash %s, v%u%s, %s, %u(out)+%u(in) connections")
->>>>>>> 29073f65
     % (unsigned long long)ires.height
     % (unsigned long long)net_height
     % get_sync_percentage(ires)
@@ -504,13 +500,13 @@
 
   tools::msg_writer() << std::setw(30) << std::left << "Remote Host"
       << std::setw(20) << "Peer id"
-      << std::setw(20) << "Support Flags"      
+      << std::setw(20) << "Support Flags"
       << std::setw(30) << "Recv/Sent (inactive,sec)"
       << std::setw(25) << "State"
       << std::setw(20) << "Livetime(sec)"
       << std::setw(12) << "Down (kB/s)"
       << std::setw(14) << "Down(now)"
-      << std::setw(10) << "Up (kB/s)" 
+      << std::setw(10) << "Up (kB/s)"
       << std::setw(13) << "Up(now)"
       << std::endl;
 
@@ -519,7 +515,7 @@
     std::string address = info.incoming ? "INC " : "OUT ";
     address += info.ip + ":" + info.port;
     //std::string in_out = info.incoming ? "INC " : "OUT ";
-    tools::msg_writer() 
+    tools::msg_writer()
      //<< std::setw(30) << std::left << in_out
      << std::setw(30) << std::left << address
      << std::setw(20) << epee::string_tools::pad_string(info.peer_id, 16, '0', true)
@@ -531,11 +527,11 @@
      << std::setw(14) << info.current_download
      << std::setw(10) << info.avg_upload
      << std::setw(13) << info.current_upload
-     
+
      << std::left << (info.localhost ? "[LOCALHOST]" : "")
      << std::left << (info.local_ip ? "[LAN]" : "");
     //tools::msg_writer() << boost::format("%-25s peer_id: %-25s %s") % address % info.peer_id % in_out;
-    
+
   }
 
   return true;
@@ -1068,7 +1064,7 @@
   req.threads_count = num_threads;
   req.do_background_mining = do_background_mining;
   req.ignore_battery = ignore_battery;
-  
+
   std::string fail_message = "Mining did not start";
 
   if (m_is_rpc)
@@ -1295,11 +1291,11 @@
 {
 	cryptonote::COMMAND_RPC_OUT_PEERS::request req;
 	cryptonote::COMMAND_RPC_OUT_PEERS::response res;
-	
+
 	epee::json_rpc::error error_resp;
 
 	req.out_peers = limit;
-	
+
 	std::string fail_message = "Unsuccessful";
 
 	if (m_is_rpc)
@@ -1360,7 +1356,7 @@
 	cryptonote::COMMAND_RPC_START_SAVE_GRAPH::request req;
 	cryptonote::COMMAND_RPC_START_SAVE_GRAPH::response res;
 	std::string fail_message = "Unsuccessful";
-	
+
 	if (m_is_rpc)
 	{
 		if (!m_rpc_client->rpc_request(req, res, "/start_save_graph", fail_message.c_str()))
@@ -1368,7 +1364,7 @@
 			return true;
 		}
 	}
-	
+
 	else
     {
 		if (!m_rpc_server->on_start_save_graph(req, res) || res.status != CORE_RPC_STATUS_OK)
@@ -1377,7 +1373,7 @@
 			return true;
 		}
 	}
-	
+
 	tools::success_msg_writer() << "Saving graph is now on";
 	return true;
 }
@@ -1387,7 +1383,7 @@
 	cryptonote::COMMAND_RPC_STOP_SAVE_GRAPH::request req;
 	cryptonote::COMMAND_RPC_STOP_SAVE_GRAPH::response res;
 	std::string fail_message = "Unsuccessful";
-	
+
 	if (m_is_rpc)
 	{
 		if (!m_rpc_client->rpc_request(req, res, "/stop_save_graph", fail_message.c_str()))
@@ -1395,7 +1391,7 @@
 			return true;
 		}
 	}
-	
+
 	else
     {
 		if (!m_rpc_server->on_stop_save_graph(req, res) || res.status != CORE_RPC_STATUS_OK)
@@ -1644,7 +1640,7 @@
   tools::msg_writer() << "Sum of coinbase transactions between block heights ["
     << height << ", " << (height + count) << ") is "
     << cryptonote::print_money(res.emission_amount + res.fee_amount) << " "
-    << "consisting of " << cryptonote::print_money(res.emission_amount) 
+    << "consisting of " << cryptonote::print_money(res.emission_amount)
     << " in emissions, and " << cryptonote::print_money(res.fee_amount) << " in fees";
   return true;
 }
