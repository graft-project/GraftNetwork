--- conflicted
+++ resolved
@@ -743,17 +743,11 @@
     /**
      * @brief sets a block notify object to call for every new block
      *
-<<<<<<< HEAD
-     * @param notify the notify object to cal at every new block
-=======
      * @param notify the notify object to call at every new block
->>>>>>> adc2e3f1
      */
     void set_block_notify(const std::shared_ptr<tools::Notify> &notify) { m_block_notify = notify; }
 
     /**
-<<<<<<< HEAD
-=======
      * @brief sets a reorg notify object to call for every reorg
      *
      * @param notify the notify object to call at every reorg
@@ -761,7 +755,6 @@
     void set_reorg_notify(const std::shared_ptr<tools::Notify> &notify) { m_reorg_notify = notify; }
 
     /**
->>>>>>> adc2e3f1
      * @brief Put DB in safe sync mode
      */
     void safesyncmode(const bool onoff);
@@ -1113,15 +1106,11 @@
     uint64_t m_btc_expected_reward;
     bool m_btc_valid;
 
-<<<<<<< HEAD
-    std::shared_ptr<tools::Notify> m_block_notify;
-=======
 
     bool m_batch_success;
 
     std::shared_ptr<tools::Notify> m_block_notify;
     std::shared_ptr<tools::Notify> m_reorg_notify;
->>>>>>> adc2e3f1
 
     /**
      * @brief collects the keys for all outputs being "spent" as an input
