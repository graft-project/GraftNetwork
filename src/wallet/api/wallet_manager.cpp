--- conflicted
+++ resolved
@@ -58,19 +58,15 @@
     return wallet;
 }
 
-<<<<<<< HEAD
+Wallet *WalletManagerImpl::createNewWallet(const std::string &password, const std::string &language,
+                                           bool testnet)
+{
+    WalletImpl * wallet = new WalletImpl(testnet ? NetworkType::TESTNET : NetworkType::MAINNET);
+    wallet->create(password, language);
+    return wallet;
+}
+
 Wallet *WalletManagerImpl::openWallet(const std::string &path, const std::string &password, NetworkType nettype, uint64_t kdf_rounds)
-=======
-Wallet *WalletManagerImpl::createNewWallet(const string &password, const string &language,
-                                           bool testnet)
-{
-    WalletImpl * wallet = new WalletImpl(testnet);
-    wallet->create(password, language);
-    return wallet;
-}
-
-Wallet *WalletManagerImpl::openWallet(const std::string &path, const std::string &password, bool testnet)
->>>>>>> a3985793
 {
     WalletImpl * wallet = new WalletImpl(nettype, kdf_rounds);
     wallet->open(path, password);
@@ -82,6 +78,16 @@
 Wallet *WalletManagerImpl::recoveryWallet(const std::string &path, const std::string &mnemonic, NetworkType nettype, uint64_t restoreHeight)
 {
     return recoveryWallet(path, "", mnemonic, nettype, restoreHeight);
+}
+
+Wallet *WalletManagerImpl::restoreWallet(const std::string &mnemonic, bool testnet, uint64_t restoreHeight)
+{
+    WalletImpl * wallet = new WalletImpl(testnet ? NetworkType::TESTNET : NetworkType::MAINNET);
+    if(restoreHeight > 0){
+        wallet->setRefreshFromBlockHeight(restoreHeight);
+    }
+    wallet->recover(mnemonic);
+    return wallet;
 }
 
 Wallet *WalletManagerImpl::createWalletFromKeys(const std::string &path,
@@ -111,22 +117,8 @@
     return wallet;
 }
 
-<<<<<<< HEAD
 Wallet *WalletManagerImpl::createWalletFromKeys(const std::string &path,
                                                 const std::string &password,
-=======
-Wallet *WalletManagerImpl::restoreWallet(const string &mnemonic, bool testnet, uint64_t restoreHeight)
-{
-    WalletImpl * wallet = new WalletImpl(testnet);
-    if(restoreHeight > 0){
-        wallet->setRefreshFromBlockHeight(restoreHeight);
-    }
-    wallet->recover(mnemonic);
-    return wallet;
-}
-
-Wallet *WalletManagerImpl::createWalletFromKeys(const std::string &path, 
->>>>>>> a3985793
                                                 const std::string &language,
                                                 NetworkType nettype, 
                                                 uint64_t restoreHeight,
@@ -164,20 +156,16 @@
     return wallet;
 }
 
-<<<<<<< HEAD
-bool WalletManagerImpl::closeWallet(Wallet *wallet, bool store)
-=======
-Wallet *WalletManagerImpl::createWalletFromData(const string &data, const string &password,
+Wallet *WalletManagerImpl::createWalletFromData(const std::string &data, const std::string &password,
                                                 bool testnet, std::string cache_file,
                                                 bool use_base64)
 {
-    WalletImpl * wallet = new WalletImpl(testnet);
+    WalletImpl * wallet = new WalletImpl(testnet ? NetworkType::TESTNET : NetworkType::MAINNET);
     wallet->recoverFromData(data, password, cache_file, use_base64);
     return wallet;
 }
 
-bool WalletManagerImpl::closeWallet(Wallet *wallet)
->>>>>>> a3985793
+bool WalletManagerImpl::closeWallet(Wallet *wallet, bool store)
 {
     WalletImpl * wallet_ = dynamic_cast<WalletImpl*>(wallet);
     if (!wallet_)
