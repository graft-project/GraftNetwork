--- conflicted
+++ resolved
@@ -61,8 +61,6 @@
   for (size_t i = 0; i<threads.size(); i++) {
     try { threads[i].join(); }
     catch (...) { /* ignore */ }
-<<<<<<< HEAD
-=======
   }
   threads.clear();
   queue.clear();
@@ -77,7 +75,6 @@
   size_t i = max ? max - 1 : 0;
   while(i--) {
     threads.push_back(boost::thread(attrs, boost::bind(&threadpool::run, this, false)));
->>>>>>> 6d2881c8
   }
 }
 
