# Copyright (c) 2018, The Loki Project
# Copyright (c) 2014-2019, The Monero Project
#
# All rights reserved.
#
# Redistribution and use in source and binary forms, with or without modification, are
# permitted provided that the following conditions are met:
#
# 1. Redistributions of source code must retain the above copyright notice, this list of
#    conditions and the following disclaimer.
#
# 2. Redistributions in binary form must reproduce the above copyright notice, this list
#    of conditions and the following disclaimer in the documentation and/or other
#    materials provided with the distribution.
#
# 3. Neither the name of the copyright holder nor the names of its contributors may be
#    used to endorse or promote products derived from this software without specific
#    prior written permission.
#
# THIS SOFTWARE IS PROVIDED BY THE COPYRIGHT HOLDERS AND CONTRIBUTORS "AS IS" AND ANY
# EXPRESS OR IMPLIED WARRANTIES, INCLUDING, BUT NOT LIMITED TO, THE IMPLIED WARRANTIES OF
# MERCHANTABILITY AND FITNESS FOR A PARTICULAR PURPOSE ARE DISCLAIMED. IN NO EVENT SHALL
# THE COPYRIGHT HOLDER OR CONTRIBUTORS BE LIABLE FOR ANY DIRECT, INDIRECT, INCIDENTAL,
# SPECIAL, EXEMPLARY, OR CONSEQUENTIAL DAMAGES (INCLUDING, BUT NOT LIMITED TO,
# PROCUREMENT OF SUBSTITUTE GOODS OR SERVICES; LOSS OF USE, DATA, OR PROFITS; OR BUSINESS
# INTERRUPTION) HOWEVER CAUSED AND ON ANY THEORY OF LIABILITY, WHETHER IN CONTRACT,
# STRICT LIABILITY, OR TORT (INCLUDING NEGLIGENCE OR OTHERWISE) ARISING IN ANY WAY OUT OF
# THE USE OF THIS SOFTWARE, EVEN IF ADVISED OF THE POSSIBILITY OF SUCH DAMAGE.

add_library(cncrypto
  aesb.c
  blake256.c
  chacha.c
  crypto-ops-data.c
  crypto-ops.c
  crypto.cpp
  groestl.c
  hash-extra-blake.c
  hash-extra-groestl.c
  hash-extra-jh.c
  hash-extra-skein.c
  hash.c
  hmac-keccak.c
  jh.c
  keccak.c
  oaes_lib.c
  random.c
  skein.c
<<<<<<< HEAD
  slow-hash.c
  rx-slow-hash.c
  tree-hash.c)


include_directories(${RANDOMX_INCLUDE})

set(crypto_headers)

set(crypto_private_headers
  blake256.h
  chacha.h
  crypto-ops.h
  crypto.h
  generic-ops.h
  groestl.h
  groestl_tables.h
  hash-ops.h
  hash.h
  initializer.h
  jh.h
  keccak.h
  oaes_config.h
  oaes_lib.h
  random.h
  skein.h
  skein_port.h)

monero_private_headers(cncrypto
  ${crypto_private_headers})
monero_add_library(cncrypto
  ${crypto_sources}
  ${crypto_headers}
  ${crypto_private_headers})
=======
  cn_heavy_hash_hard_arm.cpp
  cn_heavy_hash_hard_intel.cpp
  cn_heavy_hash_soft.cpp
  cn_turtle_hash.c
  rx-slow-hash.c
  tree-hash.c)

>>>>>>> 6d2881c8
target_link_libraries(cncrypto
  PUBLIC
    epee
    randomx
<<<<<<< HEAD
    ${Boost_SYSTEM_LIBRARY}
    ${SODIUM_LIBRARY}
=======
    Boost::system
    Boost::thread
    Boost::chrono
    sodium
>>>>>>> 6d2881c8
  PRIVATE
    extra)

# Because of the way Qt works on android with JNI, the code does not live in the main android thread
# So this code runs with a 1 MB default stack size.
# This will force the use of the heap for the allocation of the scratchpad
if (ANDROID OR IOS)
  if( BUILD_GUI_DEPS )
    target_compile_definitions(cncrypto PUBLIC FORCE_USE_HEAP=1)
  endif()
endif()
<|MERGE_RESOLUTION|>--- conflicted
+++ resolved
@@ -46,42 +46,6 @@
   oaes_lib.c
   random.c
   skein.c
-<<<<<<< HEAD
-  slow-hash.c
-  rx-slow-hash.c
-  tree-hash.c)
-
-
-include_directories(${RANDOMX_INCLUDE})
-
-set(crypto_headers)
-
-set(crypto_private_headers
-  blake256.h
-  chacha.h
-  crypto-ops.h
-  crypto.h
-  generic-ops.h
-  groestl.h
-  groestl_tables.h
-  hash-ops.h
-  hash.h
-  initializer.h
-  jh.h
-  keccak.h
-  oaes_config.h
-  oaes_lib.h
-  random.h
-  skein.h
-  skein_port.h)
-
-monero_private_headers(cncrypto
-  ${crypto_private_headers})
-monero_add_library(cncrypto
-  ${crypto_sources}
-  ${crypto_headers}
-  ${crypto_private_headers})
-=======
   cn_heavy_hash_hard_arm.cpp
   cn_heavy_hash_hard_intel.cpp
   cn_heavy_hash_soft.cpp
@@ -89,20 +53,14 @@
   rx-slow-hash.c
   tree-hash.c)
 
->>>>>>> 6d2881c8
 target_link_libraries(cncrypto
   PUBLIC
     epee
     randomx
-<<<<<<< HEAD
-    ${Boost_SYSTEM_LIBRARY}
-    ${SODIUM_LIBRARY}
-=======
     Boost::system
     Boost::thread
     Boost::chrono
     sodium
->>>>>>> 6d2881c8
   PRIVATE
     extra)
 
