#ifndef SUPERNODE_COMMON_STRUCT_H_
#define SUPERNODE_COMMON_STRUCT_H_

#include <boost/shared_ptr.hpp>
#include <string>
#include <vector>
#include <inttypes.h>
#include "cryptonote_protocol/cryptonote_protocol_defs.h"
#include "cryptonote_basic/cryptonote_basic.h"
#include "crypto/hash.h"
using namespace std;

#define LOG_PRINT_L5(xx) { cout<<xx<<endl; }

namespace supernode {


	// ------------------------------------------
	struct FSN_WalletData {
        FSN_WalletData() = default;
        FSN_WalletData(const FSN_WalletData &other) = default;
        FSN_WalletData(const std::string &_addr, const std::string &_viewkey)
            : Addr{_addr}
            , ViewKey{_viewkey} {}
        bool operator == (const FSN_WalletData &other) const {
            return this->Addr == other.Addr
                    && this->ViewKey == other.ViewKey;
        }

        bool operator!=(const FSN_WalletData& s) const;
        bool operator==(const FSN_WalletData& s) const;


        string Addr;
		string ViewKey;
	};


	// ------------------------------------------
	struct FSN_Data {
        FSN_Data(const FSN_WalletData &_stakeWallet, const FSN_WalletData &_minerWallet,
                 const std::string &_ip = "", const std::string &_port = "")
            : Stake{_stakeWallet}
            , Miner{_minerWallet}
            , IP{_ip}
            , Port{_port} {}
        FSN_Data() {}

<<<<<<< HEAD
        bool operator == (const FSN_Data &other) {
            return this->IP == other.IP
                    && this->Port == other.Port
                    && this->Stake == other.Stake
                    && this->Miner == other.Miner;
        }

=======
        bool operator!=(const FSN_Data& s) const;
        bool operator==(const FSN_Data& s) const;
>>>>>>> aae3bbf1

		FSN_WalletData Stake;
		FSN_WalletData Miner;
		string IP;
		string Port;
	};


	// ------------------------------------------
	struct SubNetData {
		BEGIN_KV_SERIALIZE_MAP()
			KV_SERIALIZE(PaymentID)
		END_KV_SERIALIZE_MAP()

		string PaymentID;
	};


	// ------------------------------------------
	struct RTA_TransactionRecordBase : public SubNetData {
		unsigned Sum;
		string POS_Wallet;
		string DataForClientWallet;// empty in wallet call
		uint64_t BlockNum;// empty in pos call
	};


	// ------------------------------------------
	struct RTA_TransactionRecord : public RTA_TransactionRecordBase {
		bool operator!=(const RTA_TransactionRecord& s) const;
		bool operator==(const RTA_TransactionRecord& s) const;
		vector< boost::shared_ptr<FSN_Data> > AuthNodes;
	};



};




#endif /* SUPERNODE_COMMON_STRUCT_H_ */<|MERGE_RESOLUTION|>--- conflicted
+++ resolved
@@ -22,10 +22,6 @@
         FSN_WalletData(const std::string &_addr, const std::string &_viewkey)
             : Addr{_addr}
             , ViewKey{_viewkey} {}
-        bool operator == (const FSN_WalletData &other) const {
-            return this->Addr == other.Addr
-                    && this->ViewKey == other.ViewKey;
-        }
 
         bool operator!=(const FSN_WalletData& s) const;
         bool operator==(const FSN_WalletData& s) const;
@@ -46,19 +42,8 @@
             , Port{_port} {}
         FSN_Data() {}
 
-<<<<<<< HEAD
-        bool operator == (const FSN_Data &other) {
-            return this->IP == other.IP
-                    && this->Port == other.Port
-                    && this->Stake == other.Stake
-                    && this->Miner == other.Miner;
-        }
-
-=======
         bool operator!=(const FSN_Data& s) const;
         bool operator==(const FSN_Data& s) const;
->>>>>>> aae3bbf1
-
 		FSN_WalletData Stake;
 		FSN_WalletData Miner;
 		string IP;
