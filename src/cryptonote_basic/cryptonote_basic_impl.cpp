// Copyright (c) 2014-2018, The Monero Project
//
// All rights reserved.
//
// Redistribution and use in source and binary forms, with or without modification, are
// permitted provided that the following conditions are met:
//
// 1. Redistributions of source code must retain the above copyright notice, this list of
//    conditions and the following disclaimer.
//
// 2. Redistributions in binary form must reproduce the above copyright notice, this list
//    of conditions and the following disclaimer in the documentation and/or other
//    materials provided with the distribution.
//
// 3. Neither the name of the copyright holder nor the names of its contributors may be
//    used to endorse or promote products derived from this software without specific
//    prior written permission.
//
// THIS SOFTWARE IS PROVIDED BY THE COPYRIGHT HOLDERS AND CONTRIBUTORS "AS IS" AND ANY
// EXPRESS OR IMPLIED WARRANTIES, INCLUDING, BUT NOT LIMITED TO, THE IMPLIED WARRANTIES OF
// MERCHANTABILITY AND FITNESS FOR A PARTICULAR PURPOSE ARE DISCLAIMED. IN NO EVENT SHALL
// THE COPYRIGHT HOLDER OR CONTRIBUTORS BE LIABLE FOR ANY DIRECT, INDIRECT, INCIDENTAL,
// SPECIAL, EXEMPLARY, OR CONSEQUENTIAL DAMAGES (INCLUDING, BUT NOT LIMITED TO,
// PROCUREMENT OF SUBSTITUTE GOODS OR SERVICES; LOSS OF USE, DATA, OR PROFITS; OR BUSINESS
// INTERRUPTION) HOWEVER CAUSED AND ON ANY THEORY OF LIABILITY, WHETHER IN CONTRACT,
// STRICT LIABILITY, OR TORT (INCLUDING NEGLIGENCE OR OTHERWISE) ARISING IN ANY WAY OUT OF
// THE USE OF THIS SOFTWARE, EVEN IF ADVISED OF THE POSSIBILITY OF SUCH DAMAGE.
//
// Parts of this file are originally copyright (c) 2012-2013 The Cryptonote developers

#include "include_base_utils.h"
using namespace epee;

#include "cryptonote_basic_impl.h"
#include "string_tools.h"
#include "serialization/binary_utils.h"
#include "serialization/container.h"
#include "cryptonote_format_utils.h"
#include "cryptonote_config.h"
#include "misc_language.h"
#include "common/base58.h"
#include "crypto/hash.h"
#include "common/int-util.h"
#include "common/dns_utils.h"

#undef MONERO_DEFAULT_LOG_CATEGORY
#define MONERO_DEFAULT_LOG_CATEGORY "cn"

namespace cryptonote {

  struct integrated_address {
    account_public_address adr;
    crypto::hash8 payment_id;

    BEGIN_SERIALIZE_OBJECT()
      FIELD(adr)
      FIELD(payment_id)
    END_SERIALIZE()

    BEGIN_KV_SERIALIZE_MAP()
      KV_SERIALIZE(adr)
      KV_SERIALIZE(payment_id)
    END_KV_SERIALIZE_MAP()
  };

  /************************************************************************/
  /* Cryptonote helper functions                                          */
  /************************************************************************/
  //-----------------------------------------------------------------------------------------------
  size_t get_min_block_weight(uint8_t version)
  {
    if (version < 2)
      return CRYPTONOTE_BLOCK_GRANTED_FULL_REWARD_ZONE_V1;
    if (version < 5)
      return CRYPTONOTE_BLOCK_GRANTED_FULL_REWARD_ZONE_V2;
    return CRYPTONOTE_BLOCK_GRANTED_FULL_REWARD_ZONE_V5;
  }
  //-----------------------------------------------------------------------------------------------
  size_t get_max_block_size()
  {
    return CRYPTONOTE_MAX_BLOCK_SIZE;
  }
  //-----------------------------------------------------------------------------------------------
  size_t get_max_tx_size()
  {
    return CRYPTONOTE_MAX_TX_SIZE;
  }
  //-----------------------------------------------------------------------------------------------
  bool get_block_reward(size_t median_weight, size_t current_block_weight, uint64_t already_generated_coins, uint64_t &reward, uint8_t version) {
    static_assert(DIFFICULTY_TARGET_V2%60==0&&DIFFICULTY_TARGET_V1%60==0,"difficulty targets must be a multiple of 60");
    const int target = version < 2 ? DIFFICULTY_TARGET_V1 : DIFFICULTY_TARGET_V2;
    const int target_minutes = target / 60;
    const int emission_speed_factor = EMISSION_SPEED_FACTOR_PER_MINUTE - (target_minutes-1);

    const uint64_t first_reward = 8301030000000000000U;

    if (version >= 6  && median_weight > 0 && already_generated_coins < first_reward) {
      reward = first_reward;
      return true;
    }

    uint64_t base_reward = (MONEY_SUPPLY - already_generated_coins) >> emission_speed_factor;
    if (base_reward < FINAL_SUBSIDY_PER_MINUTE*target_minutes)
    {
      base_reward = FINAL_SUBSIDY_PER_MINUTE*target_minutes;
    }

    uint64_t full_reward_zone = get_min_block_weight(version);

    //make it soft
    if (median_weight < full_reward_zone) {
      median_weight = full_reward_zone;
    }

    if (current_block_weight <= median_weight) {
      reward = base_reward;
<<<<<<< HEAD
      if (version >= 10) {
        // halving reward since version 10
        reward /= 2;
=======
      if (version >= 12) { // XXX Be careful when merging back to master, in master "halving" version is 10
          // halving reward since version 12
          reward /= 2;
>>>>>>> a3985793
      }
      return true;
    }

    if(current_block_weight > 2 * median_weight) {
      MERROR("Block cumulative weight is too big: " << current_block_weight << ", expected less than " << 2 * median_weight);
      return false;
    }

    assert(median_weight < std::numeric_limits<uint32_t>::max());
    assert(current_block_weight < std::numeric_limits<uint32_t>::max());

    uint64_t product_hi;
    // BUGFIX: 32-bit saturation bug (e.g. ARM7), the result was being
    // treated as 32-bit by default.
    uint64_t multiplicand = 2 * median_weight - current_block_weight;
    multiplicand *= current_block_weight;
    uint64_t product_lo = mul128(base_reward, multiplicand, &product_hi);

    uint64_t reward_hi;
    uint64_t reward_lo;
    div128_32(product_hi, product_lo, static_cast<uint32_t>(median_weight), &reward_hi, &reward_lo);
    div128_32(reward_hi, reward_lo, static_cast<uint32_t>(median_weight), &reward_hi, &reward_lo);
    assert(0 == reward_hi);
    assert(reward_lo < base_reward);

    reward = reward_lo;
<<<<<<< HEAD
    if (version >= 10) {
        // halving reward since version 10
=======
    if (version >= 12) { // XXX Be careful when merging back to master, in master "halving" version is 10
        // halving reward since version 12
>>>>>>> a3985793
        reward /= 2;
    }
    return true;
  }
  //------------------------------------------------------------------------------------
  uint8_t get_account_address_checksum(const public_address_outer_blob& bl)
  {
    const unsigned char* pbuf = reinterpret_cast<const unsigned char*>(&bl);
    uint8_t summ = 0;
    for(size_t i = 0; i!= sizeof(public_address_outer_blob)-1; i++)
      summ += pbuf[i];

    return summ;
  }
  //------------------------------------------------------------------------------------
  uint8_t get_account_integrated_address_checksum(const public_integrated_address_outer_blob& bl)
  {
    const unsigned char* pbuf = reinterpret_cast<const unsigned char*>(&bl);
    uint8_t summ = 0;
    for(size_t i = 0; i!= sizeof(public_integrated_address_outer_blob)-1; i++)
      summ += pbuf[i];

    return summ;
  }
  //-----------------------------------------------------------------------
  std::string get_account_address_as_str(
      network_type nettype
    , bool subaddress
    , account_public_address const & adr
    )
  {
    uint64_t address_prefix = subaddress ? get_config(nettype).CRYPTONOTE_PUBLIC_SUBADDRESS_BASE58_PREFIX : get_config(nettype).CRYPTONOTE_PUBLIC_ADDRESS_BASE58_PREFIX;

    return tools::base58::encode_addr(address_prefix, t_serializable_object_to_blob(adr));
  }
  //-----------------------------------------------------------------------
  std::string get_account_integrated_address_as_str(
      network_type nettype
    , account_public_address const & adr
    , crypto::hash8 const & payment_id
    )
  {
    uint64_t integrated_address_prefix = get_config(nettype).CRYPTONOTE_PUBLIC_INTEGRATED_ADDRESS_BASE58_PREFIX;

    integrated_address iadr = {
      adr, payment_id
    };
    return tools::base58::encode_addr(integrated_address_prefix, t_serializable_object_to_blob(iadr));
  }
  //-----------------------------------------------------------------------
  bool is_coinbase(const transaction& tx)
  {
    if(tx.vin.size() != 1)
      return false;

    if(tx.vin[0].type() != typeid(txin_gen))
      return false;

    return true;
  }
  //-----------------------------------------------------------------------
  bool get_account_address_from_str(
      address_parse_info& info
    , network_type nettype
    , std::string const & str
    )
  {
    uint64_t address_prefix = get_config(nettype).CRYPTONOTE_PUBLIC_ADDRESS_BASE58_PREFIX;
    uint64_t integrated_address_prefix = get_config(nettype).CRYPTONOTE_PUBLIC_INTEGRATED_ADDRESS_BASE58_PREFIX;
    uint64_t subaddress_prefix = get_config(nettype).CRYPTONOTE_PUBLIC_SUBADDRESS_BASE58_PREFIX;

    if (2 * sizeof(public_address_outer_blob) != str.size())
    {
      blobdata data;
      uint64_t prefix;
      if (!tools::base58::decode_addr(str, prefix, data))
      {
        LOG_PRINT_L2("Invalid address format");
        return false;
      }

      if (integrated_address_prefix == prefix)
      {
        info.is_subaddress = false;
        info.has_payment_id = true;
      }
      else if (address_prefix == prefix)
      {
        info.is_subaddress = false;
        info.has_payment_id = false;
      }
      else if (subaddress_prefix == prefix)
      {
        info.is_subaddress = true;
        info.has_payment_id = false;
      }
      else {
        LOG_PRINT_L1("Wrong address prefix: " << prefix << ", expected " << address_prefix
          << " or " << integrated_address_prefix
          << " or " << subaddress_prefix);
        return false;
      }

      if (info.has_payment_id)
      {
        integrated_address iadr;
        if (!::serialization::parse_binary(data, iadr))
        {
          LOG_PRINT_L1("Account public address keys can't be parsed");
          return false;
        }
        info.address = iadr.adr;
        info.payment_id = iadr.payment_id;
      }
      else
      {
        if (!::serialization::parse_binary(data, info.address))
        {
          LOG_PRINT_L1("Account public address keys can't be parsed");
          return false;
        }
      }

      if (!crypto::check_key(info.address.m_spend_public_key) || !crypto::check_key(info.address.m_view_public_key))
      {
        LOG_PRINT_L1("Failed to validate address keys");
        return false;
      }
    }
    else
    {
      // Old address format
      std::string buff;
      if(!string_tools::parse_hexstr_to_binbuff(str, buff))
        return false;

      if(buff.size()!=sizeof(public_address_outer_blob))
      {
        LOG_PRINT_L1("Wrong public address size: " << buff.size() << ", expected size: " << sizeof(public_address_outer_blob));
        return false;
      }

      public_address_outer_blob blob = *reinterpret_cast<const public_address_outer_blob*>(buff.data());


      if(blob.m_ver > CRYPTONOTE_PUBLIC_ADDRESS_TEXTBLOB_VER)
      {
        LOG_PRINT_L1("Unknown version of public address: " << blob.m_ver << ", expected " << CRYPTONOTE_PUBLIC_ADDRESS_TEXTBLOB_VER);
        return false;
      }

      if(blob.check_sum != get_account_address_checksum(blob))
      {
        LOG_PRINT_L1("Wrong public address checksum");
        return false;
      }

      //we success
      info.address = blob.m_address;
      info.is_subaddress = false;
      info.has_payment_id = false;
    }

    return true;
  }
  //--------------------------------------------------------------------------------
  bool get_account_address_from_str_or_url(
      address_parse_info& info
    , network_type nettype
    , const std::string& str_or_url
    , std::function<std::string(const std::string&, const std::vector<std::string>&, bool)> dns_confirm
    )
  {
    if (get_account_address_from_str(info, nettype, str_or_url))
      return true;
    bool dnssec_valid;
    std::string address_str = tools::dns_utils::get_account_address_as_str_from_url(str_or_url, dnssec_valid, dns_confirm);
    return !address_str.empty() &&
      get_account_address_from_str(info, nettype, address_str);
  }
  //--------------------------------------------------------------------------------
  bool operator ==(const cryptonote::transaction& a, const cryptonote::transaction& b) {
    return cryptonote::get_transaction_hash(a) == cryptonote::get_transaction_hash(b);
  }

  bool operator ==(const cryptonote::block& a, const cryptonote::block& b) {
    return cryptonote::get_block_hash(a) == cryptonote::get_block_hash(b);
  }
}

//--------------------------------------------------------------------------------
bool parse_hash256(const std::string str_hash, crypto::hash& hash)
{
  std::string buf;
  bool res = epee::string_tools::parse_hexstr_to_binbuff(str_hash, buf);
  if (!res || buf.size() != sizeof(crypto::hash))
  {
    std::cout << "invalid hash format: <" << str_hash << '>' << std::endl;
    return false;
  }
  else
  {
    buf.copy(reinterpret_cast<char *>(&hash), sizeof(crypto::hash));
    return true;
  }
}<|MERGE_RESOLUTION|>--- conflicted
+++ resolved
@@ -114,15 +114,9 @@
 
     if (current_block_weight <= median_weight) {
       reward = base_reward;
-<<<<<<< HEAD
-      if (version >= 10) {
-        // halving reward since version 10
-        reward /= 2;
-=======
-      if (version >= 12) { // XXX Be careful when merging back to master, in master "halving" version is 10
+      if (version >= 12) { // XXX Be careful when merging back to master, in master "halving" version is 10; LK: use version 12 instead of 10 during the merge
           // halving reward since version 12
           reward /= 2;
->>>>>>> a3985793
       }
       return true;
     }
@@ -150,13 +144,8 @@
     assert(reward_lo < base_reward);
 
     reward = reward_lo;
-<<<<<<< HEAD
-    if (version >= 10) {
-        // halving reward since version 10
-=======
-    if (version >= 12) { // XXX Be careful when merging back to master, in master "halving" version is 10
+    if (version >= 12) { // XXX Be careful when merging back to master, in master "halving" version is 10; LK: use version 12 instead of 10 during merge
         // halving reward since version 12
->>>>>>> a3985793
         reward /= 2;
     }
     return true;
