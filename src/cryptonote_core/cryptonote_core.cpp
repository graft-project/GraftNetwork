--- conflicted
+++ resolved
@@ -1646,41 +1646,14 @@
       b = &lb;
     }
 
-    // TODO(loki): This check should be redundant and included in
-    // verify_checkpoints once we enable it. It is not enabled until alternate
-    // quorums are implemented and merged
-    if (checkpoint)
-    {
-<<<<<<< HEAD
-      if (b->major_version < network_version_13)
-=======
-      if (b->major_version >= network_version_13_enforce_checkpoints)
-      {
-        if (checkpoint->signatures.size() > 1)
-        {
-          for (size_t i = 0; i < (checkpoint->signatures.size() - 1); i++)
-          {
-            auto curr = checkpoint->signatures[i].voter_index;
-            auto next = checkpoint->signatures[i + 1].voter_index;
-
-            if (curr >= next)
-            {
-              LOG_PRINT_L1("Voters in checkpoints are not given in ascending order, block failed");
-              bvc.m_verifivation_failed = true;
-              return false;
-            }
-          }
-        }
-      }
-      else
->>>>>>> f8717ded
-      {
-        std::sort(checkpoint->signatures.begin(),
-                  checkpoint->signatures.end(),
-                  [](service_nodes::voter_to_signature const &lhs, service_nodes::voter_to_signature const &rhs) {
-                    return lhs.voter_index < rhs.voter_index;
-                  });
-      }
+    // TODO(loki): Temporary to make hf12 checkpoints play nicely, but, hf12 checkpoints will be deleted on hf13
+    if (checkpoint && b->major_version < network_version_12_checkpointing)
+    {
+      std::sort(checkpoint->signatures.begin(),
+                checkpoint->signatures.end(),
+                [](service_nodes::voter_to_signature const &lhs, service_nodes::voter_to_signature const &rhs) {
+                  return lhs.voter_index < rhs.voter_index;
+                });
     }
 
     add_new_block(*b, bvc, checkpoint);
