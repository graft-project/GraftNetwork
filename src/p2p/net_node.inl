// Copyright (c) 2018, The Graft Project
// Copyright (c) 2014-2017, The Monero Project
//
// All rights reserved.
//
// Redistribution and use in source and binary forms, with or without modification, are
// permitted provided that the following conditions are met:
//
// 1. Redistributions of source code must retain the above copyright notice, this list of
//    conditions and the following disclaimer.
//
// 2. Redistributions in binary form must reproduce the above copyright notice, this list
//    of conditions and the following disclaimer in the documentation and/or other
//    materials provided with the distribution.
//
// 3. Neither the name of the copyright holder nor the names of its contributors may be
//    used to endorse or promote products derived from this software without specific
//    prior written permission.
//
// THIS SOFTWARE IS PROVIDED BY THE COPYRIGHT HOLDERS AND CONTRIBUTORS "AS IS" AND ANY
// EXPRESS OR IMPLIED WARRANTIES, INCLUDING, BUT NOT LIMITED TO, THE IMPLIED WARRANTIES OF
// MERCHANTABILITY AND FITNESS FOR A PARTICULAR PURPOSE ARE DISCLAIMED. IN NO EVENT SHALL
// THE COPYRIGHT HOLDER OR CONTRIBUTORS BE LIABLE FOR ANY DIRECT, INDIRECT, INCIDENTAL,
// SPECIAL, EXEMPLARY, OR CONSEQUENTIAL DAMAGES (INCLUDING, BUT NOT LIMITED TO,
// PROCUREMENT OF SUBSTITUTE GOODS OR SERVICES; LOSS OF USE, DATA, OR PROFITS; OR BUSINESS
// INTERRUPTION) HOWEVER CAUSED AND ON ANY THEORY OF LIABILITY, WHETHER IN CONTRACT,
// STRICT LIABILITY, OR TORT (INCLUDING NEGLIGENCE OR OTHERWISE) ARISING IN ANY WAY OUT OF
// THE USE OF THIS SOFTWARE, EVEN IF ADVISED OF THE POSSIBILITY OF SUCH DAMAGE.
//
// Parts of this file are originally copyright (c) 2012-2013 The Cryptonote developers

// IP blocking adapted from Boolberry

#pragma once

#include <algorithm>
#include <boost/date_time/posix_time/posix_time.hpp>
#include <boost/thread/thread.hpp>
#include <atomic>

#include "version.h"
#include "string_tools.h"
#include "common/util.h"
#include "common/dns_utils.h"
#include "net/net_helper.h"
#include "math_helper.h"
#include "p2p_protocol_defs.h"
#include "net_peerlist_boost_serialization.h"
#include "net/local_ip.h"
#include "crypto/crypto.h"
#include "storages/levin_abstract_invoke2.h"
#include "storages/http_abstract_invoke.h"

// We have to look for miniupnpc headers in different places, dependent on if its compiled or external
#ifdef UPNP_STATIC
  #include <miniupnpc/miniupnpc.h>
  #include <miniupnpc/upnpcommands.h>
  #include <miniupnpc/upnperrors.h>
#else
  #include "miniupnpc.h"
  #include "upnpcommands.h"
  #include "upnperrors.h"
#endif

#undef MONERO_DEFAULT_LOG_CATEGORY
#define MONERO_DEFAULT_LOG_CATEGORY "net.p2p"

#define NET_MAKE_IP(b1,b2,b3,b4)  ((LPARAM)(((DWORD)(b1)<<24)+((DWORD)(b2)<<16)+((DWORD)(b3)<<8)+((DWORD)(b4))))

#define MIN_WANTED_SEED_NODES 12

#define MAX_TUNNEL_PEERS (3u)

namespace nodetool
{
  namespace
  {
    const int64_t default_limit_up = 2048;
    const int64_t default_limit_down = 8192;
    const command_line::arg_descriptor<std::string> arg_p2p_bind_ip        = {"p2p-bind-ip", "Interface for p2p network protocol", "0.0.0.0"};
    const command_line::arg_descriptor<std::string> arg_p2p_bind_port = {
        "p2p-bind-port"
      , "Port for p2p network protocol"
      , std::to_string(config::P2P_DEFAULT_PORT)
      };
    const command_line::arg_descriptor<std::string> arg_testnet_p2p_bind_port = {
        "testnet-p2p-bind-port"
      , "Port for testnet p2p network protocol"
      , std::to_string(config::testnet::P2P_DEFAULT_PORT)
      };
    const command_line::arg_descriptor<uint32_t>    arg_p2p_external_port  = {"p2p-external-port", "External port for p2p network protocol (if port forwarding used with NAT)", 0};
    const command_line::arg_descriptor<bool>        arg_p2p_allow_local_ip = {"allow-local-ip", "Allow local ip add to peer list, mostly in debug purposes"};
    const command_line::arg_descriptor<std::vector<std::string> > arg_p2p_add_peer   = {"add-peer", "Manually add peer to local peerlist"};
    const command_line::arg_descriptor<std::vector<std::string> > arg_p2p_add_priority_node   = {"add-priority-node", "Specify list of peers to connect to and attempt to keep the connection open"};
    const command_line::arg_descriptor<std::vector<std::string> > arg_p2p_add_exclusive_node   = {"add-exclusive-node", "Specify list of peers to connect to only."
                                                                                                  " If this option is given the options add-priority-node and seed-node are ignored"};
    const command_line::arg_descriptor<std::vector<std::string> > arg_p2p_seed_node   = {"seed-node", "Connect to a node to retrieve peer addresses, and disconnect"};
    const command_line::arg_descriptor<bool> arg_p2p_hide_my_port   =    {"hide-my-port", "Do not announce yourself as peerlist candidate", false, true};

    const command_line::arg_descriptor<bool>        arg_no_igd  = {"no-igd", "Disable UPnP port mapping"};
    const command_line::arg_descriptor<bool>        arg_offline = {"offline", "Do not listen for peers, nor connect to any"};
    const command_line::arg_descriptor<int64_t>     arg_out_peers = {"out-peers", "set max number of out peers", -1};
    const command_line::arg_descriptor<int> arg_tos_flag = {"tos-flag", "set TOS flag", -1};

    const command_line::arg_descriptor<int64_t> arg_limit_rate_up = {"limit-rate-up", "set limit-rate-up [kB/s]", -1};
    const command_line::arg_descriptor<int64_t> arg_limit_rate_down = {"limit-rate-down", "set limit-rate-down [kB/s]", -1};
    const command_line::arg_descriptor<int64_t> arg_limit_rate = {"limit-rate", "set limit-rate [kB/s]", -1};

    const command_line::arg_descriptor<bool> arg_save_graph = {"save-graph", "Save data for dr monero", false};
  }
  //-----------------------------------------------------------------------------------
  template<class t_payload_net_handler>
  void node_server<t_payload_net_handler>::init_options(boost::program_options::options_description& desc)
  {
    command_line::add_arg(desc, arg_p2p_bind_ip);
    command_line::add_arg(desc, arg_p2p_bind_port, false);
    command_line::add_arg(desc, arg_testnet_p2p_bind_port, false);
    command_line::add_arg(desc, arg_p2p_external_port);
    command_line::add_arg(desc, arg_p2p_allow_local_ip);
    command_line::add_arg(desc, arg_p2p_add_peer);
    command_line::add_arg(desc, arg_p2p_add_priority_node);
    command_line::add_arg(desc, arg_p2p_add_exclusive_node);
    command_line::add_arg(desc, arg_p2p_seed_node);
    command_line::add_arg(desc, arg_p2p_hide_my_port);
    command_line::add_arg(desc, arg_no_igd);
    command_line::add_arg(desc, arg_offline);
    command_line::add_arg(desc, arg_out_peers);
    command_line::add_arg(desc, arg_tos_flag);
    command_line::add_arg(desc, arg_limit_rate_up);
    command_line::add_arg(desc, arg_limit_rate_down);
    command_line::add_arg(desc, arg_limit_rate);
    command_line::add_arg(desc, arg_save_graph);
  }
  //-----------------------------------------------------------------------------------
  template<class t_payload_net_handler>
  bool node_server<t_payload_net_handler>::init_config()
  {
    //
    TRY_ENTRY();
    std::string state_file_path = m_config_folder + "/" + P2P_NET_DATA_FILENAME;
    std::ifstream p2p_data;
    p2p_data.open( state_file_path , std::ios_base::binary | std::ios_base::in);
    if(!p2p_data.fail())
    {
      try
      {
        // first try reading in portable mode
        boost::archive::portable_binary_iarchive a(p2p_data);
        a >> *this;
      }
      catch (...)
      {
        // if failed, try reading in unportable mode
        boost::filesystem::copy_file(state_file_path, state_file_path + ".unportable", boost::filesystem::copy_option::overwrite_if_exists);
        p2p_data.close();
        p2p_data.open( state_file_path , std::ios_base::binary | std::ios_base::in);
        if(!p2p_data.fail())
        {
          try
          {
            boost::archive::binary_iarchive a(p2p_data);
            a >> *this;
          }
          catch (const std::exception &e)
          {
            MWARNING("Failed to load p2p config file, falling back to default config");
            m_peerlist = peerlist_manager(); // it was probably half clobbered by the failed load
            make_default_config();
          }
        }
        else
        {
          make_default_config();
        }
      }
    }else
    {
      make_default_config();
    }

    // always recreate a new peer id
    make_default_peer_id();

    //at this moment we have hardcoded config
    m_config.m_net_config.handshake_interval = P2P_DEFAULT_HANDSHAKE_INTERVAL;
    m_config.m_net_config.packet_max_size = P2P_DEFAULT_PACKET_MAX_SIZE; //20 MB limit
    m_config.m_net_config.config_id = 0; // initial config
    m_config.m_net_config.connection_timeout = P2P_DEFAULT_CONNECTION_TIMEOUT;
    m_config.m_net_config.ping_connection_timeout = P2P_DEFAULT_PING_CONNECTION_TIMEOUT;
    m_config.m_net_config.send_peerlist_sz = P2P_DEFAULT_PEERS_IN_HANDSHAKE;
    m_config.m_support_flags = P2P_SUPPORT_FLAGS;

    m_first_connection_maker_call = true;
    CATCH_ENTRY_L0("node_server::init_config", false);
    return true;
  }
  //-----------------------------------------------------------------------------------
  template<class t_payload_net_handler>
  void node_server<t_payload_net_handler>::for_each_connection(std::function<bool(typename t_payload_net_handler::connection_context&, peerid_type, uint32_t)> f)
  {
    m_net_server.get_config_object().foreach_connection([&](p2p_connection_context& cntx){
      return f(cntx, cntx.peer_id, cntx.support_flags);
    });
  }
  //-----------------------------------------------------------------------------------
  template<class t_payload_net_handler>
  bool node_server<t_payload_net_handler>::for_connection(const boost::uuids::uuid &connection_id, std::function<bool(typename t_payload_net_handler::connection_context&, peerid_type, uint32_t)> f)
  {
    return m_net_server.get_config_object().for_connection(connection_id, [&](p2p_connection_context& cntx){
      return f(cntx, cntx.peer_id, cntx.support_flags);
    });
  }
  //-----------------------------------------------------------------------------------
  template<class t_payload_net_handler>
  bool node_server<t_payload_net_handler>::is_remote_host_allowed(const epee::net_utils::network_address &address)
  {
    CRITICAL_REGION_LOCAL(m_blocked_hosts_lock);
    auto it = m_blocked_hosts.find(address.host_str());
    if(it == m_blocked_hosts.end())
      return true;
    if(time(nullptr) >= it->second)
    {
      m_blocked_hosts.erase(it);
      MCLOG_CYAN(el::Level::Info, "global", "Host " << address.host_str() << " unblocked.");
      return true;
    }
    return false;
  }
  //-----------------------------------------------------------------------------------
  template<class t_payload_net_handler>
  bool node_server<t_payload_net_handler>::make_default_peer_id()
  {
    m_config.m_peer_id  = crypto::rand<uint64_t>();
    return true;
  }
  //-----------------------------------------------------------------------------------
  template<class t_payload_net_handler>
  bool node_server<t_payload_net_handler>::make_default_config()
  {
    return make_default_peer_id();
  }
  //-----------------------------------------------------------------------------------
  template<class t_payload_net_handler>
  bool node_server<t_payload_net_handler>::block_host(const epee::net_utils::network_address &addr, time_t seconds)
  {
    CRITICAL_REGION_LOCAL(m_blocked_hosts_lock);
    m_blocked_hosts[addr.host_str()] = time(nullptr) + seconds;

    // drop any connection to that IP
    std::list<boost::uuids::uuid> conns;
    m_net_server.get_config_object().foreach_connection([&](const p2p_connection_context& cntxt)
    {
      if (cntxt.m_remote_address.is_same_host(addr))
      {
        conns.push_back(cntxt.m_connection_id);
      }
      return true;
    });
    for (const auto &c: conns)
      m_net_server.get_config_object().close(c);

    MCLOG_CYAN(el::Level::Info, "global", "Host " << addr.host_str() << " blocked.");
    return true;
  }
  //-----------------------------------------------------------------------------------
  template<class t_payload_net_handler>
  bool node_server<t_payload_net_handler>::unblock_host(const epee::net_utils::network_address &address)
  {
    CRITICAL_REGION_LOCAL(m_blocked_hosts_lock);
    auto i = m_blocked_hosts.find(address.host_str());
    if (i == m_blocked_hosts.end())
      return false;
    m_blocked_hosts.erase(i);
    MCLOG_CYAN(el::Level::Info, "global", "Host " << address.host_str() << " unblocked.");
    return true;
  }
  //-----------------------------------------------------------------------------------
  template<class t_payload_net_handler>
  bool node_server<t_payload_net_handler>::add_host_fail(const epee::net_utils::network_address &address)
  {
    CRITICAL_REGION_LOCAL(m_host_fails_score_lock);
    uint64_t fails = ++m_host_fails_score[address.host_str()];
    MDEBUG("Host " << address.host_str() << " fail score=" << fails);
    if(fails > P2P_IP_FAILS_BEFORE_BLOCK)
    {
      auto it = m_host_fails_score.find(address.host_str());
      CHECK_AND_ASSERT_MES(it != m_host_fails_score.end(), false, "internal error");
      it->second = P2P_IP_FAILS_BEFORE_BLOCK/2;
      block_host(address);
    }
    return true;
  }
  //-----------------------------------------------------------------------------------
  template<class t_payload_net_handler>
  bool node_server<t_payload_net_handler>::parse_peer_from_string(epee::net_utils::network_address& pe, const std::string& node_addr, uint16_t default_port)
  {
    return epee::net_utils::create_network_address(pe, node_addr, default_port);
  }
  //-----------------------------------------------------------------------------------
  template<class t_payload_net_handler>
  bool node_server<t_payload_net_handler>::handle_command_line(
      const boost::program_options::variables_map& vm
    )
  {
    auto p2p_bind_arg = m_testnet ? arg_testnet_p2p_bind_port : arg_p2p_bind_port;

    m_bind_ip = command_line::get_arg(vm, arg_p2p_bind_ip);
    m_port = command_line::get_arg(vm, p2p_bind_arg);
    m_external_port = command_line::get_arg(vm, arg_p2p_external_port);
    m_allow_local_ip = command_line::get_arg(vm, arg_p2p_allow_local_ip);
    m_no_igd = command_line::get_arg(vm, arg_no_igd);
    m_offline = command_line::get_arg(vm, arg_offline);

    if (command_line::has_arg(vm, arg_p2p_add_peer))
    {
      std::vector<std::string> perrs = command_line::get_arg(vm, arg_p2p_add_peer);
      for(const std::string& pr_str: perrs)
      {
        nodetool::peerlist_entry pe = AUTO_VAL_INIT(pe);
        pe.id = crypto::rand<uint64_t>();
        const uint16_t default_port = m_testnet ? ::config::testnet::P2P_DEFAULT_PORT : ::config::P2P_DEFAULT_PORT;
        bool r = parse_peer_from_string(pe.adr, pr_str, default_port);
        CHECK_AND_ASSERT_MES(r, false, "Failed to parse address from string: " << pr_str);
        m_command_line_peers.push_back(pe);
      }
    }

    if(command_line::has_arg(vm, arg_save_graph))
    {
      set_save_graph(true);
    }

    if (command_line::has_arg(vm,arg_p2p_add_exclusive_node))
    {
      if (!parse_peers_and_add_to_container(vm, arg_p2p_add_exclusive_node, m_exclusive_peers))
        return false;
    }

    if (command_line::has_arg(vm, arg_p2p_add_priority_node))
    {
      if (!parse_peers_and_add_to_container(vm, arg_p2p_add_priority_node, m_priority_peers))
        return false;
    }

    if (command_line::has_arg(vm, arg_p2p_seed_node))
    {
      m_seed_nodes.clear();
      if (!parse_peers_and_add_to_container(vm, arg_p2p_seed_node, m_seed_nodes))
        return false;
    }

    if(command_line::has_arg(vm, arg_p2p_hide_my_port))
      m_hide_my_port = true;

    if ( !set_max_out_peers(vm, command_line::get_arg(vm, arg_out_peers) ) )
      return false;

    if ( !set_tos_flag(vm, command_line::get_arg(vm, arg_tos_flag) ) )
      return false;

    if ( !set_rate_up_limit(vm, command_line::get_arg(vm, arg_limit_rate_up) ) )
      return false;

    if ( !set_rate_down_limit(vm, command_line::get_arg(vm, arg_limit_rate_down) ) )
      return false;

    if ( !set_rate_limit(vm, command_line::get_arg(vm, arg_limit_rate) ) )
      return false;

    return true;
  }
  //-----------------------------------------------------------------------------------
  inline void append_net_address(
      std::vector<epee::net_utils::network_address> & seed_nodes
    , std::string const & addr
    )
  {
    using namespace boost::asio;

    size_t pos = addr.find_last_of(':');
    CHECK_AND_ASSERT_MES_NO_RET(std::string::npos != pos && addr.length() - 1 != pos && 0 != pos, "Failed to parse seed address from string: '" << addr << '\'');
    std::string host = addr.substr(0, pos);
    std::string port = addr.substr(pos + 1);

    io_service io_srv;
    ip::tcp::resolver resolver(io_srv);
    ip::tcp::resolver::query query(host, port, boost::asio::ip::tcp::resolver::query::canonical_name);
    boost::system::error_code ec;
    ip::tcp::resolver::iterator i = resolver.resolve(query, ec);
    CHECK_AND_ASSERT_MES_NO_RET(!ec, "Failed to resolve host name '" << host << "': " << ec.message() << ':' << ec.value());

    ip::tcp::resolver::iterator iend;
    for (; i != iend; ++i)
    {
      ip::tcp::endpoint endpoint = *i;
      if (endpoint.address().is_v4())
      {
        epee::net_utils::network_address na(new epee::net_utils::ipv4_network_address(boost::asio::detail::socket_ops::host_to_network_long(endpoint.address().to_v4().to_ulong()), endpoint.port()));
        seed_nodes.push_back(na);
        MINFO("Added seed node: " << na.str());
      }
      else
      {
        MWARNING("IPv6 unsupported, skip '" << host << "' -> " << endpoint.address().to_v6().to_string(ec));
        throw std::runtime_error("IPv6 unsupported");
      }
    }
  }

  //-----------------------------------------------------------------------------------
  template<class t_payload_net_handler>
  std::set<std::string> node_server<t_payload_net_handler>::get_seed_nodes(bool testnet)
  {
    std::set<std::string> full_addrs;
    if (m_p2p_seed_node && testnet) {
        for (auto na : m_seed_nodes) {
            const epee::net_utils::ipv4_network_address &ipv4 = na.as<const epee::net_utils::ipv4_network_address>();
            full_addrs.insert(epee::string_tools::get_ip_string_from_int32(ipv4.ip()) + ":"
                              + epee::string_tools::num_to_string_fast(ipv4.port()) );
        }

//        LOG_PRINT_L0("Seed node " << *(full_addrs.begin()));
        MINFO("Seed node " << *(full_addrs.begin()));

    }
    else if (testnet)
    {
      full_addrs.insert("34.239.181.212:28680");
      full_addrs.insert("54.145.210.249:28680");
      full_addrs.insert("54.236.111.68:28680");
    }
    else
    {
      full_addrs.insert("13.58.215.50:18980");
      full_addrs.insert("13.59.105.220:18980");
      full_addrs.insert("18.216.94.64:18980");
    }
    return full_addrs;
  }

  //-----------------------------------------------------------------------------------
  template<class t_payload_net_handler>
  bool node_server<t_payload_net_handler>::init(const boost::program_options::variables_map& vm)
  {
    std::set<std::string> full_addrs;
    m_testnet = command_line::get_arg(vm, command_line::arg_testnet_on);
    m_p2p_seed_node = command_line::has_arg(vm, arg_p2p_seed_node);

    if (m_testnet)
    {
      memcpy(&m_network_id, &::config::testnet::NETWORK_ID, 16);
      if (!m_p2p_seed_node)
        full_addrs = get_seed_nodes(true);
      else {
        m_seed_nodes.clear();
        if (!parse_peers_and_add_to_container(vm, arg_p2p_seed_node, m_seed_nodes))
          return false;

        full_addrs = get_seed_nodes(true);
      }
    }
    else
    {
      memcpy(&m_network_id, &::config::NETWORK_ID, 16);
      // for each hostname in the seed nodes list, attempt to DNS resolve and
      // add the result addresses as seed nodes
      // TODO: at some point add IPv6 support, but that won't be relevant
      // for some time yet.

      std::vector<std::vector<std::string>> dns_results;
      dns_results.resize(m_seed_nodes_list.size());

      std::list<boost::thread> dns_threads;
      uint64_t result_index = 0;
      for (const std::string& addr_str : m_seed_nodes_list)
      {
        boost::thread th = boost::thread([=, &dns_results, &addr_str]
        {
          MDEBUG("dns_threads[" << result_index << "] created for: " << addr_str);
          // TODO: care about dnssec avail/valid
          bool avail, valid;
          std::vector<std::string> addr_list;

          try
          {
            addr_list = tools::DNSResolver::instance().get_ipv4(addr_str, avail, valid);
            MDEBUG("dns_threads[" << result_index << "] DNS resolve done");
            boost::this_thread::interruption_point();
          }
          catch(const boost::thread_interrupted&)
          {
            // thread interruption request
            // even if we now have results, finish thread without setting
            // result variables, which are now out of scope in main thread
            MWARNING("dns_threads[" << result_index << "] interrupted");
            return;
          }

          MINFO("dns_threads[" << result_index << "] addr_str: " << addr_str << "  number of results: " << addr_list.size());
          dns_results[result_index] = addr_list;
        });

        dns_threads.push_back(std::move(th));
        ++result_index;
      }

      MDEBUG("dns_threads created, now waiting for completion or timeout of " << CRYPTONOTE_DNS_TIMEOUT_MS << "ms");
      boost::chrono::system_clock::time_point deadline = boost::chrono::system_clock::now() + boost::chrono::milliseconds(CRYPTONOTE_DNS_TIMEOUT_MS);
      uint64_t i = 0;
      for (boost::thread& th : dns_threads)
      {
        if (! th.try_join_until(deadline))
        {
          MWARNING("dns_threads[" << i << "] timed out, sending interrupt");
          th.interrupt();
        }
        ++i;
      }

      i = 0;
      for (const auto& result : dns_results)
      {
        MDEBUG("DNS lookup for " << m_seed_nodes_list[i] << ": " << result.size() << " results");
        // if no results for node, thread's lookup likely timed out
        if (result.size())
        {
          for (const auto& addr_string : result)
            full_addrs.insert(addr_string + ":18080");
        }
        ++i;
      }

      // append the fallback nodes if we have too few seed nodes to start with
      if (full_addrs.size() < MIN_WANTED_SEED_NODES)
      {
        if (full_addrs.empty())
          MINFO("DNS seed node lookup either timed out or failed, falling back to defaults");
        else
          MINFO("Not enough DNS seed nodes found, using fallback defaults too");

        for (const auto &peer: get_seed_nodes(false))
          full_addrs.insert(peer);
      }
    }

    for (const auto& full_addr : full_addrs)
    {
      MDEBUG("Seed node: " << full_addr);
      append_net_address(m_seed_nodes, full_addr);
    }
    MDEBUG("Number of seed nodes: " << m_seed_nodes.size());

    bool res = handle_command_line(vm);
    CHECK_AND_ASSERT_MES(res, false, "Failed to handle command line");

    auto config_arg = m_testnet ? command_line::arg_testnet_data_dir : command_line::arg_data_dir;
    if (m_p2p_seed_node && m_testnet) config_arg =  command_line::arg_data_dir;
    m_config_folder = command_line::get_arg(vm, config_arg);

    if ((!m_testnet && m_port != std::to_string(::config::P2P_DEFAULT_PORT))
        || (m_testnet && m_port != std::to_string(::config::testnet::P2P_DEFAULT_PORT))) {
      m_config_folder = m_config_folder + "/" + m_port;
    }

    res = init_config();
    CHECK_AND_ASSERT_MES(res, false, "Failed to init config.");

    res = m_peerlist.init(m_allow_local_ip);
    CHECK_AND_ASSERT_MES(res, false, "Failed to init peerlist.");


    for(auto& p: m_command_line_peers)
      m_peerlist.append_with_peer_white(p);

    //only in case if we really sure that we have external visible ip
    m_have_address = true;
    m_ip_address = 0;
    m_last_stat_request_time = 0;

    //configure self
    m_net_server.set_threads_prefix("P2P");
    m_net_server.get_config_object().m_pcommands_handler = this;
    m_net_server.get_config_object().m_invoke_timeout = P2P_DEFAULT_INVOKE_TIMEOUT;
    m_net_server.set_connection_filter(this);

    // from here onwards, it's online stuff
    if (m_offline)
      return res;

    //try to bind
    MINFO("Binding on " << m_bind_ip << ":" << m_port);
    res = m_net_server.init_server(m_port, m_bind_ip);
    CHECK_AND_ASSERT_MES(res, false, "Failed to bind server");

    m_listenning_port = m_net_server.get_binded_port();
    MLOG_GREEN(el::Level::Info, "Net service bound to " << m_bind_ip << ":" << m_listenning_port);
    if(m_external_port)
      MDEBUG("External port defined as " << m_external_port);

    // Add UPnP port mapping
    if(m_no_igd == false) {
      MDEBUG("Attempting to add IGD port mapping.");
      int result;
#if MINIUPNPC_API_VERSION > 13
      // default according to miniupnpc.h
      unsigned char ttl = 2;
      UPNPDev* deviceList = upnpDiscover(1000, NULL, NULL, 0, 0, ttl, &result);
#else
      UPNPDev* deviceList = upnpDiscover(1000, NULL, NULL, 0, 0, &result);
#endif
      UPNPUrls urls;
      IGDdatas igdData;
      char lanAddress[64];
      result = UPNP_GetValidIGD(deviceList, &urls, &igdData, lanAddress, sizeof lanAddress);
      freeUPNPDevlist(deviceList);
      if (result != 0) {
        if (result == 1) {
          std::ostringstream portString;
          portString << m_listenning_port;

          // Delete the port mapping before we create it, just in case we have dangling port mapping from the daemon not being shut down correctly
          UPNP_DeletePortMapping(urls.controlURL, igdData.first.servicetype, portString.str().c_str(), "TCP", 0);

          int portMappingResult;
          portMappingResult = UPNP_AddPortMapping(urls.controlURL, igdData.first.servicetype, portString.str().c_str(), portString.str().c_str(), lanAddress, CRYPTONOTE_NAME, "TCP", 0, "0");
          if (portMappingResult != 0) {
            LOG_ERROR("UPNP_AddPortMapping failed, error: " << strupnperror(portMappingResult));
          } else {
            MLOG_GREEN(el::Level::Info, "Added IGD port mapping.");
          }
        } else if (result == 2) {
          MWARNING("IGD was found but reported as not connected.");
        } else if (result == 3) {
          MWARNING("UPnP device was found but not recognized as IGD.");
        } else {
          MWARNING("UPNP_GetValidIGD returned an unknown result code.");
        }

        FreeUPNPUrls(&urls);
      } else {
        MINFO("No IGD was found.");
      }
    }
    return res;
  }
  //-----------------------------------------------------------------------------------
  template<class t_payload_net_handler>
  typename node_server<t_payload_net_handler>::payload_net_handler& node_server<t_payload_net_handler>::get_payload_object()
  {
    return m_payload_handler;
  }
  //-----------------------------------------------------------------------------------
  template<class t_payload_net_handler>
  bool node_server<t_payload_net_handler>::run()
  {
    // creating thread to log number of connections
    mPeersLoggerThread.reset(new boost::thread([&]()
    {
      _note("Thread monitor number of peers - start");
      while (!is_closing && !m_net_server.is_stop_signal_sent())
      { // main loop of thread
        //number_of_peers = m_net_server.get_config_object().get_connections_count();
        unsigned int number_of_peers = 0;
        m_net_server.get_config_object().foreach_connection([&](const p2p_connection_context& cntxt)
        {
          if (!cntxt.m_is_income) ++number_of_peers;
          return true;
        }); // lambda

        m_current_number_of_out_peers = number_of_peers;

        boost::this_thread::sleep_for(boost::chrono::seconds(1));
      } // main loop of thread
      _note("Thread monitor number of peers - done");
    })); // lambda

    //here you can set worker threads count
    int thrds_count = 10;

    m_net_server.add_idle_handler(boost::bind(&node_server<t_payload_net_handler>::idle_worker, this), 1000);
    m_net_server.add_idle_handler(boost::bind(&t_payload_net_handler::on_idle, &m_payload_handler), 1000);

    boost::thread::attributes attrs;
    attrs.set_stack_size(THREAD_STACK_SIZE);

    //go to loop
    MINFO("Run net_service loop( " << thrds_count << " threads)...");
    if(!m_net_server.run_server(thrds_count, true, attrs))
    {
      LOG_ERROR("Failed to run net tcp server!");
    }

    MINFO("net_service loop stopped.");
    return true;
  }

  //-----------------------------------------------------------------------------------
  template<class t_payload_net_handler>
  uint64_t node_server<t_payload_net_handler>::get_connections_count()
  {
    return m_net_server.get_config_object().get_connections_count();
  }
  //-----------------------------------------------------------------------------------
  template<class t_payload_net_handler>
  bool node_server<t_payload_net_handler>::deinit()
  {
    kill();
    m_peerlist.deinit();
    m_net_server.deinit_server();
    return store_config();
  }
  //-----------------------------------------------------------------------------------
  template<class t_payload_net_handler>
  bool node_server<t_payload_net_handler>::store_config()
  {

    TRY_ENTRY();
    if (!tools::create_directories_if_necessary(m_config_folder))
    {
      MWARNING("Failed to create data directory: " << m_config_folder);
      return false;
    }

    std::string state_file_path = m_config_folder + "/" + P2P_NET_DATA_FILENAME;
    std::ofstream p2p_data;
    p2p_data.open( state_file_path , std::ios_base::binary | std::ios_base::out| std::ios::trunc);
    if(p2p_data.fail())
    {
      MWARNING("Failed to save config to file " << state_file_path);
      return false;
    };

    boost::archive::portable_binary_oarchive a(p2p_data);
    a << *this;
    return true;
    CATCH_ENTRY_L0("blockchain_storage::save", false);

    return true;
  }
  //-----------------------------------------------------------------------------------
  template<class t_payload_net_handler>
  bool node_server<t_payload_net_handler>::send_stop_signal()
  {
    std::list<boost::uuids::uuid> connection_ids;
    m_net_server.get_config_object().foreach_connection([&](const p2p_connection_context& cntxt) {
      connection_ids.push_back(cntxt.m_connection_id);
      return true;
    });
    for (const auto &connection_id: connection_ids)
      m_net_server.get_config_object().close(connection_id);

    m_payload_handler.stop();
    m_net_server.send_stop_signal();
    MDEBUG("[node] Stop signal sent");
    return true;
  }

  template<class t_payload_net_handler>
  bool node_server<t_payload_net_handler>::notify_peer_list(int command, const std::string& buf, const std::vector<peerlist_entry>& peers_to_send)
  {
      for (unsigned i = 0; i < peers_to_send.size(); i++) {
          const peerlist_entry &pe = peers_to_send[i];
          p2p_connection_context con = AUTO_VAL_INIT(con);
          bool is_conneted = find_connection_context_by_peer_id(pe.id, con);
          if (is_conneted) {
              relay_notify(command, buf, con);
          } else {
              const epee::net_utils::network_address& na = pe.adr;
              const epee::net_utils::ipv4_network_address &ipv4 = na.as<const epee::net_utils::ipv4_network_address>();

              if (m_net_server.connect(epee::string_tools::get_ip_string_from_int32(ipv4.ip()),
                                       epee::string_tools::num_to_string_fast(ipv4.port()),
                                       m_config.m_net_config.connection_timeout, con, m_bind_ip)) {
                  relay_notify(command, buf, con);
              }
          }
      }
      return true;
  }

  //-----------------------------------------------------------------------------------
  template<class t_payload_net_handler>
  bool node_server<t_payload_net_handler>::multicast_send(int command, const string &data, const std::list<string> &addresses,
                                                          const std::list<peerid_type> &exclude_peerids)
  {
      std::vector<peerlist_entry> tunnels;
      {
          boost::lock_guard<boost::recursive_mutex> guard(m_supernode_lock);
          std::cout << "Supernode routes:" << std::endl;
          std::cout << "Size: " << m_supernode_routes.size() << std::endl;
          for (auto it = m_supernode_routes.begin(); it != m_supernode_routes.end(); ++it) {
              std::cout << (*it).first << " " << (*it).second.peers.size() << std::endl;
              for (auto v : (*it).second.peers) {
                  std::cout << v.second.id << " " << v.second.adr.str() << std::endl;
              }
          }

          for (auto addr : addresses) {
              std::cout << addr << std::endl;
              auto it = m_supernode_routes.find(addr);
              if (it == m_supernode_routes.end()) {
                  continue;
              }
              std::map<peerid_type, peerlist_entry> addr_tunnels = (*it).second.peers;
              for (auto peer_it = addr_tunnels.begin(); peer_it != addr_tunnels.end(); ++peer_it) {
                  peerlist_entry addr_tunnel = (*peer_it).second;
                  auto tunnel_it = std::find_if(tunnels.begin(), tunnels.end(),
                                                [addr_tunnel](const peerlist_entry &entry) -> bool {
                      return entry.id == addr_tunnel.id;
                  });
                  std::cout << addr_tunnel.id << std::endl;
                  auto exclude_it = std::find(exclude_peerids.begin(), exclude_peerids.end(),
                                              addr_tunnel.id);
                  if (tunnel_it == tunnels.end() && exclude_it == exclude_peerids.end()) {
                      std::cout << "Added tunnel" << std::endl;
                      tunnels.push_back(addr_tunnel);
                  }
              }
          }
      }

      return notify_peer_list(command, data, tunnels);
  }

  //-----------------------------------------------------------------------------------
  template<class t_payload_net_handler>
  int node_server<t_payload_net_handler>::handle_supernode_announce(int command, COMMAND_SUPERNODE_ANNOUNCE::request& arg, p2p_connection_context& context)
  {
      std::cout << "handle_supernode_announce start" << std::endl;

      static std::string supernode_endpoint("send_supernode_announce");

      std::string supernode_str = arg.address;
      MINFO(__FUNCTION__);

      // TODO: signature verification
      //  if verification failed
      //    return 1;
    std::cout << "handle_supernode_announce" << std::endl;
    std::cout << arg.address << std::endl;
      do {
          boost::lock_guard<boost::recursive_mutex> guard(m_supernode_lock);
          if (!m_have_supernode)
              break;
          if (supernode_str == m_supernode_str)
              return 1;
          post_request_to_supernode<COMMAND_SUPERNODE_ANNOUNCE>(supernode_endpoint, arg);
      } while(0);

      do {
          peerlist_entry pe;
          if (!m_peerlist.find_peer(context.peer_id, pe))
          { // unknown peer, alternative handshake with it
              return 1;
          }

          boost::lock_guard<boost::recursive_mutex> guard(m_supernode_lock);
          auto it = m_supernode_routes.find(supernode_str);
          if (it == m_supernode_routes.end())
          {
              std::map<peerid_type, peerlist_entry> peer_map;
              peer_map[pe.id] = pe;
              nodetool::supernode_route route;
              route.last_announce_time = arg.timestamp;
              route.peers = peer_map;
              m_supernode_routes[supernode_str] = route;
              break;
          }

          if ((*it).second.last_announce_time > arg.timestamp)
          {
              MINFO("SUPERNODE_ANNOUNCE from " << context.peer_id
                    << " too old, corrent route timestamp " << (*it).second.last_announce_time);
              return 1;
          }

          if ((*it).second.last_announce_time == arg.timestamp)
          {
              auto peer_it = (*it).second.peers.find(pe.id);
              if (peer_it != (*it).second.peers.end())
              {
                  return 1;
              }
              if (peer_it == (*it).second.peers.end() && (*it).second.peers.size() < MAX_TUNNEL_PEERS)
              {
                  (*it).second.peers[pe.id] = pe;
                  break;
              }
          }
          (*it).second.peers.clear();
          (*it).second.peers[pe.id] = pe;
          (*it).second.last_announce_time = arg.timestamp;
      } while(0);
      std::cout << "Supernode routes:" << std::endl;
      std::cout << "Size: " << m_supernode_routes.size() << std::endl;
      for (auto it = m_supernode_routes.begin(); it != m_supernode_routes.end(); ++it) {
          std::cout << (*it).first << " " << (*it).second.peers.size() << std::endl;
          for (auto v : (*it).second.peers) {
              std::cout << v.second.id << " " << v.second.adr.str() << std::endl;
          }
      }

      // Notify neighbours about new ANNOUNCE
      std::string arg_buff;
      epee::serialization::store_t_to_binary(arg, arg_buff);
      relay_notify_to_all(command, arg_buff, context);
      std::cout << "handle_supernode_announce end" << std::endl;
      return 1;
  }

  template<class t_payload_net_handler>
  int node_server<t_payload_net_handler>::handle_broadcast(int command, typename COMMAND_BROADCAST::request &arg, p2p_connection_context &context)
  {
      {
          boost::lock_guard<boost::recursive_mutex> guard(m_supernode_lock);
          if (m_have_supernode)
          {
              post_request_to_supernode<COMMAND_BROADCAST>("broadcast", arg, arg.callback_uri);
          }
      }

      std::string buff;
      epee::serialization::store_t_to_binary(arg, buff);
      relay_notify_to_all(command, buff, context);
      return 1;
  }

  template<class t_payload_net_handler>
  int node_server<t_payload_net_handler>::handle_multicast(int command, typename COMMAND_MULTICAST::request &arg, p2p_connection_context &context)
  {
      std::cout << "handle_multicast " << arg.callback_uri << std::endl;
      std::list<std::string> addresses = arg.receiver_addresses;
      {
          boost::lock_guard<boost::recursive_mutex> guard(m_supernode_lock);
          auto it = std::find(addresses.begin(), addresses.end(), m_supernode_str);
          if (m_have_supernode && it != addresses.end())
          {
              post_request_to_supernode<COMMAND_MULTICAST>("multicast", arg, arg.callback_uri);
          }
      }
      std::list<peerid_type> exclude_peers;
      exclude_peers.push_back(context.peer_id);

      std::string buff;
      epee::serialization::store_t_to_binary(arg, buff);
      addresses.remove(m_supernode_str);
      multicast_send(command, buff, addresses, exclude_peers);
      return 1;
  }

  template<class t_payload_net_handler>
  int node_server<t_payload_net_handler>::handle_unicast(int command, typename COMMAND_UNICAST::request &arg, p2p_connection_context &context)
  {
      std::string address = arg.receiver_address;
      {
          boost::lock_guard<boost::recursive_mutex> guard(m_supernode_lock);
          if (m_have_supernode && address == m_supernode_str)
          {
              post_request_to_supernode<COMMAND_UNICAST>("unicast", arg, arg.callback_uri);
          }
      }

      if (address != m_supernode_str)
      {
          std::list<std::string> addresses;
          addresses.push_back(address);

          std::list<peerid_type> exclude_peers;
          exclude_peers.push_back(context.peer_id);

          std::string buff;
          epee::serialization::store_t_to_binary(arg, buff);
          multicast_send(command, buff, addresses, exclude_peers);
      }
      return 1;
  }

  //-----------------------------------------------------------------------------------
  template<class t_payload_net_handler>
  bool node_server<t_payload_net_handler>::do_handshake_with_peer(peerid_type& pi, p2p_connection_context& context_, bool just_take_peerlist)
  {
    typename COMMAND_HANDSHAKE::request arg;
    typename COMMAND_HANDSHAKE::response rsp;
    get_local_node_data(arg.node_data);
    m_payload_handler.get_payload_sync_data(arg.payload_data);

    epee::simple_event ev;
    std::atomic<bool> hsh_result(false);
    std::chrono::high_resolution_clock::time_point t1 (std::chrono::high_resolution_clock::now());

    bool r = epee::net_utils::async_invoke_remote_command2<typename COMMAND_HANDSHAKE::response>(context_.m_connection_id, COMMAND_HANDSHAKE::ID, arg, m_net_server.get_config_object(),
      [this, &pi, &ev, &hsh_result, &just_take_peerlist](int code, const typename COMMAND_HANDSHAKE::response& rsp, p2p_connection_context& context)
    {
      epee::misc_utils::auto_scope_leave_caller scope_exit_handler = epee::misc_utils::create_scope_leave_handler([&](){ev.raise();});

      if(code < 0)
      {
        LOG_WARNING_CC(context, "COMMAND_HANDSHAKE invoke failed. (" << code <<  ", " << epee::levin::get_err_descr(code) << ")");
        return;
      }

      if(rsp.node_data.network_id != m_network_id)
      {
        LOG_WARNING_CC(context, "COMMAND_HANDSHAKE Failed, wrong network!  (" << epee::string_tools::get_str_from_guid_a(rsp.node_data.network_id) << "), closing connection.");
        return;
      }

      if(!handle_remote_peerlist(rsp.local_peerlist_new, rsp.node_data.local_time, context))
      {
        LOG_WARNING_CC(context, "COMMAND_HANDSHAKE: failed to handle_remote_peerlist(...), closing connection.");
        add_host_fail(context.m_remote_address);
        return;
      }
      hsh_result = true;
      if(!just_take_peerlist)
      {
        if(!m_payload_handler.process_payload_sync_data(rsp.payload_data, context, true))
        {
          LOG_WARNING_CC(context, "COMMAND_HANDSHAKE invoked, but process_payload_sync_data returned false, dropping connection.");
          hsh_result = false;
          return;
        }

        pi = context.peer_id = rsp.node_data.peer_id;
        m_peerlist.set_peer_just_seen(rsp.node_data.peer_id, context.m_remote_address);

        if(rsp.node_data.peer_id == m_config.m_peer_id)
        {
          LOG_DEBUG_CC(context, "Connection to self detected, dropping connection");
          hsh_result = false;
          return;
        }
        LOG_DEBUG_CC(context, " COMMAND_HANDSHAKE INVOKED OK");
      }else
      {
        LOG_DEBUG_CC(context, " COMMAND_HANDSHAKE(AND CLOSE) INVOKED OK");
      }
    }, P2P_DEFAULT_HANDSHAKE_INVOKE_TIMEOUT);

    std::chrono::high_resolution_clock::time_point t2 (std::chrono::high_resolution_clock::now());


    if(r)
    {
      ev.wait();
    }

    if(!hsh_result)
    {
      LOG_WARNING_CC(context_, "COMMAND_HANDSHAKE Failed");
      m_net_server.get_config_object().close(context_.m_connection_id);
    }
    else
    {
      try_get_support_flags(context_, [](p2p_connection_context& flags_context, const uint32_t& support_flags) 
      {
        flags_context.support_flags = support_flags;
      });
    }

    return hsh_result;
  }
  //-----------------------------------------------------------------------------------
  template<class t_payload_net_handler>
  bool node_server<t_payload_net_handler>::do_peer_timed_sync(const epee::net_utils::connection_context_base& context_, peerid_type peer_id)
  {
    typename COMMAND_TIMED_SYNC::request arg = AUTO_VAL_INIT(arg);
    m_payload_handler.get_payload_sync_data(arg.payload_data);

    bool r = epee::net_utils::async_invoke_remote_command2<typename COMMAND_TIMED_SYNC::response>(context_.m_connection_id, COMMAND_TIMED_SYNC::ID, arg, m_net_server.get_config_object(),
      [this](int code, const typename COMMAND_TIMED_SYNC::response& rsp, p2p_connection_context& context)
    {
      context.m_in_timedsync = false;
      if(code < 0)
      {
        LOG_WARNING_CC(context, "COMMAND_TIMED_SYNC invoke failed. (" << code <<  ", " << epee::levin::get_err_descr(code) << ")");
        return;
      }

      if(!handle_remote_peerlist(rsp.local_peerlist_new, rsp.local_time, context))
      {
        LOG_WARNING_CC(context, "COMMAND_TIMED_SYNC: failed to handle_remote_peerlist(...), closing connection.");
        m_net_server.get_config_object().close(context.m_connection_id );
        add_host_fail(context.m_remote_address);
      }
      if(!context.m_is_income)
        m_peerlist.set_peer_just_seen(context.peer_id, context.m_remote_address);
      m_payload_handler.process_payload_sync_data(rsp.payload_data, context, false);
    });

    if(!r)
    {
      LOG_WARNING_CC(context_, "COMMAND_TIMED_SYNC Failed");
      return false;
    }
    return true;
  }
  //-----------------------------------------------------------------------------------
  template<class t_payload_net_handler>
  size_t node_server<t_payload_net_handler>::get_random_index_with_fixed_probability(size_t max_index)
  {
    //divide by zero workaround
    if(!max_index)
      return 0;

    size_t x = crypto::rand<size_t>()%(max_index+1);
    size_t res = (x*x*x)/(max_index*max_index); //parabola \/
    MDEBUG("Random connection index=" << res << "(x="<< x << ", max_index=" << max_index << ")");
    return res;
  }
  //-----------------------------------------------------------------------------------
  template<class t_payload_net_handler>
  bool node_server<t_payload_net_handler>::is_peer_used(const peerlist_entry& peer)
  {

    if(m_config.m_peer_id == peer.id)
      return true;//dont make connections to ourself

    bool used = false;
    m_net_server.get_config_object().foreach_connection([&](const p2p_connection_context& cntxt)
    {
      if(cntxt.peer_id == peer.id || (!cntxt.m_is_income && peer.adr == cntxt.m_remote_address))
      {
        used = true;
        return false;//stop enumerating
      }
      return true;
    });

    return used;
  }
  //-----------------------------------------------------------------------------------
  template<class t_payload_net_handler>
  bool node_server<t_payload_net_handler>::is_peer_used(const anchor_peerlist_entry& peer)
  {
    if(m_config.m_peer_id == peer.id) {
        return true;//dont make connections to ourself
    }

    bool used = false;

    m_net_server.get_config_object().foreach_connection([&](const p2p_connection_context& cntxt)
    {
      if(cntxt.peer_id == peer.id || (!cntxt.m_is_income && peer.adr == cntxt.m_remote_address))
      {
        used = true;

        return false;//stop enumerating
      }

      return true;
    });

    return used;
  }
  //-----------------------------------------------------------------------------------
  template<class t_payload_net_handler>
  bool node_server<t_payload_net_handler>::is_addr_connected(const epee::net_utils::network_address& peer)
  {
    bool connected = false;
    m_net_server.get_config_object().foreach_connection([&](const p2p_connection_context& cntxt)
    {
      if(!cntxt.m_is_income && peer == cntxt.m_remote_address)
      {
        connected = true;
        return false;//stop enumerating
      }
      return true;
    });

    return connected;
  }

#define LOG_PRINT_CC_PRIORITY_NODE(priority, con, msg) \
  do { \
    if (priority) {\
      LOG_INFO_CC(con, "[priority]" << msg); \
    } else {\
      LOG_INFO_CC(con, msg); \
    } \
  } while(0)

  template<class t_payload_net_handler>
  bool node_server<t_payload_net_handler>::try_to_connect_and_handshake_with_new_peer(const epee::net_utils::network_address& na, bool just_take_peerlist, uint64_t last_seen_stamp, PeerType peer_type, uint64_t first_seen_stamp)
  {
    if (m_current_number_of_out_peers == m_config.m_net_config.connections_count) // out peers limit
    {
      return false;
    }
    else if (m_current_number_of_out_peers > m_config.m_net_config.connections_count)
    {
      m_net_server.get_config_object().del_out_connections(1);
      m_current_number_of_out_peers --; // atomic variable, update time = 1s
      return false;
    }
    MDEBUG("Connecting to " << na.str() << "(peer_type=" << peer_type << ", last_seen: "
        << (last_seen_stamp ? epee::misc_utils::get_time_interval_string(time(NULL) - last_seen_stamp):"never")
        << ")...");

    CHECK_AND_ASSERT_MES(na.get_type_id() == epee::net_utils::ipv4_network_address::ID, false,
        "Only IPv4 addresses are supported here");
    const epee::net_utils::ipv4_network_address &ipv4 = na.as<const epee::net_utils::ipv4_network_address>();

    typename net_server::t_connection_context con = AUTO_VAL_INIT(con);
    bool res = m_net_server.connect(epee::string_tools::get_ip_string_from_int32(ipv4.ip()),
      epee::string_tools::num_to_string_fast(ipv4.port()),
      m_config.m_net_config.connection_timeout,
      con, m_bind_ip);

    if(!res)
    {
      bool is_priority = is_priority_node(na);
      LOG_PRINT_CC_PRIORITY_NODE(is_priority, con, "Connect failed to " << na.str()
        /*<< ", try " << try_count*/);
      //m_peerlist.set_peer_unreachable(pe);
      return false;
    }

    peerid_type pi = AUTO_VAL_INIT(pi);
    res = do_handshake_with_peer(pi, con, just_take_peerlist);

    if(!res)
    {
      bool is_priority = is_priority_node(na);
      LOG_PRINT_CC_PRIORITY_NODE(is_priority, con, "Failed to HANDSHAKE with peer "
        << na.str()
        /*<< ", try " << try_count*/);
      return false;
    }

    if(just_take_peerlist)
    {
      m_net_server.get_config_object().close(con.m_connection_id);
      LOG_DEBUG_CC(con, "CONNECTION HANDSHAKED OK AND CLOSED.");
      return true;
    }

    peerlist_entry pe_local = AUTO_VAL_INIT(pe_local);
    pe_local.adr = na;
    pe_local.id = pi;
    time_t last_seen;
    time(&last_seen);
    pe_local.last_seen = static_cast<int64_t>(last_seen);
    m_peerlist.append_with_peer_white(pe_local);
    //update last seen and push it to peerlist manager

    anchor_peerlist_entry ape = AUTO_VAL_INIT(ape);
    ape.adr = na;
    ape.id = pi;
    ape.first_seen = first_seen_stamp ? first_seen_stamp : time(nullptr);

    m_peerlist.append_with_peer_anchor(ape);

    LOG_DEBUG_CC(con, "CONNECTION HANDSHAKED OK.");
    return true;
  }

  template<class t_payload_net_handler>
  bool node_server<t_payload_net_handler>::check_connection_and_handshake_with_peer(const epee::net_utils::network_address& na, uint64_t last_seen_stamp)
  {
    LOG_PRINT_L1("Connecting to " << na.str() << "(last_seen: "
                                  << (last_seen_stamp ? epee::misc_utils::get_time_interval_string(time(NULL) - last_seen_stamp):"never")
                                  << ")...");

    CHECK_AND_ASSERT_MES(na.get_type_id() == epee::net_utils::ipv4_network_address::ID, false,
        "Only IPv4 addresses are supported here");
    const epee::net_utils::ipv4_network_address &ipv4 = na.as<epee::net_utils::ipv4_network_address>();

    typename net_server::t_connection_context con = AUTO_VAL_INIT(con);
    bool res = m_net_server.connect(epee::string_tools::get_ip_string_from_int32(ipv4.ip()),
                                    epee::string_tools::num_to_string_fast(ipv4.port()),
                                    m_config.m_net_config.connection_timeout,
                                    con, m_bind_ip);

    if (!res) {
      bool is_priority = is_priority_node(na);

      LOG_PRINT_CC_PRIORITY_NODE(is_priority, con, "Connect failed to " << na.str());

      return false;
    }

    peerid_type pi = AUTO_VAL_INIT(pi);
    res = do_handshake_with_peer(pi, con, true);

    if (!res) {
      bool is_priority = is_priority_node(na);

      LOG_PRINT_CC_PRIORITY_NODE(is_priority, con, "Failed to HANDSHAKE with peer " << na.str());

      return false;
    }

    m_net_server.get_config_object().close(con.m_connection_id);

    LOG_DEBUG_CC(con, "CONNECTION HANDSHAKED OK AND CLOSED.");

    return true;
  }

#undef LOG_PRINT_CC_PRIORITY_NODE

  //-----------------------------------------------------------------------------------
  template<class t_payload_net_handler>
  bool node_server<t_payload_net_handler>::is_addr_recently_failed(const epee::net_utils::network_address& addr)
  {
    CRITICAL_REGION_LOCAL(m_conn_fails_cache_lock);
    auto it = m_conn_fails_cache.find(addr);
    if(it == m_conn_fails_cache.end())
      return false;

    if(time(NULL) - it->second > P2P_FAILED_ADDR_FORGET_SECONDS)
      return false;
    else
      return true;
  }
  //-----------------------------------------------------------------------------------
  template<class t_payload_net_handler>
  bool node_server<t_payload_net_handler>::make_new_connection_from_anchor_peerlist(const std::vector<anchor_peerlist_entry>& anchor_peerlist)
  {
    for (const auto& pe: anchor_peerlist) {
      _note("Considering connecting (out) to peer: " << peerid_type(pe.id) << " " << pe.adr.str());

      if(is_peer_used(pe)) {
        _note("Peer is used");
        continue;
      }

      if(!is_remote_host_allowed(pe.adr)) {
        continue;
      }

      if(is_addr_recently_failed(pe.adr)) {
        continue;
      }

      MDEBUG("Selected peer: " << peerid_to_string(pe.id) << " " << pe.adr.str()
                               << "[peer_type=" << anchor
                               << "] first_seen: " << epee::misc_utils::get_time_interval_string(time(NULL) - pe.first_seen));

      if(!try_to_connect_and_handshake_with_new_peer(pe.adr, false, 0, anchor, pe.first_seen)) {
        _note("Handshake failed");
        continue;
      }

      return true;
    }

    return false;
  }
  //-----------------------------------------------------------------------------------
  template<class t_payload_net_handler>
  bool node_server<t_payload_net_handler>::make_new_connection_from_peerlist(bool use_white_list)
  {
    size_t local_peers_count = use_white_list ? m_peerlist.get_white_peers_count():m_peerlist.get_gray_peers_count();
    if(!local_peers_count)
      return false;//no peers

    size_t max_random_index = std::min<uint64_t>(local_peers_count -1, 20);

    std::set<size_t> tried_peers;

    size_t try_count = 0;
    size_t rand_count = 0;
    while(rand_count < (max_random_index+1)*3 &&  try_count < 10 && !m_net_server.is_stop_signal_sent())
    {
      ++rand_count;
      size_t random_index;

      if (use_white_list) {
        local_peers_count = m_peerlist.get_white_peers_count();
        max_random_index = std::min<uint64_t>(local_peers_count -1, 20);
        random_index = get_random_index_with_fixed_probability(max_random_index);
      } else {
        random_index = crypto::rand<size_t>() % m_peerlist.get_gray_peers_count();
      }

      CHECK_AND_ASSERT_MES(random_index < local_peers_count, false, "random_starter_index < peers_local.size() failed!!");

      if(tried_peers.count(random_index))
        continue;

      tried_peers.insert(random_index);
      peerlist_entry pe = AUTO_VAL_INIT(pe);
      bool r = use_white_list ? m_peerlist.get_white_peer_by_index(pe, random_index):m_peerlist.get_gray_peer_by_index(pe, random_index);
      CHECK_AND_ASSERT_MES(r, false, "Failed to get random peer from peerlist(white:" << use_white_list << ")");

      ++try_count;

      _note("Considering connecting (out) to peer: " << peerid_to_string(pe.id) << " " << pe.adr.str());

      if(is_peer_used(pe)) {
        _note("Peer is used");
        continue;
      }

      if(!is_remote_host_allowed(pe.adr))
        continue;

      if(is_addr_recently_failed(pe.adr))
        continue;

      MDEBUG("Selected peer: " << peerid_to_string(pe.id) << " " << pe.adr.str()
                    << "[peer_list=" << (use_white_list ? white : gray)
                    << "] last_seen: " << (pe.last_seen ? epee::misc_utils::get_time_interval_string(time(NULL) - pe.last_seen) : "never"));

      if(!try_to_connect_and_handshake_with_new_peer(pe.adr, false, pe.last_seen, use_white_list ? white : gray)) {
        _note("Handshake failed");
        continue;
      }

      return true;
    }
    return false;
  }
  //-----------------------------------------------------------------------------------
  template<class t_payload_net_handler>
  bool node_server<t_payload_net_handler>::connect_to_seed()
  {
      if (m_seed_nodes.empty())
        return true;

      size_t try_count = 0;
      size_t current_index = crypto::rand<size_t>()%m_seed_nodes.size();
      bool fallback_nodes_added = false;
      while(true)
      {
        if(m_net_server.is_stop_signal_sent())
          return false;

        if(try_to_connect_and_handshake_with_new_peer(m_seed_nodes[current_index], true))
          break;
        if(++try_count > m_seed_nodes.size())
        {
          if (!fallback_nodes_added)
          {
            MWARNING("Failed to connect to any of seed peers, trying fallback seeds");
            for (const auto &peer: get_seed_nodes(m_testnet))
            {
              MDEBUG("Fallback seed node: " << peer);
              append_net_address(m_seed_nodes, peer);
            }
            fallback_nodes_added = true;
            // continue for another few cycles
          }
          else
          {
            MWARNING("Failed to connect to any of seed peers, continuing without seeds");
            break;
          }
        }
        if(++current_index >= m_seed_nodes.size())
          current_index = 0;
      }
      return true;
  }
  //-----------------------------------------------------------------------------------
  template<class t_payload_net_handler>
  bool node_server<t_payload_net_handler>::connections_maker()
  {
    if (!connect_to_peerlist(m_exclusive_peers)) return false;

    if (!m_exclusive_peers.empty()) return true;

    size_t start_conn_count = get_outgoing_connections_count();
    if(!m_peerlist.get_white_peers_count() && m_seed_nodes.size())
    {
      if (!connect_to_seed())
        return false;
    }

    if (!connect_to_peerlist(m_priority_peers)) return false;

    size_t expected_white_connections = (m_config.m_net_config.connections_count*P2P_DEFAULT_WHITELIST_CONNECTIONS_PERCENT)/100;

    size_t conn_count = get_outgoing_connections_count();
    if(conn_count < m_config.m_net_config.connections_count)
    {
      if(conn_count < expected_white_connections)
      {
        //start from anchor list
        if(!make_expected_connections_count(anchor, P2P_DEFAULT_ANCHOR_CONNECTIONS_COUNT))
          return false;
        //then do white list
        if(!make_expected_connections_count(white, expected_white_connections))
          return false;
        //then do grey list
        if(!make_expected_connections_count(gray, m_config.m_net_config.connections_count))
          return false;
      }else
      {
        //start from grey list
        if(!make_expected_connections_count(gray, m_config.m_net_config.connections_count))
          return false;
        //and then do white list
        if(!make_expected_connections_count(white, m_config.m_net_config.connections_count))
          return false;
      }
    }

    if (start_conn_count == get_outgoing_connections_count() && start_conn_count < m_config.m_net_config.connections_count)
    {
      MINFO("Failed to connect to any, trying seeds");
      if (!connect_to_seed())
        return false;
    }

    return true;
  }
  //-----------------------------------------------------------------------------------
  template<class t_payload_net_handler>
  bool node_server<t_payload_net_handler>::make_expected_connections_count(PeerType peer_type, size_t expected_connections)
  {
    if (m_offline)
      return true;

    std::vector<anchor_peerlist_entry> apl;

    if (peer_type == anchor) {
      m_peerlist.get_and_empty_anchor_peerlist(apl);
    }

    size_t conn_count = get_outgoing_connections_count();
    //add new connections from white peers
    while(conn_count < expected_connections)
    {
      if(m_net_server.is_stop_signal_sent())
        return false;

      if (peer_type == anchor && !make_new_connection_from_anchor_peerlist(apl)) {
        break;
      }

      if (peer_type == white && !make_new_connection_from_peerlist(true)) {
        break;
      }

      if (peer_type == gray && !make_new_connection_from_peerlist(false)) {
        break;
      }

      conn_count = get_outgoing_connections_count();
    }
    return true;
  }

  //-----------------------------------------------------------------------------------
  template<class t_payload_net_handler>
  size_t node_server<t_payload_net_handler>::get_outgoing_connections_count()
  {
    size_t count = 0;
    m_net_server.get_config_object().foreach_connection([&](const p2p_connection_context& cntxt)
    {
      if(!cntxt.m_is_income)
        ++count;
      return true;
    });

    return count;
  }
  //-----------------------------------------------------------------------------------
  template<class t_payload_net_handler>
  bool node_server<t_payload_net_handler>::idle_worker()
  {
    m_peer_handshake_idle_maker_interval.do_call(boost::bind(&node_server<t_payload_net_handler>::peer_sync_idle_maker, this));
    m_connections_maker_interval.do_call(boost::bind(&node_server<t_payload_net_handler>::connections_maker, this));
    m_gray_peerlist_housekeeping_interval.do_call(boost::bind(&node_server<t_payload_net_handler>::gray_peerlist_housekeeping, this));
    m_peerlist_store_interval.do_call(boost::bind(&node_server<t_payload_net_handler>::store_config, this));
    return true;
  }
  //-----------------------------------------------------------------------------------
  template<class t_payload_net_handler>
  bool node_server<t_payload_net_handler>::peer_sync_idle_maker()
  {
    MDEBUG("STARTED PEERLIST IDLE HANDSHAKE");
    typedef std::list<std::pair<epee::net_utils::connection_context_base, peerid_type> > local_connects_type;
    local_connects_type cncts;
    m_net_server.get_config_object().foreach_connection([&](p2p_connection_context& cntxt)
    {
      if(cntxt.peer_id && !cntxt.m_in_timedsync)
      {
        cntxt.m_in_timedsync = true;
        cncts.push_back(local_connects_type::value_type(cntxt, cntxt.peer_id));//do idle sync only with handshaked connections
      }
      return true;
    });

    std::for_each(cncts.begin(), cncts.end(), [&](const typename local_connects_type::value_type& vl){do_peer_timed_sync(vl.first, vl.second);});

    MDEBUG("FINISHED PEERLIST IDLE HANDSHAKE");
    return true;
  }
  //-----------------------------------------------------------------------------------
  template<class t_payload_net_handler>
  bool node_server<t_payload_net_handler>::fix_time_delta(std::list<peerlist_entry>& local_peerlist, time_t local_time, int64_t& delta)
  {
    //fix time delta
    time_t now = 0;
    time(&now);
    delta = now - local_time;

    for(peerlist_entry& be: local_peerlist)
    {
      if(be.last_seen > local_time)
      {
        MWARNING("FOUND FUTURE peerlist for entry " << be.adr.str() << " last_seen: " << be.last_seen << ", local_time(on remote node):" << local_time);
        return false;
      }
      be.last_seen += delta;
    }
    return true;
  }
  //-----------------------------------------------------------------------------------
  template<class t_payload_net_handler>
  bool node_server<t_payload_net_handler>::handle_remote_peerlist(const std::list<peerlist_entry>& peerlist, time_t local_time, const epee::net_utils::connection_context_base& context)
  {
    int64_t delta = 0;
    std::list<peerlist_entry> peerlist_ = peerlist;
    if(!fix_time_delta(peerlist_, local_time, delta))
      return false;
    LOG_DEBUG_CC(context, "REMOTE PEERLIST: TIME_DELTA: " << delta << ", remote peerlist size=" << peerlist_.size());
    LOG_DEBUG_CC(context, "REMOTE PEERLIST: " <<  print_peerlist_to_string(peerlist_));
    return m_peerlist.merge_peerlist(peerlist_);
  }
  //-----------------------------------------------------------------------------------
  template<class t_payload_net_handler>
  bool node_server<t_payload_net_handler>::get_local_node_data(basic_node_data& node_data)
  {
    time_t local_time;
    time(&local_time);
    node_data.local_time = local_time;
    node_data.peer_id = m_config.m_peer_id;
    if(!m_hide_my_port)
      node_data.my_port = m_external_port ? m_external_port : m_listenning_port;
    else
      node_data.my_port = 0;
    node_data.network_id = m_network_id;
    return true;
  }
  //-----------------------------------------------------------------------------------
#ifdef ALLOW_DEBUG_COMMANDS
  template<class t_payload_net_handler>
  bool node_server<t_payload_net_handler>::check_trust(const proof_of_trust& tr)
  {
    uint64_t local_time = time(NULL);
    uint64_t time_delata = local_time > tr.time ? local_time - tr.time: tr.time - local_time;
    if(time_delata > 24*60*60 )
    {
      MWARNING("check_trust failed to check time conditions, local_time=" <<  local_time << ", proof_time=" << tr.time);
      return false;
    }
    if(m_last_stat_request_time >= tr.time )
    {
      MWARNING("check_trust failed to check time conditions, last_stat_request_time=" <<  m_last_stat_request_time << ", proof_time=" << tr.time);
      return false;
    }
    if(m_config.m_peer_id != tr.peer_id)
    {
      MWARNING("check_trust failed: peer_id mismatch (passed " << tr.peer_id << ", expected " << m_config.m_peer_id<< ")");
      return false;
    }
    crypto::public_key pk = AUTO_VAL_INIT(pk);
    epee::string_tools::hex_to_pod(::config::P2P_REMOTE_DEBUG_TRUSTED_PUB_KEY, pk);
    crypto::hash h = get_proof_of_trust_hash(tr);
    if(!crypto::check_signature(h, pk, tr.sign))
    {
      MWARNING("check_trust failed: sign check failed");
      return false;
    }
    //update last request time
    m_last_stat_request_time = tr.time;
    return true;
  }
  //-----------------------------------------------------------------------------------
  template<class t_payload_net_handler>
  int node_server<t_payload_net_handler>::handle_get_stat_info(int command, typename COMMAND_REQUEST_STAT_INFO::request& arg, typename COMMAND_REQUEST_STAT_INFO::response& rsp, p2p_connection_context& context)
  {
    if(!check_trust(arg.tr))
    {
      drop_connection(context);
      return 1;
    }
    rsp.connections_count = m_net_server.get_config_object().get_connections_count();
    rsp.incoming_connections_count = rsp.connections_count - get_outgoing_connections_count();
    rsp.version = GRAFT_VERSION_FULL;
    rsp.os_version = tools::get_os_version_string();
    m_payload_handler.get_stat_info(rsp.payload_info);
    return 1;
  }
  //-----------------------------------------------------------------------------------
  template<class t_payload_net_handler>
  int node_server<t_payload_net_handler>::handle_get_network_state(int command, COMMAND_REQUEST_NETWORK_STATE::request& arg, COMMAND_REQUEST_NETWORK_STATE::response& rsp, p2p_connection_context& context)
  {
    if(!check_trust(arg.tr))
    {
      drop_connection(context);
      return 1;
    }
    m_net_server.get_config_object().foreach_connection([&](const p2p_connection_context& cntxt)
    {
      connection_entry ce;
      ce.adr  = cntxt.m_remote_address;
      ce.id = cntxt.peer_id;
      ce.is_income = cntxt.m_is_income;
      rsp.connections_list.push_back(ce);
      return true;
    });

    m_peerlist.get_peerlist_full(rsp.local_peerlist_gray, rsp.local_peerlist_white);
    rsp.my_id = m_config.m_peer_id;
    rsp.local_time = time(NULL);
    return 1;
  }
  //-----------------------------------------------------------------------------------
  template<class t_payload_net_handler>
  int node_server<t_payload_net_handler>::handle_get_peer_id(int command, COMMAND_REQUEST_PEER_ID::request& arg, COMMAND_REQUEST_PEER_ID::response& rsp, p2p_connection_context& context)
  {
    rsp.my_id = m_config.m_peer_id;
    return 1;
  }
#endif
  //-----------------------------------------------------------------------------------
  template<class t_payload_net_handler>
  int node_server<t_payload_net_handler>::handle_get_support_flags(int command, COMMAND_REQUEST_SUPPORT_FLAGS::request& arg, COMMAND_REQUEST_SUPPORT_FLAGS::response& rsp, p2p_connection_context& context)
  {
    rsp.support_flags = m_config.m_support_flags;
    return 1;
  }
  //-----------------------------------------------------------------------------------
  template<class t_payload_net_handler>
  void node_server<t_payload_net_handler>::request_callback(const epee::net_utils::connection_context_base& context)
  {
    m_net_server.get_config_object().request_callback(context.m_connection_id);
  }
  //-----------------------------------------------------------------------------------
  template<class t_payload_net_handler>
  bool node_server<t_payload_net_handler>::relay_notify(int command, const std::string& data_buff, const p2p_connection_context& connection)
  {
      return m_net_server.get_config_object().notify(command, data_buff, connection.m_connection_id) >= 0;
  }
  //-----------------------------------------------------------------------------------
  template<class t_payload_net_handler>
  bool node_server<t_payload_net_handler>::relay_notify_to_list(int command, const std::string& data_buff, const std::list<boost::uuids::uuid> &connections)
  {
    for(const auto& c_id: connections)
    {
      m_net_server.get_config_object().notify(command, data_buff, c_id);
    }
    return true;
  }
  //-----------------------------------------------------------------------------------
  template<class t_payload_net_handler>
  bool node_server<t_payload_net_handler>::relay_notify_to_all(int command, const std::string& data_buff, const epee::net_utils::connection_context_base& context)
  {
    std::list<boost::uuids::uuid> connections;
    m_net_server.get_config_object().foreach_connection([&](const p2p_connection_context& cntxt)
    {
      if(cntxt.peer_id && context.m_connection_id != cntxt.m_connection_id)
        connections.push_back(cntxt.m_connection_id);
      return true;
    });
    return relay_notify_to_list(command, data_buff, connections);
  }
  //-----------------------------------------------------------------------------------
  template<class t_payload_net_handler>
  void node_server<t_payload_net_handler>::callback(p2p_connection_context& context)
  {
    m_payload_handler.on_callback(context);
  }
  //-----------------------------------------------------------------------------------
  template<class t_payload_net_handler>
  bool node_server<t_payload_net_handler>::invoke_notify_to_peer(int command, const std::string& req_buff, const epee::net_utils::connection_context_base& context)
  {
    int res = m_net_server.get_config_object().notify(command, req_buff, context.m_connection_id);
    return res > 0;
  }
  //-----------------------------------------------------------------------------------
  template<class t_payload_net_handler>
  bool node_server<t_payload_net_handler>::invoke_command_to_peer(int command, const std::string& req_buff, std::string& resp_buff, const epee::net_utils::connection_context_base& context)
  {
    int res = m_net_server.get_config_object().invoke(command, req_buff, resp_buff, context.m_connection_id);
    return res > 0;
  }
  //-----------------------------------------------------------------------------------
  template<class t_payload_net_handler>
  bool node_server<t_payload_net_handler>::drop_connection(const epee::net_utils::connection_context_base& context)
  {
    m_net_server.get_config_object().close(context.m_connection_id);
    return true;
  }
  //-----------------------------------------------------------------------------------
  template<class t_payload_net_handler> template<class t_callback>
  bool node_server<t_payload_net_handler>::try_ping(basic_node_data& node_data, p2p_connection_context& context, t_callback cb)
  {
    if(!node_data.my_port)
      return false;

    CHECK_AND_ASSERT_MES(context.m_remote_address.get_type_id() == epee::net_utils::ipv4_network_address::ID, false,
        "Only IPv4 addresses are supported here");

    const epee::net_utils::network_address na = context.m_remote_address;
    uint32_t actual_ip = na.as<const epee::net_utils::ipv4_network_address>().ip();
    if(!m_peerlist.is_host_allowed(context.m_remote_address))
      return false;
    std::string ip = epee::string_tools::get_ip_string_from_int32(actual_ip);
    std::string port = epee::string_tools::num_to_string_fast(node_data.my_port);
    epee::net_utils::network_address address(new epee::net_utils::ipv4_network_address(actual_ip, node_data.my_port));
    peerid_type pr = node_data.peer_id;
    bool r = m_net_server.connect_async(ip, port, m_config.m_net_config.ping_connection_timeout, [cb, /*context,*/ address, pr, this](
      const typename net_server::t_connection_context& ping_context,
      const boost::system::error_code& ec)->bool
    {
      if(ec)
      {
        LOG_WARNING_CC(ping_context, "back ping connect failed to " << address.str());
        return false;
      }
      COMMAND_PING::request req;
      COMMAND_PING::response rsp;
      //vc2010 workaround
      /*std::string ip_ = ip;
      std::string port_=port;
      peerid_type pr_ = pr;
      auto cb_ = cb;*/

      // GCC 5.1.0 gives error with second use of uint64_t (peerid_type) variable.
      peerid_type pr_ = pr;

      bool inv_call_res = epee::net_utils::async_invoke_remote_command2<COMMAND_PING::response>(ping_context.m_connection_id, COMMAND_PING::ID, req, m_net_server.get_config_object(),
        [=](int code, const COMMAND_PING::response& rsp, p2p_connection_context& context)
      {
        if(code <= 0)
        {
          LOG_WARNING_CC(ping_context, "Failed to invoke COMMAND_PING to " << address.str() << "(" << code <<  ", " << epee::levin::get_err_descr(code) << ")");
          return;
        }

        if(rsp.status != PING_OK_RESPONSE_STATUS_TEXT || pr != rsp.peer_id)
        {
          LOG_WARNING_CC(ping_context, "back ping invoke wrong response \"" << rsp.status << "\" from" << address.str() << ", hsh_peer_id=" << pr_ << ", rsp.peer_id=" << rsp.peer_id);
          m_net_server.get_config_object().close(ping_context.m_connection_id);
          return;
        }
        m_net_server.get_config_object().close(ping_context.m_connection_id);
        cb();
      });

      if(!inv_call_res)
      {
        LOG_WARNING_CC(ping_context, "back ping invoke failed to " << address.str());
        m_net_server.get_config_object().close(ping_context.m_connection_id);
        return false;
      }
      return true;
    }, m_bind_ip);
    if(!r)
    {
      LOG_WARNING_CC(context, "Failed to call connect_async, network error.");
    }
    return r;
  }
  //-----------------------------------------------------------------------------------
  template<class t_payload_net_handler>
  bool node_server<t_payload_net_handler>::try_get_support_flags(const p2p_connection_context& context, std::function<void(p2p_connection_context&, const uint32_t&)> f)
  {
    COMMAND_REQUEST_SUPPORT_FLAGS::request support_flags_request;
    bool r = epee::net_utils::async_invoke_remote_command2<typename COMMAND_REQUEST_SUPPORT_FLAGS::response>
    (
      context.m_connection_id, 
      COMMAND_REQUEST_SUPPORT_FLAGS::ID, 
      support_flags_request, 
      m_net_server.get_config_object(),
      [=](int code, const typename COMMAND_REQUEST_SUPPORT_FLAGS::response& rsp, p2p_connection_context& context_)
      {  
        if(code < 0)
        {
          LOG_WARNING_CC(context_, "COMMAND_REQUEST_SUPPORT_FLAGS invoke failed. (" << code <<  ", " << epee::levin::get_err_descr(code) << ")");
          return;
        }
        
        f(context_, rsp.support_flags);
      },
      P2P_DEFAULT_HANDSHAKE_INVOKE_TIMEOUT
    );

    return r;
  }  
  //-----------------------------------------------------------------------------------
  template<class t_payload_net_handler>
  int node_server<t_payload_net_handler>::handle_timed_sync(int command, typename COMMAND_TIMED_SYNC::request& arg, typename COMMAND_TIMED_SYNC::response& rsp, p2p_connection_context& context)
  {
    if(!m_payload_handler.process_payload_sync_data(arg.payload_data, context, false))
    {
      LOG_WARNING_CC(context, "Failed to process_payload_sync_data(), dropping connection");
      drop_connection(context);
      return 1;
    }

    //fill response
    rsp.local_time = time(NULL);
    m_peerlist.get_peerlist_head(rsp.local_peerlist_new);
    m_payload_handler.get_payload_sync_data(rsp.payload_data);
    LOG_DEBUG_CC(context, "COMMAND_TIMED_SYNC");
    return 1;
  }
  //-----------------------------------------------------------------------------------
  template<class t_payload_net_handler>
  int node_server<t_payload_net_handler>::handle_handshake(int command, typename COMMAND_HANDSHAKE::request& arg, typename COMMAND_HANDSHAKE::response& rsp, p2p_connection_context& context)
  {
    if(arg.node_data.network_id != m_network_id)
    {

      LOG_INFO_CC(context, "WRONG NETWORK AGENT CONNECTED! id=" << epee::string_tools::get_str_from_guid_a(arg.node_data.network_id));
      drop_connection(context);
      add_host_fail(context.m_remote_address);
      return 1;
    }

    if(!context.m_is_income)
    {
      LOG_WARNING_CC(context, "COMMAND_HANDSHAKE came not from incoming connection");
      drop_connection(context);
      add_host_fail(context.m_remote_address);
      return 1;
    }

    if(context.peer_id)
    {
      LOG_WARNING_CC(context, "COMMAND_HANDSHAKE came, but seems that connection already have associated peer_id (double COMMAND_HANDSHAKE?)");
      drop_connection(context);
      return 1;
    }

    if(!m_payload_handler.process_payload_sync_data(arg.payload_data, context, true))
    {
      LOG_WARNING_CC(context, "COMMAND_HANDSHAKE came, but process_payload_sync_data returned false, dropping connection.");
      drop_connection(context);
      return 1;
    }

    if(has_too_many_connections(context.m_remote_address))
    {
      LOG_PRINT_CCONTEXT_L1("CONNECTION FROM " << context.m_remote_address.host_str() << " REFUSED, too many connections from the same address");
      drop_connection(context);
      return 1;
    }

    //associate peer_id with this connection
    context.peer_id = arg.node_data.peer_id;
    context.m_in_timedsync = false;

    if(arg.node_data.peer_id != m_config.m_peer_id && arg.node_data.my_port)
    {
      peerid_type peer_id_l = arg.node_data.peer_id;
      uint32_t port_l = arg.node_data.my_port;      
      //try ping to be sure that we can add this peer to peer_list
      try_ping(arg.node_data, context, [peer_id_l, port_l, context, this]()
      {
        CHECK_AND_ASSERT_MES(context.m_remote_address.get_type_id() == epee::net_utils::ipv4_network_address::ID, void(),
            "Only IPv4 addresses are supported here");
        //called only(!) if success pinged, update local peerlist
        peerlist_entry pe;
        const epee::net_utils::network_address na = context.m_remote_address;
        pe.adr.reset(new epee::net_utils::ipv4_network_address(na.as<epee::net_utils::ipv4_network_address>().ip(), port_l));
        time_t last_seen;
        time(&last_seen);
        pe.last_seen = static_cast<int64_t>(last_seen);
        pe.id = peer_id_l;
        this->m_peerlist.append_with_peer_white(pe);
        LOG_DEBUG_CC(context, "PING SUCCESS " << context.m_remote_address.host_str() << ":" << port_l);
      });
    }
#if 0 // unsupported in production
    
    try_get_support_flags(context, [](p2p_connection_context& flags_context, const uint32_t& support_flags) 
    {
      flags_context.support_flags = support_flags;
    });
#endif
    //fill response
    m_peerlist.get_peerlist_head(rsp.local_peerlist_new);
    get_local_node_data(rsp.node_data);
    m_payload_handler.get_payload_sync_data(rsp.payload_data);
    LOG_DEBUG_CC(context, "COMMAND_HANDSHAKE");
    return 1;
  }
  //-----------------------------------------------------------------------------------
  template<class t_payload_net_handler>
  int node_server<t_payload_net_handler>::handle_ping(int command, COMMAND_PING::request& arg, COMMAND_PING::response& rsp, p2p_connection_context& context)
  {
    LOG_DEBUG_CC(context, "COMMAND_PING");
    rsp.status = PING_OK_RESPONSE_STATUS_TEXT;
    rsp.peer_id = m_config.m_peer_id;
    return 1;
  }
  //-----------------------------------------------------------------------------------
  template<class t_payload_net_handler>
  bool node_server<t_payload_net_handler>::log_peerlist()
  {
    std::list<peerlist_entry> pl_white;
    std::list<peerlist_entry> pl_gray;
    m_peerlist.get_peerlist_full(pl_gray, pl_white);
    MINFO(ENDL << "Peerlist white:" << ENDL << print_peerlist_to_string(pl_white) << ENDL << "Peerlist gray:" << ENDL << print_peerlist_to_string(pl_gray) );
    return true;
  }
  //-----------------------------------------------------------------------------------
  template<class t_payload_net_handler>
  bool node_server<t_payload_net_handler>::log_connections()
  {
    MINFO("Connections: \r\n" << print_connections_container() );
    return true;
  }
  //-----------------------------------------------------------------------------------
  template<class t_payload_net_handler>
  void node_server<t_payload_net_handler>::do_supernode_announce(const cryptonote::COMMAND_RPC_SUPERNODE_ANNOUNCE::request &req)
  {
<<<<<<< HEAD
      std::cout << "do_supernode_announce start" << std::endl;
//     LOG_PRINT_L0("Incoming supernode announce request");
    MINFO("Incoming supernode announce request");
=======
     LOG_PRINT_L0("Incoming supernode announce request");
>>>>>>> 784146e5

    std::string blob;
    epee::serialization::store_t_to_binary(req, blob);
    std::set<peerid_type> announced_peers;
    // send to peers
    m_net_server.get_config_object().foreach_connection([&](p2p_connection_context& context) {
        MINFO("sending COMMAND_SUPERNODE_ANNOUNCE to " << context.peer_id);
        std::cout << "Send announce " << context.peer_id << std::endl;
        if (invoke_notify_to_peer(COMMAND_SUPERNODE_ANNOUNCE::ID, blob, context)) {
            std::cout << "Add announce " << context.peer_id << std::endl;
            announced_peers.insert(context.peer_id);
            return true;
        }
        std::cout << "False announce" << std::endl;
        return false;
    });

    std::list<peerlist_entry> peerlist_white, peerlist_gray;
    m_peerlist.get_peerlist_full(peerlist_white,peerlist_gray);
    std::vector<peerlist_entry> peers_to_send;
    std::cout << "check peers " << announced_peers.size() << " " << peerlist_white.size() << std::endl;
    for (auto pe : peerlist_white) {
        std::cout << "peerlist_white " << pe.id << std::endl;
        if (announced_peers.find(pe.id) != announced_peers.end()) {
            std::cout << "find announce " << pe.id << std::endl;
            continue;
        }
        peers_to_send.push_back(pe);
    }

    notify_peer_list(COMMAND_SUPERNODE_ANNOUNCE::ID,blob,peers_to_send);
<<<<<<< HEAD
    std::cout << "do_supernode_announce end" << std::endl;
=======
>>>>>>> 784146e5
  }

  //-----------------------------------------------------------------------------------
  template<class t_payload_net_handler>
  void node_server<t_payload_net_handler>::do_broadcast(const cryptonote::COMMAND_RPC_BROADCAST::request &req)
  {
      LOG_PRINT_L0("Incoming broadcast request");

      std::string blob;
      epee::serialization::store_t_to_binary(req, blob);
      std::set<peerid_type> announced_peers;
      // send to peers
      m_net_server.get_config_object().foreach_connection([&](p2p_connection_context& context) {
          MINFO("sending COMMAND_BROADCAST to " << context.peer_id);
          if (invoke_notify_to_peer(COMMAND_BROADCAST::ID, blob, context)) {
              announced_peers.insert(context.peer_id);
              return true;
          }
          return false;
      });

      std::list<peerlist_entry> peerlist_white, peerlist_gray;
      m_peerlist.get_peerlist_full(peerlist_white,peerlist_gray);
      std::vector<peerlist_entry> peers_to_send;
      for (auto pe :peerlist_white) {
          if (announced_peers.find(pe.id) != announced_peers.end())
              continue;
          peers_to_send.push_back(pe);
      }

      notify_peer_list(COMMAND_BROADCAST::ID, blob, peers_to_send);
  }

  //-----------------------------------------------------------------------------------
  template<class t_payload_net_handler>
  void node_server<t_payload_net_handler>::do_multicast(const cryptonote::COMMAND_RPC_MULTICAST::request &req)
  {
      LOG_PRINT_L0("Incoming multicast request");

      std::string blob;
      epee::serialization::store_t_to_binary(req, blob);
      multicast_send(COMMAND_MULTICAST::ID, blob, req.receiver_addresses);
  }

  //-----------------------------------------------------------------------------------
  template<class t_payload_net_handler>
  void node_server<t_payload_net_handler>::do_unicast(const cryptonote::COMMAND_RPC_UNICAST::request &req)
  {
      LOG_PRINT_L0("Incoming unicast request");

      std::list<std::string> addresses;
      addresses.push_back(req.receiver_address);

      std::string blob;
      epee::serialization::store_t_to_binary(req, blob);
      multicast_send(COMMAND_UNICAST::ID, blob, addresses);
  }

  //-----------------------------------------------------------------------------------
  template<class t_payload_net_handler>
  std::string node_server<t_payload_net_handler>::print_connections_container()
  {

    std::stringstream ss;
    m_net_server.get_config_object().foreach_connection([&](const p2p_connection_context& cntxt)
    {
      ss << cntxt.m_remote_address.str()
        << " \t\tpeer_id " << cntxt.peer_id
        << " \t\tconn_id " << epee::string_tools::get_str_from_guid_a(cntxt.m_connection_id) << (cntxt.m_is_income ? " INC":" OUT")
        << std::endl;
      return true;
    });
    std::string s = ss.str();
    return s;
  }
  //-----------------------------------------------------------------------------------
  template<class t_payload_net_handler>
  void node_server<t_payload_net_handler>::on_connection_new(p2p_connection_context& context)
  {
    MINFO("["<< epee::net_utils::print_connection_context(context) << "] NEW CONNECTION");
  }
  //-----------------------------------------------------------------------------------
  template<class t_payload_net_handler>
  void node_server<t_payload_net_handler>::on_connection_close(p2p_connection_context& context)
  {
    if (!m_net_server.is_stop_signal_sent() && !context.m_is_income) {
      epee::net_utils::network_address na = AUTO_VAL_INIT(na);
      na = context.m_remote_address;

      m_peerlist.remove_from_peer_anchor(na);
    }

    m_payload_handler.on_connection_close(context);

    MINFO("["<< epee::net_utils::print_connection_context(context) << "] CLOSE CONNECTION");
  }

  template<class t_payload_net_handler>
  bool node_server<t_payload_net_handler>::is_priority_node(const epee::net_utils::network_address& na)
  {
    return (std::find(m_priority_peers.begin(), m_priority_peers.end(), na) != m_priority_peers.end()) || (std::find(m_exclusive_peers.begin(), m_exclusive_peers.end(), na) != m_exclusive_peers.end());
  }

  template<class t_payload_net_handler> template <class Container>
  bool node_server<t_payload_net_handler>::connect_to_peerlist(const Container& peers)
  {
    for(const epee::net_utils::network_address& na: peers)
    {
      if(m_net_server.is_stop_signal_sent())
        return false;

      if(is_addr_connected(na))
        continue;

      try_to_connect_and_handshake_with_new_peer(na);
    }

    return true;
  }

  template<class t_payload_net_handler> template <class Container>
  bool node_server<t_payload_net_handler>::parse_peers_and_add_to_container(const boost::program_options::variables_map& vm, const command_line::arg_descriptor<std::vector<std::string> > & arg, Container& container)
  {
    std::vector<std::string> perrs = command_line::get_arg(vm, arg);

    for(const std::string& pr_str: perrs)
    {
      epee::net_utils::network_address na = AUTO_VAL_INIT(na);
      const uint16_t default_port = m_testnet ? ::config::testnet::P2P_DEFAULT_PORT : ::config::P2P_DEFAULT_PORT;
      bool r = parse_peer_from_string(na, pr_str, default_port);
      CHECK_AND_ASSERT_MES(r, false, "Failed to parse address from string: " << pr_str);
      container.push_back(na);
    }

    return true;
  }

  template<class t_payload_net_handler>
  bool node_server<t_payload_net_handler>::set_max_out_peers(const boost::program_options::variables_map& vm, int64_t max)
  {
    if(max == -1) {
      m_config.m_net_config.connections_count = P2P_DEFAULT_CONNECTIONS_COUNT;
      return true;
    }
    m_config.m_net_config.connections_count = max;
    return true;
  }

  template<class t_payload_net_handler>
  void node_server<t_payload_net_handler>::delete_connections(size_t count)
  {
    m_net_server.get_config_object().del_out_connections(count);
  }

  template<class t_payload_net_handler>
  bool node_server<t_payload_net_handler>::set_tos_flag(const boost::program_options::variables_map& vm, int flag)
  {
    if(flag==-1){
      return true;
    }
    epee::net_utils::connection<epee::levin::async_protocol_handler<p2p_connection_context> >::set_tos_flag(flag);
    _dbg1("Set ToS flag  " << flag);
    return true;
  }

  template<class t_payload_net_handler>
  bool node_server<t_payload_net_handler>::set_rate_up_limit(const boost::program_options::variables_map& vm, int64_t limit)
  {
    this->islimitup=true;

    if (limit==-1) {
      limit=default_limit_up;
      this->islimitup=false;
    }

    limit *= 1024;
    epee::net_utils::connection<epee::levin::async_protocol_handler<p2p_connection_context> >::set_rate_up_limit( limit );
    MINFO("Set limit-up to " << limit/1024 << " kB/s");
    return true;
  }

  template<class t_payload_net_handler>
  bool node_server<t_payload_net_handler>::set_rate_down_limit(const boost::program_options::variables_map& vm, int64_t limit)
  {
    this->islimitdown=true;
    if(limit==-1) {
      limit=default_limit_down;
      this->islimitdown=false;
    }
    limit *= 1024;
    epee::net_utils::connection<epee::levin::async_protocol_handler<p2p_connection_context> >::set_rate_down_limit( limit );
    MINFO("Set limit-down to " << limit/1024 << " kB/s");
    return true;
  }

  template<class t_payload_net_handler>
  bool node_server<t_payload_net_handler>::set_rate_limit(const boost::program_options::variables_map& vm, int64_t limit)
  {
    int64_t limit_up = 0;
    int64_t limit_down = 0;

    if(limit == -1)
    {
      limit_up = default_limit_up * 1024;
      limit_down = default_limit_down * 1024;
    }
    else
    {
      limit_up = limit * 1024;
      limit_down = limit * 1024;
    }
    if(!this->islimitup) {
      epee::net_utils::connection<epee::levin::async_protocol_handler<p2p_connection_context> >::set_rate_up_limit(limit_up);
      MINFO("Set limit-up to " << limit_up/1024 << " kB/s");
    }
    if(!this->islimitdown) {
      epee::net_utils::connection<epee::levin::async_protocol_handler<p2p_connection_context> >::set_rate_down_limit(limit_down);
      MINFO("Set limit-down to " << limit_down/1024 << " kB/s");
    }

    return true;
  }

  template<class t_payload_net_handler>
  bool node_server<t_payload_net_handler>::has_too_many_connections(const epee::net_utils::network_address &address)
  {
    const uint8_t max_connections = 1;
    uint8_t count = 0;

    m_net_server.get_config_object().foreach_connection([&](const p2p_connection_context& cntxt)
    {
      if (cntxt.m_is_income && cntxt.m_remote_address.is_same_host(address)) {
        count++;

        if (count > max_connections) {
          return false;
        }
      }

      return true;
    });

    return count > max_connections;
  }

  template<class t_payload_net_handler>
  bool node_server<t_payload_net_handler>::gray_peerlist_housekeeping()
  {
    peerlist_entry pe = AUTO_VAL_INIT(pe);

    if (!m_peerlist.get_random_gray_peer(pe)) {
        return false;
    }

    bool success = check_connection_and_handshake_with_peer(pe.adr, pe.last_seen);

    if (!success) {
      m_peerlist.remove_from_peer_gray(pe);

      LOG_PRINT_L2("PEER EVICTED FROM GRAY PEER LIST IP address: " << pe.adr.host_str() << " Peer ID: " << peerid_type(pe.id));

      return true;
    }

    m_peerlist.set_peer_just_seen(pe.id, pe.adr);

    LOG_PRINT_L2("PEER PROMOTED TO WHITE PEER LIST IP address: " << pe.adr.host_str() << " Peer ID: " << peerid_type(pe.id));

    return true;
  }
}<|MERGE_RESOLUTION|>--- conflicted
+++ resolved
@@ -826,7 +826,7 @@
   template<class t_payload_net_handler>
   int node_server<t_payload_net_handler>::handle_supernode_announce(int command, COMMAND_SUPERNODE_ANNOUNCE::request& arg, p2p_connection_context& context)
   {
-      std::cout << "handle_supernode_announce start" << std::endl;
+      LOG_PRINT_L0("handle_supernode_announce start");
 
       static std::string supernode_endpoint("send_supernode_announce");
 
@@ -904,13 +904,14 @@
       std::string arg_buff;
       epee::serialization::store_t_to_binary(arg, arg_buff);
       relay_notify_to_all(command, arg_buff, context);
-      std::cout << "handle_supernode_announce end" << std::endl;
+      LOG_PRINT_L0("handle_supernode_announce end");
       return 1;
   }
 
   template<class t_payload_net_handler>
   int node_server<t_payload_net_handler>::handle_broadcast(int command, typename COMMAND_BROADCAST::request &arg, p2p_connection_context &context)
   {
+      LOG_PRINT_L0("handle_broadcast start "  + arg.callback_uri);
       {
           boost::lock_guard<boost::recursive_mutex> guard(m_supernode_lock);
           if (m_have_supernode)
@@ -922,13 +923,14 @@
       std::string buff;
       epee::serialization::store_t_to_binary(arg, buff);
       relay_notify_to_all(command, buff, context);
+      LOG_PRINT_L0("handle_broadcast end");
       return 1;
   }
 
   template<class t_payload_net_handler>
   int node_server<t_payload_net_handler>::handle_multicast(int command, typename COMMAND_MULTICAST::request &arg, p2p_connection_context &context)
   {
-      std::cout << "handle_multicast " << arg.callback_uri << std::endl;
+      LOG_PRINT_L0("handle_multicast start " + arg.callback_uri);
       std::list<std::string> addresses = arg.receiver_addresses;
       {
           boost::lock_guard<boost::recursive_mutex> guard(m_supernode_lock);
@@ -945,12 +947,14 @@
       epee::serialization::store_t_to_binary(arg, buff);
       addresses.remove(m_supernode_str);
       multicast_send(command, buff, addresses, exclude_peers);
+      LOG_PRINT_L0("handle_multicast end");
       return 1;
   }
 
   template<class t_payload_net_handler>
   int node_server<t_payload_net_handler>::handle_unicast(int command, typename COMMAND_UNICAST::request &arg, p2p_connection_context &context)
   {
+      LOG_PRINT_L0("handle_unicast start " + arg.callback_uri);
       std::string address = arg.receiver_address;
       {
           boost::lock_guard<boost::recursive_mutex> guard(m_supernode_lock);
@@ -972,6 +976,7 @@
           epee::serialization::store_t_to_binary(arg, buff);
           multicast_send(command, buff, addresses, exclude_peers);
       }
+      LOG_PRINT_L0("handle_unicast end");
       return 1;
   }
 
@@ -2014,13 +2019,8 @@
   template<class t_payload_net_handler>
   void node_server<t_payload_net_handler>::do_supernode_announce(const cryptonote::COMMAND_RPC_SUPERNODE_ANNOUNCE::request &req)
   {
-<<<<<<< HEAD
-      std::cout << "do_supernode_announce start" << std::endl;
-//     LOG_PRINT_L0("Incoming supernode announce request");
-    MINFO("Incoming supernode announce request");
-=======
-     LOG_PRINT_L0("Incoming supernode announce request");
->>>>>>> 784146e5
+    LOG_PRINT_L0("do_supernode_announce start");
+    LOG_PRINT_L0("Incoming supernode announce request");
 
     std::string blob;
     epee::serialization::store_t_to_binary(req, blob);
@@ -2052,16 +2052,14 @@
     }
 
     notify_peer_list(COMMAND_SUPERNODE_ANNOUNCE::ID,blob,peers_to_send);
-<<<<<<< HEAD
-    std::cout << "do_supernode_announce end" << std::endl;
-=======
->>>>>>> 784146e5
+    LOG_PRINT_L0("do_supernode_announce end");
   }
 
   //-----------------------------------------------------------------------------------
   template<class t_payload_net_handler>
   void node_server<t_payload_net_handler>::do_broadcast(const cryptonote::COMMAND_RPC_BROADCAST::request &req)
   {
+      LOG_PRINT_L0("do_broadcast start");
       LOG_PRINT_L0("Incoming broadcast request");
 
       std::string blob;
@@ -2087,23 +2085,27 @@
       }
 
       notify_peer_list(COMMAND_BROADCAST::ID, blob, peers_to_send);
+      LOG_PRINT_L0("do_broadcast end");
   }
 
   //-----------------------------------------------------------------------------------
   template<class t_payload_net_handler>
   void node_server<t_payload_net_handler>::do_multicast(const cryptonote::COMMAND_RPC_MULTICAST::request &req)
   {
+      LOG_PRINT_L0("do_multicast start");
       LOG_PRINT_L0("Incoming multicast request");
 
       std::string blob;
       epee::serialization::store_t_to_binary(req, blob);
       multicast_send(COMMAND_MULTICAST::ID, blob, req.receiver_addresses);
+      LOG_PRINT_L0("do_multicast end");
   }
 
   //-----------------------------------------------------------------------------------
   template<class t_payload_net_handler>
   void node_server<t_payload_net_handler>::do_unicast(const cryptonote::COMMAND_RPC_UNICAST::request &req)
   {
+      LOG_PRINT_L0("do_unicast start");
       LOG_PRINT_L0("Incoming unicast request");
 
       std::list<std::string> addresses;
@@ -2112,6 +2114,7 @@
       std::string blob;
       epee::serialization::store_t_to_binary(req, blob);
       multicast_send(COMMAND_UNICAST::ID, blob, addresses);
+      LOG_PRINT_L0("do_unicast end");
   }
 
   //-----------------------------------------------------------------------------------
