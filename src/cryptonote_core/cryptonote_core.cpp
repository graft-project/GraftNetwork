<<<<<<< HEAD
// Copyright (c) 2018, The Graft Project
// Copyright (c) 2014-2018, The Monero Project
=======
// Copyright (c) 2014-2019, The Monero Project
// Copyright (c)      2018, The Loki Project
>>>>>>> 6d2881c8
//
// All rights reserved.
//
// Redistribution and use in source and binary forms, with or without modification, are
// permitted provided that the following conditions are met:
//
// 1. Redistributions of source code must retain the above copyright notice, this list of
//    conditions and the following disclaimer.
//
// 2. Redistributions in binary form must reproduce the above copyright notice, this list
//    of conditions and the following disclaimer in the documentation and/or other
//    materials provided with the distribution.
//
// 3. Neither the name of the copyright holder nor the names of its contributors may be
//    used to endorse or promote products derived from this software without specific
//    prior written permission.
//
// THIS SOFTWARE IS PROVIDED BY THE COPYRIGHT HOLDERS AND CONTRIBUTORS "AS IS" AND ANY
// EXPRESS OR IMPLIED WARRANTIES, INCLUDING, BUT NOT LIMITED TO, THE IMPLIED WARRANTIES OF
// MERCHANTABILITY AND FITNESS FOR A PARTICULAR PURPOSE ARE DISCLAIMED. IN NO EVENT SHALL
// THE COPYRIGHT HOLDER OR CONTRIBUTORS BE LIABLE FOR ANY DIRECT, INDIRECT, INCIDENTAL,
// SPECIAL, EXEMPLARY, OR CONSEQUENTIAL DAMAGES (INCLUDING, BUT NOT LIMITED TO,
// PROCUREMENT OF SUBSTITUTE GOODS OR SERVICES; LOSS OF USE, DATA, OR PROFITS; OR BUSINESS
// INTERRUPTION) HOWEVER CAUSED AND ON ANY THEORY OF LIABILITY, WHETHER IN CONTRACT,
// STRICT LIABILITY, OR TORT (INCLUDING NEGLIGENCE OR OTHERWISE) ARISING IN ANY WAY OUT OF
// THE USE OF THIS SOFTWARE, EVEN IF ADVISED OF THE POSSIBILITY OF SUCH DAMAGE.
//
// Parts of this file are originally copyright (c) 2012-2013 The Cryptonote developers

#include <boost/algorithm/string.hpp>
#include <boost/endian/conversion.hpp>

#include "string_tools.h"
using namespace epee;

#include <unordered_set>
#include <iomanip>

extern "C" {
#include <sodium.h>
#ifdef ENABLE_SYSTEMD
#  include <systemd/sd-daemon.h>
#endif
}

#include <sqlite3.h>

#include "cryptonote_core.h"
#include "common/util.h"
#include "common/updates.h"
#include "common/download.h"
#include "common/threadpool.h"
#include "common/command_line.h"
#include "warnings.h"
#include "crypto/crypto.h"
#include "cryptonote_config.h"
#include "misc_language.h"
#include "file_io_utils.h"
#include <csignal>
#include "checkpoints/checkpoints.h"
#include "ringct/rctTypes.h"
#include "blockchain_db/blockchain_db.h"
#include "ringct/rctSigs.h"
#include "common/notify.h"
#include "version.h"
#include "memwipe.h"
#include "common/i18n.h"
#include "net/local_ip.h"
#include "cryptonote_protocol/quorumnet.h"

#include "common/loki_integration_test_hooks.h"

#undef LOKI_DEFAULT_LOG_CATEGORY
#define LOKI_DEFAULT_LOG_CATEGORY "cn"

DISABLE_VS_WARNINGS(4355)

#define MERROR_VER(x) MCERROR("verify", x)

#define BAD_SEMANTICS_TXES_MAX_SIZE 100

// basically at least how many bytes the block itself serializes to without the miner tx
#define BLOCK_SIZE_SANITY_LEEWAY 100

namespace cryptonote
{
  const command_line::arg_descriptor<bool, false> arg_testnet_on  = {
    "testnet"
  , "Run on testnet. The wallet must be launched with --testnet flag."
  , false
  };
  const command_line::arg_descriptor<bool, false> arg_stagenet_on  = {
    "stagenet"
  , "Run on stagenet. The wallet must be launched with --stagenet flag."
  , false
  };
  const command_line::arg_descriptor<bool> arg_regtest_on  = {
    "regtest"
  , "Run in a regression testing mode."
  , false
  };
  const command_line::arg_descriptor<difficulty_type> arg_fixed_difficulty  = {
    "fixed-difficulty"
  , "Fixed difficulty used for testing."
  , 0
  };
  const command_line::arg_descriptor<bool> arg_dev_allow_local  = {
    "dev-allow-local-ips"
  , "Allow a local IPs for local and received service node public IP (for local testing only)"
  , false
  };
  const command_line::arg_descriptor<std::string, false, true, 2> arg_data_dir = {
    "data-dir"
  , "Specify data directory"
  , tools::get_default_data_dir()
  , {{ &arg_testnet_on, &arg_stagenet_on }}
  , [](std::array<bool, 2> testnet_stagenet, bool defaulted, std::string val)->std::string {
      if (testnet_stagenet[0])
        return (boost::filesystem::path(val) / "testnet").string();
      else if (testnet_stagenet[1])
        return (boost::filesystem::path(val) / "stagenet").string();
      return val;
    }
  };
  const command_line::arg_descriptor<bool> arg_offline = {
    "offline"
  , "Do not listen for peers, nor connect to any"
  };
  const command_line::arg_descriptor<size_t> arg_block_download_max_size  = {
    "block-download-max-size"
  , "Set maximum size of block download queue in bytes (0 for default)"
  , 0
  };

  static const command_line::arg_descriptor<bool> arg_test_drop_download = {
    "test-drop-download"
  , "For net tests: in download, discard ALL blocks instead checking/saving them (very fast)"
  };
  static const command_line::arg_descriptor<uint64_t> arg_test_drop_download_height = {
    "test-drop-download-height"
  , "Like test-drop-download but discards only after around certain height"
  , 0
  };
  static const command_line::arg_descriptor<int> arg_test_dbg_lock_sleep = {
    "test-dbg-lock-sleep"
  , "Sleep time in ms, defaults to 0 (off), used to debug before/after locking mutex. Values 100 to 1000 are good for tests."
  , 0
  };
  static const command_line::arg_descriptor<uint64_t> arg_fast_block_sync = {
    "fast-block-sync"
  , "Sync up most of the way by using embedded, known block hashes."
  , 1
  };
  static const command_line::arg_descriptor<uint64_t> arg_prep_blocks_threads = {
    "prep-blocks-threads"
  , "Max number of threads to use when preparing block hashes in groups."
  , 4
  };
  static const command_line::arg_descriptor<uint64_t> arg_show_time_stats  = {
    "show-time-stats"
  , "Show time-stats when processing blocks/txs and disk synchronization."
  , 0
  };
  static const command_line::arg_descriptor<size_t> arg_block_sync_size  = {
    "block-sync-size"
  , "How many blocks to sync at once during chain synchronization (0 = adaptive)."
  , 0
  };
  static const command_line::arg_descriptor<std::string> arg_check_updates = {
    "check-updates"
  , "Check for new versions of loki: [disabled|notify|download|update]"
  , "notify"
  };
  static const command_line::arg_descriptor<bool> arg_pad_transactions  = {
    "pad-transactions"
  , "Pad relayed transactions to help defend against traffic volume analysis"
  , false
  };
  static const command_line::arg_descriptor<size_t> arg_max_txpool_weight  = {
    "max-txpool-weight"
  , "Set maximum txpool weight in bytes."
  , DEFAULT_TXPOOL_MAX_WEIGHT
  };
<<<<<<< HEAD
=======
  static const command_line::arg_descriptor<bool> arg_service_node  = {
    "service-node"
  , "Run as a service node, options 'service-node-public-ip' and 'storage-server-port' must be set"
  };
  static const command_line::arg_descriptor<std::string> arg_public_ip = {
    "service-node-public-ip"
  , "Public IP address on which this service node's services (such as the Loki "
    "storage server) are accessible. This IP address will be advertised to the "
    "network via the service node uptime proofs. Required if operating as a "
    "service node."
  };
  static const command_line::arg_descriptor<uint16_t> arg_storage_server_port = {
    "storage-server-port"
  , "The port on which this service node's storage server is accessible. A listening "
    "storage server is required for service nodes. (This option is specified "
    "automatically when using Loki Launcher.)"
  , 0};
  static const command_line::arg_descriptor<uint16_t, false, true, 2> arg_quorumnet_port = {
    "quorumnet-port"
  , "The port on which this service node listen for direct connections from other "
    "service nodes for quorum messages.  The port must be publicly reachable "
    "on the `--service-node-public-ip' address and binds to the p2p IP address."
    " Only applies when running as a service node."
  , config::QNET_DEFAULT_PORT
  , {{ &cryptonote::arg_testnet_on, &cryptonote::arg_stagenet_on }}
  , [](std::array<bool, 2> testnet_stagenet, bool defaulted, uint16_t val) -> uint16_t {
      return defaulted && testnet_stagenet[0] ? config::testnet::QNET_DEFAULT_PORT :
             defaulted && testnet_stagenet[1] ? config::stagenet::QNET_DEFAULT_PORT :
             val;
    }
  };
>>>>>>> 6d2881c8
  static const command_line::arg_descriptor<std::string> arg_block_notify = {
    "block-notify"
  , "Run a program for each new block, '%s' will be replaced by the block hash"
  , ""
  };
<<<<<<< HEAD
  static const command_line::arg_descriptor<bool> arg_disable_stake_tx_processing = {
    "disable-stake-tx-processing"
  , "Disable stake transaction processing."
  , false
  };
=======
  static const command_line::arg_descriptor<bool> arg_prune_blockchain  = {
    "prune-blockchain"
  , "Prune blockchain"
  , false
  };
  static const command_line::arg_descriptor<std::string> arg_reorg_notify = {
    "reorg-notify"
  , "Run a program for each reorg, '%s' will be replaced by the split height, "
    "'%h' will be replaced by the new blockchain height, and '%n' will be "
    "replaced by the number of new blocks in the new chain"
  , ""
  };
  static const command_line::arg_descriptor<std::string> arg_block_rate_notify = {
    "block-rate-notify"
  , "Run a program when the block rate undergoes large fluctuations. This might "
    "be a sign of large amounts of hash rate going on and off the Monero network, "
    "and thus be of potential interest in predicting attacks. %t will be replaced "
    "by the number of minutes for the observation window, %b by the number of "
    "blocks observed within that window, and %e by the number of blocks that was "
    "expected in that window. It is suggested that this notification is used to "
    "automatically increase the number of confirmations required before a payment "
    "is acted upon."
  , ""
  };
  static const command_line::arg_descriptor<bool> arg_keep_alt_blocks  = {
    "keep-alt-blocks"
  , "Keep alternative blocks on restart"
  , false
  };

  const command_line::arg_descriptor<uint64_t> arg_recalculate_difficulty = {
    "recalculate-difficulty",
    "Recalculate per-block difficulty starting from the height specified",
    // This is now enabled by default because the network broke at 526483 because of divergent
    // difficulty values (and the chain that kept going violated the correct difficulty, and got
    // checkpointed multiple times because enough of the network followed it).
    //
    // TODO: We can disable this post-pulse (since diff won't matter anymore), but until then there
    // is a subtle bug somewhere in difficulty calculations that can cause divergence; this seems
    // important enough to just rescan at every startup (and only takes a few seconds).
    1};

  static const command_line::arg_descriptor<uint64_t> arg_store_quorum_history = {
    "store-quorum-history",
    "Store the service node quorum history for the last N blocks to allow historic quorum lookups "
    "(e.g. by a block explorer).  Specify the number of blocks of history to store, or 1 to store "
    "the entire history.  Requires considerably more memory and block chain storage.",
    0};

  // Loads stubs that fail if invoked.  The stubs are replaced in the cryptonote_protocol/quorumnet.cpp glue code.
  [[noreturn]] static void need_core_init() {
      throw std::logic_error("Internal error: quorumnet::init_core_callbacks() should have been called");
  }
  void *(*quorumnet_new)(core &, const std::string &bind);
  void (*quorumnet_delete)(void *&self);
  void (*quorumnet_refresh_sns)(void *self);
  void (*quorumnet_relay_obligation_votes)(void *self, const std::vector<service_nodes::quorum_vote_t> &);
  std::future<std::pair<blink_result, std::string>> (*quorumnet_send_blink)(void *self, const std::string &tx_blob);
  static bool init_core_callback_stubs() {
    quorumnet_new = [](core &, const std::string &) -> void * { need_core_init(); };
    quorumnet_delete = [](void *&) { need_core_init(); };
    quorumnet_refresh_sns = [](void *) { need_core_init(); };
    quorumnet_relay_obligation_votes = [](void *, const std::vector<service_nodes::quorum_vote_t> &) { need_core_init(); };
    quorumnet_send_blink = [](void *, const std::string &) -> std::future<std::pair<blink_result, std::string>> { need_core_init(); };
    return false;
  }
  bool init_core_callback_complete = init_core_callback_stubs();
>>>>>>> 6d2881c8

  //-----------------------------------------------------------------------------------------------
  core::core(i_cryptonote_protocol* pprotocol):
              m_mempool(m_blockchain_storage),
<<<<<<< HEAD
              m_blockchain_storage(m_mempool),
              m_graft_stake_transaction_processor(m_blockchain_storage),
              m_miner(this, &m_blockchain_storage),
              m_miner_address(boost::value_initialized<account_public_address>()),
=======
              m_service_node_list(m_blockchain_storage),
              m_blockchain_storage(m_mempool, m_service_node_list),
              m_quorum_cop(*this),
              m_miner(this, &m_blockchain_storage),
              m_miner_address{},
>>>>>>> 6d2881c8
              m_starter_message_showed(false),
              m_target_blockchain_height(0),
              m_checkpoints_path(""),
              m_last_json_checkpoints_update(0),
              m_update_download(0),
              m_nettype(UNDEFINED),
              m_update_available(false),
              m_last_storage_server_ping(0),
              m_last_lokinet_ping(0),
              m_pad_transactions(false)
  {
    m_checkpoints_updating.clear();
    set_cryptonote_protocol(pprotocol);
  }
  void core::set_cryptonote_protocol(i_cryptonote_protocol* pprotocol)
  {
    if(pprotocol)
      m_pprotocol = pprotocol;
    else
      m_pprotocol = &m_protocol_stub;
  }
  //-----------------------------------------------------------------------------------------------
  bool core::update_checkpoints_from_json_file()
  {
    if (m_checkpoints_updating.test_and_set()) return true;

    // load json checkpoints every 10min and verify them with respect to what blocks we already have
    bool res = true;
    if (time(NULL) - m_last_json_checkpoints_update >= 600)
    {
      res = m_blockchain_storage.update_checkpoints_from_json_file(m_checkpoints_path);
      m_last_json_checkpoints_update = time(NULL);
    }
    m_checkpoints_updating.clear();

    // if anything fishy happened getting new checkpoints, bring down the house
    if (!res)
    {
      graceful_exit();
    }
    return res;
  }
  //-----------------------------------------------------------------------------------
  void core::stop()
  {
    m_miner.stop();
    m_blockchain_storage.cancel();

    tools::download_async_handle handle;
    {
      boost::lock_guard<boost::mutex> lock(m_update_mutex);
      handle = m_update_download;
      m_update_download = 0;
    }
    if (handle)
      tools::download_cancel(handle);
  }
  //-----------------------------------------------------------------------------------
  void core::init_options(boost::program_options::options_description& desc)
  {
    command_line::add_arg(desc, arg_data_dir);

    command_line::add_arg(desc, arg_test_drop_download);
    command_line::add_arg(desc, arg_test_drop_download_height);

    command_line::add_arg(desc, arg_testnet_on);
    command_line::add_arg(desc, arg_stagenet_on);
    command_line::add_arg(desc, arg_regtest_on);
    command_line::add_arg(desc, arg_fixed_difficulty);
    command_line::add_arg(desc, arg_dev_allow_local);
    command_line::add_arg(desc, arg_prep_blocks_threads);
    command_line::add_arg(desc, arg_fast_block_sync);
    command_line::add_arg(desc, arg_show_time_stats);
    command_line::add_arg(desc, arg_block_sync_size);
    command_line::add_arg(desc, arg_check_updates);
    command_line::add_arg(desc, arg_test_dbg_lock_sleep);
    command_line::add_arg(desc, arg_offline);
    command_line::add_arg(desc, arg_block_download_max_size);
    command_line::add_arg(desc, arg_max_txpool_weight);
<<<<<<< HEAD
    command_line::add_arg(desc, arg_block_notify);
    command_line::add_arg(desc, arg_disable_stake_tx_processing);
=======
    command_line::add_arg(desc, arg_service_node);
    command_line::add_arg(desc, arg_public_ip);
    command_line::add_arg(desc, arg_storage_server_port);
    command_line::add_arg(desc, arg_quorumnet_port);
    command_line::add_arg(desc, arg_pad_transactions);
    command_line::add_arg(desc, arg_block_notify);
#if 0 // TODO(loki): Pruning not supported because of Service Node List
    command_line::add_arg(desc, arg_prune_blockchain);
#endif
    command_line::add_arg(desc, arg_reorg_notify);
    command_line::add_arg(desc, arg_block_rate_notify);
    command_line::add_arg(desc, arg_keep_alt_blocks);

    command_line::add_arg(desc, arg_recalculate_difficulty);
    command_line::add_arg(desc, arg_store_quorum_history);
#if defined(LOKI_ENABLE_INTEGRATION_TEST_HOOKS)
    command_line::add_arg(desc, integration_test::arg_hardforks_override);
    command_line::add_arg(desc, integration_test::arg_pipe_name);
#endif
>>>>>>> 6d2881c8

    miner::init_options(desc);
    BlockchainDB::init_options(desc);
  }
  //-----------------------------------------------------------------------------------------------
  bool core::handle_command_line(const boost::program_options::variables_map& vm)
  {
    if (m_nettype != FAKECHAIN)
    {
      const bool testnet = command_line::get_arg(vm, arg_testnet_on);
      const bool stagenet = command_line::get_arg(vm, arg_stagenet_on);
      m_nettype = testnet ? TESTNET : stagenet ? STAGENET : MAINNET;
    }

    m_config_folder = command_line::get_arg(vm, arg_data_dir);

    test_drop_download_height(command_line::get_arg(vm, arg_test_drop_download_height));
    m_pad_transactions = get_arg(vm, arg_pad_transactions);
    m_offline = get_arg(vm, arg_offline);
    if (command_line::get_arg(vm, arg_test_drop_download) == true)
      test_drop_download();


<<<<<<< HEAD
    if (m_nettype == STAGENET)
      throw std::runtime_error("StageNet is not supported by Graft at this time");

    if (m_nettype == MAINNET)
    {
      cryptonote::checkpoints checkpoints;
      if (!checkpoints.init_default_checkpoints(m_nettype))
      {
        throw std::runtime_error("Failed to initialize checkpoints");
=======
    if (command_line::get_arg(vm, arg_dev_allow_local))
      m_service_node_list.debug_allow_local_ips = true;

    bool service_node = command_line::get_arg(vm, arg_service_node);

    if (service_node) {
      m_service_node_keys = std::make_unique<service_node_keys>(); // Will be updated or generated later, in init()

      /// TODO: parse these options early, before we start p2p server etc?
      m_storage_port = command_line::get_arg(vm, arg_storage_server_port);

      m_quorumnet_port = command_line::get_arg(vm, arg_quorumnet_port);

      bool storage_ok = true;
      if (m_storage_port == 0) {
        MERROR("Please specify the port on which the storage server is listening with: '--" << arg_storage_server_port.name << " <port>'");
        storage_ok = false;
>>>>>>> 6d2881c8
      }

      if (m_quorumnet_port == 0) {
        MERROR("Quorumnet port cannot be 0; please specify a valid port to listen on with: '--" << arg_quorumnet_port.name << " <port>'");
        storage_ok = false;
      }

      const std::string pub_ip = command_line::get_arg(vm, arg_public_ip);
      if (pub_ip.size())
      {
        if (!epee::string_tools::get_ip_int32_from_string(m_sn_public_ip, pub_ip)) {
          MERROR("Unable to parse IPv4 public address from: " << pub_ip);
          storage_ok = false;
        }

        if (!epee::net_utils::is_ip_public(m_sn_public_ip)) {
          if (m_service_node_list.debug_allow_local_ips) {
            MWARNING("Address given for public-ip is not public; allowing it because dev-allow-local-ips was specified. This service node WILL NOT WORK ON THE PUBLIC LOKI NETWORK!");
          } else {
            MERROR("Address given for public-ip is not public: " << epee::string_tools::get_ip_string_from_int32(m_sn_public_ip));
            storage_ok = false;
          }
        }
      }
      else
      {
        MERROR("Please specify an IPv4 public address which the service node & storage server is accessible from with: '--" << arg_public_ip.name << " <ip address>'");
        storage_ok = false;
      }

<<<<<<< HEAD
    set_enforce_dns_checkpoints(command_line::get_arg(vm, arg_dns_checkpoints));
    test_drop_download_height(command_line::get_arg(vm, arg_test_drop_download_height));
    m_fluffy_blocks_enabled = !get_arg(vm, arg_no_fluffy_blocks);
    m_offline = get_arg(vm, arg_offline);
    m_disable_dns_checkpoints = get_arg(vm, arg_disable_dns_checkpoints);
    if (!command_line::is_arg_defaulted(vm, arg_fluffy_blocks))
      MWARNING(arg_fluffy_blocks.name << " is obsolete, it is now default");
=======
      if (!storage_ok) {
        MERROR("IMPORTANT: All service node operators are now required to run the loki storage "
               << "server and provide the public ip and ports on which it can be accessed on the internet.");
        return false;
      }

      MGINFO("Storage server endpoint is set to: "
             << (epee::net_utils::ipv4_network_address{ m_sn_public_ip, m_storage_port }).str());
>>>>>>> 6d2881c8

    }

    epee::debug::g_test_dbg_lock_sleep() = command_line::get_arg(vm, arg_test_dbg_lock_sleep);

    if (get_arg(vm, arg_disable_stake_tx_processing)) {
      MWARNING("stake transaction processing disabled");
      m_graft_stake_transaction_processor.set_enabled(false);
    }

    return true;
  }
  //-----------------------------------------------------------------------------------------------
  uint64_t core::get_current_blockchain_height() const
  {
    return m_blockchain_storage.get_current_blockchain_height();
  }
  //-----------------------------------------------------------------------------------------------
  void core::get_blockchain_top(uint64_t& height, crypto::hash& top_id) const
  {
    top_id = m_blockchain_storage.get_tail_id(height);
  }
  //-----------------------------------------------------------------------------------------------
  bool core::get_blocks(uint64_t start_offset, size_t count, std::vector<std::pair<cryptonote::blobdata,block>>& blocks, std::vector<cryptonote::blobdata>& txs) const
  {
    return m_blockchain_storage.get_blocks(start_offset, count, blocks, txs);
  }
  //-----------------------------------------------------------------------------------------------
  bool core::get_blocks(uint64_t start_offset, size_t count, std::vector<std::pair<cryptonote::blobdata,block>>& blocks) const
  {
    return m_blockchain_storage.get_blocks(start_offset, count, blocks);
  }
  //-----------------------------------------------------------------------------------------------
  bool core::get_blocks(uint64_t start_offset, size_t count, std::vector<block>& blocks) const
  {
    std::vector<std::pair<cryptonote::blobdata, cryptonote::block>> bs;
    if (!m_blockchain_storage.get_blocks(start_offset, count, bs))
      return false;
    for (const auto &b: bs)
      blocks.push_back(b.second);
    return true;
  }
  //-----------------------------------------------------------------------------------------------
  bool core::get_transactions(const std::vector<crypto::hash>& txs_ids, std::vector<cryptonote::blobdata>& txs, std::vector<crypto::hash>& missed_txs) const
  {
    return m_blockchain_storage.get_transactions_blobs(txs_ids, txs, missed_txs);
  }
  //-----------------------------------------------------------------------------------------------
  bool core::get_split_transactions_blobs(const std::vector<crypto::hash>& txs_ids, std::vector<std::tuple<crypto::hash, cryptonote::blobdata, crypto::hash, cryptonote::blobdata>>& txs, std::vector<crypto::hash>& missed_txs) const
  {
    return m_blockchain_storage.get_split_transactions_blobs(txs_ids, txs, missed_txs);
  }
  //-----------------------------------------------------------------------------------------------
  bool core::get_transactions(const std::vector<crypto::hash>& txs_ids, std::vector<transaction>& txs, std::vector<crypto::hash>& missed_txs) const
  {
    return m_blockchain_storage.get_transactions(txs_ids, txs, missed_txs);
  }
  //-----------------------------------------------------------------------------------------------
  bool core::get_alternative_blocks(std::vector<block>& blocks) const
  {
    return m_blockchain_storage.get_alternative_blocks(blocks);
  }
  //-----------------------------------------------------------------------------------------------
  size_t core::get_alternative_blocks_count() const
  {
    return m_blockchain_storage.get_alternative_blocks_count();
  }

#ifdef ENABLE_SYSTEMD
  static std::string time_ago_str(time_t now, time_t then) {
    if (then >= now)
      return "now"s;
    if (then == 0)
      return "never"s;
    int seconds = now - then;
    if (seconds >= 60)
      return std::to_string(seconds / 60) + "m" + std::to_string(seconds % 60) + "s";
    return std::to_string(seconds % 60) + "s";
  }

  // Returns a string for systemd status notifications such as:
  // Height: 1234567, SN: active, proof: 55m12s, storage: 4m48s, lokinet: 47s
  static std::string get_systemd_status_string(const core &c)
  {
    std::string s;
    s.reserve(128);
    s += 'v'; s += LOKI_VERSION_STR;
    s += "; Height: ";
    s += std::to_string(c.get_blockchain_storage().get_current_blockchain_height());
    s += ", SN: ";
    auto keys = c.get_service_node_keys();
    if (!keys)
      s += "no";
    else
    {
      auto &snl = c.get_service_node_list();
      auto states = snl.get_service_node_list_state({ keys->pub });
      if (states.empty())
        s += "not registered";
      else
      {
        auto &info = *states[0].info;
        if (!info.is_fully_funded())
          s += "awaiting contr.";
        else if (info.is_active())
          s += "active";
        else if (info.is_decommissioned())
          s += "decomm.";

        uint64_t last_proof = 0;
        snl.access_proof(keys->pub, [&](auto &proof) { last_proof = proof.timestamp; });
        s += ", proof: ";
        time_t now = std::time(nullptr);
        s += time_ago_str(now, last_proof);
        s += ", storage: ";
        s += time_ago_str(now, c.m_last_storage_server_ping);
        s += ", lokinet: ";
        s += time_ago_str(now, c.m_last_lokinet_ping);
      }
    }
    return s;
  }
#endif

  //-----------------------------------------------------------------------------------------------
  bool core::init(const boost::program_options::variables_map& vm, const cryptonote::test_options *test_options, const GetCheckpointsCallback& get_checkpoints/* = nullptr */)
  {
    start_time = std::time(nullptr);

#if defined(LOKI_ENABLE_INTEGRATION_TEST_HOOKS)
    const std::string arg_hardforks_override = command_line::get_arg(vm, integration_test::arg_hardforks_override);

    std::vector<std::pair<uint8_t, uint64_t>> integration_test_hardforks;
    if (!arg_hardforks_override.empty())
    {
      // Expected format: <fork_version>:<fork_height>, ...
      // Example: 7:0, 8:10, 9:20, 10:100
      char const *ptr = arg_hardforks_override.c_str();
      while (ptr[0])
      {
        int hf_version = atoi(ptr);
        while(ptr[0] != ':') ptr++;
        ++ptr;

        int hf_height = atoi(ptr);
        while(ptr[0] && ptr[0] != ',') ptr++;
        integration_test_hardforks.push_back(std::make_pair(static_cast<uint8_t>(hf_version), static_cast<uint64_t>(hf_height)));

        if (!ptr[0]) break;
        ptr++;
      }
    }

    cryptonote::test_options integration_hardfork_override = {integration_test_hardforks};
    if (!arg_hardforks_override.empty())
      test_options = &integration_hardfork_override;

    {
      const std::string arg_pipe_name = command_line::get_arg(vm, integration_test::arg_pipe_name);
      integration_test::init(arg_pipe_name);
    }
#endif

    const bool regtest = command_line::get_arg(vm, arg_regtest_on);
    if (test_options != NULL || regtest)
    {
      m_nettype = FAKECHAIN;
    }

    bool r = handle_command_line(vm);
    /// Currently terminating before blockchain is initialized results in a crash
    /// during deinitialization... TODO: fix that
    CHECK_AND_ASSERT_MES(r, false, "Failed to apply command line options.");

    std::string db_type = command_line::get_arg(vm, cryptonote::arg_db_type);
    std::string db_sync_mode = command_line::get_arg(vm, cryptonote::arg_db_sync_mode);
    bool db_salvage = command_line::get_arg(vm, cryptonote::arg_db_salvage) != 0;
    bool fast_sync = command_line::get_arg(vm, arg_fast_block_sync) != 0;
    uint64_t blocks_threads = command_line::get_arg(vm, arg_prep_blocks_threads);
    std::string check_updates_string = command_line::get_arg(vm, arg_check_updates);
    size_t max_txpool_weight = command_line::get_arg(vm, arg_max_txpool_weight);
    bool const prune_blockchain = false; /* command_line::get_arg(vm, arg_prune_blockchain); */
    bool keep_alt_blocks = command_line::get_arg(vm, arg_keep_alt_blocks);

    if (m_service_node_keys)
    {
      r = init_service_node_keys();
      CHECK_AND_ASSERT_MES(r, false, "Failed to create or load service node key");
      m_service_node_list.set_my_service_node_keys(m_service_node_keys.get());
    }

    boost::filesystem::path folder(m_config_folder);
    if (m_nettype == FAKECHAIN)
      folder /= "fake";

    // make sure the data directory exists, and try to lock it
    CHECK_AND_ASSERT_MES (boost::filesystem::exists(folder) || boost::filesystem::create_directories(folder), false,
      std::string("Failed to create directory ").append(folder.string()).c_str());

    // check for blockchain.bin
    try
    {
      const boost::filesystem::path old_files = folder;
      if (boost::filesystem::exists(old_files / "blockchain.bin"))
      {
        MWARNING("Found old-style blockchain.bin in " << old_files.string());
<<<<<<< HEAD
        MWARNING("Monero now uses a new format. You can either remove blockchain.bin to start syncing");
        MWARNING("the blockchain anew, or use graft-blockchain-export and graft-blockchain-import to");
=======
        MWARNING("Loki now uses a new format. You can either remove blockchain.bin to start syncing");
        MWARNING("the blockchain anew, or use loki-blockchain-export and loki-blockchain-import to");
>>>>>>> 6d2881c8
        MWARNING("convert your existing blockchain.bin to the new format. See README.md for instructions.");
        return false;
      }
    }
    // folder might not be a directory, etc, etc
    catch (...) { }

    MGINFO("Initialize stake transaction processor");
    m_graft_stake_transaction_processor.init_storages(folder.string());

    std::unique_ptr<BlockchainDB> db(new_db(db_type));

    if (db == NULL)
    {
      LOG_ERROR("Attempted to use non-existent database type");
      return false;
    }

    folder /= db->get_db_name();
    MGINFO("Loading blockchain from folder " << folder.string() << " ...");

    const std::string filename = folder.string();
    // default to fast:async:1 if overridden
    blockchain_db_sync_mode sync_mode = db_defaultsync;
    bool sync_on_blocks = true;
    uint64_t sync_threshold = 1;

    std::string const lns_db_file_path = m_config_folder + "/lns.db";
#if !defined(LOKI_ENABLE_INTEGRATION_TEST_HOOKS) // In integration mode, don't delete the DB. This should be explicitly done in the tests. Otherwise the more likely behaviour is persisting the DB across multiple daemons in the same test.
    if (m_nettype == FAKECHAIN)
    {
      // reset the db by removing the database file before opening it
      if (!db->remove_data_file(filename))
      {
        MERROR("Failed to remove data file in " << filename);
        return false;
      }
      boost::filesystem::remove(lns_db_file_path);
    }
#endif

    try
    {
      uint64_t db_flags = 0;

      std::vector<std::string> options;
      boost::trim(db_sync_mode);
      boost::split(options, db_sync_mode, boost::is_any_of(" :"));
      const bool db_sync_mode_is_default = command_line::is_arg_defaulted(vm, cryptonote::arg_db_sync_mode);

      for(const auto &option : options)
        MDEBUG("option: " << option);

      // default to fast:async:1
      uint64_t DEFAULT_FLAGS = DBF_FAST;

      if(options.size() == 0)
      {
        // default to fast:async:1
        db_flags = DEFAULT_FLAGS;
      }

      bool safemode = false;
      if(options.size() >= 1)
      {
        if(options[0] == "safe")
        {
          safemode = true;
          db_flags = DBF_SAFE;
          sync_mode = db_sync_mode_is_default ? db_defaultsync : db_nosync;
        }
        else if(options[0] == "fast")
        {
          db_flags = DBF_FAST;
          sync_mode = db_sync_mode_is_default ? db_defaultsync : db_async;
        }
        else if(options[0] == "fastest")
        {
          db_flags = DBF_FASTEST;
          sync_threshold = 1000; // default to fastest:async:1000
          sync_mode = db_sync_mode_is_default ? db_defaultsync : db_async;
        }
        else
          db_flags = DEFAULT_FLAGS;
      }

      if(options.size() >= 2 && !safemode)
      {
        if(options[1] == "sync")
          sync_mode = db_sync_mode_is_default ? db_defaultsync : db_sync;
        else if(options[1] == "async")
          sync_mode = db_sync_mode_is_default ? db_defaultsync : db_async;
      }

      if(options.size() >= 3 && !safemode)
      {
        char *endptr;
        uint64_t threshold = strtoull(options[2].c_str(), &endptr, 0);
        if (*endptr == '\0' || !strcmp(endptr, "blocks"))
        {
          sync_on_blocks = true;
          sync_threshold = threshold;
        }
        else if (!strcmp(endptr, "bytes"))
        {
          sync_on_blocks = false;
          sync_threshold = threshold;
        }
        else
        {
          LOG_ERROR("Invalid db sync mode: " << options[2]);
          return false;
        }
      }

      if (db_salvage)
        db_flags |= DBF_SALVAGE;

      db->open(filename, m_nettype, db_flags);
      if(!db->m_open)
        return false;
    }
    catch (const DB_ERROR& e)
    {
      LOG_ERROR("Error opening database: " << e.what());
      return false;
    }

    m_blockchain_storage.set_user_options(blocks_threads,
        sync_on_blocks, sync_threshold, sync_mode, fast_sync);

    try
    {
      if (!command_line::is_arg_defaulted(vm, arg_block_notify))
        m_blockchain_storage.set_block_notify(std::shared_ptr<tools::Notify>(new tools::Notify(command_line::get_arg(vm, arg_block_notify).c_str())));
    }
    catch (const std::exception &e)
    {
      MERROR("Failed to parse block notify spec");
    }

<<<<<<< HEAD
    const std::pair<uint8_t, uint64_t> regtest_hard_forks[3] = {std::make_pair(1, 0), std::make_pair(Blockchain::get_hard_fork_heights(MAINNET).back().version, 1), std::make_pair(0, 0)};
=======
    try
    {
      if (!command_line::is_arg_defaulted(vm, arg_reorg_notify))
        m_blockchain_storage.set_reorg_notify(std::shared_ptr<tools::Notify>(new tools::Notify(command_line::get_arg(vm, arg_reorg_notify).c_str())));
    }
    catch (const std::exception &e)
    {
      MERROR("Failed to parse reorg notify spec");
    }

    try
    {
      if (!command_line::is_arg_defaulted(vm, arg_block_rate_notify))
        m_block_rate_notify.reset(new tools::Notify(command_line::get_arg(vm, arg_block_rate_notify).c_str()));
    }
    catch (const std::exception &e)
    {
      MERROR("Failed to parse block rate notify spec");
    }

    std::vector<std::pair<uint8_t, uint64_t>> regtest_hard_forks;
    for (uint8_t hf = cryptonote::network_version_7; hf < cryptonote::network_version_count; hf++)
      regtest_hard_forks.emplace_back(hf, regtest_hard_forks.size() + 1);
>>>>>>> 6d2881c8
    const cryptonote::test_options regtest_test_options = {
      std::move(regtest_hard_forks),
      0
    };

    // Service Nodes
    {
      m_service_node_list.set_quorum_history_storage(command_line::get_arg(vm, arg_store_quorum_history));

      // NOTE: Implicit dependency. Service node list needs to be hooked before checkpoints.
      m_blockchain_storage.hook_blockchain_detached(m_service_node_list);
      m_blockchain_storage.hook_init(m_service_node_list);
      m_blockchain_storage.hook_validate_miner_tx(m_service_node_list);
      m_blockchain_storage.hook_alt_block_added(m_service_node_list);

      // NOTE: There is an implicit dependency on service node lists being hooked first!
      m_blockchain_storage.hook_init(m_quorum_cop);
      m_blockchain_storage.hook_block_added(m_quorum_cop);
      m_blockchain_storage.hook_blockchain_detached(m_quorum_cop);
    }

    // Checkpoints
    {
      auto data_dir = boost::filesystem::path(m_config_folder);
      boost::filesystem::path json(JSON_HASH_FILE_NAME);
      boost::filesystem::path checkpoint_json_hashfile_fullpath = data_dir / json;
      m_checkpoints_path = checkpoint_json_hashfile_fullpath.string();
    }

    sqlite3 *lns_db = lns::init_loki_name_system(lns_db_file_path.c_str(), db->is_read_only());
    if (!lns_db) return false;

    const difficulty_type fixed_difficulty = command_line::get_arg(vm, arg_fixed_difficulty);
    r = m_blockchain_storage.init(db.release(), lns_db, m_nettype, m_offline, regtest ? &regtest_test_options : test_options, fixed_difficulty, get_checkpoints);
    CHECK_AND_ASSERT_MES(r, false, "Failed to initialize blockchain storage");

    uint64_t recalc_diff_from_block = command_line::get_arg(vm, arg_recalculate_difficulty);
    if (recalc_diff_from_block > 0)
    {
      cryptonote::BlockchainDB::fixup_context context  = {};
      context.type                                     = cryptonote::BlockchainDB::fixup_type::calculate_difficulty;
      context.calculate_difficulty_params.start_height = recalc_diff_from_block;
      m_blockchain_storage.get_db().fixup(context);
    }

    m_mempool.set_stake_transaction_processor(&m_graft_stake_transaction_processor);

    r = m_mempool.init(max_txpool_weight);

    CHECK_AND_ASSERT_MES(r, false, "Failed to initialize memory pool");

    m_graft_stake_transaction_processor.synchronize();

    // now that we have a valid m_blockchain_storage, we can clean out any
    // transactions in the pool that do not conform to the current fork
    m_mempool.validate(m_blockchain_storage.get_current_hard_fork_version());

    bool show_time_stats = command_line::get_arg(vm, arg_show_time_stats) != 0;
    m_blockchain_storage.set_show_time_stats(show_time_stats);

    block_sync_size = command_line::get_arg(vm, arg_block_sync_size);
    if (block_sync_size > BLOCKS_SYNCHRONIZING_MAX_COUNT)
      MERROR("Error --block-sync-size cannot be greater than " << BLOCKS_SYNCHRONIZING_MAX_COUNT);

    MGINFO("Loading checkpoints");
    CHECK_AND_ASSERT_MES(update_checkpoints_from_json_file(), false, "One or more checkpoints loaded from json conflicted with existing checkpoints.");

   // DNS versions checking
    if (check_updates_string == "disabled")
      check_updates_level = UPDATES_DISABLED;
    else if (check_updates_string == "notify")
      check_updates_level = UPDATES_NOTIFY;
    else if (check_updates_string == "download")
      check_updates_level = UPDATES_DOWNLOAD;
    else if (check_updates_string == "update")
      check_updates_level = UPDATES_UPDATE;
    else {
      MERROR("Invalid argument to --dns-versions-check: " << check_updates_string);
      return false;
    }

    r = m_miner.init(vm, m_nettype);
    CHECK_AND_ASSERT_MES(r, false, "Failed to initialize miner instance");

    if (!keep_alt_blocks && !m_blockchain_storage.get_db().is_read_only())
      m_blockchain_storage.get_db().drop_alt_blocks();

    if (prune_blockchain)
    {
      // display a message if the blockchain is not pruned yet
      if (m_blockchain_storage.get_current_blockchain_height() > 1 && !m_blockchain_storage.get_blockchain_pruning_seed())
      {
        MGINFO("Pruning blockchain...");
        CHECK_AND_ASSERT_MES(m_blockchain_storage.prune_blockchain(), false, "Failed to prune blockchain");
      }
      else
      {
        CHECK_AND_ASSERT_MES(m_blockchain_storage.update_blockchain_pruning(), false, "Failed to update blockchain pruning");
      }
    }

    if (m_service_node_keys)
    {
      std::lock_guard<std::mutex> lock{m_quorumnet_init_mutex};
      // quorumnet_new takes a zmq bind string, e.g. "tcp://1.2.3.4:5678"
      std::string listen_ip = vm["p2p-bind-ip"].as<std::string>();
      if (listen_ip.empty())
        listen_ip = "0.0.0.0";
      std::string qnet_listen = "tcp://" + listen_ip + ":" + std::to_string(m_quorumnet_port);
      m_quorumnet_obj = quorumnet_new(*this, qnet_listen);
    }
    // Otherwise we may still need quorumnet in remote-only mode, but we construct it on demand


#ifdef ENABLE_SYSTEMD
    sd_notify(0, ("READY=1\nSTATUS=" + get_systemd_status_string(*this)).c_str());
#endif

    return true;
  }

  /// Loads a key pair from disk, if it exists, otherwise generates a new key pair and saves it to
  /// disk.
  ///
  /// get_pubkey - a function taking (privkey &, pubkey &) that sets the pubkey from the privkey;
  ///              returns true for success/false for failure
  /// generate_pair - a void function taking (privkey &, pubkey &) that sets them to the generated values
  template <typename Privkey, typename Pubkey, typename GetPubkey, typename GeneratePair>
  bool init_key(const std::string &keypath, Privkey &privkey, Pubkey &pubkey, GetPubkey get_pubkey, GeneratePair generate_pair) {
    if (epee::file_io_utils::is_file_exist(keypath))
    {
      std::string keystr;
      bool r = epee::file_io_utils::load_file_to_string(keypath, keystr);
      memcpy(&unwrap(unwrap(privkey)), keystr.data(), sizeof(privkey));
      memwipe(&keystr[0], keystr.size());
      CHECK_AND_ASSERT_MES(r, false, "failed to load service node key from " + keypath);
      CHECK_AND_ASSERT_MES(keystr.size() == sizeof(privkey), false,
          "service node key file " + keypath + " has an invalid size");

      r = get_pubkey(privkey, pubkey);
      CHECK_AND_ASSERT_MES(r, false, "failed to generate pubkey from secret key");
    }
    else
    {
      generate_pair(privkey, pubkey);

      std::string keystr(reinterpret_cast<const char *>(&privkey), sizeof(privkey));
      bool r = epee::file_io_utils::save_string_to_file(keypath, keystr);
      memwipe(&keystr[0], keystr.size());
      CHECK_AND_ASSERT_MES(r, false, "failed to save service node key to " + keypath);

      using namespace boost::filesystem;
      permissions(keypath, owner_read);
    }
    return true;
  }

  //-----------------------------------------------------------------------------------------------
  bool core::init_service_node_keys()
  {
    auto &keys = *m_service_node_keys;
    // Primary SN pubkey (monero NIH curve25519 algo)
    if (!init_key(m_config_folder + "/key", keys.key, keys.pub,
          crypto::secret_key_to_public_key,
          [](crypto::secret_key &key, crypto::public_key &pubkey) {
            cryptonote::keypair keypair = keypair::generate(hw::get_device("default"));
            key = keypair.sec;
            pubkey = keypair.pub;
          })
        )
      return false;

    MGINFO_YELLOW("Service node primary pubkey is " << epee::string_tools::pod_to_hex(keys.pub));

    static_assert(
        sizeof(crypto::ed25519_public_key) == crypto_sign_ed25519_PUBLICKEYBYTES &&
        sizeof(crypto::ed25519_secret_key) == crypto_sign_ed25519_SECRETKEYBYTES &&
        sizeof(crypto::ed25519_signature) == crypto_sign_BYTES &&
        sizeof(crypto::x25519_public_key) == crypto_scalarmult_curve25519_BYTES &&
        sizeof(crypto::x25519_secret_key) == crypto_scalarmult_curve25519_BYTES,
        "Invalid ed25519/x25519 sizes");

    // Secondary standard ed25519 key, usable in tools wanting standard ed25519 keys
    //
    // TODO(loki) - eventually it would be nice to make this become the only key pair that gets used
    // for new registrations instead of the above.  We'd still need to keep the above for
    // compatibility with existing stakes registered before the relevant fork height, but we could
    // then avoid needing to include this secondary key in uptime proofs for new SN registrations.
    if (!init_key(m_config_folder + "/key_ed25519", keys.key_ed25519, keys.pub_ed25519,
          [](crypto::ed25519_secret_key &sk, crypto::ed25519_public_key &pk) { crypto_sign_ed25519_sk_to_pk(pk.data, sk.data); return true; },
          [](crypto::ed25519_secret_key &sk, crypto::ed25519_public_key &pk) { crypto_sign_ed25519_keypair(pk.data, sk.data); })
       )
      return false;

    MGINFO_YELLOW("Service node ed25519 pubkey is " << epee::string_tools::pod_to_hex(keys.pub_ed25519));

    // Standard x25519 keys generated from the ed25519 keypair, used for encrypted communication between SNs
    int rc = crypto_sign_ed25519_pk_to_curve25519(keys.pub_x25519.data, keys.pub_ed25519.data);
    CHECK_AND_ASSERT_MES(rc == 0, false, "failed to convert ed25519 pubkey to x25519");
    crypto_sign_ed25519_sk_to_curve25519(keys.key_x25519.data, keys.key_ed25519.data);

    MGINFO_YELLOW("Service node x25519 pubkey is " << epee::string_tools::pod_to_hex(keys.pub_x25519));

    return true;
  }
  //-----------------------------------------------------------------------------------------------
  bool core::set_genesis_block(const block& b)
  {
    return m_blockchain_storage.reset_and_set_genesis_block(b);
  }
  //-----------------------------------------------------------------------------------------------
  bool core::deinit()
  {
#ifdef ENABLE_SYSTEMD
    sd_notify(0, "STOPPING=1\nSTATUS=Shutting down");
#endif
    if (m_quorumnet_obj)
      quorumnet_delete(m_quorumnet_obj);
    m_long_poll_wake_up_clients.notify_all();
    m_service_node_list.store();
    m_miner.stop();
    m_mempool.deinit();
    m_blockchain_storage.deinit();
    return true;
  }
  //-----------------------------------------------------------------------------------------------
  void core::test_drop_download()
  {
    m_test_drop_download = false;
  }
  //-----------------------------------------------------------------------------------------------
  void core::test_drop_download_height(uint64_t height)
  {
    m_test_drop_download_height = height;
  }
  //-----------------------------------------------------------------------------------------------
  bool core::get_test_drop_download() const
  {
    return m_test_drop_download;
  }
  //-----------------------------------------------------------------------------------------------
  bool core::get_test_drop_download_height() const
  {
    if (m_test_drop_download_height == 0)
      return true;

    if (get_blockchain_storage().get_current_blockchain_height() <= m_test_drop_download_height)
      return true;

    return false;
  }
  //-----------------------------------------------------------------------------------------------
  void core::parse_incoming_tx_pre(tx_verification_batch_info &tx_info)
  {
    if(tx_info.blob->size() > get_max_tx_size())
    {
      LOG_PRINT_L1("WRONG TRANSACTION BLOB, too big size " << tx_info.blob->size() << ", rejected");
      tx_info.tvc.m_verifivation_failed = true;
      tx_info.tvc.m_too_big = true;
      return;
    }

    tx_info.parsed = parse_tx_from_blob(tx_info.tx, tx_info.tx_hash, *tx_info.blob);
    if(!tx_info.parsed)
    {
      LOG_PRINT_L1("WRONG TRANSACTION BLOB, Failed to parse, rejected");
      tx_info.tvc.m_verifivation_failed = true;
      return;
    }
    //std::cout << "!"<< tx.vin.size() << std::endl;

    std::lock_guard<boost::mutex> lock(bad_semantics_txes_lock);
    for (int idx = 0; idx < 2; ++idx)
    {
      if (bad_semantics_txes[idx].find(tx_info.tx_hash) != bad_semantics_txes[idx].end())
      {
        LOG_PRINT_L1("Transaction already seen with bad semantics, rejected");
        tx_info.tvc.m_verifivation_failed = true;
        return;
      }
    }
<<<<<<< HEAD
    bad_semantics_txes_lock.unlock();

    uint8_t version = m_blockchain_storage.get_current_hard_fork_version();
    // don't allow rta tx until hf 13
    const size_t max_tx_version = version == 1 ? 1 : version < 13 ? 2 : CURRENT_TRANSACTION_VERSION;
    if (tx.version == 0 || tx.version > max_tx_version)
    {
      // v3 is the latest one we know
      tvc.m_verifivation_failed = true;
      return false;
    }

    return true;
  }
  //-----------------------------------------------------------------------------------------------
  bool core::handle_incoming_tx_post(const blobdata& tx_blob, tx_verification_context& tvc, cryptonote::transaction &tx, crypto::hash &tx_hash, crypto::hash &tx_prefixt_hash, bool keeped_by_block, bool relayed, bool do_not_relay)
  {
    if(!check_tx_syntax(tx))
    {
      LOG_PRINT_L1("WRONG TRANSACTION BLOB, Failed to check tx " << tx_hash << " syntax, rejected");
      tvc.m_verifivation_failed = true;
      return false;
    }

    return true;
=======
    tx_info.result = true;
>>>>>>> 6d2881c8
  }
  //-----------------------------------------------------------------------------------------------
  void core::set_semantics_failed(const crypto::hash &tx_hash)
  {
    LOG_PRINT_L1("WRONG TRANSACTION BLOB, Failed to check tx " << tx_hash << " semantic, rejected");
    bad_semantics_txes_lock.lock();
    bad_semantics_txes[0].insert(tx_hash);
    if (bad_semantics_txes[0].size() >= BAD_SEMANTICS_TXES_MAX_SIZE)
    {
      std::swap(bad_semantics_txes[0], bad_semantics_txes[1]);
      bad_semantics_txes[0].clear();
    }
    bad_semantics_txes_lock.unlock();
  }
  //-----------------------------------------------------------------------------------------------
  static bool is_canonical_bulletproof_layout(const std::vector<rct::Bulletproof> &proofs)
  {
    if (proofs.size() != 1)
      return false;
    const size_t sz = proofs[0].V.size();
    if (sz == 0 || sz > BULLETPROOF_MAX_OUTPUTS)
      return false;
    return true;
  }
  //-----------------------------------------------------------------------------------------------
  void core::parse_incoming_tx_accumulated_batch(std::vector<tx_verification_batch_info> &tx_info, bool kept_by_block)
  {
    if (kept_by_block && get_blockchain_storage().is_within_compiled_block_hash_area())
    {
      MTRACE("Skipping semantics check for txs kept by block in embedded hash area");
      return;
    }

    std::vector<const rct::rctSig*> rvv;
    for (size_t n = 0; n < tx_info.size(); ++n)
    {
      if (!tx_info[n].result || tx_info[n].already_have)
        continue;

      if (!check_tx_semantic(tx_info[n].tx, kept_by_block))
      {
        set_semantics_failed(tx_info[n].tx_hash);
        tx_info[n].tvc.m_verifivation_failed = true;
        tx_info[n].result = false;
        continue;
      }

      if (!tx_info[n].tx.is_transfer())
        continue;
      const rct::rctSig &rv = tx_info[n].tx.rct_signatures;
      switch (rv.type) {
        case rct::RCTTypeNull:
          // coinbase should not come here, so we reject for all other types
          MERROR_VER("Unexpected Null rctSig type");
          set_semantics_failed(tx_info[n].tx_hash);
          tx_info[n].tvc.m_verifivation_failed = true;
          tx_info[n].result = false;
          break;
        case rct::RCTTypeSimple:
          if (!rct::verRctSemanticsSimple(rv))
          {
            MERROR_VER("rct signature semantics check failed");
            set_semantics_failed(tx_info[n].tx_hash);
            tx_info[n].tvc.m_verifivation_failed = true;
            tx_info[n].result = false;
            break;
          }
          break;
        case rct::RCTTypeFull:
          if (!rct::verRct(rv, true))
          {
            MERROR_VER("rct signature semantics check failed");
            set_semantics_failed(tx_info[n].tx_hash);
            tx_info[n].tvc.m_verifivation_failed = true;
            tx_info[n].result = false;
            break;
          }
          break;
        case rct::RCTTypeBulletproof:
        case rct::RCTTypeBulletproof2:
          if (!is_canonical_bulletproof_layout(rv.p.bulletproofs))
          {
            MERROR_VER("Bulletproof does not have canonical form");
            set_semantics_failed(tx_info[n].tx_hash);
            tx_info[n].tvc.m_verifivation_failed = true;
            tx_info[n].result = false;
            break;
          }
          rvv.push_back(&rv); // delayed batch verification
          break;
        default:
          MERROR_VER("Unknown rct type: " << rv.type);
          set_semantics_failed(tx_info[n].tx_hash);
          tx_info[n].tvc.m_verifivation_failed = true;
          tx_info[n].result = false;
          break;
      }
    }
    if (!rvv.empty() && !rct::verRctSemanticsSimple(rvv))
    {
      LOG_PRINT_L1("One transaction among this group has bad semantics, verifying one at a time");
      const bool assumed_bad = rvv.size() == 1; // if there's only one tx, it must be the bad one
      for (size_t n = 0; n < tx_info.size(); ++n)
      {
        if (!tx_info[n].result || tx_info[n].already_have)
          continue;
        if (tx_info[n].tx.rct_signatures.type != rct::RCTTypeBulletproof && tx_info[n].tx.rct_signatures.type != rct::RCTTypeBulletproof2)
          continue;
        if (assumed_bad || !rct::verRctSemanticsSimple(tx_info[n].tx.rct_signatures))
        {
          set_semantics_failed(tx_info[n].tx_hash);
          tx_info[n].tvc.m_verifivation_failed = true;
          tx_info[n].result = false;
        }
      }
    }
  }
  //-----------------------------------------------------------------------------------------------
  std::vector<core::tx_verification_batch_info> core::parse_incoming_txs(const std::vector<blobdata>& tx_blobs, const tx_pool_options &opts)
  {
    // Caller needs to do this around both this *and* handle_parsed_txs
    //auto lock = incoming_tx_lock();
    std::vector<tx_verification_batch_info> tx_info(tx_blobs.size());

    tools::threadpool& tpool = tools::threadpool::getInstance();
    tools::threadpool::waiter waiter;
    for (size_t i = 0; i < tx_blobs.size(); i++) {
      tx_info[i].blob = &tx_blobs[i];
      tpool.submit(&waiter, [this, &info = tx_info[i]] {
        try
        {
          parse_incoming_tx_pre(info);
        }
        catch (const std::exception &e)
        {
          MERROR_VER("Exception in handle_incoming_tx_pre: " << e.what());
          info.tvc.m_verifivation_failed = true;
        }
      });
    }
    waiter.wait(&tpool);
<<<<<<< HEAD
    it = tx_blobs.begin();
    std::vector<bool> already_have(tx_blobs.size(), false);
    for (size_t i = 0; i < tx_blobs.size(); i++, ++it) {
      if (!results[i].res)
        continue;
      if(m_mempool.have_tx(results[i].hash))
      {
        LOG_PRINT_L2("tx " << results[i].hash << "already have transaction in tx_pool");
        already_have[i] = true;
      }
      else if(m_blockchain_storage.have_tx(results[i].hash))
      {
        LOG_PRINT_L2("tx " << results[i].hash << " already have transaction in blockchain");
        already_have[i] = true;
=======

    for (auto &info : tx_info) {
      if (!info.result)
        continue;

      if(m_mempool.have_tx(info.tx_hash))
      {
        LOG_PRINT_L2("tx " << info.tx_hash << " already have transaction in tx_pool");
        info.already_have = true;
>>>>>>> 6d2881c8
      }
      else if(m_blockchain_storage.have_tx(info.tx_hash))
      {
        LOG_PRINT_L2("tx " << info.tx_hash << " already have transaction in blockchain");
        info.already_have = true;
      }
    }

<<<<<<< HEAD
    std::vector<tx_verification_batch_info> tx_info;
    tx_info.reserve(tx_blobs.size());
    for (size_t i = 0; i < tx_blobs.size(); i++) {
      if (!results[i].res || already_have[i])
        continue;
      tx_info.push_back({&results[i].tx, results[i].hash, tvc[i], results[i].res});
    }
    if (!tx_info.empty())
      handle_incoming_tx_accumulated_batch(tx_info, keeped_by_block);

    bool ok = true;
    it = tx_blobs.begin();
    for (size_t i = 0; i < tx_blobs.size(); i++, ++it) {
      if (already_have[i])
        continue;
      if (!results[i].res)
=======
    parse_incoming_tx_accumulated_batch(tx_info, opts.kept_by_block);

    return tx_info;
  }

  bool core::handle_parsed_txs(std::vector<tx_verification_batch_info> &parsed_txs, const tx_pool_options &opts,
      uint64_t *blink_rollback_height)
  {
    // Caller needs to do this around both this *and* parse_incoming_txs
    //auto lock = incoming_tx_lock();
    uint8_t version      = m_blockchain_storage.get_current_hard_fork_version();
    bool ok              = true;
    bool tx_pool_changed = false;
    if (blink_rollback_height)
      *blink_rollback_height = 0;
    tx_pool_options tx_opts;
    for (size_t i = 0; i < parsed_txs.size(); i++) {
      auto &info = parsed_txs[i];
      if (!info.result)
>>>>>>> 6d2881c8
      {
        ok = false; // Propagate failures (so this can be chained with parse_incoming_txs without an intermediate check)
        continue;
      }
      if (opts.kept_by_block)
        get_blockchain_storage().on_new_tx_from_block(info.tx);
      if (info.already_have)
        continue; // Not a failure

      const size_t weight = get_transaction_weight(info.tx, info.blob->size());
      const tx_pool_options *local_opts = &opts;
      if (blink_rollback_height && info.approved_blink)
      {
        // If this is an approved blink then pass a copy of the options with the flag added
        tx_opts = opts;
        tx_opts.approved_blink = true;
        local_opts = &tx_opts;
      }
      if (m_mempool.add_tx(info.tx, info.tx_hash, *info.blob, weight, info.tvc, *local_opts, version, blink_rollback_height))
      {
        tx_pool_changed |= info.tvc.m_added_to_pool;
        MDEBUG("tx added: " << info.tx_hash);
      }
      else
      {
        ok = false;
        if (info.tvc.m_verifivation_failed)
          MERROR_VER("Transaction verification failed: " << info.tx_hash);
        else if (info.tvc.m_verifivation_impossible)
          MERROR_VER("Transaction verification impossible: " << info.tx_hash);
      }
    }

    if (tx_pool_changed) m_long_poll_wake_up_clients.notify_all();
    return ok;
  }
  //-----------------------------------------------------------------------------------------------
  std::vector<core::tx_verification_batch_info> core::handle_incoming_txs(const std::vector<blobdata>& tx_blobs, const tx_pool_options &opts)
  {
    auto lock = incoming_tx_lock();
    auto parsed = parse_incoming_txs(tx_blobs, opts);
    handle_parsed_txs(parsed, opts);
    return parsed;
  }
  //-----------------------------------------------------------------------------------------------
  bool core::handle_incoming_tx(const blobdata& tx_blob, tx_verification_context& tvc, const tx_pool_options &opts)
  {
    const std::vector<cryptonote::blobdata> tx_blobs{{tx_blob}};
    auto parsed = handle_incoming_txs(tx_blobs, opts);
    parsed[0].blob = &tx_blob; // Update pointer to the input rather than the copy in case the caller wants to use it for some reason
    tvc = parsed[0].tvc;
    return parsed[0].result && (parsed[0].already_have || tvc.m_added_to_pool);
  }
  //-----------------------------------------------------------------------------------------------
  std::pair<std::vector<std::shared_ptr<blink_tx>>, std::unordered_set<crypto::hash>>
  core::parse_incoming_blinks(const std::vector<serializable_blink_metadata> &blinks)
  {
    std::pair<std::vector<std::shared_ptr<blink_tx>>, std::unordered_set<crypto::hash>> results;
    auto &new_blinks = results.first;
    auto &missing_txs = results.second;

    if (m_blockchain_storage.get_current_hard_fork_version() < HF_VERSION_BLINK)
      return results;

    std::vector<uint8_t> want(blinks.size(), false); // Really bools, but std::vector<bool> is broken.
    size_t want_count = 0;
    // Step 1: figure out which referenced transactions we want to keep:
    // - unknown tx (typically an incoming blink)
    // - in mempool without blink sigs (it's possible to get the tx before the blink signatures)
    // - in a recent, still-mutable block with blink sigs (can happen when syncing blocks before
    // retrieving blink signatures)
    {
      std::vector<crypto::hash> hashes;
      hashes.reserve(blinks.size());
      for (auto &bm : blinks)
        hashes.emplace_back(bm.tx_hash);

      std::unique_lock<Blockchain> lock(m_blockchain_storage);

      auto tx_block_heights = m_blockchain_storage.get_transactions_heights(hashes);
      auto immutable_height = m_blockchain_storage.get_immutable_height();
      auto &db = m_blockchain_storage.get_db();
      for (size_t i = 0; i < blinks.size(); i++) {
        if (tx_block_heights[i] == 0 /*mempool or unknown*/ || tx_block_heights[i] > immutable_height /*mined but not yet immutable*/)
        {
          want[i] = true;
          want_count++;
        }
      }
    }

    MDEBUG("Want " << want_count << " of " << blinks.size() << " incoming blink signature sets after filtering out immutable txes");
    if (!want_count) return results;

    // Step 2: filter out any transactions for which we already have a blink signature
    {
      auto mempool_lock = m_mempool.blink_shared_lock();
      for (size_t i = 0; i < blinks.size(); i++)
      {
        if (want[i] && m_mempool.has_blink(blinks[i].tx_hash))
        {
          MDEBUG("Ignoring blink data for " << blinks[i].tx_hash << ": already have blink signatures");
          want[i] = false; // Already have it, move along
          want_count--;
        }
      }
    }

    MDEBUG("Want " << want_count << " of " << blinks.size() << " incoming blink signature sets after filtering out existing blink sigs");
    if (!want_count) return results;

    // Step 3: create new blink_tx objects for txes and add the blink signatures.  We can do all of
    // this without a lock since these are (for now) just local instances.
    new_blinks.reserve(want_count);

    std::unordered_map<uint64_t, std::shared_ptr<const service_nodes::quorum>> quorum_cache;
    for (size_t i = 0; i < blinks.size(); i++)
    {
      if (!want[i])
        continue;
      auto &bdata = blinks[i];
      new_blinks.push_back(std::make_shared<blink_tx>(bdata.height, bdata.tx_hash));
      auto &blink = *new_blinks.back();

      // Data structure checks (we have more stringent checks for validity later, but if these fail
      // now then there's no point of even trying to do signature validation.
      if (bdata.signature.size() != bdata.position.size() ||  // Each signature must have an associated quorum position
          bdata.signature.size() != bdata.quorum.size()   ||  // and quorum index
          bdata.signature.size() < service_nodes::BLINK_MIN_VOTES * tools::enum_count<blink_tx::subquorum> || // too few signatures for possible validity
          bdata.signature.size() > service_nodes::BLINK_SUBQUORUM_SIZE * tools::enum_count<blink_tx::subquorum> || // too many signatures
          blink_tx::quorum_height(bdata.height, blink_tx::subquorum::base) == 0 || // Height is too early (no blink quorum height)
          std::any_of(bdata.position.begin(), bdata.position.end(), [](const auto &p) { return p >= service_nodes::BLINK_SUBQUORUM_SIZE; }) || // invalid position
          std::any_of(bdata.quorum.begin(), bdata.quorum.end(), [](const auto &qi) { return qi >= tools::enum_count<blink_tx::subquorum>; }) // invalid quorum index
      ) {
        MINFO("Invalid blink tx " << bdata.tx_hash << ": invalid signature data");
        continue;
      }

      bool no_quorum = false;
      std::array<const std::vector<crypto::public_key> *, tools::enum_count<blink_tx::subquorum>> validators;
      for (uint8_t qi = 0; qi < tools::enum_count<blink_tx::subquorum>; qi++)
      {
        auto q_height = blink.quorum_height(static_cast<blink_tx::subquorum>(qi));
        auto &q = quorum_cache[q_height];
        if (!q)
          q = get_quorum(service_nodes::quorum_type::blink, q_height);
        if (!q)
        {
          MINFO("Don't have a quorum for height " << q_height << " (yet?), ignoring this blink");
          no_quorum = true;
          break;
        }
        validators[qi] = &q->validators;
      }
      if (no_quorum)
        continue;

      std::vector<std::pair<size_t, std::string>> failures;
      for (size_t s = 0; s < bdata.signature.size(); s++)
      {
        try {
          blink.add_signature(static_cast<blink_tx::subquorum>(bdata.quorum[s]), bdata.position[s], true /*approved*/, bdata.signature[s],
              validators[bdata.quorum[s]]->at(bdata.position[s]));
        } catch (const std::exception &e) {
          failures.emplace_back(s, e.what());
        }
      }
      if (blink.approved())
      {
        MINFO("Blink tx " << bdata.tx_hash << " blink signatures approved with " << failures.size() << " signature validation failures");
        for (auto &f : failures)
          MDEBUG("- failure for quorum " << int(bdata.quorum[f.first]) << ", position " << int(bdata.position[f.first]) << ": " << f.second);
      }
      else
      {
        std::ostringstream os;
        os << "Blink validation failed:";
        for (auto &f : failures)
          os << " [" << int(bdata.quorum[f.first]) << ":" << int(bdata.position[f.first]) << "]: " << f.second;
        MINFO("Invalid blink tx " << bdata.tx_hash << ": " << os.str());
      }
    }

    return results;
  }

  int core::add_blinks(const std::vector<std::shared_ptr<blink_tx>> &blinks)
  {
    int added = 0;
    if (blinks.empty())
      return added;

    auto lock = m_mempool.blink_unique_lock();

    for (auto &b : blinks)
      if (b->approved())
        if (m_mempool.add_existing_blink(b))
          added++;

    MINFO("Added blink signatures for " << added << " blinks");

    return added;
  }

  //-----------------------------------------------------------------------------------------------
  std::future<std::pair<blink_result, std::string>> core::handle_blink_tx(const std::string &tx_blob)
  {
    if (!m_quorumnet_obj) {
      assert(!m_service_node_keys);
      std::lock_guard<std::mutex> lock{m_quorumnet_init_mutex};
      if (!m_quorumnet_obj)
        m_quorumnet_obj = quorumnet_new(*this, "" /* don't listen */);
    }
    return quorumnet_send_blink(m_quorumnet_obj, tx_blob);
  }
  //-----------------------------------------------------------------------------------------------
  bool core::get_stat_info(core_stat_info& st_inf) const
  {
    st_inf.mining_speed = m_miner.get_speed();
    st_inf.alternative_blocks = m_blockchain_storage.get_alternative_blocks_count();
    st_inf.blockchain_height = m_blockchain_storage.get_current_blockchain_height();
    st_inf.tx_pool_size = m_mempool.get_transactions_count();
    st_inf.top_block_id_str = epee::string_tools::pod_to_hex(m_blockchain_storage.get_tail_id());
    return true;
  }

  //-----------------------------------------------------------------------------------------------
  bool core::check_tx_semantic(const transaction& tx, bool keeped_by_block) const
  {
    if (tx.is_transfer())
    {
      if (tx.vin.empty())
      {
        MERROR_VER("tx with empty inputs, rejected for tx id= " << get_transaction_hash(tx));
        return false;
      }
    }
    else
    {
      if (tx.vin.size() != 0)
      {
        MERROR_VER("tx type: " << tx.type << " must have 0 inputs, received: " << tx.vin.size() << ", rejected for tx id = " << get_transaction_hash(tx));
        return false;
      }
    }

    if(!check_inputs_types_supported(tx))
    {
      MERROR_VER("unsupported input types for tx id= " << get_transaction_hash(tx));
      return false;
    }

    if(!check_outs_valid(tx))
    {
      MERROR_VER("tx with invalid outputs, rejected for tx id= " << get_transaction_hash(tx));
      return false;
    }

    if (tx.version >= txversion::v2_ringct)
    {
      if (tx.rct_signatures.outPk.size() != tx.vout.size())
      {
        MERROR_VER("tx with mismatched vout/outPk count, rejected for tx id= " << get_transaction_hash(tx));
        return false;
      }
    }

    if(!check_money_overflow(tx))
    {
      MERROR_VER("tx has money overflow, rejected for tx id= " << get_transaction_hash(tx));
      return false;
    }

    if (tx.version == txversion::v1)
    {
      uint64_t amount_in = 0;
      get_inputs_money_amount(tx, amount_in);
      uint64_t amount_out = get_outs_money_amount(tx);

      if(amount_in <= amount_out)
      {
        MERROR_VER("tx with wrong amounts: ins " << amount_in << ", outs " << amount_out << ", rejected for tx id= " << get_transaction_hash(tx));
        return false;
      }
    }

    if(!keeped_by_block && get_transaction_weight(tx) >= m_blockchain_storage.get_current_cumulative_block_weight_limit() - CRYPTONOTE_COINBASE_BLOB_RESERVED_SIZE)
    {
      MERROR_VER("tx is too large " << get_transaction_weight(tx) << ", expected not bigger than " << m_blockchain_storage.get_current_cumulative_block_weight_limit() - CRYPTONOTE_COINBASE_BLOB_RESERVED_SIZE);
      return false;
    }

    if(!check_tx_inputs_keyimages_diff(tx))
    {
      MERROR_VER("tx uses a single key image more than once");
      return false;
    }

    if (!check_tx_inputs_ring_members_diff(tx))
    {
      MERROR_VER("tx uses duplicate ring members");
      return false;
    }

    if (!check_tx_inputs_keyimages_domain(tx))
    {
      MERROR_VER("tx uses key image not in the valid domain");
      return false;
    }

    return true;
  }
  //-----------------------------------------------------------------------------------------------
  bool core::is_key_image_spent(const crypto::key_image &key_image) const
  {
    return m_blockchain_storage.have_tx_keyimg_as_spent(key_image);
  }
  //-----------------------------------------------------------------------------------------------
  bool core::are_key_images_spent(const std::vector<crypto::key_image>& key_im, std::vector<bool> &spent) const
  {
    spent.clear();
    for(auto& ki: key_im)
    {
      spent.push_back(m_blockchain_storage.have_tx_keyimg_as_spent(ki));
    }
    return true;
  }
  //-----------------------------------------------------------------------------------------------
  size_t core::get_block_sync_size(uint64_t /*height*/) const
  {
    if (block_sync_size > 0)
      return block_sync_size;
    return BLOCKS_SYNCHRONIZING_DEFAULT_COUNT;
  }
  //-----------------------------------------------------------------------------------------------
  bool core::are_key_images_spent_in_pool(const std::vector<crypto::key_image>& key_im, std::vector<bool> &spent) const
  {
    spent.clear();

    return m_mempool.check_for_key_images(key_im, spent);
  }
  //-----------------------------------------------------------------------------------------------
  std::tuple<uint64_t, uint64_t, uint64_t> core::get_coinbase_tx_sum(const uint64_t start_offset, const size_t count)
  {
    uint64_t emission_amount = 0;
    uint64_t total_fee_amount = 0;
    uint64_t burnt_loki = 0;
    if (count)
    {
      const uint64_t end = start_offset + count - 1;
      m_blockchain_storage.for_blocks_range(start_offset, end,
        [this, &emission_amount, &total_fee_amount, &burnt_loki](uint64_t, const crypto::hash& hash, const block& b){
      std::vector<transaction> txs;
      std::vector<crypto::hash> missed_txs;
      uint64_t coinbase_amount = get_outs_money_amount(b.miner_tx);
      this->get_transactions(b.tx_hashes, txs, missed_txs);
      uint64_t tx_fee_amount = 0;
      for(const auto& tx: txs)
      {
        tx_fee_amount += get_tx_miner_fee(tx, b.major_version >= HF_VERSION_FEE_BURNING);
        if(b.major_version >= HF_VERSION_FEE_BURNING)
        {
          burnt_loki += get_burned_amount_from_tx_extra(tx.extra);
        }
      }

      emission_amount += coinbase_amount - tx_fee_amount;
      total_fee_amount += tx_fee_amount;
      return true;
      });
    }

    return std::tuple<uint64_t, uint64_t, uint64_t>(emission_amount, total_fee_amount, burnt_loki);
  }
  //-----------------------------------------------------------------------------------------------
  bool core::check_tx_inputs_keyimages_diff(const transaction& tx) const
  {
    std::unordered_set<crypto::key_image> ki;
    for(const auto& in: tx.vin)
    {
      CHECKED_GET_SPECIFIC_VARIANT(in, const txin_to_key, tokey_in, false);
      if(!ki.insert(tokey_in.k_image).second)
        return false;
    }
    return true;
  }
  //-----------------------------------------------------------------------------------------------
  bool core::check_tx_inputs_ring_members_diff(const transaction& tx) const
  {
    const uint8_t version = m_blockchain_storage.get_current_hard_fork_version();
    if (version >= 6)
    {
      for(const auto& in: tx.vin)
      {
        CHECKED_GET_SPECIFIC_VARIANT(in, const txin_to_key, tokey_in, false);
        for (size_t n = 1; n < tokey_in.key_offsets.size(); ++n)
          if (tokey_in.key_offsets[n] == 0)
            return false;
      }
    }
    return true;
  }
  //-----------------------------------------------------------------------------------------------
  bool core::check_tx_inputs_keyimages_domain(const transaction& tx) const
  {
    std::unordered_set<crypto::key_image> ki;
    for(const auto& in: tx.vin)
    {
      CHECKED_GET_SPECIFIC_VARIANT(in, const txin_to_key, tokey_in, false);
      if (!(rct::scalarmultKey(rct::ki2rct(tokey_in.k_image), rct::curveOrder()) == rct::identity()))
        return false;
    }
    return true;
  }
  //-----------------------------------------------------------------------------------------------
  size_t core::get_blockchain_total_transactions() const
  {
    return m_blockchain_storage.get_total_transactions();
  }
  //-----------------------------------------------------------------------------------------------
  bool core::relay_txpool_transactions()
  {
    // we attempt to relay txes that should be relayed, but were not
    std::vector<std::pair<crypto::hash, cryptonote::blobdata>> txs;
    if (m_mempool.get_relayable_transactions(txs) && !txs.empty())
    {
      cryptonote_connection_context fake_context;
      tx_verification_context tvc{};
      NOTIFY_NEW_TRANSACTIONS::request r;
      for (auto it = txs.begin(); it != txs.end(); ++it)
      {
        r.txs.push_back(it->second);
      }
      get_protocol()->relay_transactions(r, fake_context);
      m_mempool.set_relayed(txs);
    }
    return true;
  }
  //-----------------------------------------------------------------------------------------------
  bool core::submit_uptime_proof()
  {
    if (!m_service_node_keys)
      return true;

    NOTIFY_UPTIME_PROOF::request req = m_service_node_list.generate_uptime_proof(*m_service_node_keys, m_sn_public_ip, m_storage_port, m_storage_lmq_port, m_quorumnet_port);

    cryptonote_connection_context fake_context{};
    bool relayed = get_protocol()->relay_uptime_proof(req, fake_context);
    if (relayed)
      MGINFO("Submitted uptime-proof for Service Node (yours): " << m_service_node_keys->pub);

    return true;
  }
  //-----------------------------------------------------------------------------------------------
  bool core::handle_uptime_proof(const NOTIFY_UPTIME_PROOF::request &proof, bool &my_uptime_proof_confirmation)
  {
    return m_service_node_list.handle_uptime_proof(proof, my_uptime_proof_confirmation);
  }
  //-----------------------------------------------------------------------------------------------
  crypto::hash core::on_transaction_relayed(const cryptonote::blobdata& tx_blob)
  {
    std::vector<std::pair<crypto::hash, cryptonote::blobdata>> txs;
    cryptonote::transaction tx;
    crypto::hash tx_hash;
    if (!parse_and_validate_tx_from_blob(tx_blob, tx, tx_hash))
    {
      LOG_ERROR("Failed to parse relayed transaction");
      return crypto::null_hash;
    }
    txs.push_back(std::make_pair(tx_hash, std::move(tx_blob)));
    m_mempool.set_relayed(txs);
    return tx_hash;
  }
  //-----------------------------------------------------------------------------------------------
  bool core::relay_service_node_votes()
  {
    auto height = get_current_blockchain_height();
    auto hf_version = get_hard_fork_version(height);

    auto quorum_votes = m_quorum_cop.get_relayable_votes(height, hf_version, true);
    auto p2p_votes    = m_quorum_cop.get_relayable_votes(height, hf_version, false);
    if (!quorum_votes.empty() && m_quorumnet_obj && m_service_node_keys)
      quorumnet_relay_obligation_votes(m_quorumnet_obj, quorum_votes);

    if (!p2p_votes.empty())
    {
      NOTIFY_NEW_SERVICE_NODE_VOTE::request req{};
      req.votes = std::move(p2p_votes);
      cryptonote_connection_context fake_context{};
      get_protocol()->relay_service_node_votes(req, fake_context);
    }

    return true;
  }
  void core::set_service_node_votes_relayed(const std::vector<service_nodes::quorum_vote_t> &votes)
  {
    m_quorum_cop.set_votes_relayed(votes);
  }
  //-----------------------------------------------------------------------------------------------
  bool core::get_block_template(block& b, const account_public_address& adr, difficulty_type& diffic, uint64_t& height, uint64_t& expected_reward, const blobdata& ex_nonce)
  {
    return m_blockchain_storage.create_block_template(b, adr, diffic, height, expected_reward, ex_nonce);
  }
  //-----------------------------------------------------------------------------------------------
  bool core::get_block_template(block& b, const crypto::hash *prev_block, const account_public_address& adr, difficulty_type& diffic, uint64_t& height, uint64_t& expected_reward, const blobdata& ex_nonce)
  {
    return m_blockchain_storage.create_block_template(b, prev_block, adr, diffic, height, expected_reward, ex_nonce);
  }
  //-----------------------------------------------------------------------------------------------
  bool core::find_blockchain_supplement(const std::list<crypto::hash>& qblock_ids, NOTIFY_RESPONSE_CHAIN_ENTRY::request& resp) const
  {
    return m_blockchain_storage.find_blockchain_supplement(qblock_ids, resp);
  }
  //-----------------------------------------------------------------------------------------------
  bool core::find_blockchain_supplement(const uint64_t req_start_block, const std::list<crypto::hash>& qblock_ids, std::vector<std::pair<std::pair<cryptonote::blobdata, crypto::hash>, std::vector<std::pair<crypto::hash, cryptonote::blobdata> > > >& blocks, uint64_t& total_height, uint64_t& start_height, bool pruned, bool get_miner_tx_hash, size_t max_count) const
  {
    return m_blockchain_storage.find_blockchain_supplement(req_start_block, qblock_ids, blocks, total_height, start_height, pruned, get_miner_tx_hash, max_count);
  }
  //-----------------------------------------------------------------------------------------------
  bool core::get_outs(const COMMAND_RPC_GET_OUTPUTS_BIN::request& req, COMMAND_RPC_GET_OUTPUTS_BIN::response& res) const
  {
    return m_blockchain_storage.get_outs(req, res);
  }
  //-----------------------------------------------------------------------------------------------
  bool core::get_output_distribution(uint64_t amount, uint64_t from_height, uint64_t to_height, uint64_t &start_height, std::vector<uint64_t> &distribution, uint64_t &base) const
  {
    return m_blockchain_storage.get_output_distribution(amount, from_height, to_height, start_height, distribution, base);
  }
  //-----------------------------------------------------------------------------------------------
  bool core::get_output_blacklist(std::vector<uint64_t> &blacklist) const
  {
    return m_blockchain_storage.get_output_blacklist(blacklist);
  }
  //-----------------------------------------------------------------------------------------------
  bool core::get_tx_outputs_gindexs(const crypto::hash& tx_id, std::vector<uint64_t>& indexs) const
  {
    return m_blockchain_storage.get_tx_outputs_gindexs(tx_id, indexs);
  }
  //-----------------------------------------------------------------------------------------------
  bool core::get_tx_outputs_gindexs(const crypto::hash& tx_id, size_t n_txes, std::vector<std::vector<uint64_t>>& indexs) const
  {
    return m_blockchain_storage.get_tx_outputs_gindexs(tx_id, n_txes, indexs);
  }
  //-----------------------------------------------------------------------------------------------
  void core::pause_mine()
  {
    m_miner.pause();
  }
  //-----------------------------------------------------------------------------------------------
  void core::resume_mine()
  {
    m_miner.resume();
  }
  //-----------------------------------------------------------------------------------------------
  block_complete_entry get_block_complete_entry(block& b, tx_memory_pool &pool)
  {
    block_complete_entry bce;
    bce.block = cryptonote::block_to_blob(b);
    for (const auto &tx_hash: b.tx_hashes)
    {
      cryptonote::blobdata txblob;
      CHECK_AND_ASSERT_THROW_MES(pool.get_transaction(tx_hash, txblob),
                                 std::string("Transaction not found in pool: ") + epee::string_tools::pod_to_hex(tx_hash));
      bce.txs.push_back(txblob);
    }
    return bce;
  }
  //-----------------------------------------------------------------------------------------------
  bool core::handle_block_found(block& b, block_verification_context &bvc)
  {
    bvc = {};
    std::vector<block_complete_entry> blocks;
    m_miner.pause();
    {
      LOKI_DEFER { m_miner.resume(); };
      try
      {
        blocks.push_back(get_block_complete_entry(b, m_mempool));
      }
      catch (const std::exception &e)
      {
        return false;
      }
      std::vector<block> pblocks;
      if (!prepare_handle_incoming_blocks(blocks, pblocks))
      {
        MERROR("Block found, but failed to prepare to add");
        return false;
      }
      add_new_block(b, bvc, nullptr /*checkpoint*/);
      cleanup_handle_incoming_blocks(true);
      m_miner.on_block_chain_update();
    }

    CHECK_AND_ASSERT_MES(!bvc.m_verifivation_failed, false, "mined block failed verification");
    if(bvc.m_added_to_main_chain)
    {
      std::vector<crypto::hash> missed_txs;
      std::vector<cryptonote::blobdata> txs;
      m_blockchain_storage.get_transactions_blobs(b.tx_hashes, txs, missed_txs);
      if(missed_txs.size() &&  m_blockchain_storage.get_block_id_by_height(get_block_height(b)) != get_block_hash(b))
      {
        LOG_PRINT_L1("Block found but, seems that reorganize just happened after that, do not relay this block");
        return true;
      }
      CHECK_AND_ASSERT_MES(txs.size() == b.tx_hashes.size() && !missed_txs.size(), false, "can't find some transactions in found block:" << get_block_hash(b) << " txs.size()=" << txs.size()
        << ", b.tx_hashes.size()=" << b.tx_hashes.size() << ", missed_txs.size()" << missed_txs.size());

      cryptonote_connection_context exclude_context{};
      NOTIFY_NEW_FLUFFY_BLOCK::request arg{};
      arg.current_blockchain_height                 = m_blockchain_storage.get_current_blockchain_height();
      arg.b                                         = blocks[0];

      m_pprotocol->relay_block(arg, exclude_context);
    }
    return true;
  }
  //-----------------------------------------------------------------------------------------------
  void core::on_synchronized()
  {
    m_miner.on_synchronized();
  }
  //-----------------------------------------------------------------------------------------------
  void core::safesyncmode(const bool onoff)
  {
    m_blockchain_storage.safesyncmode(onoff);
  }
  //-----------------------------------------------------------------------------------------------
  bool core::add_new_block(const block& b, block_verification_context& bvc, checkpoint_t const *checkpoint)
  {
<<<<<<< HEAD
    if (!m_blockchain_storage.add_new_block(b, bvc))
      return false;

    m_graft_stake_transaction_processor.synchronize();

    return true;
  }
  //-----------------------------------------------------------------------------------------------
  void core::set_update_stakes_handler(const supernode_stakes_update_handler& handler)
  {
    m_graft_stake_transaction_processor.set_on_update_stakes_handler(handler);
  }
  //-----------------------------------------------------------------------------------------------
  void core::invoke_update_stakes_handler()
  {
    m_graft_stake_transaction_processor.invoke_update_stakes_handler(true);
  }
  //-----------------------------------------------------------------------------------------------
  void core::set_update_blockchain_based_list_handler(const blockchain_based_list_update_handler& handler)
  {
    m_graft_stake_transaction_processor.set_on_update_blockchain_based_list_handler(handler);
  }
  //-----------------------------------------------------------------------------------------------
  void core::invoke_update_blockchain_based_list_handler(uint64_t last_received_block_height)
  {
    uint64_t depth = m_blockchain_storage.get_current_blockchain_height() - last_received_block_height;
    m_graft_stake_transaction_processor.invoke_update_blockchain_based_list_handler(true, depth);
=======
    bool result = m_blockchain_storage.add_new_block(b, bvc, checkpoint);
    if (result)
    {
      // TODO(loki): PERF(loki): This causes perf problems in integration mode, so in real-time operation it may not be
      // noticeable but could bubble up and cause slowness if the runtime variables align up undesiredly.
      relay_service_node_votes(); // NOTE: nop if synchronising due to not accepting votes whilst syncing
    }
    return result;
>>>>>>> 6d2881c8
  }
  //-----------------------------------------------------------------------------------------------
  bool core::prepare_handle_incoming_blocks(const std::vector<block_complete_entry> &blocks_entry, std::vector<block> &blocks)
  {
    m_incoming_tx_lock.lock();
    if (!m_blockchain_storage.prepare_handle_incoming_blocks(blocks_entry, blocks))
    {
      cleanup_handle_incoming_blocks(false);
      return false;
    }
    return true;
  }

  //-----------------------------------------------------------------------------------------------
  bool core::cleanup_handle_incoming_blocks(bool force_sync)
  {
    bool success = false;
    try {
      success = m_blockchain_storage.cleanup_handle_incoming_blocks(force_sync);
    }
    catch (...) {}
    m_incoming_tx_lock.unlock();
    return success;
  }

  //-----------------------------------------------------------------------------------------------
  bool core::handle_incoming_block(const blobdata& block_blob, const block *b, block_verification_context& bvc, checkpoint_t *checkpoint, bool update_miner_blocktemplate)
  {
    TRY_ENTRY();
    bvc = {};

    if (!check_incoming_block_size(block_blob))
    {
      bvc.m_verifivation_failed = true;
      return false;
    }

    if (((size_t)-1) <= 0xffffffff && block_blob.size() >= 0x3fffffff)
      MWARNING("This block's size is " << block_blob.size() << ", closing on the 32 bit limit");

    CHECK_AND_ASSERT_MES(update_checkpoints_from_json_file(), false, "One or more checkpoints loaded from json conflicted with existing checkpoints.");

    block lb;
    if (!b)
    {
      crypto::hash block_hash;
      if(!parse_and_validate_block_from_blob(block_blob, lb, block_hash))
      {
        LOG_PRINT_L1("Failed to parse and validate new block");
        bvc.m_verifivation_failed = true;
        return false;
      }
      b = &lb;
    }

    add_new_block(*b, bvc, checkpoint);
    if(update_miner_blocktemplate && bvc.m_added_to_main_chain)
       m_miner.on_block_chain_update();
    return true;

    CATCH_ENTRY_L0("core::handle_incoming_block()", false);
  }
  //-----------------------------------------------------------------------------------------------
  // Used by the RPC server to check the size of an incoming
  // block_blob
  bool core::check_incoming_block_size(const blobdata& block_blob) const
  {
    // note: we assume block weight is always >= block blob size, so we check incoming
    // blob size against the block weight limit, which acts as a sanity check without
    // having to parse/weigh first; in fact, since the block blob is the block header
    // plus the tx hashes, the weight will typically be much larger than the blob size
    if(block_blob.size() > m_blockchain_storage.get_current_cumulative_block_weight_limit() + BLOCK_SIZE_SANITY_LEEWAY)
    {
      LOG_PRINT_L1("WRONG BLOCK BLOB, sanity check failed on size " << block_blob.size() << ", rejected");
      return false;
    }
    return true;
  }

  void core::update_lmq_sns()
  {
    if (m_quorumnet_obj)
      quorumnet_refresh_sns(m_quorumnet_obj);
  }
  //-----------------------------------------------------------------------------------------------
  crypto::hash core::get_tail_id() const
  {
    return m_blockchain_storage.get_tail_id();
  }
  //-----------------------------------------------------------------------------------------------
  difficulty_type core::get_block_cumulative_difficulty(uint64_t height) const
  {
    return m_blockchain_storage.get_db().get_block_cumulative_difficulty(height);
  }
  //-----------------------------------------------------------------------------------------------
  bool core::have_block(const crypto::hash& id) const
  {
    return m_blockchain_storage.have_block(id);
  }
  //-----------------------------------------------------------------------------------------------
<<<<<<< HEAD
  bool core::parse_tx_from_blob(transaction& tx, crypto::hash& tx_hash, crypto::hash& tx_prefix_hash, const blobdata& blob) const
  {
    return parse_and_validate_tx_from_blob(blob, tx, tx_hash, tx_prefix_hash);
  }
  //-----------------------------------------------------------------------------------------------
  bool core::check_tx_syntax(const transaction& tx) const
  {
    return true;
  }
  //-----------------------------------------------------------------------------------------------
  bool core::get_pool_transactions(std::vector<transaction>& txs, bool include_sensitive_data) const
  {
    m_mempool.get_transactions(txs, include_sensitive_data);
    return true;
  }
  //-----------------------------------------------------------------------------------------------
  bool core::get_pool_transaction_hashes(std::vector<crypto::hash>& txs, bool include_sensitive_data) const
  {
    m_mempool.get_transaction_hashes(txs, include_sensitive_data);
    return true;
  }
  //-----------------------------------------------------------------------------------------------
  bool core::get_pool_transaction_stats(struct txpool_stats& stats, bool include_sensitive_data) const
  {
    m_mempool.get_transaction_stats(stats, include_sensitive_data);
    return true;
  }
  //-----------------------------------------------------------------------------------------------
  bool core::get_pool_transaction(const crypto::hash &id, cryptonote::blobdata& tx) const
  {
    return m_mempool.get_transaction(id, tx);
  }
  //-----------------------------------------------------------------------------------------------
  bool core::pool_has_tx(const crypto::hash &id) const
  {
    return m_mempool.have_tx(id);
  }
  //-----------------------------------------------------------------------------------------------
  bool core::get_pool_transactions_and_spent_keys_info(std::vector<tx_info>& tx_infos, std::vector<spent_key_image_info>& key_image_infos, bool include_sensitive_data) const
=======
  bool core::parse_tx_from_blob(transaction& tx, crypto::hash& tx_hash, const blobdata& blob) const
>>>>>>> 6d2881c8
  {
    return parse_and_validate_tx_from_blob(blob, tx, tx_hash);
  }
  //-----------------------------------------------------------------------------------------------
  crypto::hash core::get_block_id_by_height(uint64_t height) const
  {
    return m_blockchain_storage.get_block_id_by_height(height);
  }
  //-----------------------------------------------------------------------------------------------
  bool core::get_block_by_hash(const crypto::hash &h, block &blk, bool *orphan) const
  {
    return m_blockchain_storage.get_block_by_hash(h, blk, orphan);
  }
  //-----------------------------------------------------------------------------------------------
  static bool check_external_ping(time_t last_ping, time_t lifetime, const char *what)
  {
    const auto elapsed = std::time(nullptr) - last_ping;
    if (elapsed > lifetime)
    {
      MWARNING("Have not heard from " << what << " " <<
              (!last_ping ? "since starting" :
               "for more than " + tools::get_human_readable_timespan(std::chrono::seconds(elapsed))));
      return false;
    }
    return true;
  }
  void core::reset_proof_interval()
  {
    m_check_uptime_proof_interval.reset();
  }
  //-----------------------------------------------------------------------------------------------
  void core::do_uptime_proof_call()
  {
    std::vector<service_nodes::service_node_pubkey_info> const states = get_service_node_list_state({ m_service_node_keys->pub });

    // wait one block before starting uptime proofs.
    if (!states.empty() && (states[0].info->registration_height + 1) < get_current_blockchain_height())
    {
      m_check_uptime_proof_interval.do_call([this]() {
        // This timer is not perfectly precise and can leak seconds slightly, so send the uptime
        // proof if we are within half a tick of the target time.  (Essentially our target proof
        // window becomes the first time this triggers in the 57.5-62.5 minute window).
        uint64_t next_proof_time = 0;
        m_service_node_list.access_proof(m_service_node_keys->pub, [&](auto &proof) { next_proof_time = proof.timestamp; });
        next_proof_time += UPTIME_PROOF_FREQUENCY_IN_SECONDS - UPTIME_PROOF_TIMER_SECONDS/2;

        if ((uint64_t) std::time(nullptr) < next_proof_time)
          return;

        auto pubkey = m_service_node_list.get_pubkey_from_x25519(m_service_node_keys->pub_x25519);
        if (pubkey != crypto::null_pkey && pubkey != m_service_node_keys->pub)
        {
          MGINFO_RED(
              "Failed to submit uptime proof: another service node on the network is using the same ed/x25519 keys as "
              "this service node. This typically means both have the same 'key_ed25519' private key file.");
          return;
        }

        if (!check_external_ping(m_last_storage_server_ping, STORAGE_SERVER_PING_LIFETIME, "the storage server"))
        {
          MGINFO_RED(
              "Failed to submit uptime proof: have not heard from the storage server recently. Make sure that it "
              "is running! It is required to run alongside the Loki daemon");
          return;
        }
        uint8_t hf_version = get_blockchain_storage().get_current_hard_fork_version();
        if (!check_external_ping(m_last_lokinet_ping, LOKINET_PING_LIFETIME, "Lokinet"))
        {
          if (hf_version >= cryptonote::network_version_14_blink)
          {
            MGINFO_RED(
                "Failed to submit uptime proof: have not heard from lokinet recently. Make sure that it "
                "is running! It is required to run alongside the Loki daemon");
            return;
          }
          else
          {
            MGINFO_RED(
                "Have not heard from lokinet recently. Make sure that it is running! "
                "It is required to run alongside the Loki daemon after hard fork 14");
          }
        }

        submit_uptime_proof();
      });
    }
    else
    {
      // reset the interval so that we're ready when we register, OR if we get deregistered this primes us up for re-registration in the same session
      m_check_uptime_proof_interval.reset();
    }
  }
  //-----------------------------------------------------------------------------------------------
  bool core::on_idle()
  {
    if(!m_starter_message_showed)
    {
      std::string main_message;
      if (m_offline)
        main_message = "The daemon is running offline and will not attempt to sync to the Loki network.";
      else
        main_message = "The daemon will start synchronizing with the network. This may take a long time to complete.";
      MGINFO_YELLOW(ENDL << "**********************************************************************" << ENDL
        << main_message << ENDL
        << ENDL
        << "You can set the level of process detailization through \"set_log <level|categories>\" command," << ENDL
        << "where <level> is between 0 (no details) and 4 (very verbose), or custom category based levels (eg, *:WARNING)." << ENDL
        << ENDL
        << "Use the \"help\" command to see the list of available commands." << ENDL
        << "Use \"help <command>\" to see a command's documentation." << ENDL
        << "**********************************************************************" << ENDL);
      m_starter_message_showed = true;
    }

    m_fork_moaner.do_call(boost::bind(&core::check_fork_time, this));
    m_txpool_auto_relayer.do_call(boost::bind(&core::relay_txpool_transactions, this));
    m_service_node_vote_relayer.do_call(boost::bind(&core::relay_service_node_votes, this));
    // m_check_updates_interval.do_call(boost::bind(&core::check_updates, this));
    m_check_disk_space_interval.do_call(boost::bind(&core::check_disk_space, this));
    m_block_rate_interval.do_call(boost::bind(&core::check_block_rate, this));
    m_sn_proof_cleanup_interval.do_call([&snl=m_service_node_list] { snl.cleanup_proofs(); return true; });

    time_t const lifetime = time(nullptr) - get_start_time();
    int proof_delay = m_nettype == FAKECHAIN ? 5 : UPTIME_PROOF_INITIAL_DELAY_SECONDS;
    if (m_service_node_keys && lifetime > proof_delay) // Give us some time to connect to peers before sending uptimes
    {
      do_uptime_proof_call();
    }

    m_blockchain_pruning_interval.do_call(boost::bind(&core::update_blockchain_pruning, this));
    m_miner.on_idle();
    m_mempool.on_idle();
<<<<<<< HEAD
    m_graft_stake_transaction_processor.synchronize();
=======

#if defined(LOKI_ENABLE_INTEGRATION_TEST_HOOKS)
    integration_test::state.core_is_idle = true;
#endif

#ifdef ENABLE_SYSTEMD
    m_systemd_notify_interval.do_call([this] { sd_notify(0, ("WATCHDOG=1\nSTATUS=" + get_systemd_status_string(*this)).c_str()); });
#endif

>>>>>>> 6d2881c8
    return true;
  }
  //-----------------------------------------------------------------------------------------------
  bool core::check_fork_time()
  {
    if (m_nettype == FAKECHAIN)
      return true;

    HardFork::State state = m_blockchain_storage.get_hard_fork_state();
    const el::Level level = el::Level::Warning;
    switch (state) {
      case HardFork::LikelyForked:
        MCLOG_RED(level, "global", "**********************************************************************");
        MCLOG_RED(level, "global", "Last scheduled hard fork is too far in the past.");
        MCLOG_RED(level, "global", "We are most likely forked from the network. Daemon update needed now.");
        MCLOG_RED(level, "global", "**********************************************************************");
        break;
      case HardFork::UpdateNeeded:
        MCLOG_RED(level, "global", "**********************************************************************");
        MCLOG_RED(level, "global", "Last scheduled hard fork time shows a daemon update is needed soon.");
        MCLOG_RED(level, "global", "**********************************************************************");
        break;
      default:
        break;
    }
    return true;
  }
  //-----------------------------------------------------------------------------------------------
  uint8_t core::get_ideal_hard_fork_version() const
  {
    return get_blockchain_storage().get_ideal_hard_fork_version();
  }
  //-----------------------------------------------------------------------------------------------
  uint8_t core::get_ideal_hard_fork_version(uint64_t height) const
  {
    return get_blockchain_storage().get_ideal_hard_fork_version(height);
  }
  //-----------------------------------------------------------------------------------------------
  uint8_t core::get_hard_fork_version(uint64_t height) const
  {
    return get_blockchain_storage().get_hard_fork_version(height);
  }
  //-----------------------------------------------------------------------------------------------
  uint64_t core::get_earliest_ideal_height_for_version(uint8_t version) const
  {
    return get_blockchain_storage().get_earliest_ideal_height_for_version(version);
  }
  //-----------------------------------------------------------------------------------------------
  bool core::check_updates()
  {
    static const char software[] = "loki";
#ifdef BUILD_TAG
    static const char buildtag[] = BOOST_PP_STRINGIZE(BUILD_TAG);
    static const char subdir[] = "cli"; // because it can never be simple
#else
    static const char buildtag[] = "source";
    static const char subdir[] = "source"; // because it can never be simple
#endif

    if (m_offline)
      return true;

    if (check_updates_level == UPDATES_DISABLED)
      return true;

    std::string version, hash;
    MCDEBUG("updates", "Checking for a new " << software << " version for " << buildtag);
    if (!tools::check_updates(software, buildtag, version, hash))
      return false;

<<<<<<< HEAD
    if (tools::vercmp(version.c_str(), GRAFT_VERSION) <= 0)
=======
    if (tools::vercmp(version.c_str(), LOKI_VERSION_STR) <= 0)
>>>>>>> 6d2881c8
    {
      m_update_available = false;
      return true;
    }

    std::string url = tools::get_update_url(software, subdir, buildtag, version, true);
    MCLOG_CYAN(el::Level::Info, "global", "Version " << version << " of " << software << " for " << buildtag << " is available: " << url << ", SHA256 hash " << hash);
    m_update_available = true;

    if (check_updates_level == UPDATES_NOTIFY)
      return true;

    url = tools::get_update_url(software, subdir, buildtag, version, false);
    std::string filename;
    const char *slash = strrchr(url.c_str(), '/');
    if (slash)
      filename = slash + 1;
    else
      filename = std::string(software) + "-update-" + version;
    boost::filesystem::path path(epee::string_tools::get_current_module_folder());
    path /= filename;

    boost::unique_lock<boost::mutex> lock(m_update_mutex);

    if (m_update_download != 0)
    {
      MCDEBUG("updates", "Already downloading update");
      return true;
    }

    crypto::hash file_hash;
    if (!tools::sha256sum(path.string(), file_hash) || (hash != epee::string_tools::pod_to_hex(file_hash)))
    {
      MCDEBUG("updates", "We don't have that file already, downloading");
      const std::string tmppath = path.string() + ".tmp";
      if (epee::file_io_utils::is_file_exist(tmppath))
      {
        MCDEBUG("updates", "We have part of the file already, resuming download");
      }
      m_last_update_length = 0;
      m_update_download = tools::download_async(tmppath, url, [this, hash, path](const std::string &tmppath, const std::string &uri, bool success) {
        bool remove = false, good = true;
        if (success)
        {
          crypto::hash file_hash;
          if (!tools::sha256sum(tmppath, file_hash))
          {
            MCERROR("updates", "Failed to hash " << tmppath);
            remove = true;
            good = false;
          }
          else if (hash != epee::string_tools::pod_to_hex(file_hash))
          {
            MCERROR("updates", "Download from " << uri << " does not match the expected hash");
            remove = true;
            good = false;
          }
        }
        else
        {
          MCERROR("updates", "Failed to download " << uri);
          good = false;
        }
        boost::unique_lock<boost::mutex> lock(m_update_mutex);
        m_update_download = 0;
        if (success && !remove)
        {
          std::error_code e = tools::replace_file(tmppath, path.string());
          if (e)
          {
            MCERROR("updates", "Failed to rename downloaded file");
            good = false;
          }
        }
        else if (remove)
        {
          if (!boost::filesystem::remove(tmppath))
          {
            MCERROR("updates", "Failed to remove invalid downloaded file");
            good = false;
          }
        }
        if (good)
          MCLOG_CYAN(el::Level::Info, "updates", "New version downloaded to " << path.string());
      }, [this](const std::string &path, const std::string &uri, size_t length, ssize_t content_length) {
        if (length >= m_last_update_length + 1024 * 1024 * 10)
        {
          m_last_update_length = length;
          MCDEBUG("updates", "Downloaded " << length << "/" << (content_length ? std::to_string(content_length) : "unknown"));
        }
        return true;
      });
    }
    else
    {
      MCDEBUG("updates", "We already have " << path << " with expected hash");
    }

    lock.unlock();

    if (check_updates_level == UPDATES_DOWNLOAD)
      return true;

    MCERROR("updates", "Download/update not implemented yet");
    return true;
  }
  //-----------------------------------------------------------------------------------------------
  bool core::check_disk_space()
  {
    uint64_t free_space = get_free_space();
    if (free_space < 1ull * 1024 * 1024 * 1024) // 1 GB
    {
      const el::Level level = el::Level::Warning;
      MCLOG_RED(level, "global", "Free space is below 1 GB on " << m_config_folder);
    }
    return true;
  }
  //-----------------------------------------------------------------------------------------------
  double factorial(unsigned int n)
  {
    if (n <= 1)
      return 1.0;
    double f = n;
    while (n-- > 1)
      f *= n;
    return f;
  }
  //-----------------------------------------------------------------------------------------------
  static double probability1(unsigned int blocks, unsigned int expected)
  {
    // https://www.umass.edu/wsp/resources/poisson/#computing
    return pow(expected, blocks) / (factorial(blocks) * exp(expected));
  }
  //-----------------------------------------------------------------------------------------------
  static double probability(unsigned int blocks, unsigned int expected)
  {
    double p = 0.0;
    if (blocks <= expected)
    {
      for (unsigned int b = 0; b <= blocks; ++b)
        p += probability1(b, expected);
    }
    else if (blocks > expected)
    {
      for (unsigned int b = blocks; b <= expected * 3 /* close enough */; ++b)
        p += probability1(b, expected);
    }
    return p;
  }
  //-----------------------------------------------------------------------------------------------
  bool core::check_block_rate()
  {
    if (m_offline || m_nettype == FAKECHAIN || m_target_blockchain_height > get_current_blockchain_height())
    {
      MDEBUG("Not checking block rate, offline or syncing");
      return true;
    }

#if defined(LOKI_ENABLE_INTEGRATION_TEST_HOOKS)
    MDEBUG("Not checking block rate, integration test mode");
    return true;
#endif

    static constexpr double threshold = 1. / (864000 / DIFFICULTY_TARGET_V2); // one false positive every 10 days

    const time_t now = time(NULL);
    const std::vector<time_t> timestamps = m_blockchain_storage.get_last_block_timestamps(60);

    static const unsigned int seconds[] = { 5400, 3600, 1800, 1200, 600 };
    for (size_t n = 0; n < sizeof(seconds)/sizeof(seconds[0]); ++n)
    {
      unsigned int b = 0;
      const time_t time_boundary = now - static_cast<time_t>(seconds[n]);
      for (time_t ts: timestamps) b += ts >= time_boundary;
      const double p = probability(b, seconds[n] / DIFFICULTY_TARGET_V2);
      MDEBUG("blocks in the last " << seconds[n] / 60 << " minutes: " << b << " (probability " << p << ")");
      if (p < threshold)
      {
        MWARNING("There were " << b << " blocks in the last " << seconds[n] / 60 << " minutes, there might be large hash rate changes, or we might be partitioned, cut off from the Loki network or under attack. Or it could be just sheer bad luck.");

        std::shared_ptr<tools::Notify> block_rate_notify = m_block_rate_notify;
        if (block_rate_notify)
        {
          auto expected = seconds[n] / DIFFICULTY_TARGET_V2;
          block_rate_notify->notify("%t", std::to_string(seconds[n] / 60).c_str(), "%b", std::to_string(b).c_str(), "%e", std::to_string(expected).c_str(), NULL);
        }

        break; // no need to look further
      }
    }

    return true;
  }
  //-----------------------------------------------------------------------------------------------
  bool core::set_storage_server_peer_reachable(crypto::public_key const &pubkey, bool value)
  {
    return m_service_node_list.set_storage_server_peer_reachable(pubkey, value);
  }
  //-----------------------------------------------------------------------------------------------
  bool core::update_blockchain_pruning()
  {
    return m_blockchain_storage.update_blockchain_pruning();
  }
  //-----------------------------------------------------------------------------------------------
  bool core::check_blockchain_pruning()
  {
    return m_blockchain_storage.check_blockchain_pruning();
  }
  //-----------------------------------------------------------------------------------------------
  void core::set_target_blockchain_height(uint64_t target_blockchain_height)
  {
    m_target_blockchain_height = target_blockchain_height;
  }
  //-----------------------------------------------------------------------------------------------
  uint64_t core::get_target_blockchain_height() const
  {
    return m_target_blockchain_height;
  }
  //-----------------------------------------------------------------------------------------------
  uint64_t core::prevalidate_block_hashes(uint64_t height, const std::vector<crypto::hash> &hashes)
  {
    return get_blockchain_storage().prevalidate_block_hashes(height, hashes);
  }
  //-----------------------------------------------------------------------------------------------
  uint64_t core::get_free_space() const
  {
    boost::filesystem::path path(m_config_folder);
    boost::filesystem::space_info si = boost::filesystem::space(path);
    return si.available;
  }
  //-----------------------------------------------------------------------------------------------
  std::shared_ptr<const service_nodes::quorum> core::get_quorum(service_nodes::quorum_type type, uint64_t height, bool include_old, std::vector<std::shared_ptr<const service_nodes::quorum>> *alt_states) const
  {
    return m_service_node_list.get_quorum(type, height, include_old, alt_states);
  }
  //-----------------------------------------------------------------------------------------------
  bool core::is_service_node(const crypto::public_key& pubkey, bool require_active) const
  {
    return m_service_node_list.is_service_node(pubkey, require_active);
  }
  //-----------------------------------------------------------------------------------------------
  const std::vector<service_nodes::key_image_blacklist_entry> &core::get_service_node_blacklisted_key_images() const
  {
    return m_service_node_list.get_blacklisted_key_images();
  }
  //-----------------------------------------------------------------------------------------------
  std::vector<service_nodes::service_node_pubkey_info> core::get_service_node_list_state(const std::vector<crypto::public_key> &service_node_pubkeys) const
  {
    return m_service_node_list.get_service_node_list_state(service_node_pubkeys);
  }
  //-----------------------------------------------------------------------------------------------
  bool core::add_service_node_vote(const service_nodes::quorum_vote_t& vote, vote_verification_context &vvc)
  {
    return m_quorum_cop.handle_vote(vote, vvc);
  }
  //-----------------------------------------------------------------------------------------------
  const core::service_node_keys* core::get_service_node_keys() const
  {
    return m_service_node_keys.get();
  }
  uint32_t core::get_blockchain_pruning_seed() const
  {
    return get_blockchain_storage().get_blockchain_pruning_seed();
  }
  //-----------------------------------------------------------------------------------------------
  bool core::prune_blockchain(uint32_t pruning_seed)
  {
    return get_blockchain_storage().prune_blockchain(pruning_seed);
  }
  //-----------------------------------------------------------------------------------------------
  std::time_t core::get_start_time() const
  {
    return start_time;
  }
  //-----------------------------------------------------------------------------------------------
  void core::graceful_exit()
  {
    raise(SIGTERM);
  }
}
<|MERGE_RESOLUTION|>--- conflicted
+++ resolved
@@ -1,10 +1,6 @@
-<<<<<<< HEAD
 // Copyright (c) 2018, The Graft Project
 // Copyright (c) 2014-2018, The Monero Project
-=======
-// Copyright (c) 2014-2019, The Monero Project
 // Copyright (c)      2018, The Loki Project
->>>>>>> 6d2881c8
 //
 // All rights reserved.
 //
@@ -77,8 +73,8 @@
 
 #include "common/loki_integration_test_hooks.h"
 
-#undef LOKI_DEFAULT_LOG_CATEGORY
-#define LOKI_DEFAULT_LOG_CATEGORY "cn"
+#undef MONERO_DEFAULT_LOG_CATEGORY
+#define MONERO_DEFAULT_LOG_CATEGORY "cn"
 
 DISABLE_VS_WARNINGS(4355)
 
@@ -175,7 +171,7 @@
   };
   static const command_line::arg_descriptor<std::string> arg_check_updates = {
     "check-updates"
-  , "Check for new versions of loki: [disabled|notify|download|update]"
+  , "Check for new versions of graft: [disabled|notify|download|update]"
   , "notify"
   };
   static const command_line::arg_descriptor<bool> arg_pad_transactions  = {
@@ -188,8 +184,11 @@
   , "Set maximum txpool weight in bytes."
   , DEFAULT_TXPOOL_MAX_WEIGHT
   };
-<<<<<<< HEAD
-=======
+  static const command_line::arg_descriptor<bool> arg_disable_stake_tx_processing = {
+    "disable-stake-tx-processing"
+  , "Disable stake transaction processing."
+  , false
+  };
   static const command_line::arg_descriptor<bool> arg_service_node  = {
     "service-node"
   , "Run as a service node, options 'service-node-public-ip' and 'storage-server-port' must be set"
@@ -221,19 +220,11 @@
              val;
     }
   };
->>>>>>> 6d2881c8
   static const command_line::arg_descriptor<std::string> arg_block_notify = {
     "block-notify"
   , "Run a program for each new block, '%s' will be replaced by the block hash"
   , ""
   };
-<<<<<<< HEAD
-  static const command_line::arg_descriptor<bool> arg_disable_stake_tx_processing = {
-    "disable-stake-tx-processing"
-  , "Disable stake transaction processing."
-  , false
-  };
-=======
   static const command_line::arg_descriptor<bool> arg_prune_blockchain  = {
     "prune-blockchain"
   , "Prune blockchain"
@@ -301,30 +292,24 @@
     return false;
   }
   bool init_core_callback_complete = init_core_callback_stubs();
->>>>>>> 6d2881c8
 
   //-----------------------------------------------------------------------------------------------
   core::core(i_cryptonote_protocol* pprotocol):
               m_mempool(m_blockchain_storage),
-<<<<<<< HEAD
-              m_blockchain_storage(m_mempool),
-              m_graft_stake_transaction_processor(m_blockchain_storage),
-              m_miner(this, &m_blockchain_storage),
-              m_miner_address(boost::value_initialized<account_public_address>()),
-=======
               m_service_node_list(m_blockchain_storage),
               m_blockchain_storage(m_mempool, m_service_node_list),
               m_quorum_cop(*this),
               m_miner(this, &m_blockchain_storage),
               m_miner_address{},
->>>>>>> 6d2881c8
               m_starter_message_showed(false),
               m_target_blockchain_height(0),
               m_checkpoints_path(""),
               m_last_json_checkpoints_update(0),
+              m_threadpool(tools::threadpool::getInstance()),
+              m_update_download(0)
               m_update_download(0),
               m_nettype(UNDEFINED),
-              m_update_available(false),
+              m_update_available(false)
               m_last_storage_server_ping(0),
               m_last_lokinet_ping(0),
               m_pad_transactions(false)
@@ -397,10 +382,7 @@
     command_line::add_arg(desc, arg_offline);
     command_line::add_arg(desc, arg_block_download_max_size);
     command_line::add_arg(desc, arg_max_txpool_weight);
-<<<<<<< HEAD
-    command_line::add_arg(desc, arg_block_notify);
     command_line::add_arg(desc, arg_disable_stake_tx_processing);
-=======
     command_line::add_arg(desc, arg_service_node);
     command_line::add_arg(desc, arg_public_ip);
     command_line::add_arg(desc, arg_storage_server_port);
@@ -420,7 +402,6 @@
     command_line::add_arg(desc, integration_test::arg_hardforks_override);
     command_line::add_arg(desc, integration_test::arg_pipe_name);
 #endif
->>>>>>> 6d2881c8
 
     miner::init_options(desc);
     BlockchainDB::init_options(desc);
@@ -444,17 +425,6 @@
       test_drop_download();
 
 
-<<<<<<< HEAD
-    if (m_nettype == STAGENET)
-      throw std::runtime_error("StageNet is not supported by Graft at this time");
-
-    if (m_nettype == MAINNET)
-    {
-      cryptonote::checkpoints checkpoints;
-      if (!checkpoints.init_default_checkpoints(m_nettype))
-      {
-        throw std::runtime_error("Failed to initialize checkpoints");
-=======
     if (command_line::get_arg(vm, arg_dev_allow_local))
       m_service_node_list.debug_allow_local_ips = true;
 
@@ -466,14 +436,8 @@
       /// TODO: parse these options early, before we start p2p server etc?
       m_storage_port = command_line::get_arg(vm, arg_storage_server_port);
 
+      }
       m_quorumnet_port = command_line::get_arg(vm, arg_quorumnet_port);
-
-      bool storage_ok = true;
-      if (m_storage_port == 0) {
-        MERROR("Please specify the port on which the storage server is listening with: '--" << arg_storage_server_port.name << " <port>'");
-        storage_ok = false;
->>>>>>> 6d2881c8
-      }
 
       if (m_quorumnet_port == 0) {
         MERROR("Quorumnet port cannot be 0; please specify a valid port to listen on with: '--" << arg_quorumnet_port.name << " <port>'");
@@ -503,15 +467,6 @@
         storage_ok = false;
       }
 
-<<<<<<< HEAD
-    set_enforce_dns_checkpoints(command_line::get_arg(vm, arg_dns_checkpoints));
-    test_drop_download_height(command_line::get_arg(vm, arg_test_drop_download_height));
-    m_fluffy_blocks_enabled = !get_arg(vm, arg_no_fluffy_blocks);
-    m_offline = get_arg(vm, arg_offline);
-    m_disable_dns_checkpoints = get_arg(vm, arg_disable_dns_checkpoints);
-    if (!command_line::is_arg_defaulted(vm, arg_fluffy_blocks))
-      MWARNING(arg_fluffy_blocks.name << " is obsolete, it is now default");
-=======
       if (!storage_ok) {
         MERROR("IMPORTANT: All service node operators are now required to run the loki storage "
                << "server and provide the public ip and ports on which it can be accessed on the internet.");
@@ -520,7 +475,6 @@
 
       MGINFO("Storage server endpoint is set to: "
              << (epee::net_utils::ipv4_network_address{ m_sn_public_ip, m_storage_port }).str());
->>>>>>> 6d2881c8
 
     }
 
@@ -727,13 +681,8 @@
       if (boost::filesystem::exists(old_files / "blockchain.bin"))
       {
         MWARNING("Found old-style blockchain.bin in " << old_files.string());
-<<<<<<< HEAD
-        MWARNING("Monero now uses a new format. You can either remove blockchain.bin to start syncing");
+        MWARNING("Graft now uses a new format. You can either remove blockchain.bin to start syncing");
         MWARNING("the blockchain anew, or use graft-blockchain-export and graft-blockchain-import to");
-=======
-        MWARNING("Loki now uses a new format. You can either remove blockchain.bin to start syncing");
-        MWARNING("the blockchain anew, or use loki-blockchain-export and loki-blockchain-import to");
->>>>>>> 6d2881c8
         MWARNING("convert your existing blockchain.bin to the new format. See README.md for instructions.");
         return false;
       }
@@ -875,9 +824,6 @@
       MERROR("Failed to parse block notify spec");
     }
 
-<<<<<<< HEAD
-    const std::pair<uint8_t, uint64_t> regtest_hard_forks[3] = {std::make_pair(1, 0), std::make_pair(Blockchain::get_hard_fork_heights(MAINNET).back().version, 1), std::make_pair(0, 0)};
-=======
     try
     {
       if (!command_line::is_arg_defaulted(vm, arg_reorg_notify))
@@ -901,7 +847,6 @@
     std::vector<std::pair<uint8_t, uint64_t>> regtest_hard_forks;
     for (uint8_t hf = cryptonote::network_version_7; hf < cryptonote::network_version_count; hf++)
       regtest_hard_forks.emplace_back(hf, regtest_hard_forks.size() + 1);
->>>>>>> 6d2881c8
     const cryptonote::test_options regtest_test_options = {
       std::move(regtest_hard_forks),
       0
@@ -1183,35 +1128,6 @@
         return;
       }
     }
-<<<<<<< HEAD
-    bad_semantics_txes_lock.unlock();
-
-    uint8_t version = m_blockchain_storage.get_current_hard_fork_version();
-    // don't allow rta tx until hf 13
-    const size_t max_tx_version = version == 1 ? 1 : version < 13 ? 2 : CURRENT_TRANSACTION_VERSION;
-    if (tx.version == 0 || tx.version > max_tx_version)
-    {
-      // v3 is the latest one we know
-      tvc.m_verifivation_failed = true;
-      return false;
-    }
-
-    return true;
-  }
-  //-----------------------------------------------------------------------------------------------
-  bool core::handle_incoming_tx_post(const blobdata& tx_blob, tx_verification_context& tvc, cryptonote::transaction &tx, crypto::hash &tx_hash, crypto::hash &tx_prefixt_hash, bool keeped_by_block, bool relayed, bool do_not_relay)
-  {
-    if(!check_tx_syntax(tx))
-    {
-      LOG_PRINT_L1("WRONG TRANSACTION BLOB, Failed to check tx " << tx_hash << " syntax, rejected");
-      tvc.m_verifivation_failed = true;
-      return false;
-    }
-
-    return true;
-=======
-    tx_info.result = true;
->>>>>>> 6d2881c8
   }
   //-----------------------------------------------------------------------------------------------
   void core::set_semantics_failed(const crypto::hash &tx_hash)
@@ -1353,22 +1269,6 @@
       });
     }
     waiter.wait(&tpool);
-<<<<<<< HEAD
-    it = tx_blobs.begin();
-    std::vector<bool> already_have(tx_blobs.size(), false);
-    for (size_t i = 0; i < tx_blobs.size(); i++, ++it) {
-      if (!results[i].res)
-        continue;
-      if(m_mempool.have_tx(results[i].hash))
-      {
-        LOG_PRINT_L2("tx " << results[i].hash << "already have transaction in tx_pool");
-        already_have[i] = true;
-      }
-      else if(m_blockchain_storage.have_tx(results[i].hash))
-      {
-        LOG_PRINT_L2("tx " << results[i].hash << " already have transaction in blockchain");
-        already_have[i] = true;
-=======
 
     for (auto &info : tx_info) {
       if (!info.result)
@@ -1378,7 +1278,6 @@
       {
         LOG_PRINT_L2("tx " << info.tx_hash << " already have transaction in tx_pool");
         info.already_have = true;
->>>>>>> 6d2881c8
       }
       else if(m_blockchain_storage.have_tx(info.tx_hash))
       {
@@ -1387,24 +1286,6 @@
       }
     }
 
-<<<<<<< HEAD
-    std::vector<tx_verification_batch_info> tx_info;
-    tx_info.reserve(tx_blobs.size());
-    for (size_t i = 0; i < tx_blobs.size(); i++) {
-      if (!results[i].res || already_have[i])
-        continue;
-      tx_info.push_back({&results[i].tx, results[i].hash, tvc[i], results[i].res});
-    }
-    if (!tx_info.empty())
-      handle_incoming_tx_accumulated_batch(tx_info, keeped_by_block);
-
-    bool ok = true;
-    it = tx_blobs.begin();
-    for (size_t i = 0; i < tx_blobs.size(); i++, ++it) {
-      if (already_have[i])
-        continue;
-      if (!results[i].res)
-=======
     parse_incoming_tx_accumulated_batch(tx_info, opts.kept_by_block);
 
     return tx_info;
@@ -1424,7 +1305,6 @@
     for (size_t i = 0; i < parsed_txs.size(); i++) {
       auto &info = parsed_txs[i];
       if (!info.result)
->>>>>>> 6d2881c8
       {
         ok = false; // Propagate failures (so this can be chained with parse_incoming_txs without an intermediate check)
         continue;
@@ -2053,17 +1933,6 @@
     m_blockchain_storage.safesyncmode(onoff);
   }
   //-----------------------------------------------------------------------------------------------
-  bool core::add_new_block(const block& b, block_verification_context& bvc, checkpoint_t const *checkpoint)
-  {
-<<<<<<< HEAD
-    if (!m_blockchain_storage.add_new_block(b, bvc))
-      return false;
-
-    m_graft_stake_transaction_processor.synchronize();
-
-    return true;
-  }
-  //-----------------------------------------------------------------------------------------------
   void core::set_update_stakes_handler(const supernode_stakes_update_handler& handler)
   {
     m_graft_stake_transaction_processor.set_on_update_stakes_handler(handler);
@@ -2083,7 +1952,10 @@
   {
     uint64_t depth = m_blockchain_storage.get_current_blockchain_height() - last_received_block_height;
     m_graft_stake_transaction_processor.invoke_update_blockchain_based_list_handler(true, depth);
-=======
+  }
+  //-----------------------------------------------------------------------------------------------
+  bool core::add_new_block(const block& b, block_verification_context& bvc, checkpoint_t const *checkpoint)
+  {
     bool result = m_blockchain_storage.add_new_block(b, bvc, checkpoint);
     if (result)
     {
@@ -2092,7 +1964,6 @@
       relay_service_node_votes(); // NOTE: nop if synchronising due to not accepting votes whilst syncing
     }
     return result;
->>>>>>> 6d2881c8
   }
   //-----------------------------------------------------------------------------------------------
   bool core::prepare_handle_incoming_blocks(const std::vector<block_complete_entry> &blocks_entry, std::vector<block> &blocks)
@@ -2193,49 +2064,7 @@
     return m_blockchain_storage.have_block(id);
   }
   //-----------------------------------------------------------------------------------------------
-<<<<<<< HEAD
-  bool core::parse_tx_from_blob(transaction& tx, crypto::hash& tx_hash, crypto::hash& tx_prefix_hash, const blobdata& blob) const
-  {
-    return parse_and_validate_tx_from_blob(blob, tx, tx_hash, tx_prefix_hash);
-  }
-  //-----------------------------------------------------------------------------------------------
-  bool core::check_tx_syntax(const transaction& tx) const
-  {
-    return true;
-  }
-  //-----------------------------------------------------------------------------------------------
-  bool core::get_pool_transactions(std::vector<transaction>& txs, bool include_sensitive_data) const
-  {
-    m_mempool.get_transactions(txs, include_sensitive_data);
-    return true;
-  }
-  //-----------------------------------------------------------------------------------------------
-  bool core::get_pool_transaction_hashes(std::vector<crypto::hash>& txs, bool include_sensitive_data) const
-  {
-    m_mempool.get_transaction_hashes(txs, include_sensitive_data);
-    return true;
-  }
-  //-----------------------------------------------------------------------------------------------
-  bool core::get_pool_transaction_stats(struct txpool_stats& stats, bool include_sensitive_data) const
-  {
-    m_mempool.get_transaction_stats(stats, include_sensitive_data);
-    return true;
-  }
-  //-----------------------------------------------------------------------------------------------
-  bool core::get_pool_transaction(const crypto::hash &id, cryptonote::blobdata& tx) const
-  {
-    return m_mempool.get_transaction(id, tx);
-  }
-  //-----------------------------------------------------------------------------------------------
-  bool core::pool_has_tx(const crypto::hash &id) const
-  {
-    return m_mempool.have_tx(id);
-  }
-  //-----------------------------------------------------------------------------------------------
-  bool core::get_pool_transactions_and_spent_keys_info(std::vector<tx_info>& tx_infos, std::vector<spent_key_image_info>& key_image_infos, bool include_sensitive_data) const
-=======
   bool core::parse_tx_from_blob(transaction& tx, crypto::hash& tx_hash, const blobdata& blob) const
->>>>>>> 6d2881c8
   {
     return parse_and_validate_tx_from_blob(blob, tx, tx_hash);
   }
@@ -2368,9 +2197,7 @@
     m_blockchain_pruning_interval.do_call(boost::bind(&core::update_blockchain_pruning, this));
     m_miner.on_idle();
     m_mempool.on_idle();
-<<<<<<< HEAD
     m_graft_stake_transaction_processor.synchronize();
-=======
 
 #if defined(LOKI_ENABLE_INTEGRATION_TEST_HOOKS)
     integration_test::state.core_is_idle = true;
@@ -2380,7 +2207,6 @@
     m_systemd_notify_interval.do_call([this] { sd_notify(0, ("WATCHDOG=1\nSTATUS=" + get_systemd_status_string(*this)).c_str()); });
 #endif
 
->>>>>>> 6d2881c8
     return true;
   }
   //-----------------------------------------------------------------------------------------------
@@ -2431,7 +2257,7 @@
   //-----------------------------------------------------------------------------------------------
   bool core::check_updates()
   {
-    static const char software[] = "loki";
+    static const char software[] = "graft";
 #ifdef BUILD_TAG
     static const char buildtag[] = BOOST_PP_STRINGIZE(BUILD_TAG);
     static const char subdir[] = "cli"; // because it can never be simple
@@ -2451,11 +2277,7 @@
     if (!tools::check_updates(software, buildtag, version, hash))
       return false;
 
-<<<<<<< HEAD
     if (tools::vercmp(version.c_str(), GRAFT_VERSION) <= 0)
-=======
-    if (tools::vercmp(version.c_str(), LOKI_VERSION_STR) <= 0)
->>>>>>> 6d2881c8
     {
       m_update_available = false;
       return true;
