--- conflicted
+++ resolved
@@ -459,11 +459,7 @@
     return addr.m_view_public_key;
   }
   //---------------------------------------------------------------
-<<<<<<< HEAD
-  bool construct_tx_with_tx_key(const account_keys& sender_account_keys, const std::unordered_map<crypto::public_key, subaddress_index>& subaddresses, std::vector<tx_source_entry>& sources, std::vector<tx_destination_entry>& destinations, const boost::optional<cryptonote::tx_destination_entry>& change_addr, const std::vector<uint8_t> &extra, transaction& tx, uint64_t unlock_time, const crypto::secret_key &tx_key, const std::vector<crypto::secret_key> &additional_tx_keys, bool rct, const rct::RCTConfig &rct_config, rct::multisig_out *msout, bool per_output_unlock, bool shuffle_outs)
-=======
-  bool construct_tx_with_tx_key(const account_keys& sender_account_keys, const std::unordered_map<crypto::public_key, subaddress_index>& subaddresses, std::vector<tx_source_entry>& sources, std::vector<tx_destination_entry>& destinations, const boost::optional<tx_destination_entry>& change_addr, std::vector<uint8_t> extra, transaction& tx, uint64_t unlock_time, const crypto::secret_key &tx_key, const std::vector<crypto::secret_key> &additional_tx_keys, rct::multisig_out *msout, bool shuffle_outs, const loki_construct_tx_params tx_params)
->>>>>>> 3a7b6b59
+  bool construct_tx_with_tx_key(const account_keys& sender_account_keys, const std::unordered_map<crypto::public_key, subaddress_index>& subaddresses, std::vector<tx_source_entry>& sources, std::vector<tx_destination_entry>& destinations, const boost::optional<tx_destination_entry>& change_addr, const std::vector<uint8_t> &extra, transaction& tx, uint64_t unlock_time, const crypto::secret_key &tx_key, const std::vector<crypto::secret_key> &additional_tx_keys, const rct::RCTConfig &rct_config, rct::multisig_out *msout, bool shuffle_outs, const loki_construct_tx_params tx_params)
   {
     hw::device &hwdev = sender_account_keys.get_device();
 
@@ -731,7 +727,7 @@
       else
       {
         // sending to the recipient; derivation = r*A (or s*C in the subaddress scheme)
-r = hwdev.generate_key_derivation(dst_entr.addr.m_view_public_key, dst_entr.is_subaddress && need_additional_txkeys ? additional_txkey.sec : tx_key, derivation);
+        r = hwdev.generate_key_derivation(dst_entr.addr.m_view_public_key, dst_entr.is_subaddress && need_additional_txkeys ? additional_txkey.sec : tx_key, derivation);
         CHECK_AND_ASSERT_MES(r, false, "at creation outs: failed to generate_key_derivation(" << dst_entr.addr.m_view_public_key << ", " << (dst_entr.is_subaddress && need_additional_txkeys ? additional_txkey.sec : tx_key) << ")");
 
         if (tx.version > 2)
@@ -868,11 +864,7 @@
 
       // the non-simple version is slightly smaller, but assumes all real inputs
       // are on the same index, so can only be used if there just one ring.
-<<<<<<< HEAD
       bool use_simple_rct = sources.size() > 1 || rct_config.range_proof_type != rct::RangeProofBorromean;
-=======
-      bool use_simple_rct = sources.size() > 1 || tx_params.type != rct::RangeProofBorromean;
->>>>>>> 3a7b6b59
 
       if (!use_simple_rct)
       {
@@ -970,11 +962,7 @@
       get_transaction_prefix_hash(tx, tx_prefix_hash);
       rct::ctkeyV outSk;
       if (use_simple_rct)
-<<<<<<< HEAD
         tx.rct_signatures = rct::genRctSimple(rct::hash2rct(tx_prefix_hash), inSk, destinations, inamounts, outamounts, amount_in - amount_out, mixRing, amount_keys, msout ? &kLRki : NULL, msout, index, outSk, rct_config, hwdev);
-=======
-        tx.rct_signatures = rct::genRctSimple(rct::hash2rct(tx_prefix_hash), inSk, destinations, inamounts, outamounts, amount_in - amount_out, mixRing, amount_keys, msout ? &kLRki : NULL, msout, index, outSk, tx_params.type, hwdev);
->>>>>>> 3a7b6b59
       else
         tx.rct_signatures = rct::genRct(rct::hash2rct(tx_prefix_hash), inSk, destinations, outamounts, mixRing, amount_keys, msout ? &kLRki[0] : NULL, msout, sources[0].real_output, outSk, rct_config, hwdev); // same index assumption
       memwipe(inSk.data(), inSk.size() * sizeof(rct::ctkey));
@@ -989,11 +977,7 @@
     return true;
   }
   //---------------------------------------------------------------
-<<<<<<< HEAD
-  bool construct_tx_and_get_tx_key(const account_keys& sender_account_keys, const std::unordered_map<crypto::public_key, subaddress_index>& subaddresses, std::vector<tx_source_entry>& sources, std::vector<tx_destination_entry>& destinations, const boost::optional<cryptonote::tx_destination_entry>& change_addr, std::vector<uint8_t> extra, transaction& tx, uint64_t unlock_time, crypto::secret_key &tx_key, std::vector<crypto::secret_key> &additional_tx_keys, bool rct, const rct::RCTConfig &rct_config, rct::multisig_out *msout, bool is_staking_tx, bool per_output_unlock)
-=======
-  bool construct_tx_and_get_tx_key(const account_keys& sender_account_keys, const std::unordered_map<crypto::public_key, subaddress_index>& subaddresses, std::vector<tx_source_entry>& sources, std::vector<tx_destination_entry>& destinations, const boost::optional<cryptonote::tx_destination_entry>& change_addr, std::vector<uint8_t> extra, transaction& tx, uint64_t unlock_time, crypto::secret_key &tx_key, std::vector<crypto::secret_key> &additional_tx_keys, rct::multisig_out *msout, loki_construct_tx_params const tx_params)
->>>>>>> 3a7b6b59
+  bool construct_tx_and_get_tx_key(const account_keys& sender_account_keys, const std::unordered_map<crypto::public_key, subaddress_index>& subaddresses, std::vector<tx_source_entry>& sources, std::vector<tx_destination_entry>& destinations, const boost::optional<cryptonote::tx_destination_entry>& change_addr, const std::vector<uint8_t> &extra, transaction& tx, uint64_t unlock_time, crypto::secret_key &tx_key, std::vector<crypto::secret_key> &additional_tx_keys, const rct::RCTConfig &rct_config, rct::multisig_out *msout, loki_construct_tx_params const tx_params)
   {
     hw::device &hwdev = sender_account_keys.get_device();
     hwdev.open_tx(tx_key);
@@ -1011,16 +995,12 @@
         additional_tx_keys.push_back(keypair::generate(sender_account_keys.get_device()).sec);
     }
 
-<<<<<<< HEAD
-    bool r = construct_tx_with_tx_key(sender_account_keys, subaddresses, sources, destinations, change_addr, extra, tx, unlock_time, tx_key, additional_tx_keys, rct, rct_config, msout, per_output_unlock);
-=======
-    bool r = construct_tx_with_tx_key(sender_account_keys, subaddresses, sources, destinations, change_addr, extra, tx, unlock_time, tx_key, additional_tx_keys, msout, true /*shuffle_outs*/, tx_params);
->>>>>>> 3a7b6b59
+    bool r = construct_tx_with_tx_key(sender_account_keys, subaddresses, sources, destinations, change_addr, extra, tx, unlock_time, tx_key, additional_tx_keys, rct_config, msout, true /*shuffle_outs*/, tx_params);
     hwdev.close_tx();
     return r;
   }
   //---------------------------------------------------------------
-  bool construct_tx(const account_keys& sender_account_keys, std::vector<tx_source_entry> &sources, const std::vector<tx_destination_entry>& destinations, const boost::optional<cryptonote::tx_destination_entry>& change_addr, std::vector<uint8_t> extra, transaction& tx, uint64_t unlock_time, uint8_t hf_version, bool is_staking)
+  bool construct_tx(const account_keys& sender_account_keys, std::vector<tx_source_entry> &sources, const std::vector<tx_destination_entry>& destinations, const boost::optional<cryptonote::tx_destination_entry>& change_addr, const std::vector<uint8_t> &extra, transaction& tx, uint64_t unlock_time, uint8_t hf_version, bool is_staking)
   {
      std::unordered_map<crypto::public_key, cryptonote::subaddress_index> subaddresses;
      subaddresses[sender_account_keys.m_account_address.m_spend_public_key] = {0,0};
@@ -1028,17 +1008,14 @@
      std::vector<crypto::secret_key> additional_tx_keys;
      std::vector<tx_destination_entry> destinations_copy = destinations;
 
-<<<<<<< HEAD
-     const bool per_output_unlock = (hf_version >= network_version_9_service_nodes);
      rct::RCTConfig rct_config    = {};
      rct_config.range_proof_type  = (hf_version < network_version_10_bulletproofs) ?  rct::RangeProofBorromean : rct::RangeProofPaddedBulletproof;
      rct_config.bp_version        = (hf_version < HF_VERSION_SMALLER_BP) ? 1 : 0;
-     return construct_tx_and_get_tx_key(sender_account_keys, subaddresses, sources, destinations_copy, change_addr, extra, tx, unlock_time, tx_key, additional_tx_keys, true /*rct*/, rct_config, NULL, is_staking, per_output_unlock);
-=======
+
      loki_construct_tx_params tx_params(hf_version);
      tx_params.v3_is_staking_tx = is_staking;
-     return construct_tx_and_get_tx_key(sender_account_keys, subaddresses, sources, destinations_copy, change_addr, extra, tx, unlock_time, tx_key, additional_tx_keys, NULL, tx_params);
->>>>>>> 3a7b6b59
+
+     return construct_tx_and_get_tx_key(sender_account_keys, subaddresses, sources, destinations_copy, change_addr, extra, tx, unlock_time, tx_key, additional_tx_keys, rct_config, NULL, tx_params);
   }
   //---------------------------------------------------------------
   bool generate_genesis_block(
