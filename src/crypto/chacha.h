<<<<<<< HEAD
// Copyright (c) 2014-2018, The Monero Project
//
=======
// Copyright (c) 2014-2019, The Monero Project
// 
>>>>>>> 6d2881c8
// All rights reserved.
//
// Redistribution and use in source and binary forms, with or without modification, are
// permitted provided that the following conditions are met:
//
// 1. Redistributions of source code must retain the above copyright notice, this list of
//    conditions and the following disclaimer.
//
// 2. Redistributions in binary form must reproduce the above copyright notice, this list
//    of conditions and the following disclaimer in the documentation and/or other
//    materials provided with the distribution.
//
// 3. Neither the name of the copyright holder nor the names of its contributors may be
//    used to endorse or promote products derived from this software without specific
//    prior written permission.
//
// THIS SOFTWARE IS PROVIDED BY THE COPYRIGHT HOLDERS AND CONTRIBUTORS "AS IS" AND ANY
// EXPRESS OR IMPLIED WARRANTIES, INCLUDING, BUT NOT LIMITED TO, THE IMPLIED WARRANTIES OF
// MERCHANTABILITY AND FITNESS FOR A PARTICULAR PURPOSE ARE DISCLAIMED. IN NO EVENT SHALL
// THE COPYRIGHT HOLDER OR CONTRIBUTORS BE LIABLE FOR ANY DIRECT, INDIRECT, INCIDENTAL,
// SPECIAL, EXEMPLARY, OR CONSEQUENTIAL DAMAGES (INCLUDING, BUT NOT LIMITED TO,
// PROCUREMENT OF SUBSTITUTE GOODS OR SERVICES; LOSS OF USE, DATA, OR PROFITS; OR BUSINESS
// INTERRUPTION) HOWEVER CAUSED AND ON ANY THEORY OF LIABILITY, WHETHER IN CONTRACT,
// STRICT LIABILITY, OR TORT (INCLUDING NEGLIGENCE OR OTHERWISE) ARISING IN ANY WAY OUT OF
// THE USE OF THIS SOFTWARE, EVEN IF ADVISED OF THE POSSIBILITY OF SUCH DAMAGE.
//
// Parts of this file are originally copyright (c) 2012-2013 The Cryptonote developers

#pragma once

#include <stdint.h>
#include <stddef.h>

#define CHACHA_KEY_SIZE 32
#define CHACHA_IV_SIZE 8

#if defined(__cplusplus)
#include <memory.h>

#include "memwipe.h"
#include "mlocker.h"
#include "hash.h"
#include "crypto/cn_heavy_hash.hpp"

namespace crypto {
  extern "C" {
#endif
    void chacha8(const void* data, size_t length, const uint8_t* key, const uint8_t* iv, char* cipher);
    void chacha20(const void* data, size_t length, const uint8_t* key, const uint8_t* iv, char* cipher);
#if defined(__cplusplus)
  }

  using chacha_key = epee::mlocked<tools::scrubbed_arr<uint8_t, CHACHA_KEY_SIZE>>;

#pragma pack(push, 1)
  // MS VC 2012 doesn't interpret `class chacha_iv` as POD in spite of [9.0.10], so it is a struct
  struct chacha_iv {
    uint8_t data[CHACHA_IV_SIZE];
  };
#pragma pack(pop)

  static_assert(sizeof(chacha_key) == CHACHA_KEY_SIZE && sizeof(chacha_iv) == CHACHA_IV_SIZE, "Invalid structure size");

  inline void chacha8(const void* data, std::size_t length, const chacha_key& key, const chacha_iv& iv, char* cipher) {
    chacha8(data, length, key.data(), reinterpret_cast<const uint8_t*>(&iv), cipher);
  }

  inline void chacha20(const void* data, std::size_t length, const chacha_key& key, const chacha_iv& iv, char* cipher) {
    chacha20(data, length, key.data(), reinterpret_cast<const uint8_t*>(&iv), cipher);
  }

  inline void generate_chacha_key(const void *data, size_t size, chacha_key& key, uint64_t kdf_rounds) {
    static_assert(sizeof(chacha_key) <= sizeof(hash), "Size of hash must be at least that of chacha_key");
    epee::mlocked<tools::scrubbed_arr<char, HASH_SIZE>> pwd_hash;
<<<<<<< HEAD
    crypto::cn_slow_hash(data, size, pwd_hash.data(), 0/*variant*/, 0/*prehashed*/, 0/*modifier*/);
    for (uint64_t n = 1; n < kdf_rounds; ++n)
      crypto::cn_slow_hash(pwd_hash.data(), pwd_hash.size(), pwd_hash.data(), 0/*variant*/, 0/*prehashed*/, 0/*modifier*/);
=======
    static thread_local cn_heavy_hash_v1 ctx;
    ctx.hash(data, size, pwd_hash.data());
    for (uint64_t n = 1; n < kdf_rounds; ++n)
      ctx.hash(pwd_hash.data(), pwd_hash.size(), pwd_hash.data());
>>>>>>> 6d2881c8
    memcpy(&unwrap(unwrap(key)), pwd_hash.data(), sizeof(key));
  }

  inline void generate_chacha_key_prehashed(const void *data, size_t size, chacha_key& key, uint64_t kdf_rounds) {
    static_assert(sizeof(chacha_key) <= sizeof(hash), "Size of hash must be at least that of chacha_key");
    epee::mlocked<tools::scrubbed_arr<char, HASH_SIZE>> pwd_hash;
<<<<<<< HEAD
    crypto::cn_slow_hash(data, size, pwd_hash.data(), 0/*variant*/, 1/*prehashed*/, 0/*modifier*/);
    for (uint64_t n = 1; n < kdf_rounds; ++n)
      crypto::cn_slow_hash(pwd_hash.data(), pwd_hash.size(), pwd_hash.data(), 0/*variant*/, 0/*prehashed*/, 0/*modifier*/);
=======
    static thread_local cn_heavy_hash_v1 ctx;
    ctx.hash(data, size, pwd_hash.data(), true);
    for (uint64_t n = 1; n < kdf_rounds; ++n)
      ctx.hash(pwd_hash.data(), pwd_hash.size(), pwd_hash.data());
>>>>>>> 6d2881c8
    memcpy(&unwrap(unwrap(key)), pwd_hash.data(), sizeof(key));
  }

  inline void generate_chacha_key(std::string password, chacha_key& key, uint64_t kdf_rounds) {
    return generate_chacha_key(password.data(), password.size(), key, kdf_rounds);
  }
}

#endif<|MERGE_RESOLUTION|>--- conflicted
+++ resolved
@@ -1,10 +1,5 @@
-<<<<<<< HEAD
-// Copyright (c) 2014-2018, The Monero Project
-//
-=======
 // Copyright (c) 2014-2019, The Monero Project
 // 
->>>>>>> 6d2881c8
 // All rights reserved.
 //
 // Redistribution and use in source and binary forms, with or without modification, are
@@ -47,7 +42,6 @@
 #include "memwipe.h"
 #include "mlocker.h"
 #include "hash.h"
-#include "crypto/cn_heavy_hash.hpp"
 
 namespace crypto {
   extern "C" {
@@ -79,32 +73,18 @@
   inline void generate_chacha_key(const void *data, size_t size, chacha_key& key, uint64_t kdf_rounds) {
     static_assert(sizeof(chacha_key) <= sizeof(hash), "Size of hash must be at least that of chacha_key");
     epee::mlocked<tools::scrubbed_arr<char, HASH_SIZE>> pwd_hash;
-<<<<<<< HEAD
     crypto::cn_slow_hash(data, size, pwd_hash.data(), 0/*variant*/, 0/*prehashed*/, 0/*modifier*/);
     for (uint64_t n = 1; n < kdf_rounds; ++n)
       crypto::cn_slow_hash(pwd_hash.data(), pwd_hash.size(), pwd_hash.data(), 0/*variant*/, 0/*prehashed*/, 0/*modifier*/);
-=======
-    static thread_local cn_heavy_hash_v1 ctx;
-    ctx.hash(data, size, pwd_hash.data());
-    for (uint64_t n = 1; n < kdf_rounds; ++n)
-      ctx.hash(pwd_hash.data(), pwd_hash.size(), pwd_hash.data());
->>>>>>> 6d2881c8
     memcpy(&unwrap(unwrap(key)), pwd_hash.data(), sizeof(key));
   }
 
   inline void generate_chacha_key_prehashed(const void *data, size_t size, chacha_key& key, uint64_t kdf_rounds) {
     static_assert(sizeof(chacha_key) <= sizeof(hash), "Size of hash must be at least that of chacha_key");
     epee::mlocked<tools::scrubbed_arr<char, HASH_SIZE>> pwd_hash;
-<<<<<<< HEAD
     crypto::cn_slow_hash(data, size, pwd_hash.data(), 0/*variant*/, 1/*prehashed*/, 0/*modifier*/);
     for (uint64_t n = 1; n < kdf_rounds; ++n)
       crypto::cn_slow_hash(pwd_hash.data(), pwd_hash.size(), pwd_hash.data(), 0/*variant*/, 0/*prehashed*/, 0/*modifier*/);
-=======
-    static thread_local cn_heavy_hash_v1 ctx;
-    ctx.hash(data, size, pwd_hash.data(), true);
-    for (uint64_t n = 1; n < kdf_rounds; ++n)
-      ctx.hash(pwd_hash.data(), pwd_hash.size(), pwd_hash.data());
->>>>>>> 6d2881c8
     memcpy(&unwrap(unwrap(key)), pwd_hash.data(), sizeof(key));
   }
 
