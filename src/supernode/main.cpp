--- conflicted
+++ resolved
@@ -56,9 +56,9 @@
 }
 };
 };
-/*
 
-*/
+
+
 int main(int argc, const char** argv) {
 	mlog_configure("", true);
     mlog_set_log_level(5);
@@ -82,20 +82,15 @@
 	boost::property_tree::ptree config;
 	boost::property_tree::ini_parser::read_ini(conf_file, config);
 
-/*
+
 	// TODO: Init all monero staff here
     // TODO:
     // 1. implement daemon as a library
     // 2. design and implement interface so supernode can talk with the daemon running in the same process
-<<<<<<< HEAD
-    boost::program_options::variables_map vm;
-    daemonizer::daemonize(argc, argv, daemonize::t_executor{}, vm);
-*/
-=======
     // boost::program_options::variables_map vm;
     // daemonizer::daemonize(argc, argv, daemonize::t_executor{}, vm);
 
->>>>>>> 72bd86ce
+
 
 	// init p2p
 	const boost::property_tree::ptree& p2p_conf = config.get_child("p2p");
