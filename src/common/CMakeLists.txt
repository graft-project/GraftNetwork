--- conflicted
+++ resolved
@@ -38,11 +38,6 @@
   loki.cpp
   util.cpp
   i18n.cpp
-<<<<<<< HEAD
-  notify.cpp
-  password.cpp
-  perf_timer.cpp
-=======
   rules.cpp
   notify.cpp
   password.cpp
@@ -50,7 +45,6 @@
   pruning.cpp
   random.cpp
   scoped_message_writer.cpp
->>>>>>> 6d2881c8
   spawn.cpp
   threadpool.cpp
   updates.cpp
@@ -69,7 +63,6 @@
   target_sources(common PRIVATE compat/glibc_compat.cpp)
 endif()
 
-<<<<<<< HEAD
 set(common_private_headers
   apply_permutation.h
   base58.h
@@ -97,10 +90,14 @@
   threadpool.h
   updates.h
   aligned.h)
-=======
-add_dependencies(common generate_translations_header)
->>>>>>> 6d2881c8
 
+monero_private_headers(common
+  ${common_private_headers})
+monero_add_library(common
+  ${common_sources}
+  ${common_headers}
+  ${common_private_headers}
+  DEPENDS generate_translations_header)
 target_link_libraries(common
   PUBLIC
     cncrypto
