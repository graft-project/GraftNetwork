// Copyright (c) 2014-2018, The Monero Project
// 
// All rights reserved.
// 
// Redistribution and use in source and binary forms, with or without modification, are
// permitted provided that the following conditions are met:
// 
// 1. Redistributions of source code must retain the above copyright notice, this list of
//    conditions and the following disclaimer.
// 
// 2. Redistributions in binary form must reproduce the above copyright notice, this list
//    of conditions and the following disclaimer in the documentation and/or other
//    materials provided with the distribution.
// 
// 3. Neither the name of the copyright holder nor the names of its contributors may be
//    used to endorse or promote products derived from this software without specific
//    prior written permission.
// 
// THIS SOFTWARE IS PROVIDED BY THE COPYRIGHT HOLDERS AND CONTRIBUTORS "AS IS" AND ANY
// EXPRESS OR IMPLIED WARRANTIES, INCLUDING, BUT NOT LIMITED TO, THE IMPLIED WARRANTIES OF
// MERCHANTABILITY AND FITNESS FOR A PARTICULAR PURPOSE ARE DISCLAIMED. IN NO EVENT SHALL
// THE COPYRIGHT HOLDER OR CONTRIBUTORS BE LIABLE FOR ANY DIRECT, INDIRECT, INCIDENTAL,
// SPECIAL, EXEMPLARY, OR CONSEQUENTIAL DAMAGES (INCLUDING, BUT NOT LIMITED TO,
// PROCUREMENT OF SUBSTITUTE GOODS OR SERVICES; LOSS OF USE, DATA, OR PROFITS; OR BUSINESS
// INTERRUPTION) HOWEVER CAUSED AND ON ANY THEORY OF LIABILITY, WHETHER IN CONTRACT,
// STRICT LIABILITY, OR TORT (INCLUDING NEGLIGENCE OR OTHERWISE) ARISING IN ANY WAY OUT OF
// THE USE OF THIS SOFTWARE, EVEN IF ADVISED OF THE POSSIBILITY OF SUCH DAMAGE.
// 
// Parts of this file are originally copyright (c) 2012-2013 The Cryptonote developers

#pragma  once 

#include <boost/program_options/options_description.hpp>
#include <boost/program_options/variables_map.hpp>

#include "net/http_server_impl_base.h"
#include "net/http_client.h"
#include "core_rpc_server_commands_defs.h"
#include "cryptonote_core/cryptonote_core.h"
#include "p2p/net_node.h"
#include "cryptonote_protocol/cryptonote_protocol_handler.h"

// yes, epee doesn't properly use its full namespace when calling its
// functions from macros.  *sigh*
using namespace epee;

namespace cryptonote
{
  /************************************************************************/
  /*                                                                      */
  /************************************************************************/
  class core_rpc_server: public epee::http_server_impl_base<core_rpc_server>
  {
  public:

    static const command_line::arg_descriptor<std::string, false, true, 2> arg_rpc_bind_port;
    static const command_line::arg_descriptor<std::string> arg_rpc_restricted_bind_port;
    static const command_line::arg_descriptor<bool> arg_restricted_rpc;
    static const command_line::arg_descriptor<std::string> arg_bootstrap_daemon_address;
    static const command_line::arg_descriptor<std::string> arg_bootstrap_daemon_login;

    typedef epee::net_utils::connection_context_base connection_context;

    core_rpc_server(
        core& cr
      , nodetool::node_server<cryptonote::t_cryptonote_protocol_handler<cryptonote::core> >& p2p
      );

    static void init_options(boost::program_options::options_description& desc);
    bool init(
        const boost::program_options::variables_map& vm,
        const bool restricted,
        const network_type nettype,
        const std::string& port
      );
    network_type nettype() const { return m_nettype; }

    CHAIN_HTTP_TO_MAP2(connection_context); //forward http requests to uri map

    BEGIN_URI_MAP2()
      MAP_URI_AUTO_JON2("/get_height", on_get_height, COMMAND_RPC_GET_HEIGHT)
      MAP_URI_AUTO_JON2("/getheight", on_get_height, COMMAND_RPC_GET_HEIGHT)
      MAP_URI_AUTO_BIN2("/get_blocks.bin", on_get_blocks, COMMAND_RPC_GET_BLOCKS_FAST)
      MAP_URI_AUTO_BIN2("/getblocks.bin", on_get_blocks, COMMAND_RPC_GET_BLOCKS_FAST)
      MAP_URI_AUTO_BIN2("/get_blocks_by_height.bin", on_get_blocks_by_height, COMMAND_RPC_GET_BLOCKS_BY_HEIGHT)
      MAP_URI_AUTO_BIN2("/getblocks_by_height.bin", on_get_blocks_by_height, COMMAND_RPC_GET_BLOCKS_BY_HEIGHT)
      MAP_URI_AUTO_BIN2("/get_hashes.bin", on_get_hashes, COMMAND_RPC_GET_HASHES_FAST)
      MAP_URI_AUTO_BIN2("/gethashes.bin", on_get_hashes, COMMAND_RPC_GET_HASHES_FAST)
      MAP_URI_AUTO_BIN2("/get_o_indexes.bin", on_get_indexes, COMMAND_RPC_GET_TX_GLOBAL_OUTPUTS_INDEXES)      
      MAP_URI_AUTO_BIN2("/get_outs.bin", on_get_outs_bin, COMMAND_RPC_GET_OUTPUTS_BIN)
      MAP_URI_AUTO_JON2("/get_transactions", on_get_transactions, COMMAND_RPC_GET_TRANSACTIONS)
      MAP_URI_AUTO_JON2("/gettransactions", on_get_transactions, COMMAND_RPC_GET_TRANSACTIONS)
      MAP_URI_AUTO_JON2("/get_alt_blocks_hashes", on_get_alt_blocks_hashes, COMMAND_RPC_GET_ALT_BLOCKS_HASHES)
      MAP_URI_AUTO_JON2("/is_key_image_spent", on_is_key_image_spent, COMMAND_RPC_IS_KEY_IMAGE_SPENT)
      MAP_URI_AUTO_JON2("/send_raw_transaction", on_send_raw_tx, COMMAND_RPC_SEND_RAW_TX)
      MAP_URI_AUTO_JON2("/sendrawtransaction", on_send_raw_tx, COMMAND_RPC_SEND_RAW_TX)
      MAP_URI_AUTO_JON2_IF("/start_mining", on_start_mining, COMMAND_RPC_START_MINING, !m_restricted)
      MAP_URI_AUTO_JON2_IF("/stop_mining", on_stop_mining, COMMAND_RPC_STOP_MINING, !m_restricted)
      MAP_URI_AUTO_JON2_IF("/mining_status", on_mining_status, COMMAND_RPC_MINING_STATUS, !m_restricted)
      MAP_URI_AUTO_JON2_IF("/save_bc", on_save_bc, COMMAND_RPC_SAVE_BC, !m_restricted)
      MAP_URI_AUTO_JON2_IF("/get_peer_list", on_get_peer_list, COMMAND_RPC_GET_PEER_LIST, !m_restricted)
      MAP_URI_AUTO_JON2_IF("/set_log_hash_rate", on_set_log_hash_rate, COMMAND_RPC_SET_LOG_HASH_RATE, !m_restricted)
      MAP_URI_AUTO_JON2_IF("/set_log_level", on_set_log_level, COMMAND_RPC_SET_LOG_LEVEL, !m_restricted)
      MAP_URI_AUTO_JON2_IF("/set_log_categories", on_set_log_categories, COMMAND_RPC_SET_LOG_CATEGORIES, !m_restricted)
      MAP_URI_AUTO_JON2("/get_transaction_pool", on_get_transaction_pool, COMMAND_RPC_GET_TRANSACTION_POOL)
      MAP_URI_AUTO_JON2("/get_transaction_pool_hashes.bin", on_get_transaction_pool_hashes_bin, COMMAND_RPC_GET_TRANSACTION_POOL_HASHES_BIN)
      MAP_URI_AUTO_JON2("/get_transaction_pool_hashes", on_get_transaction_pool_hashes, COMMAND_RPC_GET_TRANSACTION_POOL_HASHES)
      MAP_URI_AUTO_JON2("/get_transaction_pool_stats", on_get_transaction_pool_stats, COMMAND_RPC_GET_TRANSACTION_POOL_STATS)
      MAP_URI_AUTO_JON2_IF("/stop_daemon", on_stop_daemon, COMMAND_RPC_STOP_DAEMON, !m_restricted)
      MAP_URI_AUTO_JON2("/get_info", on_get_info, COMMAND_RPC_GET_INFO)
      MAP_URI_AUTO_JON2("/getinfo", on_get_info, COMMAND_RPC_GET_INFO)
      MAP_URI_AUTO_JON2("/get_limit", on_get_limit, COMMAND_RPC_GET_LIMIT)
      MAP_URI_AUTO_JON2_IF("/set_limit", on_set_limit, COMMAND_RPC_SET_LIMIT, !m_restricted)
      MAP_URI_AUTO_JON2_IF("/out_peers", on_out_peers, COMMAND_RPC_OUT_PEERS, !m_restricted)
      MAP_URI_AUTO_JON2_IF("/in_peers", on_in_peers, COMMAND_RPC_IN_PEERS, !m_restricted)
      MAP_URI_AUTO_JON2_IF("/start_save_graph", on_start_save_graph, COMMAND_RPC_START_SAVE_GRAPH, !m_restricted)
      MAP_URI_AUTO_JON2_IF("/stop_save_graph", on_stop_save_graph, COMMAND_RPC_STOP_SAVE_GRAPH, !m_restricted)
      MAP_URI_AUTO_JON2("/get_outs", on_get_outs, COMMAND_RPC_GET_OUTPUTS)      
      MAP_URI_AUTO_JON2_IF("/update", on_update, COMMAND_RPC_UPDATE, !m_restricted)
      BEGIN_JSON_RPC_MAP("/json_rpc")
        MAP_JON_RPC("get_block_count",           on_getblockcount,              COMMAND_RPC_GETBLOCKCOUNT)
        MAP_JON_RPC("getblockcount",             on_getblockcount,              COMMAND_RPC_GETBLOCKCOUNT)
        MAP_JON_RPC_WE("on_get_block_hash",      on_getblockhash,               COMMAND_RPC_GETBLOCKHASH)
        MAP_JON_RPC_WE("on_getblockhash",        on_getblockhash,               COMMAND_RPC_GETBLOCKHASH)
        MAP_JON_RPC_WE("get_block_template",     on_getblocktemplate,           COMMAND_RPC_GETBLOCKTEMPLATE)
        MAP_JON_RPC_WE("getblocktemplate",       on_getblocktemplate,           COMMAND_RPC_GETBLOCKTEMPLATE)
        MAP_JON_RPC_WE("submit_block",           on_submitblock,                COMMAND_RPC_SUBMITBLOCK)
        MAP_JON_RPC_WE("submitblock",            on_submitblock,                COMMAND_RPC_SUBMITBLOCK)
        MAP_JON_RPC_WE_IF("generateblocks",         on_generateblocks,             COMMAND_RPC_GENERATEBLOCKS, !m_restricted)
        MAP_JON_RPC_WE("get_last_block_header",  on_get_last_block_header,      COMMAND_RPC_GET_LAST_BLOCK_HEADER)
        MAP_JON_RPC_WE("getlastblockheader",     on_get_last_block_header,      COMMAND_RPC_GET_LAST_BLOCK_HEADER)
        MAP_JON_RPC_WE("get_block_header_by_hash", on_get_block_header_by_hash,   COMMAND_RPC_GET_BLOCK_HEADER_BY_HASH)
        MAP_JON_RPC_WE("getblockheaderbyhash",   on_get_block_header_by_hash,   COMMAND_RPC_GET_BLOCK_HEADER_BY_HASH)
        MAP_JON_RPC_WE("get_block_header_by_height", on_get_block_header_by_height, COMMAND_RPC_GET_BLOCK_HEADER_BY_HEIGHT)
        MAP_JON_RPC_WE("getblockheaderbyheight", on_get_block_header_by_height, COMMAND_RPC_GET_BLOCK_HEADER_BY_HEIGHT)
        MAP_JON_RPC_WE("get_block_headers_range", on_get_block_headers_range,    COMMAND_RPC_GET_BLOCK_HEADERS_RANGE)
        MAP_JON_RPC_WE("getblockheadersrange",   on_get_block_headers_range,    COMMAND_RPC_GET_BLOCK_HEADERS_RANGE)
        MAP_JON_RPC_WE("get_block",              on_get_block,                 COMMAND_RPC_GET_BLOCK)
        MAP_JON_RPC_WE("getblock",                on_get_block,                 COMMAND_RPC_GET_BLOCK)
        MAP_JON_RPC_WE_IF("get_connections",     on_get_connections,            COMMAND_RPC_GET_CONNECTIONS, !m_restricted)
        MAP_JON_RPC_WE("get_info",               on_get_info_json,              COMMAND_RPC_GET_INFO)
        MAP_JON_RPC_WE("hard_fork_info",         on_hard_fork_info,             COMMAND_RPC_HARD_FORK_INFO)
        MAP_JON_RPC_WE_IF("set_bans",            on_set_bans,                   COMMAND_RPC_SETBANS, !m_restricted)
        MAP_JON_RPC_WE_IF("get_bans",            on_get_bans,                   COMMAND_RPC_GETBANS, !m_restricted)
        MAP_JON_RPC_WE_IF("flush_txpool",        on_flush_txpool,               COMMAND_RPC_FLUSH_TRANSACTION_POOL, !m_restricted)
        MAP_JON_RPC_WE("get_output_histogram",   on_get_output_histogram,       COMMAND_RPC_GET_OUTPUT_HISTOGRAM)
        MAP_JON_RPC_WE("get_version",            on_get_version,                COMMAND_RPC_GET_VERSION)
        MAP_JON_RPC_WE_IF("get_coinbase_tx_sum", on_get_coinbase_tx_sum,        COMMAND_RPC_GET_COINBASE_TX_SUM, !m_restricted)
        MAP_JON_RPC_WE("get_fee_estimate",       on_get_base_fee_estimate,      COMMAND_RPC_GET_BASE_FEE_ESTIMATE)
        MAP_JON_RPC_WE_IF("get_alternate_chains",on_get_alternate_chains,       COMMAND_RPC_GET_ALTERNATE_CHAINS, !m_restricted)
        MAP_JON_RPC_WE_IF("relay_tx",            on_relay_tx,                   COMMAND_RPC_RELAY_TX, !m_restricted)
        MAP_JON_RPC_WE_IF("sync_info",           on_sync_info,                  COMMAND_RPC_SYNC_INFO, !m_restricted)
        MAP_JON_RPC_WE("get_txpool_backlog",     on_get_txpool_backlog,         COMMAND_RPC_GET_TRANSACTION_POOL_BACKLOG)
        MAP_JON_RPC_WE("get_output_distribution", on_get_output_distribution, COMMAND_RPC_GET_OUTPUT_DISTRIBUTION)
      END_JSON_RPC_MAP()
      // Graft RTA handlers start here
      BEGIN_JSON_RPC_MAP("/json_rpc/rta")
<<<<<<< HEAD
        MAP_JON_RPC_WE_IF("send_supernode_announce",on_supernode_announce,         COMMAND_RPC_SUPERNODE_ANNOUNCE, !m_restricted)
        MAP_JON_RPC_WE_IF("broadcast",              on_broadcast,                  COMMAND_RPC_BROADCAST, !m_restricted)
        // MAP_JON_RPC_WE_IF("multicast",              on_multicast,                  COMMAND_RPC_BROADCAST, !m_restricted)
        // MAP_JON_RPC_WE_IF("unicast",                on_unicast,                    COMMAND_RPC_BROADCAST, !m_restricted)

        MAP_JON_RPC_WE_IF("get_tunnels",              on_get_tunnels,              COMMAND_RPC_TUNNEL_DATA, !m_restricted)
        MAP_JON_RPC_WE_IF("send_supernode_stakes",    on_supernode_stakes,         COMMAND_RPC_SUPERNODE_GET_STAKES, !m_restricted)
        MAP_JON_RPC_WE_IF("send_supernode_blockchain_based_list", on_supernode_blockchain_based_list,  COMMAND_RPC_SUPERNODE_GET_BLOCKCHAIN_BASED_LIST, !m_restricted)
        MAP_JON_RPC_WE_IF("get_stats", on_get_rta_stats,  COMMAND_RPC_RTA_STATS, !m_restricted)
=======
        MAP_JON_RPC_WE("broadcast",              on_broadcast,                  COMMAND_RPC_BROADCAST)
        MAP_JON_RPC_WE("wide_broadcast",         on_wide_broadcast,             COMMAND_RPC_BROADCAST)
        MAP_JON_RPC_WE("register_supernode",     on_register_supernode,         COMMAND_RPC_REGISTER_SUPERNODE)
        MAP_JON_RPC_WE("redirect_supernode_id",  on_redirect_supernode_id,      COMMAND_RPC_REDIRECT_SUPERNODE_ID)

        MAP_JON_RPC_WE("send_supernode_stakes",    on_supernode_stakes,         COMMAND_RPC_SUPERNODE_GET_STAKES)
        MAP_JON_RPC_WE("send_supernode_blockchain_based_list", on_supernode_blockchain_based_list,  COMMAND_RPC_SUPERNODE_GET_BLOCKCHAIN_BASED_LIST)
        MAP_JON_RPC_WE("get_stats", on_get_rta_stats,  COMMAND_RPC_RTA_STATS)
>>>>>>> 745b6ba4
      END_JSON_RPC_MAP()
    END_URI_MAP2()

    bool on_get_height(const COMMAND_RPC_GET_HEIGHT::request& req, COMMAND_RPC_GET_HEIGHT::response& res);
    bool on_get_blocks(const COMMAND_RPC_GET_BLOCKS_FAST::request& req, COMMAND_RPC_GET_BLOCKS_FAST::response& res);
    bool on_get_alt_blocks_hashes(const COMMAND_RPC_GET_ALT_BLOCKS_HASHES::request& req, COMMAND_RPC_GET_ALT_BLOCKS_HASHES::response& res);
    bool on_get_blocks_by_height(const COMMAND_RPC_GET_BLOCKS_BY_HEIGHT::request& req, COMMAND_RPC_GET_BLOCKS_BY_HEIGHT::response& res);
    bool on_get_hashes(const COMMAND_RPC_GET_HASHES_FAST::request& req, COMMAND_RPC_GET_HASHES_FAST::response& res);
    bool on_get_transactions(const COMMAND_RPC_GET_TRANSACTIONS::request& req, COMMAND_RPC_GET_TRANSACTIONS::response& res);
    bool on_is_key_image_spent(const COMMAND_RPC_IS_KEY_IMAGE_SPENT::request& req, COMMAND_RPC_IS_KEY_IMAGE_SPENT::response& res, bool request_has_rpc_origin = true);
    bool on_get_indexes(const COMMAND_RPC_GET_TX_GLOBAL_OUTPUTS_INDEXES::request& req, COMMAND_RPC_GET_TX_GLOBAL_OUTPUTS_INDEXES::response& res);
    bool on_send_raw_tx(const COMMAND_RPC_SEND_RAW_TX::request& req, COMMAND_RPC_SEND_RAW_TX::response& res);
    bool on_start_mining(const COMMAND_RPC_START_MINING::request& req, COMMAND_RPC_START_MINING::response& res);
    bool on_stop_mining(const COMMAND_RPC_STOP_MINING::request& req, COMMAND_RPC_STOP_MINING::response& res);
    bool on_mining_status(const COMMAND_RPC_MINING_STATUS::request& req, COMMAND_RPC_MINING_STATUS::response& res);
    bool on_get_outs_bin(const COMMAND_RPC_GET_OUTPUTS_BIN::request& req, COMMAND_RPC_GET_OUTPUTS_BIN::response& res);        
    bool on_get_outs(const COMMAND_RPC_GET_OUTPUTS::request& req, COMMAND_RPC_GET_OUTPUTS::response& res);        
    bool on_get_info(const COMMAND_RPC_GET_INFO::request& req, COMMAND_RPC_GET_INFO::response& res);
    bool on_save_bc(const COMMAND_RPC_SAVE_BC::request& req, COMMAND_RPC_SAVE_BC::response& res);
    bool on_get_peer_list(const COMMAND_RPC_GET_PEER_LIST::request& req, COMMAND_RPC_GET_PEER_LIST::response& res);
    bool on_set_log_hash_rate(const COMMAND_RPC_SET_LOG_HASH_RATE::request& req, COMMAND_RPC_SET_LOG_HASH_RATE::response& res);
    bool on_set_log_level(const COMMAND_RPC_SET_LOG_LEVEL::request& req, COMMAND_RPC_SET_LOG_LEVEL::response& res);
    bool on_set_log_categories(const COMMAND_RPC_SET_LOG_CATEGORIES::request& req, COMMAND_RPC_SET_LOG_CATEGORIES::response& res);
    bool on_get_transaction_pool(const COMMAND_RPC_GET_TRANSACTION_POOL::request& req, COMMAND_RPC_GET_TRANSACTION_POOL::response& res, bool request_has_rpc_origin = true);
    bool on_get_transaction_pool_hashes_bin(const COMMAND_RPC_GET_TRANSACTION_POOL_HASHES_BIN::request& req, COMMAND_RPC_GET_TRANSACTION_POOL_HASHES_BIN::response& res, bool request_has_rpc_origin = true);
    bool on_get_transaction_pool_hashes(const COMMAND_RPC_GET_TRANSACTION_POOL_HASHES::request& req, COMMAND_RPC_GET_TRANSACTION_POOL_HASHES::response& res, bool request_has_rpc_origin = true);
    bool on_get_transaction_pool_stats(const COMMAND_RPC_GET_TRANSACTION_POOL_STATS::request& req, COMMAND_RPC_GET_TRANSACTION_POOL_STATS::response& res, bool request_has_rpc_origin = true);
    bool on_stop_daemon(const COMMAND_RPC_STOP_DAEMON::request& req, COMMAND_RPC_STOP_DAEMON::response& res);
    bool on_get_limit(const COMMAND_RPC_GET_LIMIT::request& req, COMMAND_RPC_GET_LIMIT::response& res);
    bool on_set_limit(const COMMAND_RPC_SET_LIMIT::request& req, COMMAND_RPC_SET_LIMIT::response& res);
    bool on_out_peers(const COMMAND_RPC_OUT_PEERS::request& req, COMMAND_RPC_OUT_PEERS::response& res);
    bool on_in_peers(const COMMAND_RPC_IN_PEERS::request& req, COMMAND_RPC_IN_PEERS::response& res);
    bool on_start_save_graph(const COMMAND_RPC_START_SAVE_GRAPH::request& req, COMMAND_RPC_START_SAVE_GRAPH::response& res);
    bool on_stop_save_graph(const COMMAND_RPC_STOP_SAVE_GRAPH::request& req, COMMAND_RPC_STOP_SAVE_GRAPH::response& res);
    bool on_update(const COMMAND_RPC_UPDATE::request& req, COMMAND_RPC_UPDATE::response& res);
    
    //json_rpc
    bool on_getblockcount(const COMMAND_RPC_GETBLOCKCOUNT::request& req, COMMAND_RPC_GETBLOCKCOUNT::response& res);
    bool on_getblockhash(const COMMAND_RPC_GETBLOCKHASH::request& req, COMMAND_RPC_GETBLOCKHASH::response& res, epee::json_rpc::error& error_resp);
    bool on_getblocktemplate(const COMMAND_RPC_GETBLOCKTEMPLATE::request& req, COMMAND_RPC_GETBLOCKTEMPLATE::response& res, epee::json_rpc::error& error_resp);
    bool on_submitblock(const COMMAND_RPC_SUBMITBLOCK::request& req, COMMAND_RPC_SUBMITBLOCK::response& res, epee::json_rpc::error& error_resp);
    bool on_generateblocks(const COMMAND_RPC_GENERATEBLOCKS::request& req, COMMAND_RPC_GENERATEBLOCKS::response& res, epee::json_rpc::error& error_resp);
    bool on_get_last_block_header(const COMMAND_RPC_GET_LAST_BLOCK_HEADER::request& req, COMMAND_RPC_GET_LAST_BLOCK_HEADER::response& res, epee::json_rpc::error& error_resp);
    bool on_get_block_header_by_hash(const COMMAND_RPC_GET_BLOCK_HEADER_BY_HASH::request& req, COMMAND_RPC_GET_BLOCK_HEADER_BY_HASH::response& res, epee::json_rpc::error& error_resp);
    bool on_get_block_header_by_height(const COMMAND_RPC_GET_BLOCK_HEADER_BY_HEIGHT::request& req, COMMAND_RPC_GET_BLOCK_HEADER_BY_HEIGHT::response& res, epee::json_rpc::error& error_resp);
    bool on_get_block_headers_range(const COMMAND_RPC_GET_BLOCK_HEADERS_RANGE::request& req, COMMAND_RPC_GET_BLOCK_HEADERS_RANGE::response& res, epee::json_rpc::error& error_resp);
    bool on_get_block(const COMMAND_RPC_GET_BLOCK::request& req, COMMAND_RPC_GET_BLOCK::response& res, epee::json_rpc::error& error_resp);
    bool on_get_connections(const COMMAND_RPC_GET_CONNECTIONS::request& req, COMMAND_RPC_GET_CONNECTIONS::response& res, epee::json_rpc::error& error_resp);
    bool on_get_info_json(const COMMAND_RPC_GET_INFO::request& req, COMMAND_RPC_GET_INFO::response& res, epee::json_rpc::error& error_resp);
    bool on_hard_fork_info(const COMMAND_RPC_HARD_FORK_INFO::request& req, COMMAND_RPC_HARD_FORK_INFO::response& res, epee::json_rpc::error& error_resp);
    bool on_set_bans(const COMMAND_RPC_SETBANS::request& req, COMMAND_RPC_SETBANS::response& res, epee::json_rpc::error& error_resp);
    bool on_get_bans(const COMMAND_RPC_GETBANS::request& req, COMMAND_RPC_GETBANS::response& res, epee::json_rpc::error& error_resp);
    bool on_flush_txpool(const COMMAND_RPC_FLUSH_TRANSACTION_POOL::request& req, COMMAND_RPC_FLUSH_TRANSACTION_POOL::response& res, epee::json_rpc::error& error_resp);
    bool on_get_output_histogram(const COMMAND_RPC_GET_OUTPUT_HISTOGRAM::request& req, COMMAND_RPC_GET_OUTPUT_HISTOGRAM::response& res, epee::json_rpc::error& error_resp);
    bool on_get_version(const COMMAND_RPC_GET_VERSION::request& req, COMMAND_RPC_GET_VERSION::response& res, epee::json_rpc::error& error_resp);
    bool on_get_coinbase_tx_sum(const COMMAND_RPC_GET_COINBASE_TX_SUM::request& req, COMMAND_RPC_GET_COINBASE_TX_SUM::response& res, epee::json_rpc::error& error_resp);
    bool on_get_base_fee_estimate(const COMMAND_RPC_GET_BASE_FEE_ESTIMATE::request& req, COMMAND_RPC_GET_BASE_FEE_ESTIMATE::response& res, epee::json_rpc::error& error_resp);
    bool on_get_alternate_chains(const COMMAND_RPC_GET_ALTERNATE_CHAINS::request& req, COMMAND_RPC_GET_ALTERNATE_CHAINS::response& res, epee::json_rpc::error& error_resp);
    bool on_relay_tx(const COMMAND_RPC_RELAY_TX::request& req, COMMAND_RPC_RELAY_TX::response& res, epee::json_rpc::error& error_resp);
    bool on_sync_info(const COMMAND_RPC_SYNC_INFO::request& req, COMMAND_RPC_SYNC_INFO::response& res, epee::json_rpc::error& error_resp);
    bool on_get_txpool_backlog(const COMMAND_RPC_GET_TRANSACTION_POOL_BACKLOG::request& req, COMMAND_RPC_GET_TRANSACTION_POOL_BACKLOG::response& res, epee::json_rpc::error& error_resp);
    bool on_get_output_distribution(const COMMAND_RPC_GET_OUTPUT_DISTRIBUTION::request& req, COMMAND_RPC_GET_OUTPUT_DISTRIBUTION::response& res, epee::json_rpc::error& error_resp);
    //-----------------------
    // RTA
    bool on_supernode_stakes(const COMMAND_RPC_SUPERNODE_GET_STAKES::request& req, COMMAND_RPC_SUPERNODE_GET_STAKES::response& res, epee::json_rpc::error& error_resp);
    bool on_supernode_blockchain_based_list(const COMMAND_RPC_SUPERNODE_GET_BLOCKCHAIN_BASED_LIST::request& req, COMMAND_RPC_SUPERNODE_GET_BLOCKCHAIN_BASED_LIST::response& res, epee::json_rpc::error& error_resp);
<<<<<<< HEAD
    bool on_broadcast(const COMMAND_RPC_BROADCAST::request &req, COMMAND_RPC_BROADCAST::response &res, epee::json_rpc::error &error_resp);
    bool on_multicast(const COMMAND_RPC_BROADCAST::request &req, COMMAND_RPC_BROADCAST::response &res, epee::json_rpc::error &error_resp);
    bool on_unicast(const COMMAND_RPC_BROADCAST::request &req, COMMAND_RPC_BROADCAST::response &res, epee::json_rpc::error &error_resp);
=======
    bool on_broadcast(const COMMAND_RPC_BROADCAST::request &req, COMMAND_RPC_BROADCAST::response &res, epee::json_rpc::error &error_resp, bool wide = false);
    bool on_wide_broadcast(const COMMAND_RPC_BROADCAST::request &req, COMMAND_RPC_BROADCAST::response &res, epee::json_rpc::error &error_resp);
    bool on_register_supernode(const COMMAND_RPC_REGISTER_SUPERNODE::request& req, COMMAND_RPC_REGISTER_SUPERNODE::response& res, epee::json_rpc::error& error_resp);
    bool on_redirect_supernode_id(const COMMAND_RPC_REDIRECT_SUPERNODE_ID::request& req, COMMAND_RPC_REDIRECT_SUPERNODE_ID::response& res, epee::json_rpc::error& error_resp);
>>>>>>> 745b6ba4

    bool on_get_rta_stats(const COMMAND_RPC_RTA_STATS::request &req, COMMAND_RPC_RTA_STATS::response &res, epee::json_rpc::error &error_resp);

private:
    bool check_core_busy();
    bool check_core_ready();
    
    //utils
    uint64_t get_block_reward(const block& blk);
    bool fill_block_header_response(const block& blk, bool orphan_status, uint64_t height, const crypto::hash& hash, block_header_response& response, bool fill_pow_hash);
    enum invoke_http_mode { JON, BIN, JON_RPC };
    template <typename COMMAND_TYPE>
    bool use_bootstrap_daemon_if_necessary(const invoke_http_mode &mode, const std::string &command_name, const typename COMMAND_TYPE::request& req, typename COMMAND_TYPE::response& res, bool &r);
    
    core& m_core;
    nodetool::node_server<cryptonote::t_cryptonote_protocol_handler<cryptonote::core> >& m_p2p;
    std::string m_bootstrap_daemon_address;
    epee::net_utils::http::http_simple_client m_http_client;
    boost::shared_mutex m_bootstrap_daemon_mutex;
    bool m_should_use_bootstrap_daemon;
    std::chrono::system_clock::time_point m_bootstrap_height_check_time;
    bool m_was_bootstrap_ever_used;
    network_type m_nettype;
    bool m_restricted;
    uint32_t m_broadcast_hops = 0;
  };
}

BOOST_CLASS_VERSION(nodetool::node_server<cryptonote::t_cryptonote_protocol_handler<cryptonote::core> >, 1);<|MERGE_RESOLUTION|>--- conflicted
+++ resolved
@@ -155,26 +155,13 @@
       END_JSON_RPC_MAP()
       // Graft RTA handlers start here
       BEGIN_JSON_RPC_MAP("/json_rpc/rta")
-<<<<<<< HEAD
-        MAP_JON_RPC_WE_IF("send_supernode_announce",on_supernode_announce,         COMMAND_RPC_SUPERNODE_ANNOUNCE, !m_restricted)
-        MAP_JON_RPC_WE_IF("broadcast",              on_broadcast,                  COMMAND_RPC_BROADCAST, !m_restricted)
-        // MAP_JON_RPC_WE_IF("multicast",              on_multicast,                  COMMAND_RPC_BROADCAST, !m_restricted)
-        // MAP_JON_RPC_WE_IF("unicast",                on_unicast,                    COMMAND_RPC_BROADCAST, !m_restricted)
-
-        MAP_JON_RPC_WE_IF("get_tunnels",              on_get_tunnels,              COMMAND_RPC_TUNNEL_DATA, !m_restricted)
-        MAP_JON_RPC_WE_IF("send_supernode_stakes",    on_supernode_stakes,         COMMAND_RPC_SUPERNODE_GET_STAKES, !m_restricted)
-        MAP_JON_RPC_WE_IF("send_supernode_blockchain_based_list", on_supernode_blockchain_based_list,  COMMAND_RPC_SUPERNODE_GET_BLOCKCHAIN_BASED_LIST, !m_restricted)
-        MAP_JON_RPC_WE_IF("get_stats", on_get_rta_stats,  COMMAND_RPC_RTA_STATS, !m_restricted)
-=======
         MAP_JON_RPC_WE("broadcast",              on_broadcast,                  COMMAND_RPC_BROADCAST)
         MAP_JON_RPC_WE("wide_broadcast",         on_wide_broadcast,             COMMAND_RPC_BROADCAST)
         MAP_JON_RPC_WE("register_supernode",     on_register_supernode,         COMMAND_RPC_REGISTER_SUPERNODE)
         MAP_JON_RPC_WE("redirect_supernode_id",  on_redirect_supernode_id,      COMMAND_RPC_REDIRECT_SUPERNODE_ID)
-
         MAP_JON_RPC_WE("send_supernode_stakes",    on_supernode_stakes,         COMMAND_RPC_SUPERNODE_GET_STAKES)
         MAP_JON_RPC_WE("send_supernode_blockchain_based_list", on_supernode_blockchain_based_list,  COMMAND_RPC_SUPERNODE_GET_BLOCKCHAIN_BASED_LIST)
         MAP_JON_RPC_WE("get_stats", on_get_rta_stats,  COMMAND_RPC_RTA_STATS)
->>>>>>> 745b6ba4
       END_JSON_RPC_MAP()
     END_URI_MAP2()
 
@@ -241,17 +228,10 @@
     // RTA
     bool on_supernode_stakes(const COMMAND_RPC_SUPERNODE_GET_STAKES::request& req, COMMAND_RPC_SUPERNODE_GET_STAKES::response& res, epee::json_rpc::error& error_resp);
     bool on_supernode_blockchain_based_list(const COMMAND_RPC_SUPERNODE_GET_BLOCKCHAIN_BASED_LIST::request& req, COMMAND_RPC_SUPERNODE_GET_BLOCKCHAIN_BASED_LIST::response& res, epee::json_rpc::error& error_resp);
-<<<<<<< HEAD
-    bool on_broadcast(const COMMAND_RPC_BROADCAST::request &req, COMMAND_RPC_BROADCAST::response &res, epee::json_rpc::error &error_resp);
-    bool on_multicast(const COMMAND_RPC_BROADCAST::request &req, COMMAND_RPC_BROADCAST::response &res, epee::json_rpc::error &error_resp);
-    bool on_unicast(const COMMAND_RPC_BROADCAST::request &req, COMMAND_RPC_BROADCAST::response &res, epee::json_rpc::error &error_resp);
-=======
     bool on_broadcast(const COMMAND_RPC_BROADCAST::request &req, COMMAND_RPC_BROADCAST::response &res, epee::json_rpc::error &error_resp, bool wide = false);
     bool on_wide_broadcast(const COMMAND_RPC_BROADCAST::request &req, COMMAND_RPC_BROADCAST::response &res, epee::json_rpc::error &error_resp);
     bool on_register_supernode(const COMMAND_RPC_REGISTER_SUPERNODE::request& req, COMMAND_RPC_REGISTER_SUPERNODE::response& res, epee::json_rpc::error& error_resp);
     bool on_redirect_supernode_id(const COMMAND_RPC_REDIRECT_SUPERNODE_ID::request& req, COMMAND_RPC_REDIRECT_SUPERNODE_ID::response& res, epee::json_rpc::error& error_resp);
->>>>>>> 745b6ba4
-
     bool on_get_rta_stats(const COMMAND_RPC_RTA_STATS::request &req, COMMAND_RPC_RTA_STATS::response &res, epee::json_rpc::error &error_resp);
 
 private:
