// Copyright (c) 2014-2018, The Monero Project
// 
// All rights reserved.
// 
// Redistribution and use in source and binary forms, with or without modification, are
// permitted provided that the following conditions are met:
// 
// 1. Redistributions of source code must retain the above copyright notice, this list of
//    conditions and the following disclaimer.
// 
// 2. Redistributions in binary form must reproduce the above copyright notice, this list
//    of conditions and the following disclaimer in the documentation and/or other
//    materials provided with the distribution.
// 
// 3. Neither the name of the copyright holder nor the names of its contributors may be
//    used to endorse or promote products derived from this software without specific
//    prior written permission.
// 
// THIS SOFTWARE IS PROVIDED BY THE COPYRIGHT HOLDERS AND CONTRIBUTORS "AS IS" AND ANY
// EXPRESS OR IMPLIED WARRANTIES, INCLUDING, BUT NOT LIMITED TO, THE IMPLIED WARRANTIES OF
// MERCHANTABILITY AND FITNESS FOR A PARTICULAR PURPOSE ARE DISCLAIMED. IN NO EVENT SHALL
// THE COPYRIGHT HOLDER OR CONTRIBUTORS BE LIABLE FOR ANY DIRECT, INDIRECT, INCIDENTAL,
// SPECIAL, EXEMPLARY, OR CONSEQUENTIAL DAMAGES (INCLUDING, BUT NOT LIMITED TO,
// PROCUREMENT OF SUBSTITUTE GOODS OR SERVICES; LOSS OF USE, DATA, OR PROFITS; OR BUSINESS
// INTERRUPTION) HOWEVER CAUSED AND ON ANY THEORY OF LIABILITY, WHETHER IN CONTRACT,
// STRICT LIABILITY, OR TORT (INCLUDING NEGLIGENCE OR OTHERWISE) ARISING IN ANY WAY OUT OF
// THE USE OF THIS SOFTWARE, EVEN IF ADVISED OF THE POSSIBILITY OF SUCH DAMAGE.
// 
// Parts of this file are originally copyright (c) 2012-2013 The Cryptonote developers

#pragma once

#include <vector>
#include <iostream>
#include <stdint.h>

#include <boost/archive/binary_oarchive.hpp>
#include <boost/archive/binary_iarchive.hpp>
#include <boost/program_options.hpp>
#include <boost/optional.hpp>
#include <boost/serialization/vector.hpp>
#include <boost/serialization/variant.hpp>
#include <boost/serialization/optional.hpp>
#include <boost/serialization/unordered_map.hpp>
#include <boost/functional/hash.hpp>

#include "include_base_utils.h"
#include "common/boost_serialization_helper.h"
#include "common/command_line.h"

#include "cryptonote_basic/account_boost_serialization.h"
#include "cryptonote_basic/cryptonote_basic.h"
#include "cryptonote_basic/cryptonote_basic_impl.h"
#include "cryptonote_basic/cryptonote_format_utils.h"
#include "cryptonote_core/cryptonote_core.h"
#include "cryptonote_basic/cryptonote_boost_serialization.h"
#include "misc_language.h"

#undef LOKI_DEFAULT_LOG_CATEGORY
#define LOKI_DEFAULT_LOG_CATEGORY "tests.core"

#define TESTS_DEFAULT_FEE ((uint64_t)200000000) // 2 * pow(10, 8)

struct callback_entry
{
  std::string callback_name;
  BEGIN_SERIALIZE_OBJECT()
    FIELD(callback_name)
  END_SERIALIZE()

private:
  friend class boost::serialization::access;

  template<class Archive>
  void serialize(Archive & ar, const unsigned int /*version*/)
  {
    ar & callback_name;
  }
};

template<typename T>
struct serialized_object
{
  serialized_object() { }

  serialized_object(const cryptonote::blobdata& a_data)
    : data(a_data)
  {
  }

  cryptonote::blobdata data;
  BEGIN_SERIALIZE_OBJECT()
    FIELD(data)
    END_SERIALIZE()

private:
  friend class boost::serialization::access;

  template<class Archive>
  void serialize(Archive & ar, const unsigned int /*version*/)
  {
    ar & data;
  }
};

typedef serialized_object<cryptonote::block> serialized_block;
typedef serialized_object<cryptonote::transaction> serialized_transaction;

struct event_visitor_settings
{
  int valid_mask;
  bool txs_keeped_by_block;
  crypto::secret_key service_node_key;

  enum settings
  {
    set_txs_keeped_by_block = 1 << 0,
    set_service_node_key = 1 << 1
  };

  event_visitor_settings(int a_valid_mask = 0, bool a_txs_keeped_by_block = false)
    : valid_mask(a_valid_mask)
    , txs_keeped_by_block(a_txs_keeped_by_block)
  {
  }

  static event_visitor_settings make_set_service_node_key(const crypto::secret_key& a_service_node_key)
  {
    event_visitor_settings settings(set_service_node_key);
    settings.service_node_key = a_service_node_key;
    return settings;
  }

private:
  friend class boost::serialization::access;

  template<class Archive>
  void serialize(Archive & ar, const unsigned int /*version*/)
  {
    ar & valid_mask;
    ar & txs_keeped_by_block;
    ar & service_node_key;
  }
};

typedef std::vector<std::pair<uint8_t, uint64_t>> v_hardforks_t;
struct event_replay_settings
{
  boost::optional<v_hardforks_t> hard_forks;

  event_replay_settings() = default;

private:
  friend class boost::serialization::access;

  template<class Archive>
  void serialize(Archive & ar, const unsigned int /*version*/)
  {
    ar & hard_forks;
  }
};


VARIANT_TAG(binary_archive, callback_entry, 0xcb);
VARIANT_TAG(binary_archive, cryptonote::account_base, 0xcc);
VARIANT_TAG(binary_archive, serialized_block, 0xcd);
VARIANT_TAG(binary_archive, serialized_transaction, 0xce);
VARIANT_TAG(binary_archive, event_visitor_settings, 0xcf);
VARIANT_TAG(binary_archive, event_replay_settings, 0xda);

typedef boost::variant<cryptonote::block, cryptonote::transaction, std::vector<cryptonote::transaction>, cryptonote::account_base, callback_entry, serialized_block, serialized_transaction, event_visitor_settings, event_replay_settings> test_event_entry;
typedef std::unordered_map<crypto::hash, const cryptonote::transaction*> map_hash2tx_t;

class test_chain_unit_base
{
public:
  typedef boost::function<bool (cryptonote::core& c, size_t ev_index, const std::vector<test_event_entry> &events)> verify_callback;
  typedef std::map<std::string, verify_callback> callbacks_map;

  void register_callback(const std::string& cb_name, verify_callback cb);
  bool verify(const std::string& cb_name, cryptonote::core& c, size_t ev_index, const std::vector<test_event_entry> &events);
private:
  callbacks_map m_callbacks;
};

using sn_contributor_t = std::pair<cryptonote::account_public_address, uint64_t>;

class test_generator
{
public:
  struct block_info
  {
    block_info()
      : prev_id()
      , already_generated_coins(0)
      , block_weight(0)
    {
    }

    block_info(crypto::hash a_prev_id, uint64_t an_already_generated_coins, size_t a_block_weight, cryptonote::block a_block)
      : prev_id(a_prev_id)
      , already_generated_coins(an_already_generated_coins)
      , block_weight(a_block_weight)
      , block(a_block)
    {
    }

    crypto::hash prev_id;
    uint64_t already_generated_coins;
    size_t block_weight;
<<<<<<< HEAD
    cryptonote::block block;
=======

  private:
    friend class boost::serialization::access;

    template<class Archive>
    void serialize(Archive & ar, const unsigned int /*version*/)
    {
      ar & prev_id;
      ar & already_generated_coins;
      ar & block_weight;
    }
>>>>>>> c88e9921
  };

  enum block_fields
  {
    bf_none      = 0,
    bf_major_ver = 1 << 0,
    bf_minor_ver = 1 << 1,
    bf_timestamp = 1 << 2,
    bf_prev_id   = 1 << 3,
    bf_miner_tx  = 1 << 4,
    bf_tx_hashes = 1 << 5,
    bf_diffic    = 1 << 6,
    bf_hf_version= 1 << 8
  };

<<<<<<< HEAD
  void get_block_chain(std::vector<block_info>& blockchain,        const crypto::hash& head, size_t n) const;
  void get_block_chain(std::vector<cryptonote::block>& blockchain, const crypto::hash& head, size_t n) const;

  void get_last_n_block_weights(std::vector<uint64_t>& block_weights, const crypto::hash& head, size_t n) const;
=======
  test_generator() {}
  test_generator(const test_generator &other): m_blocks_info(other.m_blocks_info) {}
  void get_block_chain(std::vector<block_info>& blockchain, const crypto::hash& head, size_t n) const;
  void get_last_n_block_weights(std::vector<size_t>& block_weights, const crypto::hash& head, size_t n) const;
>>>>>>> c88e9921
  uint64_t get_already_generated_coins(const crypto::hash& blk_id) const;
  uint64_t get_already_generated_coins(const cryptonote::block& blk) const;

  void add_block(const cryptonote::block& blk, size_t tsx_size, std::vector<uint64_t>& block_weights, uint64_t already_generated_coins);
  bool construct_block(cryptonote::block& blk, uint64_t height, const crypto::hash& prev_id,
    const cryptonote::account_base& miner_acc, uint64_t timestamp, uint64_t already_generated_coins,
<<<<<<< HEAD
    std::vector<uint64_t>& block_weights, const std::list<cryptonote::transaction>& tx_list, const crypto::public_key& sn_pub_key = crypto::null_pkey,
    const std::vector<sn_contributor_t>& = {{{crypto::null_pkey, crypto::null_pkey}, STAKING_PORTIONS}});
  bool construct_block(cryptonote::block& blk, const cryptonote::account_base& miner_acc, uint64_t timestamp);
  bool construct_block(cryptonote::block& blk, const cryptonote::block& blk_prev, const cryptonote::account_base& miner_acc,
    const std::list<cryptonote::transaction>& tx_list = std::list<cryptonote::transaction>(), const crypto::public_key& sn_pub_key = crypto::null_pkey,
    const std::vector<sn_contributor_t>& = {{{crypto::null_pkey, crypto::null_pkey}, STAKING_PORTIONS}});
=======
    std::vector<size_t>& block_weights, const std::list<cryptonote::transaction>& tx_list,
    const boost::optional<uint8_t>& hf_ver = boost::none);
  bool construct_block(cryptonote::block& blk, const cryptonote::account_base& miner_acc, uint64_t timestamp);
  bool construct_block(cryptonote::block& blk, const cryptonote::block& blk_prev, const cryptonote::account_base& miner_acc,
    const std::list<cryptonote::transaction>& tx_list = std::list<cryptonote::transaction>(),
    const boost::optional<uint8_t>& hf_ver = boost::none);
>>>>>>> c88e9921

  bool construct_block_manually(cryptonote::block& blk, const cryptonote::block& prev_block,
    const cryptonote::account_base& miner_acc, int actual_params = bf_none, uint8_t major_ver = 0,
    uint8_t minor_ver = 0, uint64_t timestamp = 0, const crypto::hash& prev_id = crypto::hash(),
    const cryptonote::difficulty_type& diffic = 1, const cryptonote::transaction& miner_tx = cryptonote::transaction(),
    const std::vector<crypto::hash>& tx_hashes = std::vector<crypto::hash>(), size_t txs_sizes = 0);
  bool construct_block_manually_tx(cryptonote::block& blk, const cryptonote::block& prev_block,
    const cryptonote::account_base& miner_acc, const std::vector<crypto::hash>& tx_hashes, size_t txs_size);

  explicit test_generator(int hf_version = 7) : m_hf_version(hf_version) {}

  int m_hf_version;

private:
  std::unordered_map<crypto::hash, block_info> m_blocks_info;

  friend class boost::serialization::access;

  template<class Archive>
  void serialize(Archive & ar, const unsigned int /*version*/)
  {
    ar & m_blocks_info;
  }
};

<<<<<<< HEAD
/// ------------ Service Nodes -----------

struct last_reward_point {
  uint64_t height;
  uint64_t priority;
};

struct sn_registration {
  uint64_t valid_until; /// block height
  cryptonote::keypair keys;
  sn_contributor_t contribution;
  last_reward_point last_reward;
};

class sn_list
{
  std::vector<sn_registration> sn_owners_;

public:

  const sn_registration& at(size_t idx) const { return sn_owners_.at(idx); }

  const boost::optional<sn_registration> find_registration(const crypto::public_key& pk) const;

  void expire_old(uint64_t height);

  const boost::optional<crypto::public_key> get_winner_pk(uint64_t height);

  size_t size() const { return sn_owners_.size(); }

  void add_registrations(const std::vector<sn_registration>& regs);

  void remove_node(const crypto::public_key& pk);

  void handle_deregistrations(const std::vector<crypto::public_key>& dereg_buffer);

};

/// Service node and its index
struct sn_idx {
  crypto::public_key sn_pk;
  /// index in the sorted list of service nodes for a particular block
  size_t idx_in_quorum;
};

struct QuorumState {
  std::vector<sn_idx> voters;
  std::vector<sn_idx> to_test;
};

class dereg_tx_builder;
class linear_chain_generator
{

  private:
    test_generator gen_;
    std::vector<test_event_entry>& events_;
    const std::vector<std::pair<uint8_t, uint64_t>> hard_forks_;
    std::vector<cryptonote::block> blocks_;

    sn_list sn_list_;

    /// keep new registrations and deregistrations here until the next block
    std::vector<sn_registration> registration_buffer_;
    std::vector<crypto::public_key> deregistration_buffer_;

    cryptonote::account_base first_miner_;

    /// Get hardfork version at specified height
    uint8_t get_hf_version_at(uint64_t height) const;

  public:
    linear_chain_generator(std::vector<test_event_entry> &events, const std::vector<std::pair<uint8_t, uint64_t>> &hard_forks)
      : gen_(), events_(events), hard_forks_(hard_forks)
    { }

    uint64_t                              height() const { return get_block_height(blocks_.back()); }
    const std::vector<cryptonote::block>& blocks() const { return blocks_; }

    cryptonote::account_base create_account();

    void create_genesis_block();

    void create_block(const std::vector<cryptonote::transaction>& txs = {});

    cryptonote::block create_block_on_fork(const cryptonote::block& prev, const std::vector<cryptonote::transaction>& txs = {});

    int get_hf_version() const;

    void rewind_until_version(int hard_fork_version);
    void rewind_blocks_n(int n);
    void rewind_blocks();

    cryptonote::transaction create_tx(const cryptonote::account_base& miner,
                                      const cryptonote::account_base& acc,
                                      uint64_t amount,
                                      uint64_t fee = TESTS_DEFAULT_FEE);

    cryptonote::transaction create_registration_tx(const cryptonote::account_base& acc, const cryptonote::keypair& sn_keys);

    cryptonote::transaction create_registration_tx();

    const cryptonote::account_base& first_miner() const { return first_miner_; }

    /// Note: should be carefull with returing a reference to vector elements
    const cryptonote::block& chain_head() const { return blocks_.back(); }

    /// get a copy of the service node list
    sn_list get_sn_list() const { return sn_list_; }

    void set_sn_list(const sn_list& list) { sn_list_ = list; }

    QuorumState get_quorum_idxs(const cryptonote::block& block) const;

    QuorumState get_quorum_idxs(uint64_t height) const;

    cryptonote::transaction create_deregister_tx(const crypto::public_key& pk, uint64_t height, const std::vector<sn_idx>& voters, uint64_t fee, bool commit);

    dereg_tx_builder build_deregister(const crypto::public_key& pk, bool commit = true);

    crypto::public_key get_test_pk(uint32_t idx) const;

    boost::optional<uint32_t> get_idx_in_tested(const crypto::public_key& pk, uint64_t height) const;

    void deregister(const crypto::public_key& pk);

};

class dereg_tx_builder {

  linear_chain_generator& gen_;
  const crypto::public_key& pk_;

  /// the height at which `pk_` is to be found
  boost::optional<uint64_t> height_ = boost::none;

  boost::optional<uint64_t> fee_ = boost::none;

  boost::optional<const std::vector<sn_idx>&> voters_ = boost::none;

  /// whether to actually remove SN from the list
  bool commit_;

  public:
    dereg_tx_builder(linear_chain_generator& gen, const crypto::public_key& pk, bool commit)
      : gen_(gen), pk_(pk), commit_(commit)
    {}

    dereg_tx_builder&& with_height(uint64_t height) {
      height_ = height;
      return std::move(*this);
    }

    dereg_tx_builder&& with_fee(uint64_t fee) {
      fee_ = fee;
      return std::move(*this);
    }

    dereg_tx_builder&& with_voters(const std::vector<sn_idx>& voters)
    {
      voters_ = voters;
      return std::move(*this);
    }

    cryptonote::transaction build()
    {
      const auto height = height_ ? *height_ : gen_.height();
      const auto voters = voters_ ? *voters_ : gen_.get_quorum_idxs(height).voters;
      return gen_.create_deregister_tx(pk_, height, voters, fee_.value_or(0), commit_);
    }

};

inline cryptonote::difficulty_type get_test_difficulty() {return 1;}
void fill_nonce(cryptonote::block& blk, const cryptonote::difficulty_type& diffic, uint64_t height);

crypto::public_key get_output_key(const cryptonote::keypair& txkey, const cryptonote::account_public_address& addr, size_t output_index);

bool construct_miner_tx_manually(size_t height, uint64_t already_generated_coins,
                                 const cryptonote::account_public_address& miner_address, cryptonote::transaction& tx,
                                 uint64_t fee, cryptonote::keypair* p_txkey = 0);
=======
template<typename T>
std::string dump_keys(T * buff32)
{
  std::ostringstream ss;
  char buff[10];

  ss << "[";
  for(int i = 0; i < 32; i++)
  {
    snprintf(buff, 10, "0x%02x", ((uint8_t)buff32[i] & 0xff));
    ss << buff;
    if (i < 31)
      ss << ",";
  }
  ss << "]";
  return ss.str();
}

struct output_index {
  const cryptonote::txout_target_v out;
  uint64_t amount;
  size_t blk_height; // block height
  size_t tx_no; // index of transaction in block
  size_t out_no; // index of out in transaction
  size_t idx;
  uint64_t unlock_time;
  bool is_coin_base;
  bool spent;
  bool rct;
  rct::key comm;
  const cryptonote::block *p_blk;
  const cryptonote::transaction *p_tx;

  output_index(const cryptonote::txout_target_v &_out, uint64_t _a, size_t _h, size_t tno, size_t ono, const cryptonote::block *_pb, const cryptonote::transaction *_pt)
      : out(_out), amount(_a), blk_height(_h), tx_no(tno), out_no(ono), idx(0), unlock_time(0),
      is_coin_base(false), spent(false), rct(false), p_blk(_pb), p_tx(_pt)
  {

  }

  output_index(const output_index &other)
      : out(other.out), amount(other.amount), blk_height(other.blk_height), tx_no(other.tx_no), rct(other.rct),
      out_no(other.out_no), idx(other.idx), unlock_time(other.unlock_time), is_coin_base(other.is_coin_base),
      spent(other.spent), comm(other.comm), p_blk(other.p_blk), p_tx(other.p_tx) {  }

  void set_rct(bool arct) {
    rct = arct;
    if (rct &&  p_tx->rct_signatures.outPk.size() > out_no)
      comm = p_tx->rct_signatures.outPk[out_no].mask;
    else
      comm = rct::commit(amount, rct::identity());
  }

  rct::key commitment() const {
    return comm;
  }

  const std::string toString() const {
    std::stringstream ss;

    ss << "output_index{blk_height=" << blk_height
       << " tx_no=" << tx_no
       << " out_no=" << out_no
       << " amount=" << amount
       << " idx=" << idx
       << " unlock_time=" << unlock_time
       << " spent=" << spent
       << " is_coin_base=" << is_coin_base
       << " rct=" << rct
       << " comm=" << dump_keys(comm.bytes)
       << "}";

    return ss.str();
  }

  output_index& operator=(const output_index& other)
  {
    new(this) output_index(other);
    return *this;
  }
};

typedef std::tuple<uint64_t, crypto::public_key, rct::key> get_outs_entry;
typedef std::pair<crypto::hash, size_t> output_hasher;
typedef boost::hash<output_hasher> output_hasher_hasher;
typedef std::map<uint64_t, std::vector<size_t> > map_output_t;
typedef std::map<uint64_t, std::vector<output_index> > map_output_idx_t;
typedef std::unordered_map<crypto::hash, cryptonote::block> map_block_t;
typedef std::unordered_map<output_hasher, output_index, output_hasher_hasher> map_txid_output_t;
typedef std::unordered_map<crypto::public_key, cryptonote::subaddress_index> subaddresses_t;
typedef std::pair<uint64_t, size_t>  outloc_t;

typedef boost::variant<cryptonote::account_public_address, cryptonote::account_keys, cryptonote::account_base, cryptonote::tx_destination_entry> var_addr_t;
typedef struct {
  const var_addr_t addr;
  bool is_subaddr;
  uint64_t amount;
} dest_wrapper_t;

// Daemon functionality
class block_tracker
{
public:
  map_output_idx_t m_outs;
  map_txid_output_t m_map_outs;  // mapping (txid, out) -> output_index
  map_block_t m_blocks;

  block_tracker() = default;
  block_tracker(const block_tracker &bt): m_outs(bt.m_outs), m_map_outs(bt.m_map_outs), m_blocks(bt.m_blocks) {};
  map_txid_output_t::iterator find_out(const crypto::hash &txid, size_t out);
  map_txid_output_t::iterator find_out(const output_hasher &id);
  void process(const std::vector<cryptonote::block>& blockchain, const map_hash2tx_t& mtx);
  void process(const std::vector<const cryptonote::block*>& blockchain, const map_hash2tx_t& mtx);
  void process(const cryptonote::block* blk, const cryptonote::transaction * tx, size_t i);
  void global_indices(const cryptonote::transaction *tx, std::vector<uint64_t> &indices);
  void get_fake_outs(size_t num_outs, uint64_t amount, uint64_t global_index, uint64_t cur_height, std::vector<get_outs_entry> &outs);

  std::string dump_data();
  void dump_data(const std::string & fname);

private:
  friend class boost::serialization::access;

  template<class Archive>
  void serialize(Archive & ar, const unsigned int /*version*/)
  {
    ar & m_outs;
    ar & m_map_outs;
    ar & m_blocks;
  }
};

std::string dump_data(const cryptonote::transaction &tx);
cryptonote::account_public_address get_address(const var_addr_t& inp);
cryptonote::account_public_address get_address(const cryptonote::account_public_address& inp);
cryptonote::account_public_address get_address(const cryptonote::account_keys& inp);
cryptonote::account_public_address get_address(const cryptonote::account_base& inp);
cryptonote::account_public_address get_address(const cryptonote::tx_destination_entry& inp);

inline cryptonote::difficulty_type get_test_difficulty(const boost::optional<uint8_t>& hf_ver=boost::none) {return !hf_ver || hf_ver.get() <= 1 ? 1 : 2;}
inline uint64_t current_difficulty_window(const boost::optional<uint8_t>& hf_ver=boost::none){ return !hf_ver || hf_ver.get() <= 1 ? DIFFICULTY_TARGET_V1 : DIFFICULTY_TARGET_V2; }
void fill_nonce(cryptonote::block& blk, const cryptonote::difficulty_type& diffic, uint64_t height);

cryptonote::tx_destination_entry build_dst(const var_addr_t& to, bool is_subaddr=false, uint64_t amount=0);
std::vector<cryptonote::tx_destination_entry> build_dsts(const var_addr_t& to1, bool sub1=false, uint64_t am1=0);
std::vector<cryptonote::tx_destination_entry> build_dsts(std::initializer_list<dest_wrapper_t> inps);
uint64_t sum_amount(const std::vector<cryptonote::tx_destination_entry>& destinations);
uint64_t sum_amount(const std::vector<cryptonote::tx_source_entry>& sources);

bool construct_miner_tx_manually(size_t height, uint64_t already_generated_coins,
                                 const cryptonote::account_public_address& miner_address, cryptonote::transaction& tx,
                                 uint64_t fee, cryptonote::keypair* p_txkey = nullptr);

bool construct_tx_to_key(const std::vector<test_event_entry>& events, cryptonote::transaction& tx,
                         const cryptonote::block& blk_head, const cryptonote::account_base& from, const var_addr_t& to, uint64_t amount,
                         uint64_t fee, size_t nmix, bool rct=false, rct::RangeProofType range_proof_type=rct::RangeProofBorromean, int bp_version = 0);

bool construct_tx_to_key(const std::vector<test_event_entry>& events, cryptonote::transaction& tx, const cryptonote::block& blk_head,
                         const cryptonote::account_base& from, std::vector<cryptonote::tx_destination_entry> destinations,
                         uint64_t fee, size_t nmix, bool rct=false, rct::RangeProofType range_proof_type=rct::RangeProofBorromean, int bp_version = 0);

bool construct_tx_to_key(cryptonote::transaction& tx, const cryptonote::account_base& from, const var_addr_t& to, uint64_t amount,
                         std::vector<cryptonote::tx_source_entry> &sources,
                         uint64_t fee, bool rct=false, rct::RangeProofType range_proof_type=rct::RangeProofBorromean, int bp_version = 0);

bool construct_tx_to_key(cryptonote::transaction& tx, const cryptonote::account_base& from, const std::vector<cryptonote::tx_destination_entry>& destinations,
                         std::vector<cryptonote::tx_source_entry> &sources,
                         uint64_t fee, bool rct, rct::RangeProofType range_proof_type, int bp_version = 0);
>>>>>>> c88e9921

cryptonote::transaction construct_tx_with_fee(std::vector<test_event_entry>& events, const cryptonote::block& blk_head,
                                            const cryptonote::account_base& acc_from, const var_addr_t& to,
                                            uint64_t amount, uint64_t fee);

bool construct_tx_rct(const cryptonote::account_keys& sender_account_keys,
    std::vector<cryptonote::tx_source_entry>& sources,
    const std::vector<cryptonote::tx_destination_entry>& destinations,
    const boost::optional<cryptonote::account_public_address>& change_addr,
    std::vector<uint8_t> extra, cryptonote::transaction& tx, uint64_t unlock_time,
    bool rct=false, rct::RangeProofType range_proof_type=rct::RangeProofBorromean, int bp_version = 0);


uint64_t num_blocks(const std::vector<test_event_entry>& events);
cryptonote::block get_head_block(const std::vector<test_event_entry>& events);

void get_confirmed_txs(const std::vector<cryptonote::block>& blockchain, const map_hash2tx_t& mtx, map_hash2tx_t& confirmed_txs);
bool trim_block_chain(std::vector<cryptonote::block>& blockchain, const crypto::hash& tail);
bool trim_block_chain(std::vector<const cryptonote::block*>& blockchain, const crypto::hash& tail);
bool find_block_chain(const std::vector<test_event_entry>& events, std::vector<cryptonote::block>& blockchain, map_hash2tx_t& mtx, const crypto::hash& head);
<<<<<<< HEAD

void fill_tx_sources_and_multi_destinations(const std::vector<test_event_entry>& events, const cryptonote::block& blk_head,
                                            const cryptonote::account_base& from, const cryptonote::account_base& to,
                                            uint64_t const *amount, int num_amounts, uint64_t fee, size_t nmix,
                                            std::vector<cryptonote::tx_source_entry>& sources,
                                            std::vector<cryptonote::tx_destination_entry>& destinations, uint64_t *change_amount = nullptr);
=======
bool find_block_chain(const std::vector<test_event_entry>& events, std::vector<const cryptonote::block*>& blockchain, map_hash2tx_t& mtx, const crypto::hash& head);

void fill_tx_destinations(const var_addr_t& from, const cryptonote::account_public_address& to,
                          uint64_t amount, uint64_t fee,
                          const std::vector<cryptonote::tx_source_entry> &sources,
                          std::vector<cryptonote::tx_destination_entry>& destinations, bool always_change=false);

void fill_tx_destinations(const var_addr_t& from, const std::vector<cryptonote::tx_destination_entry>& dests,
                          uint64_t fee,
                          const std::vector<cryptonote::tx_source_entry> &sources,
                          std::vector<cryptonote::tx_destination_entry>& destinations,
                          bool always_change);

void fill_tx_destinations(const var_addr_t& from, const cryptonote::account_public_address& to,
                          uint64_t amount, uint64_t fee,
                          const std::vector<cryptonote::tx_source_entry> &sources,
                          std::vector<cryptonote::tx_destination_entry>& destinations,
                          std::vector<cryptonote::tx_destination_entry>& destinations_pure,
                          bool always_change=false);


void fill_tx_sources_and_destinations(const std::vector<test_event_entry>& events, const cryptonote::block& blk_head,
                                      const cryptonote::account_base& from, const cryptonote::account_public_address& to,
                                      uint64_t amount, uint64_t fee, size_t nmix,
                                      std::vector<cryptonote::tx_source_entry>& sources,
                                      std::vector<cryptonote::tx_destination_entry>& destinations);
>>>>>>> c88e9921

void fill_tx_sources_and_destinations(const std::vector<test_event_entry>& events, const cryptonote::block& blk_head,
                                      const cryptonote::account_base& from, const cryptonote::account_base& to,
                                      uint64_t amount, uint64_t fee, size_t nmix,
                                      std::vector<cryptonote::tx_source_entry>& sources,
<<<<<<< HEAD
                                      std::vector<cryptonote::tx_destination_entry>& destinations, uint64_t *change_amount = nullptr);

class TxBuilder {

  /// required fields
  const std::vector<test_event_entry>& m_events;
  const size_t m_hf_version;
  cryptonote::transaction& m_tx;
  const cryptonote::block& m_head;
  const cryptonote::account_base& m_from;
  const cryptonote::account_base& m_to;
  uint64_t m_amount;
  uint64_t m_fee;
  uint64_t m_unlock_time;
  std::vector<uint8_t> m_extra;

  /// optional fields
  bool m_per_output_unlock = false;
  bool m_is_staking = false;

  /// this makes sure we didn't forget to build it
  bool m_finished = false;

public:
  TxBuilder(const std::vector<test_event_entry>& events,
            cryptonote::transaction& tx,
            const cryptonote::block& head,
            const cryptonote::account_base& from,
            const cryptonote::account_base& to,
            uint64_t amount,
            uint8_t hf_version)
    : m_events(events)
    , m_tx(tx)
    , m_head(head)
    , m_from(from)
    , m_to(to)
    , m_amount(amount)
    , m_hf_version(hf_version)
    , m_fee(TESTS_DEFAULT_FEE)
    , m_unlock_time(0)
  {}

  TxBuilder&& with_fee(uint64_t fee) {
    m_fee = fee;
    return std::move(*this);
  }

  TxBuilder&& with_extra(const std::vector<uint8_t>& extra) {
    m_extra = extra;
    return std::move(*this);
  }

  TxBuilder&& is_staking(bool val) {
    m_is_staking = val;
    return std::move(*this);
  }

  TxBuilder&& with_unlock_time(uint64_t val) {
    m_unlock_time = val;
    return std::move(*this);
  }

  TxBuilder&& with_per_output_unlock(bool val) {
    m_per_output_unlock = val;
    return std::move(*this);
  }

  ~TxBuilder() {
    if (!m_finished) {
      std::cerr << "Tx building not finished\n";
      abort();
    }
  }

  bool build()
  {
    m_finished = true;

    std::vector<cryptonote::tx_source_entry> sources;
    std::vector<cryptonote::tx_destination_entry> destinations;
    uint64_t change_amount;

    const auto nmix = 9;
    fill_tx_sources_and_destinations(
      m_events, m_head, m_from, m_to, m_amount, m_fee, nmix, sources, destinations, &change_amount);

    const bool is_subaddr = false;

    cryptonote::tx_destination_entry change_addr{ change_amount, m_from.get_keys().m_account_address, is_subaddr };

    return cryptonote::construct_tx(
      m_from.get_keys(), sources, destinations, change_addr, m_extra, m_tx, m_unlock_time, m_hf_version, m_is_staking);
  }
};

/// Get the amount transferred to `account` in `tx` as output `i`
uint64_t get_amount(const cryptonote::account_base& account, const cryptonote::transaction& tx, int i);
=======
                                      std::vector<cryptonote::tx_destination_entry>& destinations);

>>>>>>> c88e9921
uint64_t get_balance(const cryptonote::account_base& addr, const std::vector<cryptonote::block>& blockchain, const map_hash2tx_t& mtx);
uint64_t get_unlocked_balance(const cryptonote::account_base& addr, const std::vector<cryptonote::block>& blockchain, const map_hash2tx_t& mtx);

bool extract_hard_forks(const std::vector<test_event_entry>& events, v_hardforks_t& hard_forks);

//--------------------------------------------------------------------------
template<class t_test_class>
auto do_check_tx_verification_context(const cryptonote::tx_verification_context& tvc, bool tx_added, size_t event_index, const cryptonote::transaction& tx, t_test_class& validator, int)
  -> decltype(validator.check_tx_verification_context(tvc, tx_added, event_index, tx))
{
  return validator.check_tx_verification_context(tvc, tx_added, event_index, tx);
}
//--------------------------------------------------------------------------
template<class t_test_class>
bool do_check_tx_verification_context(const cryptonote::tx_verification_context& tvc, bool tx_added, size_t /*event_index*/, const cryptonote::transaction& /*tx*/, t_test_class&, long)
{
  // Default block verification context check
  if (tvc.m_verifivation_failed)
    throw std::runtime_error("Transaction verification failed");
  return true;
}
//--------------------------------------------------------------------------
template<class t_test_class>
bool check_tx_verification_context(const cryptonote::tx_verification_context& tvc, bool tx_added, size_t event_index, const cryptonote::transaction& tx, t_test_class& validator)
{
  // SFINAE in action
  return do_check_tx_verification_context(tvc, tx_added, event_index, tx, validator, 0);
}
//--------------------------------------------------------------------------
template<class t_test_class>
auto do_check_tx_verification_context(const std::vector<cryptonote::tx_verification_context>& tvcs, size_t tx_added, size_t event_index, const std::vector<cryptonote::transaction>& txs, t_test_class& validator, int)
  -> decltype(validator.check_tx_verification_context(tvcs, tx_added, event_index, txs))
{
  return validator.check_tx_verification_context(tvcs, tx_added, event_index, txs);
}
//--------------------------------------------------------------------------
template<class t_test_class>
bool do_check_tx_verification_context(const std::vector<cryptonote::tx_verification_context>& tvcs, size_t tx_added, size_t /*event_index*/, const std::vector<cryptonote::transaction>& /*txs*/, t_test_class&, long)
{
  // Default block verification context check
  for (const cryptonote::tx_verification_context &tvc: tvcs)
    if (tvc.m_verifivation_failed)
      throw std::runtime_error("Transaction verification failed");
  return true;
}
//--------------------------------------------------------------------------
template<class t_test_class>
bool check_tx_verification_context(const std::vector<cryptonote::tx_verification_context>& tvcs, size_t tx_added, size_t event_index, const std::vector<cryptonote::transaction>& txs, t_test_class& validator)
{
  // SFINAE in action
  return do_check_tx_verification_context(tvcs, tx_added, event_index, txs, validator, 0);
}
//--------------------------------------------------------------------------
template<class t_test_class>
auto do_check_block_verification_context(const cryptonote::block_verification_context& bvc, size_t event_index, const cryptonote::block& blk, t_test_class& validator, int)
  -> decltype(validator.check_block_verification_context(bvc, event_index, blk))
{
  return validator.check_block_verification_context(bvc, event_index, blk);
}
//--------------------------------------------------------------------------
template<class t_test_class>
bool do_check_block_verification_context(const cryptonote::block_verification_context& bvc, size_t /*event_index*/, const cryptonote::block& /*blk*/, t_test_class&, long)
{
  // Default block verification context check
  if (bvc.m_verifivation_failed)
    throw std::runtime_error("Block verification failed");
  return true;
}
//--------------------------------------------------------------------------
template<class t_test_class>
bool check_block_verification_context(const cryptonote::block_verification_context& bvc, size_t event_index, const cryptonote::block& blk, t_test_class& validator)
{
  // SFINAE in action
  return do_check_block_verification_context(bvc, event_index, blk, validator, 0);
}

/************************************************************************/
/*                                                                      */
/************************************************************************/
template<class t_test_class>
struct push_core_event_visitor: public boost::static_visitor<bool>
{
private:
  cryptonote::core& m_c;
  const std::vector<test_event_entry>& m_events;
  t_test_class& m_validator;
  size_t m_ev_index;

  bool m_txs_keeped_by_block;

public:
  push_core_event_visitor(cryptonote::core& c, const std::vector<test_event_entry>& events, t_test_class& validator)
    : m_c(c)
    , m_events(events)
    , m_validator(validator)
    , m_ev_index(0)
    , m_txs_keeped_by_block(false)
  {
  }

  void event_index(size_t ev_index)
  {
    m_ev_index = ev_index;
  }

  bool operator()(const event_replay_settings& settings)
  {
    log_event("event_replay_settings");
    return true;
  }

  bool operator()(const event_visitor_settings& settings)
  {
    log_event("event_visitor_settings");

    if (settings.valid_mask & event_visitor_settings::set_txs_keeped_by_block)
    {
      m_txs_keeped_by_block = settings.txs_keeped_by_block;
    }

    return true;
  }

  bool operator()(const cryptonote::transaction& tx) const
  {
    log_event("cryptonote::transaction");

    cryptonote::tx_verification_context tvc = AUTO_VAL_INIT(tvc);
    size_t pool_size = m_c.get_pool_transactions_count();
    m_c.handle_incoming_tx(t_serializable_object_to_blob(tx), tvc, m_txs_keeped_by_block, false, false);
    bool tx_added = pool_size + 1 == m_c.get_pool_transactions_count();
    bool r = check_tx_verification_context(tvc, tx_added, m_ev_index, tx, m_validator);
    CHECK_AND_NO_ASSERT_MES(r, false, "tx verification context check failed");
    return true;
  }

  bool operator()(const std::vector<cryptonote::transaction>& txs) const
  {
    log_event("cryptonote::transaction");

    std::vector<cryptonote::blobdata> tx_blobs;
    std::vector<cryptonote::tx_verification_context> tvcs;
     cryptonote::tx_verification_context tvc0 = AUTO_VAL_INIT(tvc0);
    for (const auto &tx: txs)
    {
      tx_blobs.push_back(t_serializable_object_to_blob(tx));
      tvcs.push_back(tvc0);
    }
    size_t pool_size = m_c.get_pool_transactions_count();
    m_c.handle_incoming_txs(tx_blobs, tvcs, m_txs_keeped_by_block, false, false);
    size_t tx_added = m_c.get_pool_transactions_count() - pool_size;
    bool r = check_tx_verification_context(tvcs, tx_added, m_ev_index, txs, m_validator);
    CHECK_AND_NO_ASSERT_MES(r, false, "tx verification context check failed");
    return true;
  }

  bool operator()(const cryptonote::block& b) const
  {
    log_event("cryptonote::block");

    cryptonote::block_verification_context bvc = AUTO_VAL_INIT(bvc);
    m_c.handle_incoming_block(t_serializable_object_to_blob(b), &b, bvc);
    bool r = check_block_verification_context(bvc, m_ev_index, b, m_validator);
    CHECK_AND_NO_ASSERT_MES(r, false, "block verification context check failed");
    return r;
  }

  bool operator()(const callback_entry& cb) const
  {
    log_event(std::string("callback_entry ") + cb.callback_name);
    return m_validator.verify(cb.callback_name, m_c, m_ev_index, m_events);
  }

  bool operator()(const cryptonote::account_base& ab) const
  {
    log_event("cryptonote::account_base");
    return true;
  }

  bool operator()(const serialized_block& sr_block) const
  {
    log_event("serialized_block");

    cryptonote::block_verification_context bvc = AUTO_VAL_INIT(bvc);
    m_c.handle_incoming_block(sr_block.data, NULL, bvc);

    cryptonote::block blk;
    std::stringstream ss;
    ss << sr_block.data;
    binary_archive<false> ba(ss);
    ::serialization::serialize(ba, blk);
    if (!ss.good())
    {
      blk = cryptonote::block();
    }
    bool r = check_block_verification_context(bvc, m_ev_index, blk, m_validator);
    CHECK_AND_NO_ASSERT_MES(r, false, "serialized block verification context check failed");
    return true;
  }

  bool operator()(const serialized_transaction& sr_tx) const
  {
    log_event("serialized_transaction");

    cryptonote::tx_verification_context tvc = AUTO_VAL_INIT(tvc);
    size_t pool_size = m_c.get_pool_transactions_count();
    m_c.handle_incoming_tx(sr_tx.data, tvc, m_txs_keeped_by_block, false, false);
    bool tx_added = pool_size + 1 == m_c.get_pool_transactions_count();

    cryptonote::transaction tx;
    std::stringstream ss;
    ss << sr_tx.data;
    binary_archive<false> ba(ss);
    ::serialization::serialize(ba, tx);
    if (!ss.good())
    {
      tx = cryptonote::transaction();
    }

    bool r = check_tx_verification_context(tvc, tx_added, m_ev_index, tx, m_validator);
    CHECK_AND_NO_ASSERT_MES(r, false, "transaction verification context check failed");
    return true;
  }

private:
  void log_event(const std::string& event_type) const
  {
    MGINFO_YELLOW("=== EVENT # " << m_ev_index << ": " << event_type);
  }
};
//--------------------------------------------------------------------------
template<class t_test_class>
inline bool replay_events_through_core(cryptonote::core& cr, const std::vector<test_event_entry>& events, t_test_class& validator)
{
  return replay_events_through_core_plain(cr, events, validator, true);
}
//--------------------------------------------------------------------------
template<class t_test_class>
inline bool replay_events_through_core_plain(cryptonote::core& cr, const std::vector<test_event_entry>& events, t_test_class& validator, bool reinit=true)
{
  TRY_ENTRY();

  //init core here
  if (reinit) {
    CHECK_AND_ASSERT_MES(typeid(cryptonote::block) == events[0].type(), false,
                         "First event must be genesis block creation");
    cr.set_genesis_block(boost::get<cryptonote::block>(events[0]));
  }

  bool r = true;
  push_core_event_visitor<t_test_class> visitor(cr, events, validator);
  for(size_t i = 1; i < events.size() && r; ++i)
  {
    visitor.event_index(i);
    r = boost::apply_visitor(visitor, events[i]);
  }

  return r;

  CATCH_ENTRY_L0("replay_events_through_core", false);
}
//--------------------------------------------------------------------------
template<typename t_test_class>
struct get_test_options {
  const std::vector<std::pair<uint8_t, uint64_t>> hard_forks = {{7, 0}};
  const cryptonote::test_options test_options = {
    hard_forks
  };
};
//--------------------------------------------------------------------------
template<class t_test_class>
inline bool do_replay_events_get_core(std::vector<test_event_entry>& events, cryptonote::core **core)
{
  boost::program_options::options_description desc("Allowed options");
  cryptonote::core::init_options(desc);
  boost::program_options::variables_map vm;
  bool r = command_line::handle_error_helper(desc, [&]()
  {
    boost::program_options::store(boost::program_options::basic_parsed_options<char>(&desc), vm);
    boost::program_options::notify(vm);
    return true;
  });
  if (!r)
    return false;

  *core = new cryptonote::core(nullptr);
  auto & c = **core;

  // FIXME: make sure that vm has arg_testnet_on set to true or false if
  // this test needs for it to be so.
  get_test_options<t_test_class> gto;

  // Hardforks can be specified in events.
  v_hardforks_t hardforks;
  cryptonote::test_options test_options_tmp{};
  const cryptonote::test_options * test_options_ = &gto.test_options;
  if (extract_hard_forks(events, hardforks)){
    hardforks.push_back(std::make_pair((uint8_t)0, (uint64_t)0));  // terminator
    test_options_tmp.hard_forks = hardforks.data();
    test_options_ = &test_options_tmp;
  }

  if (!c.init(vm, test_options_))
  {
    MERROR("Failed to init core");
    return false;
  }
  c.get_blockchain_storage().get_db().set_batch_transactions(true);

  // start with a clean pool
  std::vector<crypto::hash> pool_txs;
  if (!c.get_pool_transaction_hashes(pool_txs))
  {
    MERROR("Failed to flush txpool");
    return false;
  }
  c.get_blockchain_storage().flush_txes_from_pool(pool_txs);

  t_test_class validator;
  bool ret = replay_events_through_core<t_test_class>(c, events, validator);
<<<<<<< HEAD
=======
//  c.deinit();
  return ret;
}
//--------------------------------------------------------------------------
template<class t_test_class>
inline bool replay_events_through_core_validate(std::vector<test_event_entry>& events, cryptonote::core & c)
{
  std::vector<crypto::hash> pool_txs;
  if (!c.get_pool_transaction_hashes(pool_txs))
  {
    MERROR("Failed to flush txpool");
    return false;
  }
  c.get_blockchain_storage().flush_txes_from_pool(pool_txs);

  t_test_class validator;
  return replay_events_through_core_plain<t_test_class>(c, events, validator, false);
}
//--------------------------------------------------------------------------
template<class t_test_class>
inline bool do_replay_events(std::vector<test_event_entry>& events)
{
  cryptonote::core * core;
  bool ret = do_replay_events_get_core<t_test_class>(events, &core);
  core->deinit();
>>>>>>> c88e9921
  return ret;
}
//--------------------------------------------------------------------------
template<class t_test_class>
inline bool do_replay_file(const std::string& filename)
{
  std::vector<test_event_entry> events;
  if (!tools::unserialize_obj_from_file(events, filename))
  {
    MERROR("Failed to deserialize data from file: ");
    return false;
  }
  return do_replay_events<t_test_class>(events);
}

//--------------------------------------------------------------------------
#define DEFAULT_HARDFORKS(HARDFORKS) do { \
  HARDFORKS.push_back(std::make_pair((uint8_t)1, (uint64_t)0)); \
} while(0)

#define ADD_HARDFORK(HARDFORKS, FORK, HEIGHT) HARDFORKS.push_back(std::make_pair((uint8_t)FORK, (uint64_t)HEIGHT))

#define GENERATE_ACCOUNT(account) \
    cryptonote::account_base account; \
    account.generate();

#define GENERATE_MULTISIG_ACCOUNT(account, threshold, total) \
    CHECK_AND_ASSERT_MES(threshold >= 2 && threshold <= total, false, "Invalid multisig scheme"); \
    std::vector<cryptonote::account_base> account(total); \
    do \
    { \
      for (size_t msidx = 0; msidx < total; ++msidx) \
        account[msidx].generate(); \
      make_multisig_accounts(account, threshold); \
    } while(0)

#define MAKE_ACCOUNT(VEC_EVENTS, account) \
  cryptonote::account_base account; \
  account.generate(); \
  VEC_EVENTS.push_back(account);

#define DO_CALLBACK(VEC_EVENTS, CB_NAME) \
{ \
  callback_entry CALLBACK_ENTRY; \
  CALLBACK_ENTRY.callback_name = CB_NAME; \
  VEC_EVENTS.push_back(CALLBACK_ENTRY); \
}

#define REGISTER_CALLBACK(CB_NAME, CLBACK) \
  register_callback(CB_NAME, boost::bind(&CLBACK, this, _1, _2, _3));

#define REGISTER_CALLBACK_METHOD(CLASS, METHOD) \
  register_callback(#METHOD, boost::bind(&CLASS::METHOD, this, _1, _2, _3));

#define MAKE_GENESIS_BLOCK(VEC_EVENTS, BLK_NAME, MINER_ACC, TS)                       \
  test_generator generator;                                               \
  cryptonote::block BLK_NAME;                                                           \
  generator.construct_block(BLK_NAME, MINER_ACC, TS);                                 \
  VEC_EVENTS.push_back(BLK_NAME);

/// TODO: use hf_ver from test options
#define MAKE_GENESIS_BLOCK_WITH_HF_VERSION(VEC_EVENTS, BLK_NAME, MINER_ACC, TS, HF_VER)                       \
  test_generator generator(HF_VER);                                               \
  cryptonote::block BLK_NAME;                                                           \
  generator.construct_block(BLK_NAME, MINER_ACC, TS);                                 \
  VEC_EVENTS.push_back(BLK_NAME);

#define MAKE_NEXT_BLOCK(VEC_EVENTS, BLK_NAME, PREV_BLOCK, MINER_ACC)                  \
  cryptonote::block BLK_NAME;                                                           \
  generator.construct_block(BLK_NAME, PREV_BLOCK, MINER_ACC);                         \
  VEC_EVENTS.push_back(BLK_NAME);

<<<<<<< HEAD
#define MAKE_NEXT_BLOCK_V2(VEC_EVENTS, BLK_NAME, PREV_BLOCK, MINER_ACC, WINNER, SN_INFO)            \
  cryptonote::block BLK_NAME;                                                           \
  generator.construct_block(BLK_NAME, PREV_BLOCK, MINER_ACC, {}, WINNER, SN_INFO);                   \
=======
#define MAKE_NEXT_BLOCK_HF(VEC_EVENTS, BLK_NAME, PREV_BLOCK, MINER_ACC, HF)           \
  cryptonote::block BLK_NAME;                                                         \
  generator.construct_block(BLK_NAME, PREV_BLOCK, MINER_ACC, std::list<cryptonote::transaction>(), HF);                     \
>>>>>>> c88e9921
  VEC_EVENTS.push_back(BLK_NAME);

#define MAKE_NEXT_BLOCK_TX1(VEC_EVENTS, BLK_NAME, PREV_BLOCK, MINER_ACC, TX1)         \
  cryptonote::block BLK_NAME;                                                           \
  {                                                                                   \
    std::list<cryptonote::transaction> tx_list;                                         \
    tx_list.push_back(TX1);                                                           \
    generator.construct_block(BLK_NAME, PREV_BLOCK, MINER_ACC, tx_list);              \
  }                                                                                   \
  VEC_EVENTS.push_back(BLK_NAME);

#define MAKE_NEXT_BLOCK_TX1_HF(VEC_EVENTS, BLK_NAME, PREV_BLOCK, MINER_ACC, TX1, HF)         \
  cryptonote::block BLK_NAME;                                                           \
  {                                                                                   \
    std::list<cryptonote::transaction> tx_list;                                         \
    tx_list.push_back(TX1);                                                           \
    generator.construct_block(BLK_NAME, PREV_BLOCK, MINER_ACC, tx_list, HF);              \
  }                                                                                   \
  VEC_EVENTS.push_back(BLK_NAME);

#define MAKE_NEXT_BLOCK_TX_LIST(VEC_EVENTS, BLK_NAME, PREV_BLOCK, MINER_ACC, TXLIST)  \
  cryptonote::block BLK_NAME;                                                           \
  generator.construct_block(BLK_NAME, PREV_BLOCK, MINER_ACC, TXLIST);                 \
  VEC_EVENTS.push_back(BLK_NAME);

#define MAKE_NEXT_BLOCK_TX_LIST_HF(VEC_EVENTS, BLK_NAME, PREV_BLOCK, MINER_ACC, TXLIST, HF)  \
  cryptonote::block BLK_NAME;                                                           \
  generator.construct_block(BLK_NAME, PREV_BLOCK, MINER_ACC, TXLIST, HF);                 \
  VEC_EVENTS.push_back(BLK_NAME);

#define REWIND_BLOCKS_N_HF(VEC_EVENTS, BLK_NAME, PREV_BLOCK, MINER_ACC, COUNT, HF)    \
  cryptonote::block BLK_NAME;                                                         \
  {                                                                                   \
    cryptonote::block blk_last = PREV_BLOCK;                                          \
    for (size_t i = 0; i < COUNT; ++i)                                                \
    {                                                                                 \
      MAKE_NEXT_BLOCK_HF(VEC_EVENTS, blk, blk_last, MINER_ACC, HF);                   \
      blk_last = blk;                                                                 \
    }                                                                                 \
    BLK_NAME = blk_last;                                                              \
  }

<<<<<<< HEAD
#define REWIND_BLOCKS_N_V2(VEC_EVENTS, BLK_NAME, PREV_BLOCK, MINER_ACC, COUNT, WINNER, SN_INFO) \
  cryptonote::block BLK_NAME;                                                           \
  {                                                                                   \
    cryptonote::block blk_last = PREV_BLOCK;                                            \
    for (size_t i = 0; i < COUNT; ++i)                                                \
    {                                                                                 \
      MAKE_NEXT_BLOCK_V2(VEC_EVENTS, blk, blk_last, MINER_ACC, WINNER, SN_INFO);      \
      blk_last = blk;                                                                 \
    }                                                                                 \
    BLK_NAME = blk_last;                                                              \
  }

=======
#define REWIND_BLOCKS_N(VEC_EVENTS, BLK_NAME, PREV_BLOCK, MINER_ACC, COUNT) REWIND_BLOCKS_N_HF(VEC_EVENTS, BLK_NAME, PREV_BLOCK, MINER_ACC, COUNT, boost::none)
>>>>>>> c88e9921
#define REWIND_BLOCKS(VEC_EVENTS, BLK_NAME, PREV_BLOCK, MINER_ACC) REWIND_BLOCKS_N(VEC_EVENTS, BLK_NAME, PREV_BLOCK, MINER_ACC, CRYPTONOTE_MINED_MONEY_UNLOCK_WINDOW)
#define REWIND_BLOCKS_HF(VEC_EVENTS, BLK_NAME, PREV_BLOCK, MINER_ACC, HF) REWIND_BLOCKS_N_HF(VEC_EVENTS, BLK_NAME, PREV_BLOCK, MINER_ACC, CRYPTONOTE_MINED_MONEY_UNLOCK_WINDOW, HF)

cryptonote::transaction make_registration_tx(std::vector<test_event_entry>& events,
                                             const cryptonote::account_base& account,
                                             const cryptonote::keypair& service_node_keys,
                                             uint64_t operator_cut,
                                             const std::vector<cryptonote::account_public_address>& addresses,
                                             const std::vector<uint64_t>& portions,
                                             const cryptonote::block& head,
                                             uint8_t hf_version);

cryptonote::transaction make_default_registration_tx(std::vector<test_event_entry>& events,
                                                     const cryptonote::account_base& account,
                                                     const cryptonote::keypair& service_node_keys,
                                                     const cryptonote::block& head,
                                                     uint8_t hf_version);


cryptonote::transaction make_deregistration_tx(const std::vector<test_event_entry>& events,
                                               const cryptonote::account_base& account,
                                               const cryptonote::block& head,
                                               const cryptonote::tx_extra_service_node_deregister& deregister, uint8_t hf_version, uint64_t fee);

// NOTE(loki): These macros assume hardfork version 7 and are from the old Monero testing code
#define MAKE_TX_MIX(VEC_EVENTS, TX_NAME, FROM, TO, AMOUNT, NMIX, HEAD)                       \
  cryptonote::transaction TX_NAME;                                                           \
  TxBuilder(VEC_EVENTS, TX_NAME, HEAD, FROM, TO, AMOUNT, cryptonote::network_version_7).build(); \
  VEC_EVENTS.push_back(TX_NAME);

<<<<<<< HEAD
#define MAKE_TX(VEC_EVENTS, TX_NAME, FROM, TO, AMOUNT, HEAD) MAKE_TX_MIX(VEC_EVENTS, TX_NAME, FROM, TO, AMOUNT, 9, HEAD)

#define MAKE_TX_MIX_LIST(VEC_EVENTS, SET_NAME, FROM, TO, AMOUNT, NMIX, HEAD)             \
  {                                                                                      \
    cryptonote::transaction t;                                                             \
    TxBuilder(VEC_EVENTS, t, HEAD, FROM, TO, AMOUNT, cryptonote::network_version_7).build(); \
=======
#define MAKE_TX_MIX_RCT(VEC_EVENTS, TX_NAME, FROM, TO, AMOUNT, NMIX, HEAD)                       \
  cryptonote::transaction TX_NAME;                                                             \
  construct_tx_to_key(VEC_EVENTS, TX_NAME, HEAD, FROM, TO, AMOUNT, TESTS_DEFAULT_FEE, NMIX, true, rct::RangeProofPaddedBulletproof); \
  VEC_EVENTS.push_back(TX_NAME);

#define MAKE_TX(VEC_EVENTS, TX_NAME, FROM, TO, AMOUNT, HEAD) MAKE_TX_MIX(VEC_EVENTS, TX_NAME, FROM, TO, AMOUNT, 0, HEAD)

#define MAKE_TX_MIX_LIST(VEC_EVENTS, SET_NAME, FROM, TO, AMOUNT, NMIX, HEAD)             \
  {                                                                                      \
    cryptonote::transaction t;                                                           \
    construct_tx_to_key(VEC_EVENTS, t, HEAD, FROM, TO, AMOUNT, TESTS_DEFAULT_FEE, NMIX); \
>>>>>>> c88e9921
    SET_NAME.push_back(t);                                                               \
    VEC_EVENTS.push_back(t);                                                             \
  }

<<<<<<< HEAD
#define MAKE_TX_LIST(VEC_EVENTS, SET_NAME, FROM, TO, AMOUNT, HEAD) MAKE_TX_MIX_LIST(VEC_EVENTS, SET_NAME, FROM, TO, AMOUNT, 9, HEAD)

=======
#define MAKE_TX_MIX_LIST_RCT(VEC_EVENTS, SET_NAME, FROM, TO, AMOUNT, NMIX, HEAD) \
        MAKE_TX_MIX_LIST_RCT_EX(VEC_EVENTS, SET_NAME, FROM, TO, AMOUNT, NMIX, HEAD, rct::RangeProofPaddedBulletproof, 1)
#define MAKE_TX_MIX_LIST_RCT_EX(VEC_EVENTS, SET_NAME, FROM, TO, AMOUNT, NMIX, HEAD, RCT_TYPE, BP_VER)  \
  {                                                                                      \
    cryptonote::transaction t;                                                           \
    construct_tx_to_key(VEC_EVENTS, t, HEAD, FROM, TO, AMOUNT, TESTS_DEFAULT_FEE, NMIX, true, RCT_TYPE, BP_VER); \
    SET_NAME.push_back(t);                                                               \
    VEC_EVENTS.push_back(t);                                                             \
  }

#define MAKE_TX_MIX_DEST_LIST_RCT(VEC_EVENTS, SET_NAME, FROM, TO, NMIX, HEAD)            \
        MAKE_TX_MIX_DEST_LIST_RCT_EX(VEC_EVENTS, SET_NAME, FROM, TO, NMIX, HEAD, rct::RangeProofPaddedBulletproof, 1)
#define MAKE_TX_MIX_DEST_LIST_RCT_EX(VEC_EVENTS, SET_NAME, FROM, TO, NMIX, HEAD, RCT_TYPE, BP_VER)  \
  {                                                                                      \
    cryptonote::transaction t;                                                           \
    construct_tx_to_key(VEC_EVENTS, t, HEAD, FROM, TO, TESTS_DEFAULT_FEE, NMIX, true, RCT_TYPE, BP_VER); \
    SET_NAME.push_back(t);                                                               \
    VEC_EVENTS.push_back(t);                                                             \
  }

#define MAKE_TX_LIST(VEC_EVENTS, SET_NAME, FROM, TO, AMOUNT, HEAD) MAKE_TX_MIX_LIST(VEC_EVENTS, SET_NAME, FROM, TO, AMOUNT, 0, HEAD)
>>>>>>> c88e9921

#define MAKE_TX_LIST_START(VEC_EVENTS, SET_NAME, FROM, TO, AMOUNT, HEAD) \
    std::list<cryptonote::transaction> SET_NAME; \
    MAKE_TX_LIST(VEC_EVENTS, SET_NAME, FROM, TO, AMOUNT, HEAD);

<<<<<<< HEAD
#define MAKE_MINER_TX_MANUALLY(TX, BLK)         \
  transaction TX;                     \
  if (!construct_miner_tx(get_block_height(BLK)+1, 0, generator.get_already_generated_coins(BLK), \
    0, 0, miner_account.get_keys().m_account_address, TX, {}, 7)) \
=======
#define MAKE_TX_LIST_START_RCT(VEC_EVENTS, SET_NAME, FROM, TO, AMOUNT, NMIX, HEAD) \
    std::list<cryptonote::transaction> SET_NAME; \
    MAKE_TX_MIX_LIST_RCT(VEC_EVENTS, SET_NAME, FROM, TO, AMOUNT, NMIX, HEAD);

#define MAKE_MINER_TX_AND_KEY_MANUALLY(TX, BLK, KEY)                                                      \
  transaction TX;                                                                                         \
  if (!construct_miner_tx_manually(get_block_height(BLK) + 1, generator.get_already_generated_coins(BLK), \
    miner_account.get_keys().m_account_address, TX, 0, KEY))                                              \
>>>>>>> c88e9921
    return false;

#define SET_EVENT_VISITOR_SETT(VEC_EVENTS, SETT, VAL) VEC_EVENTS.push_back(event_visitor_settings(SETT, VAL));

#define GENERATE(filename, genclass) \
    { \
        std::vector<test_event_entry> events; \
        genclass g; \
        g.generate(events); \
        if (!tools::serialize_obj_to_file(events, filename)) \
        { \
            MERROR("Failed to serialize data to file: " << filename); \
            throw std::runtime_error("Failed to serialize data to file"); \
        } \
    }


#define PLAY(filename, genclass) \
    if(!do_replay_file<genclass>(filename)) \
    { \
      MERROR("Failed to pass test : " << #genclass); \
      return 1; \
    }

#define CATCH_REPLAY(genclass)                                                                             \
    catch (const std::exception& ex)                                                                       \
    {                                                                                                      \
      MERROR(#genclass << " generation failed: what=" << ex.what());                                       \
    }                                                                                                      \
    catch (...)                                                                                            \
    {                                                                                                      \
      MERROR(#genclass << " generation failed: generic exception");                                        \
    }

#define REPLAY_CORE(genclass)                                                                              \
    if (generated && do_replay_events< genclass >(events))                                                 \
    {                                                                                                      \
      MGINFO_GREEN("#TEST# Succeeded " << #genclass);                                                      \
    }                                                                                                      \
    else                                                                                                   \
    {                                                                                                      \
      MERROR("#TEST# Failed " << #genclass);                                                               \
      failed_tests.push_back(#genclass);                                                                   \
    }

#define REPLAY_WITH_CORE(genclass, CORE)                                                                   \
    if (generated && replay_events_through_core_validate< genclass >(events, CORE))                        \
    {                                                                                                      \
      MGINFO_GREEN("#TEST# Succeeded " << #genclass);                                                      \
    }                                                                                                      \
    else                                                                                                   \
    {                                                                                                      \
      MERROR("#TEST# Failed " << #genclass);                                                               \
      failed_tests.push_back(#genclass);                                                                   \
    }

#define CATCH_GENERATE_REPLAY(genclass)                                                                    \
    CATCH_REPLAY(genclass);                                                                                \
    REPLAY_CORE(genclass);

#define CATCH_GENERATE_REPLAY_CORE(genclass, CORE)                                                         \
    CATCH_REPLAY(genclass);                                                                                \
    REPLAY_WITH_CORE(genclass, CORE);

#define GENERATE_AND_PLAY(genclass) \
  if (list_tests)                                                                                          \
    std::cout << #genclass << std::endl;                                                                   \
  else if (filter.empty() || boost::regex_match(std::string(#genclass), match, boost::regex(filter)))      \
  {                                                                                                        \
    std::vector<test_event_entry> events;                                                                  \
    ++tests_count;                                                                                         \
    bool generated = false;                                                                                \
    try                                                                                                    \
    {                                                                                                      \
      genclass g;                                                                                          \
      generated = g.generate(events);                                                                      \
    }                                                                                                      \
    CATCH_GENERATE_REPLAY(genclass);                                                                       \
  }

#define GENERATE_AND_PLAY_INSTANCE(genclass, ins, CORE)                                                    \
  if (filter.empty() || boost::regex_match(std::string(#genclass), match, boost::regex(filter)))           \
  {                                                                                                        \
    std::vector<test_event_entry> events;                                                                  \
    ++tests_count;                                                                                         \
    bool generated = false;                                                                                \
    try                                                                                                    \
    {                                                                                                      \
      generated = ins.generate(events);                                                                    \
    }                                                                                                      \
    CATCH_GENERATE_REPLAY_CORE(genclass, CORE);                                                            \
  }

#define CALL_TEST(test_name, function)                                                                     \
  {                                                                                                        \
    if(!function())                                                                                        \
    {                                                                                                      \
      MERROR("#TEST# Failed " << test_name);                                                               \
      return 1;                                                                                            \
    }                                                                                                      \
    else                                                                                                   \
    {                                                                                                      \
      MGINFO_GREEN("#TEST# Succeeded " << test_name);                                                      \
    }                                                                                                      \
  }

#define QUOTEME(x) #x
#define DEFINE_TESTS_ERROR_CONTEXT(text) const char* perr_context = text;
#define CHECK_TEST_CONDITION(cond) CHECK_AND_ASSERT_MES(cond, false, "[" << perr_context << "] failed: \"" << QUOTEME(cond) << "\"")
#define CHECK_EQ(v1, v2) CHECK_AND_ASSERT_MES(v1 == v2, false, "[" << perr_context << "] failed: \"" << QUOTEME(v1) << " == " << QUOTEME(v2) << "\", " << v1 << " != " << v2)
#define CHECK_NOT_EQ(v1, v2) CHECK_AND_ASSERT_MES(!(v1 == v2), false, "[" << perr_context << "] failed: \"" << QUOTEME(v1) << " != " << QUOTEME(v2) << "\", " << v1 << " == " << v2)
#define MK_COINS(amount) (UINT64_C(amount) * COIN)<|MERGE_RESOLUTION|>--- conflicted
+++ resolved
@@ -208,9 +208,7 @@
     crypto::hash prev_id;
     uint64_t already_generated_coins;
     size_t block_weight;
-<<<<<<< HEAD
     cryptonote::block block;
-=======
 
   private:
     friend class boost::serialization::access;
@@ -221,8 +219,8 @@
       ar & prev_id;
       ar & already_generated_coins;
       ar & block_weight;
-    }
->>>>>>> c88e9921
+      ar & block;
+    }
   };
 
   enum block_fields
@@ -238,38 +236,22 @@
     bf_hf_version= 1 << 8
   };
 
-<<<<<<< HEAD
+  explicit test_generator(int hf_version = 7) : m_hf_version(hf_version) {}
   void get_block_chain(std::vector<block_info>& blockchain,        const crypto::hash& head, size_t n) const;
   void get_block_chain(std::vector<cryptonote::block>& blockchain, const crypto::hash& head, size_t n) const;
-
   void get_last_n_block_weights(std::vector<uint64_t>& block_weights, const crypto::hash& head, size_t n) const;
-=======
-  test_generator() {}
-  test_generator(const test_generator &other): m_blocks_info(other.m_blocks_info) {}
-  void get_block_chain(std::vector<block_info>& blockchain, const crypto::hash& head, size_t n) const;
-  void get_last_n_block_weights(std::vector<size_t>& block_weights, const crypto::hash& head, size_t n) const;
->>>>>>> c88e9921
   uint64_t get_already_generated_coins(const crypto::hash& blk_id) const;
   uint64_t get_already_generated_coins(const cryptonote::block& blk) const;
 
   void add_block(const cryptonote::block& blk, size_t tsx_size, std::vector<uint64_t>& block_weights, uint64_t already_generated_coins);
   bool construct_block(cryptonote::block& blk, uint64_t height, const crypto::hash& prev_id,
     const cryptonote::account_base& miner_acc, uint64_t timestamp, uint64_t already_generated_coins,
-<<<<<<< HEAD
     std::vector<uint64_t>& block_weights, const std::list<cryptonote::transaction>& tx_list, const crypto::public_key& sn_pub_key = crypto::null_pkey,
     const std::vector<sn_contributor_t>& = {{{crypto::null_pkey, crypto::null_pkey}, STAKING_PORTIONS}});
   bool construct_block(cryptonote::block& blk, const cryptonote::account_base& miner_acc, uint64_t timestamp);
   bool construct_block(cryptonote::block& blk, const cryptonote::block& blk_prev, const cryptonote::account_base& miner_acc,
     const std::list<cryptonote::transaction>& tx_list = std::list<cryptonote::transaction>(), const crypto::public_key& sn_pub_key = crypto::null_pkey,
     const std::vector<sn_contributor_t>& = {{{crypto::null_pkey, crypto::null_pkey}, STAKING_PORTIONS}});
-=======
-    std::vector<size_t>& block_weights, const std::list<cryptonote::transaction>& tx_list,
-    const boost::optional<uint8_t>& hf_ver = boost::none);
-  bool construct_block(cryptonote::block& blk, const cryptonote::account_base& miner_acc, uint64_t timestamp);
-  bool construct_block(cryptonote::block& blk, const cryptonote::block& blk_prev, const cryptonote::account_base& miner_acc,
-    const std::list<cryptonote::transaction>& tx_list = std::list<cryptonote::transaction>(),
-    const boost::optional<uint8_t>& hf_ver = boost::none);
->>>>>>> c88e9921
 
   bool construct_block_manually(cryptonote::block& blk, const cryptonote::block& prev_block,
     const cryptonote::account_base& miner_acc, int actual_params = bf_none, uint8_t major_ver = 0,
@@ -279,7 +261,6 @@
   bool construct_block_manually_tx(cryptonote::block& blk, const cryptonote::block& prev_block,
     const cryptonote::account_base& miner_acc, const std::vector<crypto::hash>& tx_hashes, size_t txs_size);
 
-  explicit test_generator(int hf_version = 7) : m_hf_version(hf_version) {}
 
   int m_hf_version;
 
@@ -295,7 +276,6 @@
   }
 };
 
-<<<<<<< HEAD
 /// ------------ Service Nodes -----------
 
 struct last_reward_point {
@@ -474,10 +454,6 @@
 
 crypto::public_key get_output_key(const cryptonote::keypair& txkey, const cryptonote::account_public_address& addr, size_t output_index);
 
-bool construct_miner_tx_manually(size_t height, uint64_t already_generated_coins,
-                                 const cryptonote::account_public_address& miner_address, cryptonote::transaction& tx,
-                                 uint64_t fee, cryptonote::keypair* p_txkey = 0);
-=======
 template<typename T>
 std::string dump_keys(T * buff32)
 {
@@ -497,7 +473,7 @@
 }
 
 struct output_index {
-  const cryptonote::txout_target_v out;
+  cryptonote::txout_target_v out;
   uint64_t amount;
   size_t blk_height; // block height
   size_t tx_no; // index of transaction in block
@@ -505,23 +481,33 @@
   size_t idx;
   uint64_t unlock_time;
   bool is_coin_base;
+  bool deterministic_key_pair;
   bool spent;
   bool rct;
   rct::key comm;
-  const cryptonote::block *p_blk;
-  const cryptonote::transaction *p_tx;
-
+  rct::key mask; // TODO(loki): I dont know if this is still meant to be here. Monero removed and replaced with commitment, whereas we use the mask in our tests?
+  cryptonote::block const *p_blk;
+  cryptonote::transaction const *p_tx;
+
+  output_index() = default;
   output_index(const cryptonote::txout_target_v &_out, uint64_t _a, size_t _h, size_t tno, size_t ono, const cryptonote::block *_pb, const cryptonote::transaction *_pt)
-      : out(_out), amount(_a), blk_height(_h), tx_no(tno), out_no(ono), idx(0), unlock_time(0),
-      is_coin_base(false), spent(false), rct(false), p_blk(_pb), p_tx(_pt)
-  {
-
-  }
-
+  {
+    *this = {};
+    out = _out;
+    amount = _a;
+    blk_height = _h;
+    tx_no = tno;
+    out_no = ono;
+    p_blk = _pb;
+    p_tx = _pt;
+  }
+
+#if 0
   output_index(const output_index &other)
       : out(other.out), amount(other.amount), blk_height(other.blk_height), tx_no(other.tx_no), rct(other.rct),
       out_no(other.out_no), idx(other.idx), unlock_time(other.unlock_time), is_coin_base(other.is_coin_base),
       spent(other.spent), comm(other.comm), p_blk(other.p_blk), p_tx(other.p_tx) {  }
+#endif
 
   void set_rct(bool arct) {
     rct = arct;
@@ -618,7 +604,7 @@
 cryptonote::account_public_address get_address(const cryptonote::tx_destination_entry& inp);
 
 inline cryptonote::difficulty_type get_test_difficulty(const boost::optional<uint8_t>& hf_ver=boost::none) {return !hf_ver || hf_ver.get() <= 1 ? 1 : 2;}
-inline uint64_t current_difficulty_window(const boost::optional<uint8_t>& hf_ver=boost::none){ return !hf_ver || hf_ver.get() <= 1 ? DIFFICULTY_TARGET_V1 : DIFFICULTY_TARGET_V2; }
+inline uint64_t current_difficulty_window(const boost::optional<uint8_t>& hf_ver=boost::none){ (void)hf_ver; return DIFFICULTY_TARGET_V2; }
 void fill_nonce(cryptonote::block& blk, const cryptonote::difficulty_type& diffic, uint64_t height);
 
 cryptonote::tx_destination_entry build_dst(const var_addr_t& to, bool is_subaddr=false, uint64_t amount=0);
@@ -627,37 +613,32 @@
 uint64_t sum_amount(const std::vector<cryptonote::tx_destination_entry>& destinations);
 uint64_t sum_amount(const std::vector<cryptonote::tx_source_entry>& sources);
 
-bool construct_miner_tx_manually(size_t height, uint64_t already_generated_coins,
-                                 const cryptonote::account_public_address& miner_address, cryptonote::transaction& tx,
-                                 uint64_t fee, cryptonote::keypair* p_txkey = nullptr);
-
 bool construct_tx_to_key(const std::vector<test_event_entry>& events, cryptonote::transaction& tx,
                          const cryptonote::block& blk_head, const cryptonote::account_base& from, const var_addr_t& to, uint64_t amount,
-                         uint64_t fee, size_t nmix, bool rct=false, rct::RangeProofType range_proof_type=rct::RangeProofBorromean, int bp_version = 0);
+                         uint64_t fee, size_t nmix, rct::RangeProofType range_proof_type=rct::RangeProofBorromean, int bp_version = 0);
 
 bool construct_tx_to_key(const std::vector<test_event_entry>& events, cryptonote::transaction& tx, const cryptonote::block& blk_head,
                          const cryptonote::account_base& from, std::vector<cryptonote::tx_destination_entry> destinations,
-                         uint64_t fee, size_t nmix, bool rct=false, rct::RangeProofType range_proof_type=rct::RangeProofBorromean, int bp_version = 0);
+                         uint64_t fee, size_t nmix, rct::RangeProofType range_proof_type=rct::RangeProofBorromean, int bp_version = 0);
 
 bool construct_tx_to_key(cryptonote::transaction& tx, const cryptonote::account_base& from, const var_addr_t& to, uint64_t amount,
                          std::vector<cryptonote::tx_source_entry> &sources,
-                         uint64_t fee, bool rct=false, rct::RangeProofType range_proof_type=rct::RangeProofBorromean, int bp_version = 0);
+                         uint64_t fee, rct::RangeProofType range_proof_type=rct::RangeProofBorromean, int bp_version = 0);
 
 bool construct_tx_to_key(cryptonote::transaction& tx, const cryptonote::account_base& from, const std::vector<cryptonote::tx_destination_entry>& destinations,
                          std::vector<cryptonote::tx_source_entry> &sources,
-                         uint64_t fee, bool rct, rct::RangeProofType range_proof_type, int bp_version = 0);
->>>>>>> c88e9921
+                         uint64_t fee, rct::RangeProofType range_proof_type, int bp_version = 0);
 
 cryptonote::transaction construct_tx_with_fee(std::vector<test_event_entry>& events, const cryptonote::block& blk_head,
-                                            const cryptonote::account_base& acc_from, const var_addr_t& to,
+                                            const cryptonote::account_base& acc_from, const cryptonote::account_base& acc_to,
                                             uint64_t amount, uint64_t fee);
 
 bool construct_tx_rct(const cryptonote::account_keys& sender_account_keys,
     std::vector<cryptonote::tx_source_entry>& sources,
     const std::vector<cryptonote::tx_destination_entry>& destinations,
-    const boost::optional<cryptonote::account_public_address>& change_addr,
+    const boost::optional<cryptonote::tx_destination_entry>& change_addr,
     std::vector<uint8_t> extra, cryptonote::transaction& tx, uint64_t unlock_time,
-    bool rct=false, rct::RangeProofType range_proof_type=rct::RangeProofBorromean, int bp_version = 0);
+    rct::RangeProofType range_proof_type=rct::RangeProofBorromean, int bp_version = 0);
 
 
 uint64_t num_blocks(const std::vector<test_event_entry>& events);
@@ -667,14 +648,20 @@
 bool trim_block_chain(std::vector<cryptonote::block>& blockchain, const crypto::hash& tail);
 bool trim_block_chain(std::vector<const cryptonote::block*>& blockchain, const crypto::hash& tail);
 bool find_block_chain(const std::vector<test_event_entry>& events, std::vector<cryptonote::block>& blockchain, map_hash2tx_t& mtx, const crypto::hash& head);
-<<<<<<< HEAD
-
-void fill_tx_sources_and_multi_destinations(const std::vector<test_event_entry>& events, const cryptonote::block& blk_head,
-                                            const cryptonote::account_base& from, const cryptonote::account_base& to,
-                                            uint64_t const *amount, int num_amounts, uint64_t fee, size_t nmix,
+
+void fill_tx_sources_and_multi_destinations(const std::vector<test_event_entry>& events,
+                                            const cryptonote::block& blk_head,
+                                            const cryptonote::account_base& from,
+                                            const cryptonote::account_public_address& to,
+                                            uint64_t const *amount,
+                                            int num_amounts,
+                                            uint64_t fee,
+                                            size_t nmix,
                                             std::vector<cryptonote::tx_source_entry>& sources,
-                                            std::vector<cryptonote::tx_destination_entry>& destinations, uint64_t *change_amount = nullptr);
-=======
+                                            std::vector<cryptonote::tx_destination_entry>& destinations,
+                                            bool always_add_change_output = false,
+                                            uint64_t *change_amount = nullptr);
+
 bool find_block_chain(const std::vector<test_event_entry>& events, std::vector<const cryptonote::block*>& blockchain, map_hash2tx_t& mtx, const crypto::hash& head);
 
 void fill_tx_destinations(const var_addr_t& from, const cryptonote::account_public_address& to,
@@ -700,14 +687,6 @@
                                       const cryptonote::account_base& from, const cryptonote::account_public_address& to,
                                       uint64_t amount, uint64_t fee, size_t nmix,
                                       std::vector<cryptonote::tx_source_entry>& sources,
-                                      std::vector<cryptonote::tx_destination_entry>& destinations);
->>>>>>> c88e9921
-
-void fill_tx_sources_and_destinations(const std::vector<test_event_entry>& events, const cryptonote::block& blk_head,
-                                      const cryptonote::account_base& from, const cryptonote::account_base& to,
-                                      uint64_t amount, uint64_t fee, size_t nmix,
-                                      std::vector<cryptonote::tx_source_entry>& sources,
-<<<<<<< HEAD
                                       std::vector<cryptonote::tx_destination_entry>& destinations, uint64_t *change_amount = nullptr);
 
 class TxBuilder {
@@ -719,6 +698,7 @@
   const cryptonote::block& m_head;
   const cryptonote::account_base& m_from;
   const cryptonote::account_base& m_to;
+
   uint64_t m_amount;
   uint64_t m_fee;
   uint64_t m_unlock_time;
@@ -792,7 +772,7 @@
 
     const auto nmix = 9;
     fill_tx_sources_and_destinations(
-      m_events, m_head, m_from, m_to, m_amount, m_fee, nmix, sources, destinations, &change_amount);
+      m_events, m_head, m_from, m_to.get_keys().m_account_address, m_amount, m_fee, nmix, sources, destinations, &change_amount);
 
     const bool is_subaddr = false;
 
@@ -805,10 +785,7 @@
 
 /// Get the amount transferred to `account` in `tx` as output `i`
 uint64_t get_amount(const cryptonote::account_base& account, const cryptonote::transaction& tx, int i);
-=======
-                                      std::vector<cryptonote::tx_destination_entry>& destinations);
-
->>>>>>> c88e9921
+
 uint64_t get_balance(const cryptonote::account_base& addr, const std::vector<cryptonote::block>& blockchain, const map_hash2tx_t& mtx);
 uint64_t get_unlocked_balance(const cryptonote::account_base& addr, const std::vector<cryptonote::block>& blockchain, const map_hash2tx_t& mtx);
 
@@ -1102,16 +1079,16 @@
   get_test_options<t_test_class> gto;
 
   // Hardforks can be specified in events.
-  v_hardforks_t hardforks;
-  cryptonote::test_options test_options_tmp{};
-  const cryptonote::test_options * test_options_ = &gto.test_options;
-  if (extract_hard_forks(events, hardforks)){
-    hardforks.push_back(std::make_pair((uint8_t)0, (uint64_t)0));  // terminator
-    test_options_tmp.hard_forks = hardforks.data();
-    test_options_ = &test_options_tmp;
-  }
-
-  if (!c.init(vm, test_options_))
+  v_hardforks_t derived_hardforks;
+  bool use_derived_hardforks = extract_hard_forks(events, derived_hardforks);
+  const cryptonote::test_options derived_test_options =
+  {
+    derived_hardforks,
+    gto.test_options.long_term_block_weight_window,
+  };
+
+  cryptonote::test_options const *testing_options = (use_derived_hardforks) ? &derived_test_options : &gto.test_options;
+  if (!c.init(vm, testing_options))
   {
     MERROR("Failed to init core");
     return false;
@@ -1129,8 +1106,6 @@
 
   t_test_class validator;
   bool ret = replay_events_through_core<t_test_class>(c, events, validator);
-<<<<<<< HEAD
-=======
 //  c.deinit();
   return ret;
 }
@@ -1156,7 +1131,6 @@
   cryptonote::core * core;
   bool ret = do_replay_events_get_core<t_test_class>(events, &core);
   core->deinit();
->>>>>>> c88e9921
   return ret;
 }
 //--------------------------------------------------------------------------
@@ -1229,15 +1203,9 @@
   generator.construct_block(BLK_NAME, PREV_BLOCK, MINER_ACC);                         \
   VEC_EVENTS.push_back(BLK_NAME);
 
-<<<<<<< HEAD
 #define MAKE_NEXT_BLOCK_V2(VEC_EVENTS, BLK_NAME, PREV_BLOCK, MINER_ACC, WINNER, SN_INFO)            \
   cryptonote::block BLK_NAME;                                                           \
   generator.construct_block(BLK_NAME, PREV_BLOCK, MINER_ACC, {}, WINNER, SN_INFO);                   \
-=======
-#define MAKE_NEXT_BLOCK_HF(VEC_EVENTS, BLK_NAME, PREV_BLOCK, MINER_ACC, HF)           \
-  cryptonote::block BLK_NAME;                                                         \
-  generator.construct_block(BLK_NAME, PREV_BLOCK, MINER_ACC, std::list<cryptonote::transaction>(), HF);                     \
->>>>>>> c88e9921
   VEC_EVENTS.push_back(BLK_NAME);
 
 #define MAKE_NEXT_BLOCK_TX1(VEC_EVENTS, BLK_NAME, PREV_BLOCK, MINER_ACC, TX1)         \
@@ -1249,38 +1217,23 @@
   }                                                                                   \
   VEC_EVENTS.push_back(BLK_NAME);
 
-#define MAKE_NEXT_BLOCK_TX1_HF(VEC_EVENTS, BLK_NAME, PREV_BLOCK, MINER_ACC, TX1, HF)         \
-  cryptonote::block BLK_NAME;                                                           \
-  {                                                                                   \
-    std::list<cryptonote::transaction> tx_list;                                         \
-    tx_list.push_back(TX1);                                                           \
-    generator.construct_block(BLK_NAME, PREV_BLOCK, MINER_ACC, tx_list, HF);              \
-  }                                                                                   \
-  VEC_EVENTS.push_back(BLK_NAME);
-
 #define MAKE_NEXT_BLOCK_TX_LIST(VEC_EVENTS, BLK_NAME, PREV_BLOCK, MINER_ACC, TXLIST)  \
   cryptonote::block BLK_NAME;                                                           \
   generator.construct_block(BLK_NAME, PREV_BLOCK, MINER_ACC, TXLIST);                 \
   VEC_EVENTS.push_back(BLK_NAME);
 
-#define MAKE_NEXT_BLOCK_TX_LIST_HF(VEC_EVENTS, BLK_NAME, PREV_BLOCK, MINER_ACC, TXLIST, HF)  \
-  cryptonote::block BLK_NAME;                                                           \
-  generator.construct_block(BLK_NAME, PREV_BLOCK, MINER_ACC, TXLIST, HF);                 \
-  VEC_EVENTS.push_back(BLK_NAME);
-
-#define REWIND_BLOCKS_N_HF(VEC_EVENTS, BLK_NAME, PREV_BLOCK, MINER_ACC, COUNT, HF)    \
+#define REWIND_BLOCKS_N(VEC_EVENTS, BLK_NAME, PREV_BLOCK, MINER_ACC, COUNT)    \
   cryptonote::block BLK_NAME;                                                         \
   {                                                                                   \
     cryptonote::block blk_last = PREV_BLOCK;                                          \
     for (size_t i = 0; i < COUNT; ++i)                                                \
     {                                                                                 \
-      MAKE_NEXT_BLOCK_HF(VEC_EVENTS, blk, blk_last, MINER_ACC, HF);                   \
+      MAKE_NEXT_BLOCK(VEC_EVENTS, blk, blk_last, MINER_ACC);                   \
       blk_last = blk;                                                                 \
     }                                                                                 \
     BLK_NAME = blk_last;                                                              \
   }
 
-<<<<<<< HEAD
 #define REWIND_BLOCKS_N_V2(VEC_EVENTS, BLK_NAME, PREV_BLOCK, MINER_ACC, COUNT, WINNER, SN_INFO) \
   cryptonote::block BLK_NAME;                                                           \
   {                                                                                   \
@@ -1293,11 +1246,7 @@
     BLK_NAME = blk_last;                                                              \
   }
 
-=======
-#define REWIND_BLOCKS_N(VEC_EVENTS, BLK_NAME, PREV_BLOCK, MINER_ACC, COUNT) REWIND_BLOCKS_N_HF(VEC_EVENTS, BLK_NAME, PREV_BLOCK, MINER_ACC, COUNT, boost::none)
->>>>>>> c88e9921
 #define REWIND_BLOCKS(VEC_EVENTS, BLK_NAME, PREV_BLOCK, MINER_ACC) REWIND_BLOCKS_N(VEC_EVENTS, BLK_NAME, PREV_BLOCK, MINER_ACC, CRYPTONOTE_MINED_MONEY_UNLOCK_WINDOW)
-#define REWIND_BLOCKS_HF(VEC_EVENTS, BLK_NAME, PREV_BLOCK, MINER_ACC, HF) REWIND_BLOCKS_N_HF(VEC_EVENTS, BLK_NAME, PREV_BLOCK, MINER_ACC, CRYPTONOTE_MINED_MONEY_UNLOCK_WINDOW, HF)
 
 cryptonote::transaction make_registration_tx(std::vector<test_event_entry>& events,
                                              const cryptonote::account_base& account,
@@ -1326,40 +1275,28 @@
   TxBuilder(VEC_EVENTS, TX_NAME, HEAD, FROM, TO, AMOUNT, cryptonote::network_version_7).build(); \
   VEC_EVENTS.push_back(TX_NAME);
 
-<<<<<<< HEAD
+#define MAKE_TX_MIX_RCT(VEC_EVENTS, TX_NAME, FROM, TO, AMOUNT, NMIX, HEAD)                       \
+  cryptonote::transaction TX_NAME;                                                             \
+  construct_tx_to_key(VEC_EVENTS, TX_NAME, HEAD, FROM, TO, AMOUNT, TESTS_DEFAULT_FEE, NMIX, rct::RangeProofPaddedBulletproof); \
+  VEC_EVENTS.push_back(TX_NAME);
+
 #define MAKE_TX(VEC_EVENTS, TX_NAME, FROM, TO, AMOUNT, HEAD) MAKE_TX_MIX(VEC_EVENTS, TX_NAME, FROM, TO, AMOUNT, 9, HEAD)
 
 #define MAKE_TX_MIX_LIST(VEC_EVENTS, SET_NAME, FROM, TO, AMOUNT, NMIX, HEAD)             \
   {                                                                                      \
     cryptonote::transaction t;                                                             \
     TxBuilder(VEC_EVENTS, t, HEAD, FROM, TO, AMOUNT, cryptonote::network_version_7).build(); \
-=======
-#define MAKE_TX_MIX_RCT(VEC_EVENTS, TX_NAME, FROM, TO, AMOUNT, NMIX, HEAD)                       \
-  cryptonote::transaction TX_NAME;                                                             \
-  construct_tx_to_key(VEC_EVENTS, TX_NAME, HEAD, FROM, TO, AMOUNT, TESTS_DEFAULT_FEE, NMIX, true, rct::RangeProofPaddedBulletproof); \
-  VEC_EVENTS.push_back(TX_NAME);
-
-#define MAKE_TX(VEC_EVENTS, TX_NAME, FROM, TO, AMOUNT, HEAD) MAKE_TX_MIX(VEC_EVENTS, TX_NAME, FROM, TO, AMOUNT, 0, HEAD)
-
-#define MAKE_TX_MIX_LIST(VEC_EVENTS, SET_NAME, FROM, TO, AMOUNT, NMIX, HEAD)             \
-  {                                                                                      \
-    cryptonote::transaction t;                                                           \
-    construct_tx_to_key(VEC_EVENTS, t, HEAD, FROM, TO, AMOUNT, TESTS_DEFAULT_FEE, NMIX); \
->>>>>>> c88e9921
     SET_NAME.push_back(t);                                                               \
     VEC_EVENTS.push_back(t);                                                             \
   }
 
-<<<<<<< HEAD
-#define MAKE_TX_LIST(VEC_EVENTS, SET_NAME, FROM, TO, AMOUNT, HEAD) MAKE_TX_MIX_LIST(VEC_EVENTS, SET_NAME, FROM, TO, AMOUNT, 9, HEAD)
-
-=======
+
 #define MAKE_TX_MIX_LIST_RCT(VEC_EVENTS, SET_NAME, FROM, TO, AMOUNT, NMIX, HEAD) \
         MAKE_TX_MIX_LIST_RCT_EX(VEC_EVENTS, SET_NAME, FROM, TO, AMOUNT, NMIX, HEAD, rct::RangeProofPaddedBulletproof, 1)
 #define MAKE_TX_MIX_LIST_RCT_EX(VEC_EVENTS, SET_NAME, FROM, TO, AMOUNT, NMIX, HEAD, RCT_TYPE, BP_VER)  \
   {                                                                                      \
     cryptonote::transaction t;                                                           \
-    construct_tx_to_key(VEC_EVENTS, t, HEAD, FROM, TO, AMOUNT, TESTS_DEFAULT_FEE, NMIX, true, RCT_TYPE, BP_VER); \
+    construct_tx_to_key(VEC_EVENTS, t, HEAD, FROM, TO, AMOUNT, TESTS_DEFAULT_FEE, NMIX, RCT_TYPE, BP_VER); \
     SET_NAME.push_back(t);                                                               \
     VEC_EVENTS.push_back(t);                                                             \
   }
@@ -1369,34 +1306,26 @@
 #define MAKE_TX_MIX_DEST_LIST_RCT_EX(VEC_EVENTS, SET_NAME, FROM, TO, NMIX, HEAD, RCT_TYPE, BP_VER)  \
   {                                                                                      \
     cryptonote::transaction t;                                                           \
-    construct_tx_to_key(VEC_EVENTS, t, HEAD, FROM, TO, TESTS_DEFAULT_FEE, NMIX, true, RCT_TYPE, BP_VER); \
+    construct_tx_to_key(VEC_EVENTS, t, HEAD, FROM, TO, TESTS_DEFAULT_FEE, NMIX, RCT_TYPE, BP_VER); \
     SET_NAME.push_back(t);                                                               \
     VEC_EVENTS.push_back(t);                                                             \
   }
 
-#define MAKE_TX_LIST(VEC_EVENTS, SET_NAME, FROM, TO, AMOUNT, HEAD) MAKE_TX_MIX_LIST(VEC_EVENTS, SET_NAME, FROM, TO, AMOUNT, 0, HEAD)
->>>>>>> c88e9921
+#define MAKE_TX_LIST(VEC_EVENTS, SET_NAME, FROM, TO, AMOUNT, HEAD) MAKE_TX_MIX_LIST(VEC_EVENTS, SET_NAME, FROM, TO, AMOUNT, 9, HEAD)
 
 #define MAKE_TX_LIST_START(VEC_EVENTS, SET_NAME, FROM, TO, AMOUNT, HEAD) \
     std::list<cryptonote::transaction> SET_NAME; \
     MAKE_TX_LIST(VEC_EVENTS, SET_NAME, FROM, TO, AMOUNT, HEAD);
 
-<<<<<<< HEAD
 #define MAKE_MINER_TX_MANUALLY(TX, BLK)         \
   transaction TX;                     \
   if (!construct_miner_tx(get_block_height(BLK)+1, 0, generator.get_already_generated_coins(BLK), \
     0, 0, miner_account.get_keys().m_account_address, TX, {}, 7)) \
-=======
+    return false; \
+
 #define MAKE_TX_LIST_START_RCT(VEC_EVENTS, SET_NAME, FROM, TO, AMOUNT, NMIX, HEAD) \
     std::list<cryptonote::transaction> SET_NAME; \
     MAKE_TX_MIX_LIST_RCT(VEC_EVENTS, SET_NAME, FROM, TO, AMOUNT, NMIX, HEAD);
-
-#define MAKE_MINER_TX_AND_KEY_MANUALLY(TX, BLK, KEY)                                                      \
-  transaction TX;                                                                                         \
-  if (!construct_miner_tx_manually(get_block_height(BLK) + 1, generator.get_already_generated_coins(BLK), \
-    miner_account.get_keys().m_account_address, TX, 0, KEY))                                              \
->>>>>>> c88e9921
-    return false;
 
 #define SET_EVENT_VISITOR_SETT(VEC_EVENTS, SETT, VAL) VEC_EVENTS.push_back(event_visitor_settings(SETT, VAL));
 
