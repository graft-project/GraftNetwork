--- conflicted
+++ resolved
@@ -2227,14 +2227,8 @@
             announced_peers.insert(context.peer_id);
             return true;
         }
-<<<<<<< HEAD
-        else {
-            std::cout << "False announce" << std::endl;
-            return false;
-        }
-=======
+        std::cout << "False announce" << std::endl;
         return false;
->>>>>>> e20eb98a
     });
 
     std::list<peerlist_entry> peerlist_white, peerlist_gray;
@@ -2242,14 +2236,11 @@
     std::vector<peerlist_entry> peers_to_send;
     std::cout << "check peers " << announced_peers.size() << std::endl;
     for (auto pe :peerlist_white) {
-<<<<<<< HEAD
         std::cout << "peerlist_white" << std::endl;
-        if ( announced_peers.find(pe.id) != announced_peers.end() )
+        if (announced_peers.find(pe.id) != announced_peers.end()) {
             std::cout << "find announce" << std::endl;
-=======
-        if (announced_peers.find(pe.id) != announced_peers.end())
->>>>>>> e20eb98a
             continue;
+        }
         peers_to_send.push_back(pe);
     }
 
