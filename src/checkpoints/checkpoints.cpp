--- conflicted
+++ resolved
@@ -46,8 +46,8 @@
 #include "common/loki_integration_test_hooks.h"
 #include "common/loki.h"
 
-#undef LOKI_DEFAULT_LOG_CATEGORY
-#define LOKI_DEFAULT_LOG_CATEGORY "checkpoints"
+#undef MONERO_DEFAULT_LOG_CATEGORY
+#define DEFAULT_DEFAULT_LOG_CATEGORY "checkpoints"
 
 namespace cryptonote
 {
@@ -61,17 +61,20 @@
 
   height_to_hash const HARDCODED_MAINNET_CHECKPOINTS[] =
   {
-    {0,      "08ff156d993012b0bdf2816c4bee47c9bbc7930593b70ee02574edddf15ee933"},
-    {1,      "647997953a5ea9b5ab329c2291d4cbb08eed587c287e451eeeb2c79bab9b940f"},
-    {10,     "4a7cd8b9bff380d48d6f3533a5e0509f8589cc77d18218b3f7218846e77738fc"},
-    {100,    "01b8d33a50713ff837f8ad7146021b8e3060e0316b5e4afc407e46cdb50b6760"},
-    {1000,   "5e3b0a1f931885bc0ab1d6ecdc625816576feae29e2f9ac94c5ccdbedb1465ac"},
-    {86535,  "52b7c5a60b97bf1efbf0d63a0aa1a313e8f0abe4627eb354b0c5a73cb1f4391e"},
-    {97407,  "504af73abbaba85a14ddc16634658bf4dcc241dc288b1eaad09e216836b71023"},
-    {98552,  "2058d5c675bd91284f4996435593499c9ab84a5a0f569f57a86cde2e815e57da"},
-    {144650, "a1ab207afc790675070ecd7aac874eb0691eb6349ea37c44f8f58697a5d6cbc4"},
-    {266284, "c42801a37a41e3e9f934a266063483646072a94bfc7269ace178e93c91414b1f"},
-    {301187, "e23e4cf3a2fe3e9f0ffced5cc76426e5bdffd3aad822268f4ad63d82cb958559"},
+    {1,     "5d03cc547e916ef79967d001288955cd5e18d3a1ae1c957c58cfd0d950fd295c"},
+    {10,    "a28669967ad657355c81fa61a51d368369cf8776bdf9e9ff971bd5f922fa1303"},
+    {100,   "dc6a22176a0511cc21be34eb0293cba88aacb0e29dd443bb741cc77ea00f77f9"},
+    {1000,  "6f494e6c1b1fdec49a18f9c6a36c3f01f6e01cd184238c798f81f85cf04985bc"},
+    {10000, "b4a749347aeb81ed13c8e78fccd7e5de01cbb9a1c7212c57a9efd056acfe7cc2"},
+    {20000, "eb63c2fa28bc7442da724ce0ecbc6655a226290029251eb8be7ca0190f27ad08"},
+    {30000, "4d130a125ea2483e8c1a0bc83beb24ec49426611fac3496b8954fb440d2cbbd9"},
+    {50000, "2af952344a5a70ba58838ae41318a10c11b289de53d6aa33af6e3b614aa5ce08"},
+    {80000, "24622bff193be66bf1bfa8938b427135e3ce8b19970281bb1e3e23f81be6c2fd"},
+    {100000, "a85e2b55f2b8512d6200a63686a7ff38af4fb62c4245fcca6c19ef89bce4751a"},
+    {120000, "a2ed9a924d1e41b2969a202da22b2f66df74d18c6541a9b9b686b42f166e6014"},
+    {150000, "97270d631542023c0815a125834c01a8e2e419d7c8498d1e3c59a504d713f867"},
+    {180000, "2d352ac387b412fc2a4bab837ec1eeb6ea30d6cd20388ae3744afd4a30c37c68"},
+    {200000, "de9ab57ac93d68ca8ddfea472caeabaaf86271385b3aa1c4fa168ccbb6180a6a"},
   };
 
   crypto::hash get_newest_hardcoded_checkpoint(cryptonote::network_type nettype, uint64_t *height)
@@ -114,13 +117,6 @@
 
   bool checkpoints::get_checkpoint(uint64_t height, checkpoint_t &checkpoint) const
   {
-<<<<<<< HEAD
-    std::map< uint64_t, crypto::hash >::const_iterator highest =
-        std::max_element( m_points.begin(), m_points.end(),
-                         ( boost::bind(&std::map< uint64_t, crypto::hash >::value_type::first, _1) <
-                           boost::bind(&std::map< uint64_t, crypto::hash >::value_type::first, _2 ) ) );
-    return highest->first;
-=======
     try
     {
       auto guard = db_rtxn_guard(m_db);
@@ -131,7 +127,6 @@
       MERROR("Get block checkpoint from DB failed at height: " << height << ", what = " << e.what());
       return false;
     }
->>>>>>> 6d2881c8
   }
   //---------------------------------------------------------------------------
   bool checkpoints::add_checkpoint(uint64_t height, const std::string& hash_str)
@@ -158,26 +153,6 @@
   }
   bool checkpoints::update_checkpoint(checkpoint_t const &checkpoint)
   {
-<<<<<<< HEAD
-    ADD_CHECKPOINT(1,     "5d03cc547e916ef79967d001288955cd5e18d3a1ae1c957c58cfd0d950fd295c");
-    ADD_CHECKPOINT(10,    "a28669967ad657355c81fa61a51d368369cf8776bdf9e9ff971bd5f922fa1303");
-    ADD_CHECKPOINT(100,   "dc6a22176a0511cc21be34eb0293cba88aacb0e29dd443bb741cc77ea00f77f9");
-    ADD_CHECKPOINT(1000,  "6f494e6c1b1fdec49a18f9c6a36c3f01f6e01cd184238c798f81f85cf04985bc");
-    ADD_CHECKPOINT(10000, "b4a749347aeb81ed13c8e78fccd7e5de01cbb9a1c7212c57a9efd056acfe7cc2");
-    ADD_CHECKPOINT(20000, "eb63c2fa28bc7442da724ce0ecbc6655a226290029251eb8be7ca0190f27ad08");
-    ADD_CHECKPOINT(30000, "4d130a125ea2483e8c1a0bc83beb24ec49426611fac3496b8954fb440d2cbbd9");
-    ADD_CHECKPOINT(50000, "2af952344a5a70ba58838ae41318a10c11b289de53d6aa33af6e3b614aa5ce08");
-    ADD_CHECKPOINT(80000, "24622bff193be66bf1bfa8938b427135e3ce8b19970281bb1e3e23f81be6c2fd");
-    ADD_CHECKPOINT(100000, "a85e2b55f2b8512d6200a63686a7ff38af4fb62c4245fcca6c19ef89bce4751a");
-    ADD_CHECKPOINT(120000, "a2ed9a924d1e41b2969a202da22b2f66df74d18c6541a9b9b686b42f166e6014");
-    ADD_CHECKPOINT(150000, "97270d631542023c0815a125834c01a8e2e419d7c8498d1e3c59a504d713f867");
-    ADD_CHECKPOINT(180000, "2d352ac387b412fc2a4bab837ec1eeb6ea30d6cd20388ae3744afd4a30c37c68");
-    ADD_CHECKPOINT(200000, "de9ab57ac93d68ca8ddfea472caeabaaf86271385b3aa1c4fa168ccbb6180a6a");
-
-    if (nettype == TESTNET)
-    {
-      return true;
-=======
     // NOTE(loki): Assumes checkpoint is valid
     bool result        = true;
     bool batch_started = false;
@@ -185,22 +160,12 @@
     {
       batch_started = m_db->batch_start();
       m_db->update_block_checkpoint(checkpoint);
->>>>>>> 6d2881c8
     }
     catch (const std::exception& e)
     {
-<<<<<<< HEAD
-      // TODO
-      return true;
-    }
-
-    return true;
-  }
-=======
       MERROR("Failed to add checkpoint with hash: " << checkpoint.block_hash << " at height: " << checkpoint.height << ", what = " << e.what());
       result = false;
     }
->>>>>>> 6d2881c8
 
     if (batch_started)
       m_db->batch_stop();
@@ -251,30 +216,11 @@
   //---------------------------------------------------------------------------
   void checkpoints::blockchain_detached(uint64_t height, bool /*by_pop_blocks*/)
   {
-<<<<<<< HEAD
-    std::vector<std::string> records;
-
-    // All four MoneroPulse domains have DNSSEC on and valid
-    static const std::vector<std::string> dns_urls = {
-    };
-
-    static const std::vector<std::string> testnet_dns_urls = {
-    };
-
-    static const std::vector<std::string> stagenet_dns_urls = { 
-    };
-
-    if (!tools::dns_utils::load_txt_records_from_dns(records, nettype == TESTNET ? testnet_dns_urls : nettype == STAGENET ? stagenet_dns_urls : dns_urls))
-      return true; // why true ?
-
-    for (const auto& record : records)
-=======
     m_last_cull_height = std::min(m_last_cull_height, height);
 
     checkpoint_t top_checkpoint;
     auto guard = db_wtxn_guard(m_db);
     if (m_db->get_top_checkpoint(top_checkpoint))
->>>>>>> 6d2881c8
     {
       uint64_t start_height = top_checkpoint.height;
       for (size_t delete_height = start_height;
