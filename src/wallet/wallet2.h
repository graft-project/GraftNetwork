// Copyright (c) 2017-2018, The Graft Project
// Copyright (c) 2014-2018, The Monero Project
//
// All rights reserved.
//
// Redistribution and use in source and binary forms, with or without modification, are
// permitted provided that the following conditions are met:
//
// 1. Redistributions of source code must retain the above copyright notice, this list of
//    conditions and the following disclaimer.
//
// 2. Redistributions in binary form must reproduce the above copyright notice, this list
//    of conditions and the following disclaimer in the documentation and/or other
//    materials provided with the distribution.
//
// 3. Neither the name of the copyright holder nor the names of its contributors may be
//    used to endorse or promote products derived from this software without specific
//    prior written permission.
//
// THIS SOFTWARE IS PROVIDED BY THE COPYRIGHT HOLDERS AND CONTRIBUTORS "AS IS" AND ANY
// EXPRESS OR IMPLIED WARRANTIES, INCLUDING, BUT NOT LIMITED TO, THE IMPLIED WARRANTIES OF
// MERCHANTABILITY AND FITNESS FOR A PARTICULAR PURPOSE ARE DISCLAIMED. IN NO EVENT SHALL
// THE COPYRIGHT HOLDER OR CONTRIBUTORS BE LIABLE FOR ANY DIRECT, INDIRECT, INCIDENTAL,
// SPECIAL, EXEMPLARY, OR CONSEQUENTIAL DAMAGES (INCLUDING, BUT NOT LIMITED TO,
// PROCUREMENT OF SUBSTITUTE GOODS OR SERVICES; LOSS OF USE, DATA, OR PROFITS; OR BUSINESS
// INTERRUPTION) HOWEVER CAUSED AND ON ANY THEORY OF LIABILITY, WHETHER IN CONTRACT,
// STRICT LIABILITY, OR TORT (INCLUDING NEGLIGENCE OR OTHERWISE) ARISING IN ANY WAY OUT OF
// THE USE OF THIS SOFTWARE, EVEN IF ADVISED OF THE POSSIBILITY OF SUCH DAMAGE.
//
// Parts of this file are originally copyright (c) 2012-2013 The Cryptonote developers

#pragma once

#include <memory>

#include <boost/program_options/options_description.hpp>
#include <boost/program_options/variables_map.hpp>
#include <boost/serialization/list.hpp>
#include <boost/serialization/vector.hpp>
#include <boost/serialization/deque.hpp>
#include <atomic>

#include "include_base_utils.h"
#include "cryptonote_basic/account.h"
#include "cryptonote_basic/account_boost_serialization.h"
#include "cryptonote_basic/cryptonote_basic_impl.h"
#include "net/http_client.h"
#include "storages/http_abstract_invoke.h"
#include "rpc/core_rpc_server_commands_defs.h"
#include "cryptonote_basic/cryptonote_format_utils.h"
#include "cryptonote_core/cryptonote_tx_utils.h"
#include "common/unordered_containers_boost_serialization.h"
#include "crypto/chacha.h"
#include "crypto/hash.h"
#include "ringct/rctTypes.h"
#include "ringct/rctOps.h"
#include "checkpoints/checkpoints.h"

//#include "wallet_errors.h"
#include "common/password.h"
#include "node_rpc_proxy.h"

#undef MONERO_DEFAULT_LOG_CATEGORY
#define MONERO_DEFAULT_LOG_CATEGORY "wallet.wallet2"

class Serialization_portability_wallet_Test;

namespace tools
{
  class ringdb;
  class wallet2;
  class Notify;

  class wallet_keys_unlocker
  {
  public:
    wallet_keys_unlocker(wallet2 &w, const boost::optional<tools::password_container> &password);
    wallet_keys_unlocker(wallet2 &w, bool locked, const epee::wipeable_string &password);
    ~wallet_keys_unlocker();
  private:
    wallet2 &w;
    bool locked;
    crypto::chacha_key key;
  };

  class i_wallet2_callback
  {
  public:
    // Full wallet callbacks
    virtual void on_new_block(uint64_t height, const cryptonote::block& block) {}
    virtual void on_money_received(uint64_t height, const crypto::hash &txid, const cryptonote::transaction& tx, uint64_t amount, const cryptonote::subaddress_index& subaddr_index) {}
    virtual void on_unconfirmed_money_received(uint64_t height, const crypto::hash &txid, const cryptonote::transaction& tx, uint64_t amount, const cryptonote::subaddress_index& subaddr_index) {}
    virtual void on_money_spent(uint64_t height, const crypto::hash &txid, const cryptonote::transaction& in_tx, uint64_t amount, const cryptonote::transaction& spend_tx, const cryptonote::subaddress_index& subaddr_index) {}
    virtual void on_skip_transaction(uint64_t height, const crypto::hash &txid, const cryptonote::transaction& tx) {}
    virtual boost::optional<epee::wipeable_string> on_get_password(const char *reason) { return boost::none; }
    // Light wallet callbacks
    virtual void on_lw_new_block(uint64_t height) {}
    virtual void on_lw_money_received(uint64_t height, const crypto::hash &txid, uint64_t amount) {}
    virtual void on_lw_unconfirmed_money_received(uint64_t height, const crypto::hash &txid, uint64_t amount) {}
    virtual void on_lw_money_spent(uint64_t height, const crypto::hash &txid, uint64_t amount) {}
    // Common callbacks
    virtual void on_pool_tx_removed(const crypto::hash &txid) {}
    virtual ~i_wallet2_callback() {}
  };

  struct tx_dust_policy
  {
    uint64_t dust_threshold;
    bool add_to_fee;
    cryptonote::account_public_address addr_for_dust;

    tx_dust_policy(uint64_t a_dust_threshold = 0, bool an_add_to_fee = true, cryptonote::account_public_address an_addr_for_dust = cryptonote::account_public_address())
      : dust_threshold(a_dust_threshold)
      , add_to_fee(an_add_to_fee)
      , addr_for_dust(an_addr_for_dust)
    {
    }
  };

  class hashchain
  {
  public:
    hashchain(): m_genesis(crypto::null_hash), m_offset(0) {}

    size_t size() const { return m_blockchain.size() + m_offset; }
    size_t offset() const { return m_offset; }
    const crypto::hash &genesis() const { return m_genesis; }
    void push_back(const crypto::hash &hash) { if (m_offset == 0 && m_blockchain.empty()) m_genesis = hash; m_blockchain.push_back(hash); }
    bool is_in_bounds(size_t idx) const { return idx >= m_offset && idx < size(); }
    const crypto::hash &operator[](size_t idx) const { return m_blockchain[idx - m_offset]; }
    crypto::hash &operator[](size_t idx) { return m_blockchain[idx - m_offset]; }
    void crop(size_t height) { m_blockchain.resize(height - m_offset); }
    void clear() { m_offset = 0; m_blockchain.clear(); }
    bool empty() const { return m_blockchain.empty() && m_offset == 0; }
    void trim(size_t height) { while (height > m_offset && m_blockchain.size() > 1) { m_blockchain.pop_front(); ++m_offset; } m_blockchain.shrink_to_fit(); }
    void refill(const crypto::hash &hash) { m_blockchain.push_back(hash); --m_offset; }

    template <class t_archive>
    inline void serialize(t_archive &a, const unsigned int ver)
    {
      a & m_offset;
      a & m_genesis;
      a & m_blockchain;
    }

  private:
    size_t m_offset;
    crypto::hash m_genesis;
    std::deque<crypto::hash> m_blockchain;
  };

  class GraftWallet;
  class wallet_keys_unlocker;
  class wallet2
  {
    friend class ::Serialization_portability_wallet_Test;
    friend class GraftWallet;
    friend class wallet_keys_unlocker;
  public:
    static constexpr const std::chrono::seconds rpc_timeout = std::chrono::minutes(3) + std::chrono::seconds(30);

    enum RefreshType {
      RefreshFull,
      RefreshOptimizeCoinbase,
      RefreshNoCoinbase,
      RefreshDefault = RefreshOptimizeCoinbase,
    };

    enum AskPasswordType {
      AskPasswordNever = 0,
      AskPasswordOnAction = 1,
      AskPasswordToDecrypt = 2,
    };

    static const char* tr(const char* str);

    static bool has_testnet_option(const boost::program_options::variables_map& vm);
    static bool has_stagenet_option(const boost::program_options::variables_map& vm);
    static std::string device_name_option(const boost::program_options::variables_map& vm);
    static void init_options(boost::program_options::options_description& desc_params);

    //! Uses stdin and stdout. Returns a wallet2 if no errors.
    static std::pair<std::unique_ptr<wallet2>, password_container> make_from_json(const boost::program_options::variables_map& vm, bool unattended, const std::string& json_file, const std::function<boost::optional<password_container>(const char *, bool)> &password_prompter);

    //! Uses stdin and stdout. Returns a wallet2 and password for `wallet_file` if no errors.
    static std::pair<std::unique_ptr<wallet2>, password_container>
      make_from_file(const boost::program_options::variables_map& vm, bool unattended, const std::string& wallet_file, const std::function<boost::optional<password_container>(const char *, bool)> &password_prompter);

    //! Uses stdin and stdout. Returns a wallet2 and password for wallet with no file if no errors.
    static std::pair<std::unique_ptr<wallet2>, password_container> make_new(const boost::program_options::variables_map& vm, bool unattended, const std::function<boost::optional<password_container>(const char *, bool)> &password_prompter);

    //! Just parses variables.
    static std::unique_ptr<wallet2> make_dummy(const boost::program_options::variables_map& vm, bool unattended, const std::function<boost::optional<password_container>(const char *, bool)> &password_prompter);

    static bool verify_password(const std::string& keys_file_name, const epee::wipeable_string& password, bool no_spend_key, hw::device &hwdev, uint64_t kdf_rounds);
    static bool query_device(hw::device::device_type& device_type, const std::string& keys_file_name, const epee::wipeable_string& password, uint64_t kdf_rounds = 1);

    wallet2(cryptonote::network_type nettype = cryptonote::MAINNET, uint64_t kdf_rounds = 1, bool unattended = false);
    ~wallet2();

    struct multisig_info
    {
      struct LR
      {
        rct::key m_L;
        rct::key m_R;

        BEGIN_SERIALIZE_OBJECT()
          FIELD(m_L)
          FIELD(m_R)
        END_SERIALIZE()
      };

      crypto::public_key m_signer;
      std::vector<LR> m_LR;
      std::vector<crypto::key_image> m_partial_key_images; // one per key the participant has

      BEGIN_SERIALIZE_OBJECT()
        FIELD(m_signer)
        FIELD(m_LR)
        FIELD(m_partial_key_images)
      END_SERIALIZE()
    };

    struct tx_scan_info_t
    {
      cryptonote::keypair in_ephemeral;
      crypto::key_image ki;
      rct::key mask;
      uint64_t amount;
      uint64_t money_transfered;
      bool error;
      boost::optional<cryptonote::subaddress_receive_info> received;

      tx_scan_info_t(): money_transfered(0), error(true) {}
    };

    struct transfer_details
    {
      uint64_t m_block_height;
      cryptonote::transaction_prefix m_tx;
      crypto::hash m_txid;
      size_t m_internal_output_index;
      uint64_t m_global_output_index;
      bool m_spent;
      uint64_t m_spent_height;
      crypto::key_image m_key_image; //TODO: key_image stored twice :(
      rct::key m_mask;
      uint64_t m_amount;
      bool m_rct;
      bool m_key_image_known;
      size_t m_pk_index;
      cryptonote::subaddress_index m_subaddr_index;
      bool m_key_image_partial;
      std::vector<rct::key> m_multisig_k;
      std::vector<multisig_info> m_multisig_info; // one per other participant

      bool is_rct() const { return m_rct; }
      uint64_t amount() const { return m_amount; }
      const crypto::public_key &get_public_key() const { return boost::get<const cryptonote::txout_to_key>(m_tx.vout[m_internal_output_index].target).key; }

      BEGIN_SERIALIZE_OBJECT()
        FIELD(m_block_height)
        FIELD(m_tx)
        FIELD(m_txid)
        FIELD(m_internal_output_index)
        FIELD(m_global_output_index)
        FIELD(m_spent)
        FIELD(m_spent_height)
        FIELD(m_key_image)
        FIELD(m_mask)
        FIELD(m_amount)
        FIELD(m_rct)
        FIELD(m_key_image_known)
        FIELD(m_pk_index)
        FIELD(m_subaddr_index)
        FIELD(m_key_image_partial)
        FIELD(m_multisig_k)
        FIELD(m_multisig_info)
      END_SERIALIZE()
    };

    struct payment_details
    {
      crypto::hash m_tx_hash;
      uint64_t m_amount;
      uint64_t m_fee;
      uint64_t m_block_height;
      uint64_t m_unlock_time;
      uint64_t m_timestamp;
      bool m_coinbase;
      cryptonote::subaddress_index m_subaddr_index;
    };

    struct address_tx : payment_details
    {
      bool m_mempool;
      bool m_incoming;
    };

    struct pool_payment_details
    {
      payment_details m_pd;
      bool m_double_spend_seen;
    };

    struct unconfirmed_transfer_details
    {
      cryptonote::transaction_prefix m_tx;
      uint64_t m_amount_in;
      uint64_t m_amount_out;
      uint64_t m_change;
      time_t m_sent_time;
      std::vector<cryptonote::tx_destination_entry> m_dests;
      crypto::hash m_payment_id;
      enum { pending, pending_not_in_pool, failed } m_state;
      uint64_t m_timestamp;
      uint32_t m_subaddr_account;   // subaddress account of your wallet to be used in this transfer
      std::set<uint32_t> m_subaddr_indices;  // set of address indices used as inputs in this transfer
      std::vector<std::pair<crypto::key_image, std::vector<uint64_t>>> m_rings; // relative
    };

    struct confirmed_transfer_details
    {
      uint64_t m_amount_in;
      uint64_t m_amount_out;
      uint64_t m_change;
      uint64_t m_block_height;
      std::vector<cryptonote::tx_destination_entry> m_dests;
      crypto::hash m_payment_id;
      uint64_t m_timestamp;
      uint64_t m_unlock_time;
      uint32_t m_subaddr_account;   // subaddress account of your wallet to be used in this transfer
      std::set<uint32_t> m_subaddr_indices;  // set of address indices used as inputs in this transfer
      std::vector<std::pair<crypto::key_image, std::vector<uint64_t>>> m_rings; // relative

      confirmed_transfer_details(): m_amount_in(0), m_amount_out(0), m_change((uint64_t)-1), m_block_height(0), m_payment_id(crypto::null_hash), m_timestamp(0), m_unlock_time(0), m_subaddr_account((uint32_t)-1) {}
      confirmed_transfer_details(const unconfirmed_transfer_details &utd, uint64_t height):
        m_amount_in(utd.m_amount_in), m_amount_out(utd.m_amount_out), m_change(utd.m_change), m_block_height(height), m_dests(utd.m_dests), m_payment_id(utd.m_payment_id), m_timestamp(utd.m_timestamp), m_unlock_time(utd.m_tx.unlock_time), m_subaddr_account(utd.m_subaddr_account), m_subaddr_indices(utd.m_subaddr_indices), m_rings(utd.m_rings) {}
    };

    struct tx_construction_data
    {
      std::vector<cryptonote::tx_source_entry> sources;
      cryptonote::tx_destination_entry change_dts;
      std::vector<cryptonote::tx_destination_entry> splitted_dsts; // split, includes change
      std::vector<size_t> selected_transfers;
      std::vector<uint8_t> extra;
      uint64_t unlock_time;
      bool use_rct;
      bool use_bulletproofs;
      std::vector<cryptonote::tx_destination_entry> dests; // original setup, does not include change
      uint32_t subaddr_account;   // subaddress account of your wallet to be used in this transfer
      std::set<uint32_t> subaddr_indices;  // set of address indices used as inputs in this transfer

      BEGIN_SERIALIZE_OBJECT()
        FIELD(sources)
        FIELD(change_dts)
        FIELD(splitted_dsts)
        FIELD(selected_transfers)
        FIELD(extra)
        FIELD(unlock_time)
        FIELD(use_rct)
        FIELD(use_bulletproofs)
        FIELD(dests)
        FIELD(subaddr_account)
        FIELD(subaddr_indices)
      END_SERIALIZE()
    };

    typedef std::vector<transfer_details> transfer_container;
    typedef std::unordered_multimap<crypto::hash, payment_details> payment_container;

    struct multisig_sig
    {
      rct::rctSig sigs;
      crypto::public_key ignore;
      std::unordered_set<rct::key> used_L;
      std::unordered_set<crypto::public_key> signing_keys;
      rct::multisig_out msout;
    };

    // The convention for destinations is:
    // dests does not include change
    // splitted_dsts (in construction_data) does
    struct pending_tx
    {
      cryptonote::transaction tx;
      uint64_t dust, fee;
      bool dust_added_to_fee;
      cryptonote::tx_destination_entry change_dts;
      std::vector<size_t> selected_transfers;
      std::string key_images;
      crypto::secret_key tx_key;
      std::vector<crypto::secret_key> additional_tx_keys;
      std::vector<cryptonote::tx_destination_entry> dests;
      std::vector<multisig_sig> multisig_sigs;

      tx_construction_data construction_data;

      BEGIN_SERIALIZE_OBJECT()
        FIELD(tx)
        FIELD(dust)
        FIELD(fee)
        FIELD(dust_added_to_fee)
        FIELD(change_dts)
        FIELD(selected_transfers)
        FIELD(key_images)
        FIELD(tx_key)
        FIELD(additional_tx_keys)
        FIELD(dests)
        FIELD(construction_data)
        FIELD(multisig_sigs)
      END_SERIALIZE()
    };

    // The term "Unsigned tx" is not really a tx since it's not signed yet.
    // It doesnt have tx hash, key and the integrated address is not separated into addr + payment id.
    struct unsigned_tx_set
    {
      std::vector<tx_construction_data> txes;
      wallet2::transfer_container transfers;
    };

    struct signed_tx_set
    {
      std::vector<pending_tx> ptx;
      std::vector<crypto::key_image> key_images;
    };

    struct multisig_tx_set
    {
      std::vector<pending_tx> m_ptx;
      std::unordered_set<crypto::public_key> m_signers;

      BEGIN_SERIALIZE_OBJECT()
        FIELD(m_ptx)
        FIELD(m_signers)
      END_SERIALIZE()
    };

    struct keys_file_data
    {
      crypto::chacha_iv iv;
      std::string account_data;

      BEGIN_SERIALIZE_OBJECT()
        FIELD(iv)
        FIELD(account_data)
      END_SERIALIZE()
    };

    struct cache_file_data
    {
      crypto::chacha_iv iv;
      std::string cache_data;

      BEGIN_SERIALIZE_OBJECT()
        FIELD(iv)
        FIELD(cache_data)
      END_SERIALIZE()
    };

    // GUI Address book
    struct address_book_row
    {
      cryptonote::account_public_address m_address;
      crypto::hash m_payment_id;
      std::string m_description;
      bool m_is_subaddress;
    };

    struct reserve_proof_entry
    {
      crypto::hash txid;
      uint64_t index_in_tx;
      crypto::public_key shared_secret;
      crypto::key_image key_image;
      crypto::signature shared_secret_sig;
      crypto::signature key_image_sig;
    };

    typedef std::tuple<uint64_t, crypto::public_key, rct::key> get_outs_entry;

    struct parsed_block
    {
      crypto::hash hash;
      cryptonote::block block;
      std::vector<cryptonote::transaction> txes;
      cryptonote::COMMAND_RPC_GET_BLOCKS_FAST::block_output_indices o_indices;
      bool error;
    };

    struct is_out_data
    {
      crypto::public_key pkey;
      crypto::key_derivation derivation;
      std::vector<boost::optional<cryptonote::subaddress_receive_info>> received;
    };

    struct tx_cache_data
    {
      std::vector<cryptonote::tx_extra_field> tx_extra_fields;
      std::vector<is_out_data> primary;
      std::vector<is_out_data> additional;
    };

    /*!
     * \brief  Generates a wallet or restores one.
     * \param  wallet_              Name of wallet file
     * \param  password             Password of wallet file
     * \param  multisig_data        The multisig restore info and keys
     * \param  create_address_file  Whether to create an address file
     */
    void generate(const std::string& wallet_, const epee::wipeable_string& password,
      const epee::wipeable_string& multisig_data, bool create_address_file = false);

    /*!
     * \brief Generates a wallet or restores one.
     * \param  wallet_              Name of wallet file
     * \param  password             Password of wallet file
     * \param  recovery_param       If it is a restore, the recovery key
     * \param  recover              Whether it is a restore
     * \param  two_random           Whether it is a non-deterministic wallet
     * \param  create_address_file  Whether to create an address file
     * \return                      The secret key of the generated wallet
     */
    crypto::secret_key generate(const std::string& wallet, const epee::wipeable_string& password,
      const crypto::secret_key& recovery_param = crypto::secret_key(), bool recover = false,
      bool two_random = false, bool create_address_file = false);
    /*!
     * \brief Creates a wallet from a public address and a spend/view secret key pair.
     * \param  wallet_                 Name of wallet file
     * \param  password                Password of wallet file
     * \param  account_public_address  The account's public address
     * \param  spendkey                spend secret key
     * \param  viewkey                 view secret key
     * \param  create_address_file     Whether to create an address file
     */
    void generate(const std::string& wallet, const epee::wipeable_string& password,
      const cryptonote::account_public_address &account_public_address,
      const crypto::secret_key& spendkey, const crypto::secret_key& viewkey, bool create_address_file = false);
    /*!
     * \brief Creates a watch only wallet from a public address and a view secret key.
     * \param  wallet_                 Name of wallet file
     * \param  password                Password of wallet file
     * \param  account_public_address  The account's public address
     * \param  viewkey                 view secret key
     * \param  create_address_file     Whether to create an address file
     */
    void generate(const std::string& wallet, const epee::wipeable_string& password,
      const cryptonote::account_public_address &account_public_address,
      const crypto::secret_key& viewkey = crypto::secret_key(), bool create_address_file = false);
    /*!
     * \brief Restore a wallet hold by an HW.
     * \param  wallet_        Name of wallet file
     * \param  password       Password of wallet file
     * \param  device_name    name of HW to use
     * \param  create_address_file     Whether to create an address file
     */
    void restore(const std::string& wallet_, const epee::wipeable_string& password, const std::string &device_name, bool create_address_file = false);

    /*!
     * \brief Creates a multisig wallet
     * \return empty if done, non empty if we need to send another string
     * to other participants
     */
    std::string make_multisig(const epee::wipeable_string &password,
      const std::vector<std::string> &info,
      uint32_t threshold);
    /*!
     * \brief Creates a multisig wallet
     * \return empty if done, non empty if we need to send another string
     * to other participants
     */
    std::string make_multisig(const epee::wipeable_string &password,
      const std::vector<crypto::secret_key> &view_keys,
      const std::vector<crypto::public_key> &spend_keys,
      uint32_t threshold);
    std::string exchange_multisig_keys(const epee::wipeable_string &password,
      const std::vector<std::string> &info);
    /*!
     * \brief Any but first round of keys exchange
     */
    std::string exchange_multisig_keys(const epee::wipeable_string &password,
      std::unordered_set<crypto::public_key> pkeys,
      std::vector<crypto::public_key> signers);
    /*!
     * \brief Finalizes creation of a multisig wallet
     */
    bool finalize_multisig(const epee::wipeable_string &password, const std::vector<std::string> &info);
    /*!
     * \brief Finalizes creation of a multisig wallet
     */
    bool finalize_multisig(const epee::wipeable_string &password, std::unordered_set<crypto::public_key> pkeys, std::vector<crypto::public_key> signers);
    /*!
     * Get a packaged multisig information string
     */
    std::string get_multisig_info() const;
    /*!
     * Verifies and extracts keys from a packaged multisig information string
     */
    static bool verify_multisig_info(const std::string &data, crypto::secret_key &skey, crypto::public_key &pkey);
    /*!
     * Verifies and extracts keys from a packaged multisig information string
     */
    static bool verify_extra_multisig_info(const std::string &data, std::unordered_set<crypto::public_key> &pkeys, crypto::public_key &signer);
    /*!
     * Export multisig info
     * This will generate and remember new k values
     */
    cryptonote::blobdata export_multisig();
    /*!
     * Import a set of multisig info from multisig partners
     * \return the number of inputs which were imported
     */
    size_t import_multisig(std::vector<cryptonote::blobdata> info);
    /*!
     * \brief Rewrites to the wallet file for wallet upgrade (doesn't generate key, assumes it's already there)
     * \param wallet_name Name of wallet file (should exist)
     * \param password    Password for wallet file
     */
    void rewrite(const std::string& wallet_name, const epee::wipeable_string& password);
    void write_watch_only_wallet(const std::string& wallet_name, const epee::wipeable_string& password, std::string &new_keys_filename);
    void load(const std::string& wallet, const epee::wipeable_string& password);
    /*!
     * \brief load_cache - loads cache from given filename.
     *                     wallet's private keys should be already loaded before this call
     * \param filename - filename pointing to the file with cache
     */
    void load_cache(const std::string &filename);
    void store();
    /*!
     * \brief store_to  Stores wallet to another file(s), deleting old ones
     * \param path      Path to the wallet file (keys and address filenames will be generated based on this filename)
     * \param password  Password to protect new wallet (TODO: probably better save the password in the wallet object?)
     */
    void store_to(const std::string &path, const epee::wipeable_string &password);
    /*!
     * \brief store_cache - stores only cache to the file. cache is encrypted using wallet's private keys
     * \param path - filename to store the cache
     */
    void store_cache(const std::string &filename);

    std::string path() const;

    /*!
     * \brief verifies given password is correct for default wallet keys file
     */
    bool verify_password(const epee::wipeable_string& password);
    cryptonote::account_base& get_account(){return m_account;}
    const cryptonote::account_base& get_account()const{return m_account;}

    void encrypt_keys(const crypto::chacha_key &key);
    void encrypt_keys(const epee::wipeable_string &password);
    void decrypt_keys(const crypto::chacha_key &key);
    void decrypt_keys(const epee::wipeable_string &password);

    void set_refresh_from_block_height(uint64_t height) {m_refresh_from_block_height = height;}
    uint64_t get_refresh_from_block_height() const {return m_refresh_from_block_height;}

    void explicit_refresh_from_block_height(bool expl) {m_explicit_refresh_from_block_height = expl;}
    bool explicit_refresh_from_block_height() const {return m_explicit_refresh_from_block_height;}

    bool deinit();
    bool init(std::string daemon_address = "http://localhost:8080",
      boost::optional<epee::net_utils::http::login> daemon_login = boost::none, uint64_t upper_transaction_weight_limit = 0, bool ssl = false, bool trusted_daemon = false);

    void stop() { m_run.store(false, std::memory_order_relaxed); }

    i_wallet2_callback* callback() const { return m_callback; }
    void callback(i_wallet2_callback* callback) { m_callback = callback; }

    bool is_trusted_daemon() const { return m_trusted_daemon; }
    void set_trusted_daemon(bool trusted) { m_trusted_daemon = trusted; }

    /*!
     * \brief Checks if deterministic wallet
     */
    bool is_deterministic() const;
    bool get_seed(epee::wipeable_string& electrum_words, const epee::wipeable_string &passphrase = epee::wipeable_string()) const;

    /*!
    * \brief Checks if light wallet. A light wallet sends view key to a server where the blockchain is scanned.
    */
    bool light_wallet() const { return m_light_wallet; }
    void set_light_wallet(bool light_wallet) { m_light_wallet = light_wallet; }
    uint64_t get_light_wallet_scanned_block_height() const { return m_light_wallet_scanned_block_height; }
    uint64_t get_light_wallet_blockchain_height() const { return m_light_wallet_blockchain_height; }

    /*!
     * \brief Gets the seed language
     */
    const std::string &get_seed_language() const;
    /*!
     * \brief Sets the seed language
     */
    void set_seed_language(const std::string &language);

    // Subaddress scheme
    cryptonote::account_public_address get_subaddress(const cryptonote::subaddress_index& index) const;
    cryptonote::account_public_address get_address() const { return get_subaddress({0,0}); }
    boost::optional<cryptonote::subaddress_index> get_subaddress_index(const cryptonote::account_public_address& address) const;
    crypto::public_key get_subaddress_spend_public_key(const cryptonote::subaddress_index& index) const;
    std::vector<crypto::public_key> get_subaddress_spend_public_keys(uint32_t account, uint32_t begin, uint32_t end) const;
    std::string get_subaddress_as_str(const cryptonote::subaddress_index& index) const;
    std::string get_address_as_str() const { return get_subaddress_as_str({0, 0}); }
    std::string get_integrated_address_as_str(const crypto::hash8& payment_id) const;
    void add_subaddress_account(const std::string& label);
    size_t get_num_subaddress_accounts() const { return m_subaddress_labels.size(); }
    size_t get_num_subaddresses(uint32_t index_major) const { return index_major < m_subaddress_labels.size() ? m_subaddress_labels[index_major].size() : 0; }
    void add_subaddress(uint32_t index_major, const std::string& label); // throws when index is out of bound
    void expand_subaddresses(const cryptonote::subaddress_index& index);
    std::string get_subaddress_label(const cryptonote::subaddress_index& index) const;
    void set_subaddress_label(const cryptonote::subaddress_index &index, const std::string &label);
    void set_subaddress_lookahead(size_t major, size_t minor);
    std::pair<size_t, size_t> get_subaddress_lookahead() const { return {m_subaddress_lookahead_major, m_subaddress_lookahead_minor}; }
    /*!
     * \brief Tells if the wallet file is deprecated.
     */
    bool is_deprecated() const;
    void refresh(bool trusted_daemon);
    void refresh(bool trusted_daemon, uint64_t start_height, uint64_t & blocks_fetched);
    void refresh(bool trusted_daemon, uint64_t start_height, uint64_t & blocks_fetched, bool& received_money);
    bool refresh(bool trusted_daemon, uint64_t & blocks_fetched, bool& received_money, bool& ok);

    void set_refresh_type(RefreshType refresh_type) { m_refresh_type = refresh_type; }
    RefreshType get_refresh_type() const { return m_refresh_type; }

    cryptonote::network_type nettype() const { return m_nettype; }
    bool watch_only() const { return m_watch_only; }
    bool multisig(bool *ready = NULL, uint32_t *threshold = NULL, uint32_t *total = NULL) const;
    bool has_multisig_partial_key_images() const;
    bool has_unknown_key_images() const;
    bool get_multisig_seed(epee::wipeable_string& seed, const epee::wipeable_string &passphrase = std::string(), bool raw = true) const;
    bool key_on_device() const { return get_device_type() != hw::device::device_type::SOFTWARE; }
    hw::device::device_type get_device_type() const { return m_key_device_type; }
    bool reconnect_device();

    // locked & unlocked balance of given or current subaddress account
    uint64_t balance(uint32_t subaddr_index_major) const;
    uint64_t unlocked_balance(uint32_t subaddr_index_major) const;
    //
    uint64_t unlocked_balance(uint32_t subaddr_index_major, uint64_t till_block) const;
    // locked & unlocked balance per subaddress of given or current subaddress account
    std::map<uint32_t, uint64_t> balance_per_subaddress(uint32_t subaddr_index_major) const;
    std::map<uint32_t, uint64_t> unlocked_balance_per_subaddress(uint32_t subaddr_index_major) const;
    // all locked & unlocked balances of all subaddress accounts
    uint64_t balance_all() const;
    uint64_t unlocked_balance_all() const;

    template<typename T>
    void transfer_selected(const std::vector<cryptonote::tx_destination_entry>& dsts, const std::vector<size_t>& selected_transfers, size_t fake_outputs_count,
      std::vector<std::vector<tools::wallet2::get_outs_entry>> &outs,
      uint64_t unlock_time, uint64_t fee, const std::vector<uint8_t>& extra, T destination_split_strategy, const tx_dust_policy& dust_policy, cryptonote::transaction& tx, pending_tx &ptx);
    void transfer_selected_rct(std::vector<cryptonote::tx_destination_entry> dsts, const std::vector<size_t>& selected_transfers, size_t fake_outputs_count,
      std::vector<std::vector<tools::wallet2::get_outs_entry>> &outs,
      uint64_t unlock_time, uint64_t fee, const std::vector<uint8_t>& extra, cryptonote::transaction& tx, pending_tx &ptx, rct::RangeProofType range_proof_type);

    void commit_tx(pending_tx& ptx_vector);
    void commit_tx(std::vector<pending_tx>& ptx_vector);
    bool save_tx(const std::vector<pending_tx>& ptx_vector, const std::string &filename) const;
    std::string dump_tx_to_str(const std::vector<pending_tx> &ptx_vector) const;
    std::string save_multisig_tx(multisig_tx_set txs);
    bool save_multisig_tx(const multisig_tx_set &txs, const std::string &filename);
    std::string save_multisig_tx(const std::vector<pending_tx>& ptx_vector);
    bool save_multisig_tx(const std::vector<pending_tx>& ptx_vector, const std::string &filename);
    multisig_tx_set make_multisig_tx_set(const std::vector<pending_tx>& ptx_vector) const;
    // load unsigned tx from file and sign it. Takes confirmation callback as argument. Used by the cli wallet
    bool sign_tx(const std::string &unsigned_filename, const std::string &signed_filename, std::vector<wallet2::pending_tx> &ptx, std::function<bool(const unsigned_tx_set&)> accept_func = NULL, bool export_raw = false);
    // sign unsigned tx. Takes unsigned_tx_set as argument. Used by GUI
    bool sign_tx(unsigned_tx_set &exported_txs, const std::string &signed_filename, std::vector<wallet2::pending_tx> &ptx, bool export_raw = false);
    bool sign_tx(unsigned_tx_set &exported_txs, std::vector<wallet2::pending_tx> &ptx, signed_tx_set &signed_txs);
    std::string sign_tx_dump_to_str(unsigned_tx_set &exported_txs, std::vector<wallet2::pending_tx> &ptx, signed_tx_set &signed_txes);
    // load unsigned_tx_set from file.
    bool load_unsigned_tx(const std::string &unsigned_filename, unsigned_tx_set &exported_txs) const;
    bool parse_unsigned_tx_from_str(const std::string &unsigned_tx_st, unsigned_tx_set &exported_txs) const;
    bool load_tx(const std::string &signed_filename, std::vector<tools::wallet2::pending_tx> &ptx, std::function<bool(const signed_tx_set&)> accept_func = NULL);
    bool parse_tx_from_str(const std::string &signed_tx_st, std::vector<tools::wallet2::pending_tx> &ptx, std::function<bool(const signed_tx_set &)> accept_func);
    std::vector<wallet2::pending_tx> create_transactions_2(std::vector<cryptonote::tx_destination_entry> dsts, const size_t fake_outs_count, const uint64_t unlock_time, uint32_t priority, const std::vector<uint8_t>& extra, uint32_t subaddr_account, std::set<uint32_t> subaddr_indices);     // pass subaddr_indices by value on purpose
    std::vector<wallet2::pending_tx> create_transactions_all(uint64_t below, const cryptonote::account_public_address &address, bool is_subaddress, const size_t outputs, const size_t fake_outs_count, const uint64_t unlock_time, uint32_t priority, const std::vector<uint8_t>& extra, uint32_t subaddr_account, std::set<uint32_t> subaddr_indices);
    std::vector<wallet2::pending_tx> create_transactions_single(const crypto::key_image &ki, const cryptonote::account_public_address &address, bool is_subaddress, const size_t outputs, const size_t fake_outs_count, const uint64_t unlock_time, uint32_t priority, const std::vector<uint8_t>& extra);
    std::vector<wallet2::pending_tx> create_transactions_from(const cryptonote::account_public_address &address, bool is_subaddress, const size_t outputs, std::vector<size_t> unused_transfers_indices, std::vector<size_t> unused_dust_indices, const size_t fake_outs_count, const uint64_t unlock_time, uint32_t priority, const std::vector<uint8_t>& extra);
    bool load_multisig_tx(cryptonote::blobdata blob, multisig_tx_set &exported_txs, std::function<bool(const multisig_tx_set&)> accept_func = NULL);
    bool load_multisig_tx_from_file(const std::string &filename, multisig_tx_set &exported_txs, std::function<bool(const multisig_tx_set&)> accept_func = NULL);
    bool sign_multisig_tx_from_file(const std::string &filename, std::vector<crypto::hash> &txids, std::function<bool(const multisig_tx_set&)> accept_func);
    bool sign_multisig_tx(multisig_tx_set &exported_txs, std::vector<crypto::hash> &txids);
    bool sign_multisig_tx_to_file(multisig_tx_set &exported_txs, const std::string &filename, std::vector<crypto::hash> &txids);
    std::vector<pending_tx> create_unmixable_sweep_transactions();
    void discard_unmixable_outputs();
    bool check_connection(uint32_t *version = NULL, uint32_t timeout = 200000);
    void get_transfers(wallet2::transfer_container& incoming_transfers) const;
    void get_payments(const crypto::hash& payment_id, std::list<wallet2::payment_details>& payments, uint64_t min_height = 0, const boost::optional<uint32_t>& subaddr_account = boost::none, const std::set<uint32_t>& subaddr_indices = {}) const;
    void get_payments(std::list<std::pair<crypto::hash,wallet2::payment_details>>& payments, uint64_t min_height, uint64_t max_height = (uint64_t)-1, const boost::optional<uint32_t>& subaddr_account = boost::none, const std::set<uint32_t>& subaddr_indices = {}) const;
    void get_payments_out(std::list<std::pair<crypto::hash,wallet2::confirmed_transfer_details>>& confirmed_payments,
      uint64_t min_height, uint64_t max_height = (uint64_t)-1, const boost::optional<uint32_t>& subaddr_account = boost::none, const std::set<uint32_t>& subaddr_indices = {}) const;
    void get_unconfirmed_payments_out(std::list<std::pair<crypto::hash,wallet2::unconfirmed_transfer_details>>& unconfirmed_payments, const boost::optional<uint32_t>& subaddr_account = boost::none, const std::set<uint32_t>& subaddr_indices = {}) const;
    void get_unconfirmed_payments(std::list<std::pair<crypto::hash,wallet2::pool_payment_details>>& unconfirmed_payments, const boost::optional<uint32_t>& subaddr_account = boost::none, const std::set<uint32_t>& subaddr_indices = {}) const;

    uint64_t get_blockchain_current_height() const { return m_light_wallet_blockchain_height ? m_light_wallet_blockchain_height : m_blockchain.size(); }
    void rescan_spent();
    void rescan_blockchain(bool refresh = true);
    bool is_transfer_unlocked(const transfer_details& td) const;
    bool is_transfer_unlocked(uint64_t unlock_time, uint64_t block_height) const;

    uint64_t get_last_block_reward() const { return m_last_block_reward; }

    template <class t_archive>
    inline void serialize(t_archive &a, const unsigned int ver)
    {
      uint64_t dummy_refresh_height = 0; // moved to keys file
      if(ver < 5)
        return;
      if (ver < 19)
      {
        std::vector<crypto::hash> blockchain;
        a & blockchain;
        for (const auto &b: blockchain)
        {
          m_blockchain.push_back(b);
        }
      }
      else
      {
        a & m_blockchain;
      }
      a & m_transfers;
      a & m_account_public_address;
      a & m_key_images;
      if(ver < 6)
        return;
      a & m_unconfirmed_txs;
      if(ver < 7)
        return;
      a & m_payments;
      if(ver < 8)
        return;
      a & m_tx_keys;
      if(ver < 9)
        return;
      a & m_confirmed_txs;
      if(ver < 11)
        return;
      a & dummy_refresh_height;
      if(ver < 12)
        return;
      a & m_tx_notes;
      if(ver < 13)
        return;
      if (ver < 17)
      {
        // we're loading an old version, where m_unconfirmed_payments was a std::map
        std::unordered_map<crypto::hash, payment_details> m;
        a & m;
        for (std::unordered_map<crypto::hash, payment_details>::const_iterator i = m.begin(); i != m.end(); ++i)
          m_unconfirmed_payments.insert(std::make_pair(i->first, pool_payment_details{i->second, false}));
      }
      if(ver < 14)
        return;
      if(ver < 15)
      {
        // we're loading an older wallet without a pubkey map, rebuild it
        for (size_t i = 0; i < m_transfers.size(); ++i)
        {
          const transfer_details &td = m_transfers[i];
          const cryptonote::tx_out &out = td.m_tx.vout[td.m_internal_output_index];
          const cryptonote::txout_to_key &o = boost::get<const cryptonote::txout_to_key>(out.target);
          m_pub_keys.emplace(o.key, i);
        }
        return;
      }
      a & m_pub_keys;
      if(ver < 16)
        return;
      a & m_address_book;
      if(ver < 17)
        return;
      if (ver < 22)
      {
        // we're loading an old version, where m_unconfirmed_payments payload was payment_details
        std::unordered_multimap<crypto::hash, payment_details> m;
        a & m;
        for (const auto &i: m)
          m_unconfirmed_payments.insert(std::make_pair(i.first, pool_payment_details{i.second, false}));
      }
      if(ver < 18)
        return;
      a & m_scanned_pool_txs[0];
      a & m_scanned_pool_txs[1];
      if (ver < 20)
        return;
      a & m_subaddresses;
      std::unordered_map<cryptonote::subaddress_index, crypto::public_key> dummy_subaddresses_inv;
      a & dummy_subaddresses_inv;
      a & m_subaddress_labels;
      a & m_additional_tx_keys;
      if(ver < 21)
        return;
      a & m_attributes;
      if(ver < 22)
        return;
      a & m_unconfirmed_payments;
      if(ver < 23)
        return;
      a & m_account_tags;
      if(ver < 24)
        return;
      a & m_ring_history_saved;
      if(ver < 25)
        return;
      a & m_last_block_reward;
    }

    /*!
     * \brief  Check if wallet keys and bin files exist
     * \param  file_path           Wallet file path
     * \param  keys_file_exists    Whether keys file exists
     * \param  wallet_file_exists  Whether bin file exists
     */
    static void wallet_exists(const std::string& file_path, bool& keys_file_exists, bool& wallet_file_exists);
    /*!
     * \brief  Check if wallet file path is valid format
     * \param  file_path      Wallet file path
     * \return                Whether path is valid format
     */
    static bool wallet_valid_path_format(const std::string& file_path);
    static bool parse_long_payment_id(const std::string& payment_id_str, crypto::hash& payment_id);
    static bool parse_short_payment_id(const std::string& payment_id_str, crypto::hash8& payment_id);
    static bool parse_payment_id(const std::string& payment_id_str, crypto::hash& payment_id);

    bool always_confirm_transfers() const { return m_always_confirm_transfers; }
    void always_confirm_transfers(bool always) { m_always_confirm_transfers = always; }
    bool print_ring_members() const { return m_print_ring_members; }
    void print_ring_members(bool value) { m_print_ring_members = value; }
    bool store_tx_info() const { return m_store_tx_info; }
    void store_tx_info(bool store) { m_store_tx_info = store; }
    uint32_t default_mixin() const { return m_default_mixin; }
    void default_mixin(uint32_t m) { m_default_mixin = m; }
    uint32_t get_default_priority() const { return m_default_priority; }
    void set_default_priority(uint32_t p) { m_default_priority = p; }
    bool auto_refresh() const { return m_auto_refresh; }
    void auto_refresh(bool r) { m_auto_refresh = r; }
    bool confirm_missing_payment_id() const { return m_confirm_missing_payment_id; }
    void confirm_missing_payment_id(bool always) { m_confirm_missing_payment_id = always; }
    AskPasswordType ask_password() const { return m_ask_password; }
    void ask_password(AskPasswordType ask) { m_ask_password = ask; }
    void set_min_output_count(uint32_t count) { m_min_output_count = count; }
    uint32_t get_min_output_count() const { return m_min_output_count; }
    void set_min_output_value(uint64_t value) { m_min_output_value = value; }
    uint64_t get_min_output_value() const { return m_min_output_value; }
    void merge_destinations(bool merge) { m_merge_destinations = merge; }
    bool merge_destinations() const { return m_merge_destinations; }
    bool confirm_backlog() const { return m_confirm_backlog; }
    void confirm_backlog(bool always) { m_confirm_backlog = always; }
    void set_confirm_backlog_threshold(uint32_t threshold) { m_confirm_backlog_threshold = threshold; };
    uint32_t get_confirm_backlog_threshold() const { return m_confirm_backlog_threshold; };
    bool confirm_export_overwrite() const { return m_confirm_export_overwrite; }
    void confirm_export_overwrite(bool always) { m_confirm_export_overwrite = always; }
    bool auto_low_priority() const { return m_auto_low_priority; }
    void auto_low_priority(bool value) { m_auto_low_priority = value; }
    bool segregate_pre_fork_outputs() const { return m_segregate_pre_fork_outputs; }
    void segregate_pre_fork_outputs(bool value) { m_segregate_pre_fork_outputs = value; }
    bool key_reuse_mitigation2() const { return m_key_reuse_mitigation2; }
    void key_reuse_mitigation2(bool value) { m_key_reuse_mitigation2 = value; }
    uint64_t segregation_height() const { return m_segregation_height; }
    void segregation_height(uint64_t height) { m_segregation_height = height; }
    bool ignore_fractional_outputs() const { return m_ignore_fractional_outputs; }
    void ignore_fractional_outputs(bool value) { m_ignore_fractional_outputs = value; }
    bool confirm_non_default_ring_size() const { return m_confirm_non_default_ring_size; }
    void confirm_non_default_ring_size(bool always) { m_confirm_non_default_ring_size = always; }
    const std::string & device_name() const { return m_device_name; }
    void device_name(const std::string & device_name) { m_device_name = device_name; }

    bool get_tx_key(const crypto::hash &txid, crypto::secret_key &tx_key, std::vector<crypto::secret_key> &additional_tx_keys) const;
    void set_tx_key(const crypto::hash &txid, const crypto::secret_key &tx_key, const std::vector<crypto::secret_key> &additional_tx_keys);
    void check_tx_key(const crypto::hash &txid, const crypto::secret_key &tx_key, const std::vector<crypto::secret_key> &additional_tx_keys, const cryptonote::account_public_address &address, uint64_t &received, bool &in_pool, uint64_t &confirmations);
    void check_tx_key_helper(const crypto::hash &txid, const crypto::key_derivation &derivation, const std::vector<crypto::key_derivation> &additional_derivations, const cryptonote::account_public_address &address, uint64_t &received, bool &in_pool, uint64_t &confirmations);
    std::string get_tx_proof(const crypto::hash &txid, const cryptonote::account_public_address &address, bool is_subaddress, const std::string &message);
    bool check_tx_proof(const crypto::hash &txid, const cryptonote::account_public_address &address, bool is_subaddress, const std::string &message, const std::string &sig_str, uint64_t &received, bool &in_pool, uint64_t &confirmations);

    std::string get_spend_proof(const crypto::hash &txid, const std::string &message);
    bool check_spend_proof(const crypto::hash &txid, const std::string &message, const std::string &sig_str);


    /*!
     * \brief  Generates a proof that proves the reserve of unspent funds
     * \param  account_minreserve       When specified, collect outputs only belonging to the given account and prove the smallest reserve above the given amount
     *                                  When unspecified, proves for all unspent outputs across all accounts
     * \param  message                  Arbitrary challenge message to be signed together
     * \return                          Signature string
     */
    std::string get_reserve_proof(const boost::optional<std::pair<uint32_t, uint64_t>> &account_minreserve, const std::string &message);
    /*!
     * \brief  Verifies a proof of reserve
     * \param  address                  The signer's address
     * \param  message                  Challenge message used for signing
     * \param  sig_str                  Signature string
     * \param  total                    [OUT] the sum of funds included in the signature
     * \param  spent                    [OUT] the sum of spent funds included in the signature
     * \return                          true if the signature verifies correctly
     */
    bool check_reserve_proof(const cryptonote::account_public_address &address, const std::string &message, const std::string &sig_str, uint64_t &total, uint64_t &spent);

   /*!
    * \brief GUI Address book get/store
    */
    std::vector<address_book_row> get_address_book() const { return m_address_book; }
    bool add_address_book_row(const cryptonote::account_public_address &address, const crypto::hash &payment_id, const std::string &description, bool is_subaddress);
    bool delete_address_book_row(std::size_t row_id);

    uint64_t get_num_rct_outputs();
    size_t get_num_transfer_details() const { return m_transfers.size(); }
    const transfer_details &get_transfer_details(size_t idx) const;

    void get_hard_fork_info(uint8_t version, uint64_t &earliest_height) const;
    bool use_fork_rules(uint8_t version, int64_t early_blocks = 0) const;
    int get_fee_algorithm() const;

    std::string get_wallet_file() const;
    std::string get_keys_file() const;
    std::string get_daemon_address() const;
    const boost::optional<epee::net_utils::http::login>& get_daemon_login() const { return m_daemon_login; }
    uint64_t get_daemon_blockchain_height(std::string& err) const;
    uint64_t get_daemon_blockchain_target_height(std::string& err);
   /*!
    * \brief Calculates the approximate blockchain height from current date/time.
    */
    uint64_t get_approximate_blockchain_height() const;
    uint64_t estimate_blockchain_height();
    std::vector<size_t> select_available_outputs_from_histogram(uint64_t count, bool atleast, bool unlocked, bool allow_rct);
    std::vector<size_t> select_available_outputs(const std::function<bool(const transfer_details &td)> &f) const;
    std::vector<size_t> select_available_unmixable_outputs();
    std::vector<size_t> select_available_mixable_outputs();

    size_t pop_best_value_from(const transfer_container &transfers, std::vector<size_t> &unused_dust_indices, const std::vector<size_t>& selected_transfers, bool smallest = false) const;
    size_t pop_best_value(std::vector<size_t> &unused_dust_indices, const std::vector<size_t>& selected_transfers, bool smallest = false) const;

    void set_tx_note(const crypto::hash &txid, const std::string &note);
    std::string get_tx_note(const crypto::hash &txid) const;

    void set_description(const std::string &description);
    std::string get_description() const;

    /*!
     * \brief  Get the list of registered account tags.
     * \return first.Key=(tag's name), first.Value=(tag's label), second[i]=(i-th account's tag)
     */
    const std::pair<std::map<std::string, std::string>, std::vector<std::string>>& get_account_tags();
    /*!
     * \brief  Set a tag to the given accounts.
     * \param  account_indices  Indices of accounts.
     * \param  tag              Tag's name. If empty, the accounts become untagged.
     */
    void set_account_tag(const std::set<uint32_t> account_indices, const std::string& tag);
    /*!
     * \brief  Set the label of the given tag.
     * \param  tag            Tag's name (which must be non-empty).
     * \param  description    Tag's description.
     */
    void set_account_tag_description(const std::string& tag, const std::string& description);

    std::string sign(const std::string &data) const;
    static bool verify(const std::string &data, const cryptonote::account_public_address &address, const std::string &signature);

    /*!
     * \brief sign_multisig_participant signs given message with the multisig public signer key
     * \param data                      message to sign
     * \throws                          if wallet is not multisig
     * \return                          signature
     */
    std::string sign_multisig_participant(const std::string& data) const;
    /*!
     * \brief verify_with_public_key verifies message was signed with given public key
     * \param data                   message
     * \param public_key             public key to check signature
     * \param signature              signature of the message
     * \return                       true if the signature is correct
     */
    bool verify_with_public_key(const std::string &data, const crypto::public_key &public_key, const std::string &signature) const;

    // Import/Export wallet data
    std::vector<tools::wallet2::transfer_details> export_outputs() const;
    std::string export_outputs_to_str() const;
    size_t import_outputs(const std::vector<tools::wallet2::transfer_details> &outputs);
    size_t import_outputs_from_str(const std::string &outputs_st);
    payment_container export_payments() const;
    void import_payments(const payment_container &payments);
    void import_payments_out(const std::list<std::pair<crypto::hash,wallet2::confirmed_transfer_details>> &confirmed_payments);
    std::tuple<size_t, crypto::hash, std::vector<crypto::hash>> export_blockchain() const;
    void import_blockchain(const std::tuple<size_t, crypto::hash, std::vector<crypto::hash>> &bc);
    bool export_key_images(const std::string &filename) const;
    std::vector<std::pair<crypto::key_image, crypto::signature>> export_key_images() const;
    uint64_t import_key_images(const std::vector<std::pair<crypto::key_image, crypto::signature>> &signed_key_images, uint64_t &spent, uint64_t &unspent, bool check_spent = true);
    uint64_t import_key_images(const std::string &filename, uint64_t &spent, uint64_t &unspent);

    void update_pool_state(bool refreshed = false);
    void remove_obsolete_pool_txs(const std::vector<crypto::hash> &tx_hashes);

    std::string encrypt(const char *plaintext, size_t len, const crypto::secret_key &skey, bool authenticated = true) const;
    std::string encrypt(const epee::span<char> &span, const crypto::secret_key &skey, bool authenticated = true) const;
    std::string encrypt(const std::string &plaintext, const crypto::secret_key &skey, bool authenticated = true) const;
    std::string encrypt(const epee::wipeable_string &plaintext, const crypto::secret_key &skey, bool authenticated = true) const;
    std::string encrypt_with_view_secret_key(const std::string &plaintext, bool authenticated = true) const;
    template<typename T=std::string> T decrypt(const std::string &ciphertext, const crypto::secret_key &skey, bool authenticated = true) const;
    std::string decrypt_with_view_secret_key(const std::string &ciphertext, bool authenticated = true) const;

    std::string make_uri(const std::string &address, const std::string &payment_id, uint64_t amount, const std::string &tx_description, const std::string &recipient_name, std::string &error) const;
    bool parse_uri(const std::string &uri, std::string &address, std::string &payment_id, uint64_t &amount, std::string &tx_description, std::string &recipient_name, std::vector<std::string> &unknown_parameters, std::string &error);

    uint64_t get_blockchain_height_by_date(uint16_t year, uint8_t month, uint8_t day);    // 1<=month<=12, 1<=day<=31

    bool is_synced() const;

    std::vector<std::pair<uint64_t, uint64_t>> estimate_backlog(const std::vector<std::pair<double, double>> &fee_levels);
    std::vector<std::pair<uint64_t, uint64_t>> estimate_backlog(uint64_t min_tx_weight, uint64_t max_tx_weight, const std::vector<uint64_t> &fees);

    uint64_t get_fee_multiplier(uint32_t priority, int fee_algorithm = -1) const;
    uint64_t get_base_fee() const;
    uint64_t get_fee_quantization_mask() const;
    uint64_t get_min_ring_size() const;
    uint64_t get_max_ring_size() const;
    uint64_t adjust_mixin(uint64_t mixin) const;
    uint32_t adjust_priority(uint32_t priority);

    bool is_unattended() const { return m_unattended; }

    // Light wallet specific functions
    // fetch unspent outs from lw node and store in m_transfers
    void light_wallet_get_unspent_outs();
    // fetch txs and store in m_payments
    void light_wallet_get_address_txs();
    // get_address_info
    bool light_wallet_get_address_info(cryptonote::COMMAND_RPC_GET_ADDRESS_INFO::response &response);
    // Login. new_address is true if address hasn't been used on lw node before.
    bool light_wallet_login(bool &new_address);
    // Send an import request to lw node. returns info about import fee, address and payment_id
    bool light_wallet_import_wallet_request(cryptonote::COMMAND_RPC_IMPORT_WALLET_REQUEST::response &response);
    // get random outputs from light wallet server
    void light_wallet_get_outs(std::vector<std::vector<get_outs_entry>> &outs, const std::vector<size_t> &selected_transfers, size_t fake_outputs_count);
    // Parse rct string
    bool light_wallet_parse_rct_str(const std::string& rct_string, const crypto::public_key& tx_pub_key, uint64_t internal_output_index, rct::key& decrypted_mask, rct::key& rct_commit, bool decrypt) const;
    // check if key image is ours
    bool light_wallet_key_image_is_ours(const crypto::key_image& key_image, const crypto::public_key& tx_public_key, uint64_t out_index);

    /*
     * "attributes" are a mechanism to store an arbitrary number of string values
     * on the level of the wallet as a whole, identified by keys. Their introduction,
     * technically the unordered map m_attributes stored as part of a wallet file,
     * led to a new wallet file version, but now new singular pieces of info may be added
     * without the need for a new version.
     *
     * The first and so far only value stored as such an attribute is the description.
     * It's stored under the standard key ATTRIBUTE_DESCRIPTION (see method set_description).
     *
     * The mechanism is open to all clients and allows them to use it for storing basically any
     * single string values in a wallet. To avoid the problem that different clients possibly
     * overwrite or misunderstand each other's attributes, a two-part key scheme is
     * proposed: <client name>.<value name>
     */
    const char* const ATTRIBUTE_DESCRIPTION = "wallet2.description";
    void set_attribute(const std::string &key, const std::string &value);
    std::string get_attribute(const std::string &key) const;

    crypto::public_key get_multisig_signer_public_key(const crypto::secret_key &spend_skey) const;
    crypto::public_key get_multisig_signer_public_key() const;
    crypto::public_key get_multisig_signing_public_key(size_t idx) const;
    crypto::public_key get_multisig_signing_public_key(const crypto::secret_key &skey) const;

    template<class t_request, class t_response>
    inline bool invoke_http_json(const boost::string_ref uri, const t_request& req, t_response& res, std::chrono::milliseconds timeout = std::chrono::seconds(15), const boost::string_ref http_method = "GET")
    {
      boost::lock_guard<boost::mutex> lock(m_daemon_rpc_mutex);
      return epee::net_utils::invoke_http_json(uri, req, res, m_http_client, timeout, http_method);
    }
    template<class t_request, class t_response>
    inline bool invoke_http_bin(const boost::string_ref uri, const t_request& req, t_response& res, std::chrono::milliseconds timeout = std::chrono::seconds(15), const boost::string_ref http_method = "GET")
    {
      boost::lock_guard<boost::mutex> lock(m_daemon_rpc_mutex);
      return epee::net_utils::invoke_http_bin(uri, req, res, m_http_client, timeout, http_method);
    }
    template<class t_request, class t_response>
    inline bool invoke_http_json_rpc(const boost::string_ref uri, const std::string& method_name, const t_request& req, t_response& res, std::chrono::milliseconds timeout = std::chrono::seconds(15), const boost::string_ref http_method = "GET", const std::string& req_id = "0")
    {
      boost::lock_guard<boost::mutex> lock(m_daemon_rpc_mutex);
      return epee::net_utils::invoke_http_json_rpc(uri, method_name, req, res, m_http_client, timeout, http_method, req_id);
    }

    bool set_ring_database(const std::string &filename);
    const std::string get_ring_database() const { return m_ring_database; }
    bool get_ring(const crypto::key_image &key_image, std::vector<uint64_t> &outs);
    bool get_rings(const crypto::hash &txid, std::vector<std::pair<crypto::key_image, std::vector<uint64_t>>> &outs);
    bool set_ring(const crypto::key_image &key_image, const std::vector<uint64_t> &outs, bool relative);
    bool find_and_save_rings(bool force = true);

    bool blackball_output(const std::pair<uint64_t, uint64_t> &output);
    bool set_blackballed_outputs(const std::vector<std::pair<uint64_t, uint64_t>> &outputs, bool add = false);
    bool unblackball_output(const std::pair<uint64_t, uint64_t> &output);
    bool is_output_blackballed(const std::pair<uint64_t, uint64_t> &output) const;

    bool lock_keys_file();
    bool unlock_keys_file();
    bool is_keys_file_locked() const;

    void change_password(const std::string &filename, const epee::wipeable_string &original_password, const epee::wipeable_string &new_password);

    void set_tx_notify(const std::shared_ptr<tools::Notify> &notify) { m_tx_notify = notify; }

  private:
    /*!
     * \brief  Stores wallet information to wallet file.
     * \param  keys_file_name Name of wallet file
     * \param  password       Password of wallet file
     * \param  watch_only     true to save only view key, false to save both spend and view keys
     * \return                Whether it was successful.
     */
    bool store_keys(const std::string& keys_file_name, const epee::wipeable_string& password, bool watch_only = false);


    /*!
     * \brief Stores wallet information to an encrypted buffer
     * \param password        Password to encrypt wallet data
     * \param output_buffer   Output buffer
     * \param watch_only      true to save only view key, false to save both spend and view keys
     * \return                Whether it was successful.
     */
    bool store_keys_to_buffer(const epee::wipeable_string& password, std::string &out_buffer, bool watch_only = false);

    /*!
     * \brief Load wallet information from wallet file.
     * \param keys_file_name Name of wallet file
     * \param password       Password of wallet file
     */
    bool load_keys(const std::string& keys_file_name, const epee::wipeable_string& password);

    /*!
     * \brief Load wallet information from string buffer
     * \param encrypted_keys_data Encrypted keys data
     * \param password            Password of wallet data
     * \return
     */
    bool load_keys_from_buffer(const std::string& encrypted_buf, const epee::wipeable_string &password, const std::string &keys_file_name = "");

    void process_new_transaction(const crypto::hash &txid, const cryptonote::transaction& tx, const std::vector<uint64_t> &o_indices, uint64_t height, uint64_t ts, bool miner_tx, bool pool, bool double_spend_seen, const tx_cache_data &tx_cache_data);
    void process_new_blockchain_entry(const cryptonote::block& b, const cryptonote::block_complete_entry& bche, const parsed_block &parsed_block, const crypto::hash& bl_id, uint64_t height, const std::vector<tx_cache_data> &tx_cache_data, size_t tx_cache_data_offset);

//    void process_new_transaction(const crypto::hash &txid, const cryptonote::transaction& tx, const std::vector<uint64_t> &o_indices, uint64_t height, uint64_t ts, bool miner_tx, bool pool, bool double_spend_seen);
//    void process_new_blockchain_entry(const cryptonote::block& b, const cryptonote::block_complete_entry& bche, const crypto::hash& bl_id, uint64_t height, const cryptonote::COMMAND_RPC_GET_BLOCKS_FAST::block_output_indices &o_indices);
//|||| merged common ancestors
//    void process_new_transaction(const crypto::hash &txid, const cryptonote::transaction& tx, const std::vector<uint64_t> &o_indices, uint64_t height, uint64_t ts, bool miner_tx, bool pool, bool double_spend_seen);
//    void process_new_blockchain_entry(const cryptonote::block& b, const cryptonote::block_complete_entry& bche, const crypto::hash& bl_id, uint64_t height, const cryptonote::COMMAND_RPC_GET_BLOCKS_FAST::block_output_indices &o_indices);
//====
//    void process_new_transaction(const crypto::hash &txid, const cryptonote::transaction& tx, const std::vector<uint64_t> &o_indices, uint64_t height, uint64_t ts, bool miner_tx, bool pool, bool double_spend_seen, const tx_cache_data &tx_cache_data);
//    void process_new_blockchain_entry(const cryptonote::block& b, const cryptonote::block_complete_entry& bche, const parsed_block &parsed_block, const crypto::hash& bl_id, uint64_t height, const std::vector<tx_cache_data> &tx_cache_data, size_t tx_cache_data_offset);

    void detach_blockchain(uint64_t height);
    void get_short_chain_history(std::list<crypto::hash>& ids, uint64_t granularity = 1) const;
    bool is_tx_spendtime_unlocked(uint64_t unlock_time, uint64_t block_height) const;
    bool clear();
    void pull_blocks(uint64_t start_height, uint64_t& blocks_start_height, const std::list<crypto::hash> &short_chain_history, std::vector<cryptonote::block_complete_entry> &blocks, std::vector<cryptonote::COMMAND_RPC_GET_BLOCKS_FAST::block_output_indices> &o_indices);
    void pull_hashes(uint64_t start_height, uint64_t& blocks_start_height, const std::list<crypto::hash> &short_chain_history, std::vector<crypto::hash> &hashes);
    void fast_refresh(uint64_t stop_height, uint64_t &blocks_start_height, std::list<crypto::hash> &short_chain_history, bool force = false);
    void pull_and_parse_next_blocks(uint64_t start_height, uint64_t &blocks_start_height, std::list<crypto::hash> &short_chain_history, const std::vector<cryptonote::block_complete_entry> &prev_blocks, const std::vector<parsed_block> &prev_parsed_blocks, std::vector<cryptonote::block_complete_entry> &blocks, std::vector<parsed_block> &parsed_blocks, bool &error);
    void process_parsed_blocks(uint64_t start_height, const std::vector<cryptonote::block_complete_entry> &blocks, const std::vector<parsed_block> &parsed_blocks, uint64_t& blocks_added);
    uint64_t select_transfers(uint64_t needed_money, std::vector<size_t> unused_transfers_indices, std::vector<size_t>& selected_transfers) const;
    bool prepare_file_names(const std::string& file_path);
    void process_unconfirmed(const crypto::hash &txid, const cryptonote::transaction& tx, uint64_t height);
    void process_outgoing(const crypto::hash &txid, const cryptonote::transaction& tx, uint64_t height, uint64_t ts, uint64_t spent, uint64_t received, uint32_t subaddr_account, const std::set<uint32_t>& subaddr_indices);
    void add_unconfirmed_tx(const cryptonote::transaction& tx, uint64_t amount_in, const std::vector<cryptonote::tx_destination_entry> &dests, const crypto::hash &payment_id, uint64_t change_amount, uint32_t subaddr_account, const std::set<uint32_t>& subaddr_indices);
    void generate_genesis(cryptonote::block& b) const;
    void check_genesis(const crypto::hash& genesis_hash) const; //throws
    bool generate_chacha_key_from_secret_keys(crypto::chacha_key &key) const;
    void generate_chacha_key_from_password(const epee::wipeable_string &pass, crypto::chacha_key &key) const;
    crypto::hash get_payment_id(const pending_tx &ptx) const;
<<<<<<< HEAD
    void check_acc_out_precomp(const cryptonote::tx_out &o, const crypto::key_derivation &derivation, const std::vector<crypto::key_derivation> &additional_derivations, size_t i, tx_scan_info_t &tx_scan_info) const;
    void check_acc_out_precomp(const cryptonote::tx_out &o, const crypto::key_derivation &derivation, const std::vector<crypto::key_derivation> &additional_derivations, size_t i, const is_out_data *is_out_data, tx_scan_info_t &tx_scan_info) const;
    void check_acc_out_precomp_once(const cryptonote::tx_out &o, const crypto::key_derivation &derivation, const std::vector<crypto::key_derivation> &additional_derivations, size_t i, const is_out_data *is_out_data, tx_scan_info_t &tx_scan_info, bool &already_seen) const;
=======
    crypto::hash8 get_short_payment_id(const pending_tx &ptx) const;
    void check_acc_out_precomp(const crypto::public_key &spend_public_key, const cryptonote::tx_out &o, const crypto::key_derivation &derivation, size_t i, bool &received, uint64_t &money_transfered, bool &error) const;
    void check_acc_out_precomp_once(const crypto::public_key &spend_public_key, const cryptonote::tx_out &o, const crypto::key_derivation &derivation, size_t i, bool &received, uint64_t &money_transfered, bool &error, bool &already_seen) const;
>>>>>>> fda3f135
    void parse_block_round(const cryptonote::blobdata &blob, cryptonote::block &bl, crypto::hash &bl_id, bool &error) const;
    uint64_t get_upper_transaction_weight_limit() const;
    std::vector<uint64_t> get_unspent_amounts_vector() const;
    uint64_t get_dynamic_base_fee_estimate() const;
    float get_output_relatedness(const transfer_details &td0, const transfer_details &td1) const;
    std::vector<size_t> pick_preferred_rct_inputs(uint64_t needed_money, uint32_t subaddr_account, const std::set<uint32_t> &subaddr_indices) const;
    void set_spent(size_t idx, uint64_t height);
    void set_unspent(size_t idx);
    void get_outs(std::vector<std::vector<get_outs_entry>> &outs, const std::vector<size_t> &selected_transfers, size_t fake_outputs_count);
    bool tx_add_fake_output(std::vector<std::vector<tools::wallet2::get_outs_entry>> &outs, uint64_t global_index, const crypto::public_key& tx_public_key, const rct::key& mask, uint64_t real_index, bool unlocked) const;
    crypto::public_key get_tx_pub_key_from_received_outs(const tools::wallet2::transfer_details &td) const;
    bool should_pick_a_second_output(bool use_rct, size_t n_transfers, const std::vector<size_t> &unused_transfers_indices, const std::vector<size_t> &unused_dust_indices) const;
    std::vector<size_t> get_only_rct(const std::vector<size_t> &unused_dust_indices, const std::vector<size_t> &unused_transfers_indices) const;
    void scan_output(const cryptonote::transaction &tx, const crypto::public_key &tx_pub_key, size_t i, tx_scan_info_t &tx_scan_info, int &num_vouts_received, std::unordered_map<cryptonote::subaddress_index, uint64_t> &tx_money_got_in_outs, std::vector<size_t> &outs);
    void trim_hashchain();
    crypto::key_image get_multisig_composite_key_image(size_t n) const;
    rct::multisig_kLRki get_multisig_composite_kLRki(size_t n, const crypto::public_key &ignore, std::unordered_set<rct::key> &used_L, std::unordered_set<rct::key> &new_used_L) const;
    rct::multisig_kLRki get_multisig_kLRki(size_t n, const rct::key &k) const;
    rct::key get_multisig_k(size_t idx, const std::unordered_set<rct::key> &used_L) const;
    void update_multisig_rescan_info(const std::vector<std::vector<rct::key>> &multisig_k, const std::vector<std::vector<tools::wallet2::multisig_info>> &info, size_t n);
    bool add_rings(const crypto::chacha_key &key, const cryptonote::transaction_prefix &tx);
    bool add_rings(const cryptonote::transaction_prefix &tx);
    bool remove_rings(const cryptonote::transaction_prefix &tx);
    bool get_ring(const crypto::chacha_key &key, const crypto::key_image &key_image, std::vector<uint64_t> &outs);
    crypto::chacha_key get_ringdb_key();
    void setup_keys(const epee::wipeable_string &password);

    bool get_rct_distribution(uint64_t &start_height, std::vector<uint64_t> &distribution);

    uint64_t get_segregation_fork_height() const;
    void unpack_multisig_info(const std::vector<std::string>& info,
      std::vector<crypto::public_key> &public_keys,
      std::vector<crypto::secret_key> &secret_keys) const;
    bool unpack_extra_multisig_info(const std::vector<std::string>& info,
      std::vector<crypto::public_key> &signers,
      std::unordered_set<crypto::public_key> &pkeys) const;

    void cache_tx_data(const cryptonote::transaction& tx, const crypto::hash &txid, tx_cache_data &tx_cache_data) const;

    void setup_new_blockchain();
    void create_keys_file(const std::string &wallet_, bool watch_only, const epee::wipeable_string &password, bool create_address_file);

    cryptonote::account_base m_account;
    boost::optional<epee::net_utils::http::login> m_daemon_login;
    std::string m_daemon_address;
    std::string m_wallet_file;
    std::string m_keys_file;
    epee::net_utils::http::http_simple_client m_http_client;
    hashchain m_blockchain;
    std::unordered_map<crypto::hash, unconfirmed_transfer_details> m_unconfirmed_txs;
    std::unordered_map<crypto::hash, confirmed_transfer_details> m_confirmed_txs;
    std::unordered_multimap<crypto::hash, pool_payment_details> m_unconfirmed_payments;
    std::unordered_map<crypto::hash, crypto::secret_key> m_tx_keys;
    cryptonote::checkpoints m_checkpoints;
    std::unordered_map<crypto::hash, std::vector<crypto::secret_key>> m_additional_tx_keys;

    transfer_container m_transfers;
    payment_container m_payments;
    std::unordered_map<crypto::key_image, size_t> m_key_images;
    std::unordered_map<crypto::public_key, size_t> m_pub_keys;
    cryptonote::account_public_address m_account_public_address;
    std::unordered_map<crypto::public_key, cryptonote::subaddress_index> m_subaddresses;
    std::vector<std::vector<std::string>> m_subaddress_labels;
    std::unordered_map<crypto::hash, std::string> m_tx_notes;
    std::unordered_map<std::string, std::string> m_attributes;
    std::vector<tools::wallet2::address_book_row> m_address_book;
    std::pair<std::map<std::string, std::string>, std::vector<std::string>> m_account_tags;
    uint64_t m_upper_transaction_weight_limit; //TODO: auto-calc this value or request from daemon, now use some fixed value
    const std::vector<std::vector<tools::wallet2::multisig_info>> *m_multisig_rescan_info;
    const std::vector<std::vector<rct::key>> *m_multisig_rescan_k;

    std::atomic<bool> m_run;

    boost::mutex m_daemon_rpc_mutex;

    bool m_trusted_daemon;
    i_wallet2_callback* m_callback;
    hw::device::device_type m_key_device_type;
    cryptonote::network_type m_nettype;
    uint64_t m_kdf_rounds;
    std::string seed_language; /*!< Language of the mnemonics (seed). */
    bool is_old_file_format; /*!< Whether the wallet file is of an old file format */
    bool m_watch_only; /*!< no spend key */
    bool m_multisig; /*!< if > 1 spend secret key will not match spend public key */
    uint32_t m_multisig_threshold;
    std::vector<crypto::public_key> m_multisig_signers;
    //in case of general M/N multisig wallet we should perform N - M + 1 key exchange rounds and remember how many rounds are passed.
    uint32_t m_multisig_rounds_passed;
    std::vector<crypto::public_key> m_multisig_derivations;
    bool m_always_confirm_transfers;
    bool m_print_ring_members;
    bool m_store_tx_info; /*!< request txkey to be returned in RPC, and store in the wallet cache file */
    uint32_t m_default_mixin;
    uint32_t m_default_priority;
    RefreshType m_refresh_type;
    bool m_auto_refresh;
    bool m_first_refresh_done;
    uint64_t m_refresh_from_block_height;
    // If m_refresh_from_block_height is explicitly set to zero we need this to differentiate it from the case that
    // m_refresh_from_block_height was defaulted to zero.*/
    bool m_explicit_refresh_from_block_height;
    bool m_confirm_missing_payment_id;
    bool m_confirm_non_default_ring_size;
    AskPasswordType m_ask_password;
    uint32_t m_min_output_count;
    uint64_t m_min_output_value;
    bool m_merge_destinations;
    bool m_confirm_backlog;
    uint32_t m_confirm_backlog_threshold;
    bool m_confirm_export_overwrite;
    bool m_auto_low_priority;
    bool m_segregate_pre_fork_outputs;
    bool m_key_reuse_mitigation2;
    uint64_t m_segregation_height;
    bool m_ignore_fractional_outputs;
    bool m_is_initialized;
    NodeRPCProxy m_node_rpc_proxy;
    std::unordered_set<crypto::hash> m_scanned_pool_txs[2];
    size_t m_subaddress_lookahead_major, m_subaddress_lookahead_minor;
    std::string m_device_name;

    // Light wallet
    bool m_light_wallet; /* sends view key to daemon for scanning */
    uint64_t m_light_wallet_scanned_block_height;
    uint64_t m_light_wallet_blockchain_height;
    uint64_t m_light_wallet_per_kb_fee = FEE_PER_KB;
    bool m_light_wallet_connected;
    uint64_t m_light_wallet_balance;
    uint64_t m_light_wallet_unlocked_balance;
    // Light wallet info needed to populate m_payment requires 2 separate api calls (get_address_txs and get_unspent_outs)
    // We save the info from the first call in m_light_wallet_address_txs for easier lookup.
    std::unordered_map<crypto::hash, address_tx> m_light_wallet_address_txs;
    // store calculated key image for faster lookup
    std::unordered_map<crypto::public_key, std::map<uint64_t, crypto::key_image> > m_key_image_cache;

    std::string m_ring_database;
    bool m_ring_history_saved;
    std::unique_ptr<ringdb> m_ringdb;
    boost::optional<crypto::chacha_key> m_ringdb_key;

    uint64_t m_last_block_reward;
    std::unique_ptr<tools::file_locker> m_keys_file_locker;

    crypto::chacha_key m_cache_key;
    boost::optional<epee::wipeable_string> m_encrypt_keys_after_refresh;

    bool m_unattended;

    std::shared_ptr<tools::Notify> m_tx_notify;
  };
}
BOOST_CLASS_VERSION(tools::wallet2, 25)
BOOST_CLASS_VERSION(tools::wallet2::transfer_details, 9)
BOOST_CLASS_VERSION(tools::wallet2::multisig_info, 1)
BOOST_CLASS_VERSION(tools::wallet2::multisig_info::LR, 0)
BOOST_CLASS_VERSION(tools::wallet2::multisig_tx_set, 1)
BOOST_CLASS_VERSION(tools::wallet2::payment_details, 4)
BOOST_CLASS_VERSION(tools::wallet2::pool_payment_details, 1)
BOOST_CLASS_VERSION(tools::wallet2::unconfirmed_transfer_details, 8)
BOOST_CLASS_VERSION(tools::wallet2::confirmed_transfer_details, 6)
BOOST_CLASS_VERSION(tools::wallet2::address_book_row, 17)
BOOST_CLASS_VERSION(tools::wallet2::reserve_proof_entry, 0)
BOOST_CLASS_VERSION(tools::wallet2::unsigned_tx_set, 0)
BOOST_CLASS_VERSION(tools::wallet2::signed_tx_set, 0)
BOOST_CLASS_VERSION(tools::wallet2::tx_construction_data, 3)
BOOST_CLASS_VERSION(tools::wallet2::pending_tx, 3)
BOOST_CLASS_VERSION(tools::wallet2::multisig_sig, 0)

namespace boost
{
  namespace serialization
  {
    template <class Archive>
    inline typename std::enable_if<!Archive::is_loading::value, void>::type initialize_transfer_details(Archive &a, tools::wallet2::transfer_details &x, const boost::serialization::version_type ver)
    {
    }
    template <class Archive>
    inline typename std::enable_if<Archive::is_loading::value, void>::type initialize_transfer_details(Archive &a, tools::wallet2::transfer_details &x, const boost::serialization::version_type ver)
    {
        if (ver < 1)
        {
          x.m_mask = rct::identity();
          x.m_amount = x.m_tx.vout[x.m_internal_output_index].amount;
        }
        if (ver < 2)
        {
          x.m_spent_height = 0;
        }
        if (ver < 4)
        {
          x.m_rct = x.m_tx.vout[x.m_internal_output_index].amount == 0;
        }
        if (ver < 6)
        {
          x.m_key_image_known = true;
        }
        if (ver < 7)
        {
          x.m_pk_index = 0;
        }
        if (ver < 8)
        {
          x.m_subaddr_index = {};
        }
        if (ver < 9)
        {
          x.m_key_image_partial = false;
          x.m_multisig_k.clear();
          x.m_multisig_info.clear();
        }
    }

    template <class Archive>
    inline void serialize(Archive &a, tools::wallet2::transfer_details &x, const boost::serialization::version_type ver)
    {
      a & x.m_block_height;
      a & x.m_global_output_index;
      a & x.m_internal_output_index;
      if (ver < 3)
      {
        cryptonote::transaction tx;
        a & tx;
        x.m_tx = (const cryptonote::transaction_prefix&)tx;
        x.m_txid = cryptonote::get_transaction_hash(tx);
      }
      else
      {
        a & x.m_tx;
      }
      a & x.m_spent;
      a & x.m_key_image;
      if (ver < 1)
      {
        // ensure mask and amount are set
        initialize_transfer_details(a, x, ver);
        return;
      }
      a & x.m_mask;
      a & x.m_amount;
      if (ver < 2)
      {
        initialize_transfer_details(a, x, ver);
        return;
      }
      a & x.m_spent_height;
      if (ver < 3)
      {
        initialize_transfer_details(a, x, ver);
        return;
      }
      a & x.m_txid;
      if (ver < 4)
      {
        initialize_transfer_details(a, x, ver);
        return;
      }
      a & x.m_rct;
      if (ver < 5)
      {
        initialize_transfer_details(a, x, ver);
        return;
      }
      if (ver < 6)
      {
        // v5 did not properly initialize
        uint8_t u;
        a & u;
        x.m_key_image_known = true;
        return;
      }
      a & x.m_key_image_known;
      if (ver < 7)
      {
        initialize_transfer_details(a, x, ver);
        return;
      }
      a & x.m_pk_index;
      if (ver < 8)
      {
        initialize_transfer_details(a, x, ver);
        return;
      }
      a & x.m_subaddr_index;
      if (ver < 9)
      {
        initialize_transfer_details(a, x, ver);
        return;
      }
      a & x.m_multisig_info;
      a & x.m_multisig_k;
      a & x.m_key_image_partial;
    }

    template <class Archive>
    inline void serialize(Archive &a, tools::wallet2::multisig_info::LR &x, const boost::serialization::version_type ver)
    {
      a & x.m_L;
      a & x.m_R;
    }

    template <class Archive>
    inline void serialize(Archive &a, tools::wallet2::multisig_info &x, const boost::serialization::version_type ver)
    {
      a & x.m_signer;
      a & x.m_LR;
      a & x.m_partial_key_images;
    }

    template <class Archive>
    inline void serialize(Archive &a, tools::wallet2::multisig_tx_set &x, const boost::serialization::version_type ver)
    {
      a & x.m_ptx;
      a & x.m_signers;
    }

    template <class Archive>
    inline void serialize(Archive &a, tools::wallet2::unconfirmed_transfer_details &x, const boost::serialization::version_type ver)
    {
      a & x.m_change;
      a & x.m_sent_time;
      if (ver < 5)
      {
        cryptonote::transaction tx;
        a & tx;
        x.m_tx = (const cryptonote::transaction_prefix&)tx;
      }
      else
      {
        a & x.m_tx;
      }
      if (ver < 1)
        return;
      a & x.m_dests;
      a & x.m_payment_id;
      if (ver < 2)
        return;
      a & x.m_state;
      if (ver < 3)
        return;
      a & x.m_timestamp;
      if (ver < 4)
        return;
      a & x.m_amount_in;
      a & x.m_amount_out;
      if (ver < 6)
      {
        // v<6 may not have change accumulated in m_amount_out, which is a pain,
        // as it's readily understood to be sum of outputs.
        // We convert it to include change from v6
        if (!typename Archive::is_saving() && x.m_change != (uint64_t)-1)
          x.m_amount_out += x.m_change;
      }
      if (ver < 7)
      {
        x.m_subaddr_account = 0;
        return;
      }
      a & x.m_subaddr_account;
      a & x.m_subaddr_indices;
      if (ver < 8)
        return;
      a & x.m_rings;
    }

    template <class Archive>
    inline void serialize(Archive &a, tools::wallet2::confirmed_transfer_details &x, const boost::serialization::version_type ver)
    {
      a & x.m_amount_in;
      a & x.m_amount_out;
      a & x.m_change;
      a & x.m_block_height;
      if (ver < 1)
        return;
      a & x.m_dests;
      a & x.m_payment_id;
      if (ver < 2)
        return;
      a & x.m_timestamp;
      if (ver < 3)
      {
        // v<3 may not have change accumulated in m_amount_out, which is a pain,
        // as it's readily understood to be sum of outputs. Whether it got added
        // or not depends on whether it came from a unconfirmed_transfer_details
        // (not included) or not (included). We can't reliably tell here, so we
        // check whether either yields a "negative" fee, or use the other if so.
        // We convert it to include change from v3
        if (!typename Archive::is_saving() && x.m_change != (uint64_t)-1)
        {
          if (x.m_amount_in > (x.m_amount_out + x.m_change))
            x.m_amount_out += x.m_change;
        }
      }
      if (ver < 4)
      {
        if (!typename Archive::is_saving())
          x.m_unlock_time = 0;
        return;
      }
      a & x.m_unlock_time;
      if (ver < 5)
      {
        x.m_subaddr_account = 0;
        return;
      }
      a & x.m_subaddr_account;
      a & x.m_subaddr_indices;
      if (ver < 6)
        return;
      a & x.m_rings;
    }

    template <class Archive>
    inline void serialize(Archive& a, tools::wallet2::payment_details& x, const boost::serialization::version_type ver)
    {
      a & x.m_tx_hash;
      a & x.m_amount;
      a & x.m_block_height;
      a & x.m_unlock_time;
      if (ver < 1)
        return;
      a & x.m_timestamp;
      if (ver < 2)
      {
        x.m_coinbase = false;
        x.m_subaddr_index = {};
        return;
      }
      a & x.m_subaddr_index;
      if (ver < 3)
      {
        x.m_coinbase = false;
        x.m_fee = 0;
        return;
      }
      a & x.m_fee;
      if (ver < 4)
      {
        x.m_coinbase = false;
        return;
      }
      a & x.m_coinbase;
    }

    template <class Archive>
    inline void serialize(Archive& a, tools::wallet2::pool_payment_details& x, const boost::serialization::version_type ver)
    {
      a & x.m_pd;
      a & x.m_double_spend_seen;
    }

    template <class Archive>
    inline void serialize(Archive& a, tools::wallet2::address_book_row& x, const boost::serialization::version_type ver)
    {
      a & x.m_address;
      a & x.m_payment_id;
      a & x.m_description;
      if (ver < 17)
      {
        x.m_is_subaddress = false;
        return;
      }
      a & x.m_is_subaddress;
    }

    template <class Archive>
    inline void serialize(Archive& a, tools::wallet2::reserve_proof_entry& x, const boost::serialization::version_type ver)
    {
      a & x.txid;
      a & x.index_in_tx;
      a & x.shared_secret;
      a & x.key_image;
      a & x.shared_secret_sig;
      a & x.key_image_sig;
    }

    template <class Archive>
    inline void serialize(Archive &a, tools::wallet2::unsigned_tx_set &x, const boost::serialization::version_type ver)
    {
      a & x.txes;
      a & x.transfers;
    }

    template <class Archive>
    inline void serialize(Archive &a, tools::wallet2::signed_tx_set &x, const boost::serialization::version_type ver)
    {
      a & x.ptx;
      a & x.key_images;
    }

    template <class Archive>
    inline void serialize(Archive &a, tools::wallet2::tx_construction_data &x, const boost::serialization::version_type ver)
    {
      a & x.sources;
      a & x.change_dts;
      a & x.splitted_dsts;
      if (ver < 2)
      {
        // load list to vector
        std::list<size_t> selected_transfers;
        a & selected_transfers;
        x.selected_transfers.clear();
        x.selected_transfers.reserve(selected_transfers.size());
        for (size_t t: selected_transfers)
          x.selected_transfers.push_back(t);
      }
      a & x.extra;
      a & x.unlock_time;
      a & x.use_rct;
      a & x.dests;
      if (ver < 1)
      {
        x.subaddr_account = 0;
        return;
      }
      a & x.subaddr_account;
      a & x.subaddr_indices;
      if (ver < 2)
        return;
      a & x.selected_transfers;
      if (ver < 3)
        return;
      a & x.use_bulletproofs;
    }

    template <class Archive>
    inline void serialize(Archive &a, tools::wallet2::multisig_sig &x, const boost::serialization::version_type ver)
    {
      a & x.sigs;
      a & x.ignore;
      a & x.used_L;
      a & x.signing_keys;
      a & x.msout;
    }

    template <class Archive>
    inline void serialize(Archive &a, tools::wallet2::pending_tx &x, const boost::serialization::version_type ver)
    {
      a & x.tx;
      a & x.dust;
      a & x.fee;
      a & x.dust_added_to_fee;
      a & x.change_dts;
      if (ver < 2)
      {
        // load list to vector
        std::list<size_t> selected_transfers;
        a & selected_transfers;
        x.selected_transfers.clear();
        x.selected_transfers.reserve(selected_transfers.size());
        for (size_t t: selected_transfers)
          x.selected_transfers.push_back(t);
      }
      a & x.key_images;
      a & x.tx_key;
      a & x.dests;
      a & x.construction_data;
      if (ver < 1)
        return;
      a & x.additional_tx_keys;
      if (ver < 2)
        return;
      a & x.selected_transfers;
      if (ver < 3)
        return;
      a & x.multisig_sigs;
    }
  }
}

namespace tools
{

  namespace detail
  {
    //----------------------------------------------------------------------------------------------------
    inline void digit_split_strategy(const std::vector<cryptonote::tx_destination_entry>& dsts,
      const cryptonote::tx_destination_entry& change_dst, uint64_t dust_threshold,
      std::vector<cryptonote::tx_destination_entry>& splitted_dsts, std::vector<cryptonote::tx_destination_entry> &dust_dsts)
    {
      splitted_dsts.clear();
      dust_dsts.clear();

      for(auto& de: dsts)
      {
        cryptonote::decompose_amount_into_digits(de.amount, 0,
          [&](uint64_t chunk) { splitted_dsts.push_back(cryptonote::tx_destination_entry(chunk, de.addr, de.is_subaddress)); },
          [&](uint64_t a_dust) { splitted_dsts.push_back(cryptonote::tx_destination_entry(a_dust, de.addr, de.is_subaddress)); } );
      }

      cryptonote::decompose_amount_into_digits(change_dst.amount, 0,
        [&](uint64_t chunk) {
          if (chunk <= dust_threshold)
            dust_dsts.push_back(cryptonote::tx_destination_entry(chunk, change_dst.addr, false));
          else
            splitted_dsts.push_back(cryptonote::tx_destination_entry(chunk, change_dst.addr, false));
        },
        [&](uint64_t a_dust) { dust_dsts.push_back(cryptonote::tx_destination_entry(a_dust, change_dst.addr, false)); } );
    }
    //----------------------------------------------------------------------------------------------------
    inline void null_split_strategy(const std::vector<cryptonote::tx_destination_entry>& dsts,
      const cryptonote::tx_destination_entry& change_dst, uint64_t dust_threshold,
      std::vector<cryptonote::tx_destination_entry>& splitted_dsts, std::vector<cryptonote::tx_destination_entry> &dust_dsts)
    {
      splitted_dsts = dsts;

      dust_dsts.clear();
      uint64_t change = change_dst.amount;

      if (0 != change)
      {
        splitted_dsts.push_back(cryptonote::tx_destination_entry(change, change_dst.addr, false));
      }
    }
    //----------------------------------------------------------------------------------------------------
    inline void print_source_entry(const cryptonote::tx_source_entry& src)
    {
      std::string indexes;
      std::for_each(src.outputs.begin(), src.outputs.end(), [&](const cryptonote::tx_source_entry::output_entry& s_e) { indexes += boost::to_string(s_e.first) + " "; });
      LOG_PRINT_L0("amount=" << cryptonote::print_money(src.amount) << ", real_output=" <<src.real_output << ", real_output_in_tx_index=" << src.real_output_in_tx_index << ", indexes: " << indexes);
    }
    //----------------------------------------------------------------------------------------------------
  }
  //----------------------------------------------------------------------------------------------------
}<|MERGE_RESOLUTION|>--- conflicted
+++ resolved
@@ -1271,15 +1271,9 @@
     bool generate_chacha_key_from_secret_keys(crypto::chacha_key &key) const;
     void generate_chacha_key_from_password(const epee::wipeable_string &pass, crypto::chacha_key &key) const;
     crypto::hash get_payment_id(const pending_tx &ptx) const;
-<<<<<<< HEAD
-    void check_acc_out_precomp(const cryptonote::tx_out &o, const crypto::key_derivation &derivation, const std::vector<crypto::key_derivation> &additional_derivations, size_t i, tx_scan_info_t &tx_scan_info) const;
-    void check_acc_out_precomp(const cryptonote::tx_out &o, const crypto::key_derivation &derivation, const std::vector<crypto::key_derivation> &additional_derivations, size_t i, const is_out_data *is_out_data, tx_scan_info_t &tx_scan_info) const;
-    void check_acc_out_precomp_once(const cryptonote::tx_out &o, const crypto::key_derivation &derivation, const std::vector<crypto::key_derivation> &additional_derivations, size_t i, const is_out_data *is_out_data, tx_scan_info_t &tx_scan_info, bool &already_seen) const;
-=======
     crypto::hash8 get_short_payment_id(const pending_tx &ptx) const;
     void check_acc_out_precomp(const crypto::public_key &spend_public_key, const cryptonote::tx_out &o, const crypto::key_derivation &derivation, size_t i, bool &received, uint64_t &money_transfered, bool &error) const;
     void check_acc_out_precomp_once(const crypto::public_key &spend_public_key, const cryptonote::tx_out &o, const crypto::key_derivation &derivation, size_t i, bool &received, uint64_t &money_transfered, bool &error, bool &already_seen) const;
->>>>>>> fda3f135
     void parse_block_round(const cryptonote::blobdata &blob, cryptonote::block &bl, crypto::hash &bl_id, bool &error) const;
     uint64_t get_upper_transaction_weight_limit() const;
     std::vector<uint64_t> get_unspent_amounts_vector() const;
