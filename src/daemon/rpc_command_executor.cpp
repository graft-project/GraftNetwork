--- conflicted
+++ resolved
@@ -1,10 +1,5 @@
-<<<<<<< HEAD
-// Copyright (c) 2014-2018, The Monero Project
-//
-=======
 // Copyright (c) 2014-2019, The Monero Project
 // 
->>>>>>> adc2e3f1
 // All rights reserved.
 //
 // Redistribution and use in source and binary forms, with or without modification, are
@@ -463,11 +458,7 @@
   }
 
   std::stringstream str;
-<<<<<<< HEAD
   str << boost::format("Height: %llu/%llu (%.1f%%) on %s%s, %s, net hash %s, difficulty %llu, v%u%s, %s, %u(out)+%u(in) connections")
-=======
-  str << boost::format("Height: %llu/%llu (%.1f%%) on %s%s, %s, net hash %s, v%u%s, %s, %u(out)+%u(in) connections")
->>>>>>> adc2e3f1
     % (unsigned long long)ires.height
     % (unsigned long long)net_height
     % get_sync_percentage(ires)
@@ -496,8 +487,6 @@
 
   tools::success_msg_writer() << str.str();
 
-<<<<<<< HEAD
-=======
   return true;
 }
 
@@ -574,7 +563,6 @@
         << cryptonote::print_money(monthly) << " monero monthly, " << cryptonote::print_money(yearly) << " yearly";
   }
 
->>>>>>> adc2e3f1
   return true;
 }
 
