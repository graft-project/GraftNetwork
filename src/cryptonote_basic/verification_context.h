// Copyright (c) 2014-2019, The Monero Project
// 
// All rights reserved.
// 
// Redistribution and use in source and binary forms, with or without modification, are
// permitted provided that the following conditions are met:
// 
// 1. Redistributions of source code must retain the above copyright notice, this list of
//    conditions and the following disclaimer.
// 
// 2. Redistributions in binary form must reproduce the above copyright notice, this list
//    of conditions and the following disclaimer in the documentation and/or other
//    materials provided with the distribution.
// 
// 3. Neither the name of the copyright holder nor the names of its contributors may be
//    used to endorse or promote products derived from this software without specific
//    prior written permission.
// 
// THIS SOFTWARE IS PROVIDED BY THE COPYRIGHT HOLDERS AND CONTRIBUTORS "AS IS" AND ANY
// EXPRESS OR IMPLIED WARRANTIES, INCLUDING, BUT NOT LIMITED TO, THE IMPLIED WARRANTIES OF
// MERCHANTABILITY AND FITNESS FOR A PARTICULAR PURPOSE ARE DISCLAIMED. IN NO EVENT SHALL
// THE COPYRIGHT HOLDER OR CONTRIBUTORS BE LIABLE FOR ANY DIRECT, INDIRECT, INCIDENTAL,
// SPECIAL, EXEMPLARY, OR CONSEQUENTIAL DAMAGES (INCLUDING, BUT NOT LIMITED TO,
// PROCUREMENT OF SUBSTITUTE GOODS OR SERVICES; LOSS OF USE, DATA, OR PROFITS; OR BUSINESS
// INTERRUPTION) HOWEVER CAUSED AND ON ANY THEORY OF LIABILITY, WHETHER IN CONTRACT,
// STRICT LIABILITY, OR TORT (INCLUDING NEGLIGENCE OR OTHERWISE) ARISING IN ANY WAY OUT OF
// THE USE OF THIS SOFTWARE, EVEN IF ADVISED OF THE POSSIBILITY OF SUCH DAMAGE.
// 
// Parts of this file are originally copyright (c) 2012-2013 The Cryptonote developers

#pragma once
#include "serialization/keyvalue_serialization.h"

namespace cryptonote
{
  /************************************************************************/
  /*                                                                      */
  /************************************************************************/
  struct vote_verification_context
  {
    bool m_verification_failed;
    bool m_invalid_block_height;
    bool m_duplicate_voters;
    bool m_validator_index_out_of_bounds;
    bool m_worker_index_out_of_bounds;
    bool m_signature_not_valid;
    bool m_added_to_pool;
    bool m_not_enough_votes;
    bool m_incorrect_voting_group;
    bool m_invalid_vote_type;
    bool m_votes_not_sorted;

    BEGIN_KV_SERIALIZE_MAP()
      KV_SERIALIZE(m_verification_failed)
      KV_SERIALIZE(m_invalid_block_height)
      KV_SERIALIZE(m_duplicate_voters)
      KV_SERIALIZE(m_validator_index_out_of_bounds)
      KV_SERIALIZE(m_worker_index_out_of_bounds)
      KV_SERIALIZE(m_signature_not_valid)
      KV_SERIALIZE(m_added_to_pool)
      KV_SERIALIZE(m_not_enough_votes)
      KV_SERIALIZE(m_incorrect_voting_group)
      KV_SERIALIZE(m_invalid_vote_type)
      KV_SERIALIZE(m_votes_not_sorted)
    END_KV_SERIALIZE_MAP()
  };

  struct tx_verification_context
  {
    bool m_should_be_relayed;
    bool m_verifivation_failed; //bad tx, should drop connection
    bool m_verifivation_impossible; //the transaction is related with an alternative blockchain
    bool m_added_to_pool; 
    bool m_low_mixin;
    bool m_double_spend;
    bool m_invalid_input;
    bool m_invalid_output;
    bool m_too_big;
    bool m_overspend;
    bool m_fee_too_low;
    bool m_not_rct;
<<<<<<< HEAD
    bool m_rta_signature_failed;
=======
    bool m_invalid_version;
    bool m_invalid_type;
    bool m_key_image_locked_by_snode;
    bool m_key_image_blacklisted;
    std::string m_verbose_error;
    vote_verification_context m_vote_ctx;

    BEGIN_KV_SERIALIZE_MAP()
      KV_SERIALIZE(m_should_be_relayed)
      KV_SERIALIZE(m_verifivation_failed)
      KV_SERIALIZE(m_verifivation_impossible)
      KV_SERIALIZE(m_added_to_pool)
      KV_SERIALIZE(m_low_mixin)
      KV_SERIALIZE(m_double_spend)
      KV_SERIALIZE(m_invalid_input)
      KV_SERIALIZE(m_invalid_output)
      KV_SERIALIZE(m_too_big)
      KV_SERIALIZE(m_overspend)
      KV_SERIALIZE(m_fee_too_low)
      KV_SERIALIZE(m_not_rct)
      KV_SERIALIZE(m_invalid_version)
      KV_SERIALIZE(m_invalid_type);
      KV_SERIALIZE(m_key_image_locked_by_snode);
      KV_SERIALIZE(m_key_image_blacklisted);
      KV_SERIALIZE(m_verbose_error);
      KV_SERIALIZE(m_vote_ctx)

    END_KV_SERIALIZE_MAP()
>>>>>>> 6d2881c8
  };

  struct block_verification_context
  {
    bool m_added_to_main_chain;
    bool m_verifivation_failed; //bad block, should drop connection
    bool m_marked_as_orphaned;
    bool m_already_exists;
  };
}<|MERGE_RESOLUTION|>--- conflicted
+++ resolved
@@ -79,9 +79,7 @@
     bool m_overspend;
     bool m_fee_too_low;
     bool m_not_rct;
-<<<<<<< HEAD
     bool m_rta_signature_failed;
-=======
     bool m_invalid_version;
     bool m_invalid_type;
     bool m_key_image_locked_by_snode;
@@ -110,7 +108,6 @@
       KV_SERIALIZE(m_vote_ctx)
 
     END_KV_SERIALIZE_MAP()
->>>>>>> 6d2881c8
   };
 
   struct block_verification_context
