--- conflicted
+++ resolved
@@ -1,10 +1,5 @@
-<<<<<<< HEAD
-// Copyright (c) 2014-2018, The Monero Project
-//
-=======
 // Copyright (c) 2014-2019, The Monero Project
 // 
->>>>>>> adc2e3f1
 // All rights reserved.
 //
 // Redistribution and use in source and binary forms, with or without modification, are
@@ -138,10 +133,6 @@
         for (size_t n = 1; n < out_amounts.size(); ++n)
           out_amounts[n - 1] = out_amounts[n];
         out_amounts.pop_back();
-<<<<<<< HEAD
-        LOG_PRINT_L1("construct_miner_tx:  UPD-dec   out-amount-cnt:" << out_amounts.size());
-=======
->>>>>>> adc2e3f1
       }
     }
     else
@@ -149,7 +140,6 @@
       CHECK_AND_ASSERT_MES(max_outs >= out_amounts.size(), false, "max_out exceeded");
     }
 
-    LOG_PRINT_L1("construct_miner_tx: out-amount-cnt-2:" << out_amounts.size());
 
     uint64_t summary_amounts = 0;
     for (size_t no = 0; no < out_amounts.size(); no++)
@@ -171,7 +161,6 @@
       tx.vout.push_back(out);
     }
 
-    LOG_PRINT_L1("construct_miner_tx: tx-vout-cnt:" << tx.vout.size());
 
     CHECK_AND_ASSERT_MES(summary_amounts == block_reward, false, "Failed to construct miner tx, summary_amounts = " << summary_amounts << " not equal block_reward = " << block_reward);
 
@@ -213,11 +202,7 @@
     return addr.m_view_public_key;
   }
   //---------------------------------------------------------------
-<<<<<<< HEAD
   bool construct_tx_with_tx_key(const account_keys& sender_account_keys, const std::unordered_map<crypto::public_key, subaddress_index>& subaddresses, std::vector<tx_source_entry>& sources, std::vector<tx_destination_entry>& destinations, const boost::optional<cryptonote::account_public_address>& change_addr, std::vector<uint8_t> extra, transaction& tx, uint64_t unlock_time, const crypto::secret_key &tx_key, const std::vector<crypto::secret_key> &additional_tx_keys, bool rct, rct::RangeProofType range_proof_type, rct::multisig_out *msout, bool shuffle_outs, uint32_t tx_type)
-=======
-  bool construct_tx_with_tx_key(const account_keys& sender_account_keys, const std::unordered_map<crypto::public_key, subaddress_index>& subaddresses, std::vector<tx_source_entry>& sources, std::vector<tx_destination_entry>& destinations, const boost::optional<cryptonote::account_public_address>& change_addr, const std::vector<uint8_t> &extra, transaction& tx, uint64_t unlock_time, const crypto::secret_key &tx_key, const std::vector<crypto::secret_key> &additional_tx_keys, bool rct, const rct::RCTConfig &rct_config, rct::multisig_out *msout, bool shuffle_outs)
->>>>>>> adc2e3f1
   {
     hw::device &hwdev = sender_account_keys.get_device();
 
@@ -639,11 +624,7 @@
     return true;
   }
   //---------------------------------------------------------------
-<<<<<<< HEAD
-  bool construct_tx_and_get_tx_key(const account_keys& sender_account_keys, const std::unordered_map<crypto::public_key, subaddress_index>& subaddresses, std::vector<tx_source_entry>& sources, std::vector<tx_destination_entry>& destinations, const boost::optional<cryptonote::account_public_address>& change_addr, std::vector<uint8_t> extra, transaction& tx, uint64_t unlock_time, crypto::secret_key &tx_key, std::vector<crypto::secret_key> &additional_tx_keys, bool rct, rct::RangeProofType range_proof_type, rct::multisig_out *msout, uint32_t tx_type)
-=======
-  bool construct_tx_and_get_tx_key(const account_keys& sender_account_keys, const std::unordered_map<crypto::public_key, subaddress_index>& subaddresses, std::vector<tx_source_entry>& sources, std::vector<tx_destination_entry>& destinations, const boost::optional<cryptonote::account_public_address>& change_addr, const std::vector<uint8_t> &extra, transaction& tx, uint64_t unlock_time, crypto::secret_key &tx_key, std::vector<crypto::secret_key> &additional_tx_keys, bool rct, const rct::RCTConfig &rct_config, rct::multisig_out *msout)
->>>>>>> adc2e3f1
+  bool construct_tx_and_get_tx_key(const account_keys& sender_account_keys, const std::unordered_map<crypto::public_key, subaddress_index>& subaddresses, std::vector<tx_source_entry>& sources, std::vector<tx_destination_entry>& destinations, const boost::optional<cryptonote::account_public_address>& change_addr, const std::vector<uint8_t> &extra, transaction& tx, uint64_t unlock_time, crypto::secret_key &tx_key, std::vector<crypto::secret_key> &additional_tx_keys, bool rct, const rct::RCTConfig &rct_config, rct::multisig_out *msout, uint32_t tx_type)
   {
     hw::device &hwdev = sender_account_keys.get_device();
     hwdev.open_tx(tx_key);
@@ -661,31 +642,19 @@
         additional_tx_keys.push_back(keypair::generate(sender_account_keys.get_device()).sec);
     }
 
-<<<<<<< HEAD
-    bool r = construct_tx_with_tx_key(sender_account_keys, subaddresses, sources, destinations, change_addr, extra, tx, unlock_time, tx_key, additional_tx_keys, rct, range_proof_type, msout, true, tx_type);
-=======
-    bool r = construct_tx_with_tx_key(sender_account_keys, subaddresses, sources, destinations, change_addr, extra, tx, unlock_time, tx_key, additional_tx_keys, rct, rct_config, msout);
->>>>>>> adc2e3f1
+    bool r = construct_tx_with_tx_key(sender_account_keys, subaddresses, sources, destinations, change_addr, extra, tx, unlock_time, tx_key, additional_tx_keys, rct, rct_config, msout, true, tx_type);
     hwdev.close_tx();
     return r;
   }
   //---------------------------------------------------------------
-<<<<<<< HEAD
-  bool construct_tx(const account_keys& sender_account_keys, std::vector<tx_source_entry>& sources, const std::vector<tx_destination_entry>& destinations, const boost::optional<cryptonote::account_public_address>& change_addr, std::vector<uint8_t> extra, transaction& tx, uint64_t unlock_time, uint32_t tx_type)
-=======
-  bool construct_tx(const account_keys& sender_account_keys, std::vector<tx_source_entry>& sources, const std::vector<tx_destination_entry>& destinations, const boost::optional<cryptonote::account_public_address>& change_addr, const std::vector<uint8_t> &extra, transaction& tx, uint64_t unlock_time)
->>>>>>> adc2e3f1
+  bool construct_tx(const account_keys& sender_account_keys, std::vector<tx_source_entry>& sources, const std::vector<tx_destination_entry>& destinations, const boost::optional<cryptonote::account_public_address>& change_addr, const std::vector<uint8_t> &extra, transaction& tx, uint64_t unlock_time, uint32_t tx_type)
   {
      std::unordered_map<crypto::public_key, cryptonote::subaddress_index> subaddresses;
      subaddresses[sender_account_keys.m_account_address.m_spend_public_key] = {0,0};
      crypto::secret_key tx_key;
      std::vector<crypto::secret_key> additional_tx_keys;
      std::vector<tx_destination_entry> destinations_copy = destinations;
-<<<<<<< HEAD
-     return construct_tx_and_get_tx_key(sender_account_keys, subaddresses, sources, destinations_copy, change_addr, extra, tx, unlock_time, tx_key, additional_tx_keys, false, rct::RangeProofBorromean, NULL, tx_type);
-=======
-     return construct_tx_and_get_tx_key(sender_account_keys, subaddresses, sources, destinations_copy, change_addr, extra, tx, unlock_time, tx_key, additional_tx_keys, false, { rct::RangeProofBorromean, 0}, NULL);
->>>>>>> adc2e3f1
+     return construct_tx_and_get_tx_key(sender_account_keys, subaddresses, sources, destinations_copy, change_addr, extra, tx, unlock_time, tx_key, additional_tx_keys, false, { rct::RangeProofBorromean, 0}, NULL, tx_type);
   }
   //---------------------------------------------------------------
   bool generate_genesis_block(
