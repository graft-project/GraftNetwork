--- conflicted
+++ resolved
@@ -126,16 +126,12 @@
         MAP_JON_RPC_WE_IF("relay_tx",            on_relay_tx,                   COMMAND_RPC_RELAY_TX, !m_restricted)
         MAP_JON_RPC_WE_IF("sync_info",           on_sync_info,                  COMMAND_RPC_SYNC_INFO, !m_restricted)
         MAP_JON_RPC_WE("get_txpool_backlog",     on_get_txpool_backlog,         COMMAND_RPC_GET_TRANSACTION_POOL_BACKLOG)
-<<<<<<< HEAD
+    // Graft RTA handlers start here
         MAP_JON_RPC_WE("supernode_announce",     on_supernode_announce,         COMMAND_RPC_SUPERNODE_ANNOUNCE)
         MAP_JON_RPC_WE("tx_to_sign",             on_tx_to_sign,                 COMMAND_RPC_TX_TO_SIGN)
         MAP_JON_RPC_WE("signed_tx",              on_signed_tx,                  COMMAND_RPC_SIGNED_TX)
         MAP_JON_RPC_WE("reject_tx",              on_reject_tx,                  COMMAND_RPC_REJECT_TX)
-=======
-        // Graft RTA handlers start here
-        MAP_JON_RPC_WE("rta_supernode_announce", on_rta_supernode_announce,     COMMAND_RPC_RTA_SUPERNODE_ANNOUNCE)
         MAP_JON_RPC_WE("rta_authorize_tx",       on_rta_authorize_tx,           COMMAND_RPC_RTA_AUTHORIZE_TX)
->>>>>>> 65d86eea
       END_JSON_RPC_MAP()
     END_URI_MAP2()
 
@@ -196,15 +192,11 @@
     bool on_get_txpool_backlog(const COMMAND_RPC_GET_TRANSACTION_POOL_BACKLOG::request& req, COMMAND_RPC_GET_TRANSACTION_POOL_BACKLOG::response& res, epee::json_rpc::error& error_resp);
     //-----------------------
     // RTA
-<<<<<<< HEAD
     bool on_supernode_announce(const COMMAND_RPC_SUPERNODE_ANNOUNCE::request& req, COMMAND_RPC_SUPERNODE_ANNOUNCE::response& res, epee::json_rpc::error& error_resp);
     bool on_tx_to_sign(const COMMAND_RPC_TX_TO_SIGN::request& req, COMMAND_RPC_TX_TO_SIGN::response& res, epee::json_rpc::error& error_resp);
     bool on_signed_tx(const COMMAND_RPC_SIGNED_TX::request& req, COMMAND_RPC_SIGNED_TX::response& res, epee::json_rpc::error& error_resp);
     bool on_reject_tx(const COMMAND_RPC_REJECT_TX::request& req, COMMAND_RPC_REJECT_TX::response& res, epee::json_rpc::error& error_resp);
-=======
-    bool on_rta_supernode_announce(const COMMAND_RPC_RTA_SUPERNODE_ANNOUNCE::request& req, COMMAND_RPC_RTA_SUPERNODE_ANNOUNCE::response& res, epee::json_rpc::error& error_resp);
     bool on_rta_authorize_tx(const COMMAND_RPC_RTA_AUTHORIZE_TX::request& req, COMMAND_RPC_RTA_AUTHORIZE_TX::response& res, epee::json_rpc::error& error_resp);
->>>>>>> 65d86eea
 
 private:
     bool check_core_busy();
