// Copyright (c) 2014-2018, The Monero Project
//
// All rights reserved.
//
// Redistribution and use in source and binary forms, with or without modification, are
// permitted provided that the following conditions are met:
//
// 1. Redistributions of source code must retain the above copyright notice, this list of
//    conditions and the following disclaimer.
//
// 2. Redistributions in binary form must reproduce the above copyright notice, this list
//    of conditions and the following disclaimer in the documentation and/or other
//    materials provided with the distribution.
//
// 3. Neither the name of the copyright holder nor the names of its contributors may be
//    used to endorse or promote products derived from this software without specific
//    prior written permission.
//
// THIS SOFTWARE IS PROVIDED BY THE COPYRIGHT HOLDERS AND CONTRIBUTORS "AS IS" AND ANY
// EXPRESS OR IMPLIED WARRANTIES, INCLUDING, BUT NOT LIMITED TO, THE IMPLIED WARRANTIES OF
// MERCHANTABILITY AND FITNESS FOR A PARTICULAR PURPOSE ARE DISCLAIMED. IN NO EVENT SHALL
// THE COPYRIGHT HOLDER OR CONTRIBUTORS BE LIABLE FOR ANY DIRECT, INDIRECT, INCIDENTAL,
// SPECIAL, EXEMPLARY, OR CONSEQUENTIAL DAMAGES (INCLUDING, BUT NOT LIMITED TO,
// PROCUREMENT OF SUBSTITUTE GOODS OR SERVICES; LOSS OF USE, DATA, OR PROFITS; OR BUSINESS
// INTERRUPTION) HOWEVER CAUSED AND ON ANY THEORY OF LIABILITY, WHETHER IN CONTRACT,
// STRICT LIABILITY, OR TORT (INCLUDING NEGLIGENCE OR OTHERWISE) ARISING IN ANY WAY OUT OF
// THE USE OF THIS SOFTWARE, EVEN IF ADVISED OF THE POSSIBILITY OF SUCH DAMAGE.
//
// Parts of this file are originally copyright (c) 2012-2013 The Cryptonote developers


#include "wallet/api/wallet2_api.h"
#include "net/http_client.h"
#include <string>

namespace Monero {

class WalletManagerImpl : public WalletManager
{
public:
    Wallet * createWallet(const std::string &path, const std::string &password,
<<<<<<< HEAD
                          const std::string &language, NetworkType nettype, uint64_t kdf_rounds = 1) override;
    Wallet * openWallet(const std::string &path, const std::string &password, NetworkType nettype, uint64_t kdf_rounds = 1) override;
    virtual Wallet * recoveryWallet(const std::string &path,
                                       const std::string &password,
                                       const std::string &mnemonic,
                                       NetworkType nettype,
                                       uint64_t restoreHeight,
                                       uint64_t kdf_rounds = 1) override;
    virtual Wallet * createWalletFromKeys(const std::string &path,
                                             const std::string &password,
                                             const std::string &language,
                                             NetworkType nettype,
                                             uint64_t restoreHeight,
                                             const std::string &addressString,
                                             const std::string &viewKeyString,
                                             const std::string &spendKeyString = "",
                                             uint64_t kdf_rounds = 1) override;
    // next two methods are deprecated - use the above version which allow setting of a password
    virtual Wallet * recoveryWallet(const std::string &path, const std::string &mnemonic, NetworkType nettype, uint64_t restoreHeight) override;
    // deprecated: use createWalletFromKeys(..., password, ...) instead
=======
                          const std::string &language, bool testnet);
    Wallet *createNewWallet(const std::string &password, const std::string &language, bool testnet) override;
    Wallet * openWallet(const std::string &path, const std::string &password, bool testnet);
    virtual Wallet * recoveryWallet(const std::string &path, const std::string &memo, bool testnet, uint64_t restoreHeight);
    Wallet *restoreWallet(const std::string &mnemonic, bool testnet, uint64_t restoreHeight) override;
>>>>>>> a3985793
    virtual Wallet * createWalletFromKeys(const std::string &path, 
                                                    const std::string &language,
                                                    NetworkType nettype, 
                                                    uint64_t restoreHeight,
                                                    const std::string &addressString,
                                                    const std::string &viewKeyString,
<<<<<<< HEAD
                                                    const std::string &spendKeyString = "") override;
    virtual Wallet * createWalletFromDevice(const std::string &path,
                                            const std::string &password,
                                            NetworkType nettype,
                                            const std::string &deviceName,
                                            uint64_t restoreHeight = 0,
                                            const std::string &subaddressLookahead = "",
                                            uint64_t kdf_rounds = 1) override;
    virtual bool closeWallet(Wallet *wallet, bool store = true) override;
    bool walletExists(const std::string &path) override;
    bool verifyWalletPassword(const std::string &keys_file_name, const std::string &password, bool no_spend_key, uint64_t kdf_rounds = 1) const override;
    bool queryWalletDevice(Wallet::Device& device_type, const std::string &keys_file_name, const std::string &password, uint64_t kdf_rounds = 1) const override;
    std::vector<std::string> findWallets(const std::string &path) override;
    std::string errorString() const override;
    void setDaemonAddress(const std::string &address) override;
    bool connected(uint32_t *version = NULL) override;
    uint64_t blockchainHeight() override;
    uint64_t blockchainTargetHeight() override;
    uint64_t networkDifficulty() override;
    double miningHashRate() override;
    uint64_t blockTarget() override;
    bool isMining() override;
    bool startMining(const std::string &address, uint32_t threads = 1, bool background_mining = false, bool ignore_battery = true) override;
    bool stopMining() override;
    std::string resolveOpenAlias(const std::string &address, bool &dnssec_valid) const override;
=======
                                                    const std::string &spendKeyString = "");
    Wallet * createWalletFromData(const std::string &data, const std::string &password,
                                  bool testnet, std::string cache_file = std::string(),
                                  bool use_base64 = true) override;

    virtual bool closeWallet(Wallet *wallet);
    bool walletExists(const std::string &path);
    bool verifyWalletPassword(const std::string &keys_file_name, const std::string &password, bool watch_only) const;
    std::vector<std::string> findWallets(const std::string &path);
    std::string errorString() const;
    void setDaemonAddress(const std::string &address);
    bool connected(uint32_t *version = NULL) const;
    bool checkPayment(const std::string &address, const std::string &txid, const std::string &txkey, const std::string &daemon_address, uint64_t &received, uint64_t &height, std::string &error) const;
    uint64_t blockchainHeight() const;
    uint64_t blockchainTargetHeight() const;
    uint64_t networkDifficulty() const;
    double miningHashRate() const;
    uint64_t blockTarget() const;
    bool isMining() const;
    bool startMining(const std::string &address, uint32_t threads = 1, bool background_mining = false, bool ignore_battery = true);
    bool stopMining();
    std::string resolveOpenAlias(const std::string &address, bool &dnssec_valid) const;
>>>>>>> a3985793

private:
    WalletManagerImpl() {}
    friend struct WalletManagerFactory;
    std::string m_daemonAddress;
    epee::net_utils::http::http_simple_client m_http_client;
    std::string m_errorString;
};

} // namespace

namespace Bitmonero = Monero;<|MERGE_RESOLUTION|>--- conflicted
+++ resolved
@@ -39,8 +39,8 @@
 {
 public:
     Wallet * createWallet(const std::string &path, const std::string &password,
-<<<<<<< HEAD
                           const std::string &language, NetworkType nettype, uint64_t kdf_rounds = 1) override;
+    Wallet *createNewWallet(const std::string &password, const std::string &language, bool testnet) override;
     Wallet * openWallet(const std::string &path, const std::string &password, NetworkType nettype, uint64_t kdf_rounds = 1) override;
     virtual Wallet * recoveryWallet(const std::string &path,
                                        const std::string &password,
@@ -48,6 +48,7 @@
                                        NetworkType nettype,
                                        uint64_t restoreHeight,
                                        uint64_t kdf_rounds = 1) override;
+    Wallet *restoreWallet(const std::string &mnemonic, bool testnet, uint64_t restoreHeight) override;
     virtual Wallet * createWalletFromKeys(const std::string &path,
                                              const std::string &password,
                                              const std::string &language,
@@ -57,23 +58,18 @@
                                              const std::string &viewKeyString,
                                              const std::string &spendKeyString = "",
                                              uint64_t kdf_rounds = 1) override;
+    Wallet * createWalletFromData(const std::string &data, const std::string &password,
+                                  bool testnet, std::string cache_file = std::string(),
+                                  bool use_base64 = true) override;
     // next two methods are deprecated - use the above version which allow setting of a password
     virtual Wallet * recoveryWallet(const std::string &path, const std::string &mnemonic, NetworkType nettype, uint64_t restoreHeight) override;
     // deprecated: use createWalletFromKeys(..., password, ...) instead
-=======
-                          const std::string &language, bool testnet);
-    Wallet *createNewWallet(const std::string &password, const std::string &language, bool testnet) override;
-    Wallet * openWallet(const std::string &path, const std::string &password, bool testnet);
-    virtual Wallet * recoveryWallet(const std::string &path, const std::string &memo, bool testnet, uint64_t restoreHeight);
-    Wallet *restoreWallet(const std::string &mnemonic, bool testnet, uint64_t restoreHeight) override;
->>>>>>> a3985793
     virtual Wallet * createWalletFromKeys(const std::string &path, 
                                                     const std::string &language,
                                                     NetworkType nettype, 
                                                     uint64_t restoreHeight,
                                                     const std::string &addressString,
                                                     const std::string &viewKeyString,
-<<<<<<< HEAD
                                                     const std::string &spendKeyString = "") override;
     virtual Wallet * createWalletFromDevice(const std::string &path,
                                             const std::string &password,
@@ -99,30 +95,6 @@
     bool startMining(const std::string &address, uint32_t threads = 1, bool background_mining = false, bool ignore_battery = true) override;
     bool stopMining() override;
     std::string resolveOpenAlias(const std::string &address, bool &dnssec_valid) const override;
-=======
-                                                    const std::string &spendKeyString = "");
-    Wallet * createWalletFromData(const std::string &data, const std::string &password,
-                                  bool testnet, std::string cache_file = std::string(),
-                                  bool use_base64 = true) override;
-
-    virtual bool closeWallet(Wallet *wallet);
-    bool walletExists(const std::string &path);
-    bool verifyWalletPassword(const std::string &keys_file_name, const std::string &password, bool watch_only) const;
-    std::vector<std::string> findWallets(const std::string &path);
-    std::string errorString() const;
-    void setDaemonAddress(const std::string &address);
-    bool connected(uint32_t *version = NULL) const;
-    bool checkPayment(const std::string &address, const std::string &txid, const std::string &txkey, const std::string &daemon_address, uint64_t &received, uint64_t &height, std::string &error) const;
-    uint64_t blockchainHeight() const;
-    uint64_t blockchainTargetHeight() const;
-    uint64_t networkDifficulty() const;
-    double miningHashRate() const;
-    uint64_t blockTarget() const;
-    bool isMining() const;
-    bool startMining(const std::string &address, uint32_t threads = 1, bool background_mining = false, bool ignore_battery = true);
-    bool stopMining();
-    std::string resolveOpenAlias(const std::string &address, bool &dnssec_valid) const;
->>>>>>> a3985793
 
 private:
     WalletManagerImpl() {}
