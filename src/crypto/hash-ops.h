--- conflicted
+++ resolved
@@ -84,11 +84,7 @@
 #define CN_MODIFIER_REVERSE_WALTZ   CN_MODIFIER_WALTZ | CN_MODIFIER_REVERSE
 
 void cn_fast_hash(const void *data, size_t length, char *hash);
-<<<<<<< HEAD
 void cn_slow_hash(const void *data, size_t length, char *hash, int variant, int prehashed, int modifier);
-=======
-void cn_slow_hash(const void *data, size_t length, char *hash, int variant, int prehashed, uint64_t height);
->>>>>>> adc2e3f1
 
 void hash_extra_blake(const void *data, size_t length, char *hash);
 void hash_extra_groestl(const void *data, size_t length, char *hash);
