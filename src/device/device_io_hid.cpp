--- conflicted
+++ resolved
@@ -35,8 +35,8 @@
 namespace hw {
   namespace io {
  
-    #undef LOKI_DEFAULT_LOG_CATEGORY
-    #define LOKI_DEFAULT_LOG_CATEGORY "device.io"
+    #undef MONERO_DEFAULT_LOG_CATEGORY
+    #define MONERO_DEFAULT_LOG_CATEGORY "device.io"
  
     #define ASSERT_X(exp,msg)    CHECK_AND_ASSERT_THROW_MES(exp, msg); 
 
@@ -90,58 +90,8 @@
       }
     }
 
-<<<<<<< HEAD
-    void device_io_hid::connect(unsigned int vid, unsigned  int pid, int interface_number, unsigned short usage_page, bool interface_OR_page ) {
-      hid_device_info *hwdev_info, *hwdev_info_list;
-=======
-    void device_io_hid::connect(const std::vector<hid_conn_params> &hcpV) {
-      for (auto p: hcpV) {
-        if (this->connect(p.vid, p.pid, p.interface_number, p.usage_page)) {
-          return;
-        }        
-      }
-      ASSERT_X(false, "No device found");
-    }
-
-    hid_device_info *device_io_hid::find_device(hid_device_info *devices_list, boost::optional<int> interface_number, boost::optional<unsigned short> usage_page) {
-      bool select_any = !interface_number && !usage_page;
-
-      MDEBUG( "Looking for " <<
-              (select_any ? "any HID Device" : "HID Device with") <<
-              (interface_number ? (" interface_number " + std::to_string(interface_number.value())) : "") <<
-              ((interface_number && usage_page) ? " or" : "") <<
-              (usage_page ? (" usage_page " + std::to_string(usage_page.value())) : ""));
-
-      hid_device_info *result = nullptr;
-      for (; devices_list != nullptr; devices_list = devices_list->next) {
-        BOOST_SCOPE_EXIT(&devices_list, &result) {
-          MDEBUG( (result == devices_list ? "SELECTED" : "SKIPPED ") <<
-                  " HID Device" <<
-                  " path " << safe_hid_path(devices_list) <<
-                  " interface_number " << devices_list->interface_number <<
-                  " usage_page " << devices_list->usage_page);
-        }
-        BOOST_SCOPE_EXIT_END
-
-        if (result != nullptr) {
-          continue;
-        }
-
-        if (select_any) {
-          result = devices_list;
-        } else if (interface_number && devices_list->interface_number == interface_number.value()) {
-          result = devices_list;
-        } else if (usage_page && devices_list->usage_page == usage_page.value()) {
-          result = devices_list;
-        }
-      }
-
-      return result;
-    }
-
     hid_device  *device_io_hid::connect(unsigned int vid, unsigned  int pid, boost::optional<int> interface_number, boost::optional<unsigned short> usage_page) {
       hid_device_info *hwdev_info_list;
->>>>>>> 6d2881c8
       hid_device      *hwdev;
 
       this->disconnect();
@@ -152,22 +102,8 @@
         return NULL;
       }
       hwdev = NULL;
-<<<<<<< HEAD
-      hwdev_info = hwdev_info_list;
-      while (hwdev_info) {
-        if ((interface_OR_page && ((hwdev_info->usage_page == usage_page) || (hwdev_info->interface_number == interface_number))) ||
-                                  ((hwdev_info->usage_page == usage_page) && (hwdev_info->interface_number == interface_number))) {
-          MDEBUG("HID Device found: " << safe_hid_path(hwdev_info));
-          hwdev = hid_open_path(hwdev_info->path);
-          break;
-        } else {
-          MDEBUG("HID Device discard: " << safe_hid_path(hwdev_info) << "("+std::to_string(hwdev_info->usage_page) << "," << std::to_string(hwdev_info->interface_number) << ")");
-        }
-        hwdev_info = hwdev_info->next;
-=======
       if (hid_device_info *device = find_device(hwdev_info_list, interface_number, usage_page)) {
         hwdev = hid_open_path(device->path);
->>>>>>> 6d2881c8
       }
       hid_free_enumeration(hwdev_info_list);
       ASSERT_X(hwdev, "Unable to open device "+std::to_string(pid)+":"+std::to_string(vid));
