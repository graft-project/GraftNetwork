// Copyright (c) 2014-2018, The Monero Project
// 
// All rights reserved.
// 
// Redistribution and use in source and binary forms, with or without modification, are
// permitted provided that the following conditions are met:
// 
// 1. Redistributions of source code must retain the above copyright notice, this list of
//    conditions and the following disclaimer.
// 
// 2. Redistributions in binary form must reproduce the above copyright notice, this list
//    of conditions and the following disclaimer in the documentation and/or other
//    materials provided with the distribution.
// 
// 3. Neither the name of the copyright holder nor the names of its contributors may be
//    used to endorse or promote products derived from this software without specific
//    prior written permission.
// 
// THIS SOFTWARE IS PROVIDED BY THE COPYRIGHT HOLDERS AND CONTRIBUTORS "AS IS" AND ANY
// EXPRESS OR IMPLIED WARRANTIES, INCLUDING, BUT NOT LIMITED TO, THE IMPLIED WARRANTIES OF
// MERCHANTABILITY AND FITNESS FOR A PARTICULAR PURPOSE ARE DISCLAIMED. IN NO EVENT SHALL
// THE COPYRIGHT HOLDER OR CONTRIBUTORS BE LIABLE FOR ANY DIRECT, INDIRECT, INCIDENTAL,
// SPECIAL, EXEMPLARY, OR CONSEQUENTIAL DAMAGES (INCLUDING, BUT NOT LIMITED TO,
// PROCUREMENT OF SUBSTITUTE GOODS OR SERVICES; LOSS OF USE, DATA, OR PROFITS; OR BUSINESS
// INTERRUPTION) HOWEVER CAUSED AND ON ANY THEORY OF LIABILITY, WHETHER IN CONTRACT,
// STRICT LIABILITY, OR TORT (INCLUDING NEGLIGENCE OR OTHERWISE) ARISING IN ANY WAY OUT OF
// THE USE OF THIS SOFTWARE, EVEN IF ADVISED OF THE POSSIBILITY OF SUCH DAMAGE.
// 
// Parts of this file are originally copyright (c) 2012-2013 The Cryptonote developers

#include <algorithm>
#include "gtest/gtest.h"

#include "blockchain_db/blockchain_db.h"
#include "cryptonote_basic/cryptonote_format_utils.h"
#include "cryptonote_basic/hardfork.h"

using namespace cryptonote;

#define BLOCKS_PER_YEAR 525960
#define SECONDS_PER_YEAR 31557600


class TestDB: public BlockchainDB {
public:
  TestDB() {};
  virtual void open(const std::string& filename, const int db_flags = 0) { }
  virtual void close() {}
  virtual void sync() {}
  virtual void safesyncmode(const bool onoff) {}
  virtual void reset() {}
  virtual std::vector<std::string> get_filenames() const { return std::vector<std::string>(); }
  virtual bool remove_data_file(const std::string& folder) const { return true; }
  virtual std::string get_db_name() const { return std::string(); }
  virtual bool lock() { return true; }
  virtual void unlock() { }
  virtual bool batch_start(uint64_t batch_num_blocks=0, uint64_t batch_bytes=0) { return true; }
  virtual void batch_stop() {}
  virtual void set_batch_transactions(bool) {}
  virtual void block_txn_start(bool readonly=false) {}
  virtual void block_txn_stop() {}
  virtual void block_txn_abort() {}
  virtual void drop_hard_fork_info() {}
  virtual bool block_exists(const crypto::hash& h, uint64_t *height) const { return false; }
  virtual blobdata get_block_blob_from_height(const uint64_t& height) const { return cryptonote::t_serializable_object_to_blob(get_block_from_height(height)); }
  virtual blobdata get_block_blob(const crypto::hash& h) const { return blobdata(); }
  virtual bool get_tx_blob(const crypto::hash& h, cryptonote::blobdata &tx) const { return false; }
  virtual bool get_pruned_tx_blob(const crypto::hash& h, cryptonote::blobdata &tx) const { return false; }
  virtual bool get_prunable_tx_hash(const crypto::hash& tx_hash, crypto::hash &prunable_hash) const { return false; }
  virtual uint64_t get_block_height(const crypto::hash& h) const { return 0; }
  virtual block_header get_block_header(const crypto::hash& h) const { return block_header(); }
  virtual uint64_t get_block_timestamp(const uint64_t& height) const { return 0; }
  virtual std::vector<uint64_t> get_block_cumulative_rct_outputs(const std::vector<uint64_t> &heights) const { return {}; }
  virtual uint64_t get_top_block_timestamp() const { return 0; }
  virtual size_t get_block_weight(const uint64_t& height) const { return 128; }
  virtual difficulty_type get_block_cumulative_difficulty(const uint64_t& height) const { return 10; }
  virtual difficulty_type get_block_difficulty(const uint64_t& height) const { return 0; }
  virtual uint64_t get_block_already_generated_coins(const uint64_t& height) const { return 10000000000; }
  virtual crypto::hash get_block_hash_from_height(const uint64_t& height) const { return crypto::hash(); }
  virtual std::vector<block> get_blocks_range(const uint64_t& h1, const uint64_t& h2) const { return std::vector<block>(); }
  virtual std::vector<crypto::hash> get_hashes_range(const uint64_t& h1, const uint64_t& h2) const { return std::vector<crypto::hash>(); }
  virtual crypto::hash top_block_hash() const { return crypto::hash(); }
  virtual block get_top_block() const { return block(); }
  virtual uint64_t height() const { return blocks.size(); }
  virtual bool tx_exists(const crypto::hash& h) const { return false; }
  virtual bool tx_exists(const crypto::hash& h, uint64_t& tx_index) const { return false; }
  virtual uint64_t get_tx_unlock_time(const crypto::hash& h) const { return 0; }
  virtual transaction get_tx(const crypto::hash& h) const { return transaction(); }
  virtual bool get_tx(const crypto::hash& h, transaction &tx) const { return false; }
  virtual uint64_t get_tx_count() const { return 0; }
  virtual std::vector<transaction> get_tx_list(const std::vector<crypto::hash>& hlist) const { return std::vector<transaction>(); }
  virtual uint64_t get_tx_block_height(const crypto::hash& h) const { return 0; }
  virtual uint64_t get_num_outputs(const uint64_t& amount) const { return 1; }
  virtual uint64_t get_indexing_base() const { return 0; }
  virtual output_data_t get_output_key(const uint64_t& amount, const uint64_t& index) { return output_data_t(); }
  virtual tx_out_index get_output_tx_and_index_from_global(const uint64_t& index) const { return tx_out_index(); }
  virtual tx_out_index get_output_tx_and_index(const uint64_t& amount, const uint64_t& index) const { return tx_out_index(); }
  virtual void get_output_tx_and_index(const uint64_t& amount, const std::vector<uint64_t> &offsets, std::vector<tx_out_index> &indices) const {}
  virtual bool can_thread_bulk_indices() const { return false; }
  virtual std::vector<uint64_t> get_tx_output_indices(const crypto::hash& h) const { return std::vector<uint64_t>(); }
  virtual std::vector<uint64_t> get_tx_amount_output_indices(const uint64_t tx_index) const { return std::vector<uint64_t>(); }
  virtual bool has_key_image(const crypto::key_image& img) const { return false; }
  virtual void remove_block() { blocks.pop_back(); }
  virtual uint64_t add_transaction_data(const crypto::hash& blk_hash, const transaction& tx, const crypto::hash& tx_hash, const crypto::hash& tx_prunable_hash) {return 0;}
  virtual void remove_transaction_data(const crypto::hash& tx_hash, const transaction& tx) {}
  virtual uint64_t add_output(const crypto::hash& tx_hash, const tx_out& tx_output, const uint64_t& local_index, const uint64_t unlock_time, const rct::key *commitment) {return 0;}
  virtual void add_tx_amount_output_indices(const uint64_t tx_index, const std::vector<uint64_t>& amount_output_indices) {}
  virtual void add_spent_key(const crypto::key_image& k_image) {}
  virtual void remove_spent_key(const crypto::key_image& k_image) {}

  virtual bool for_all_key_images(std::function<bool(const crypto::key_image&)>) const { return true; }
  virtual bool for_blocks_range(const uint64_t&, const uint64_t&, std::function<bool(uint64_t, const crypto::hash&, const cryptonote::block&)>) const { return true; }
  virtual bool for_all_transactions(std::function<bool(const crypto::hash&, const cryptonote::transaction&)>, bool pruned) const { return true; }
  virtual bool for_all_outputs(std::function<bool(uint64_t amount, const crypto::hash &tx_hash, uint64_t height, size_t tx_idx)> f) const { return true; }
  virtual bool for_all_outputs(uint64_t amount, const std::function<bool(uint64_t height)> &f) const { return true; }
  virtual bool is_read_only() const { return false; }
  virtual std::map<uint64_t, std::tuple<uint64_t, uint64_t, uint64_t>> get_output_histogram(const std::vector<uint64_t> &amounts, bool unlocked, uint64_t recent_cutoff, uint64_t min_count) const { return std::map<uint64_t, std::tuple<uint64_t, uint64_t, uint64_t>>(); }
  virtual bool get_output_distribution(uint64_t amount, uint64_t from_height, uint64_t to_height, std::vector<uint64_t> &distribution, uint64_t &base) const { return false; }

<<<<<<< HEAD
  virtual void set_service_node_data(const std::string& data) {}
  virtual bool get_service_node_data(std::string& data) { return false; }
  virtual void clear_service_node_data() {}

  virtual void add_txpool_tx(const transaction &tx, const txpool_tx_meta_t& details) {}
=======
  virtual void add_txpool_tx(const crypto::hash &txid, const cryptonote::blobdata &blob, const txpool_tx_meta_t& details) {}
>>>>>>> d0c41230
  virtual void update_txpool_tx(const crypto::hash &txid, const txpool_tx_meta_t& details) {}
  virtual uint64_t get_txpool_tx_count(bool include_unrelayed_txes = true) const { return 0; }
  virtual bool txpool_has_tx(const crypto::hash &txid) const { return false; }
  virtual void remove_txpool_tx(const crypto::hash& txid) {}
  virtual bool get_txpool_tx_meta(const crypto::hash& txid, txpool_tx_meta_t &meta) const { return false; }
  virtual bool get_txpool_tx_blob(const crypto::hash& txid, cryptonote::blobdata &bd) const { return false; }
  virtual uint64_t get_database_size() const { return 0; }
  virtual cryptonote::blobdata get_txpool_tx_blob(const crypto::hash& txid) const { return ""; }
  virtual bool for_all_txpool_txes(std::function<bool(const crypto::hash&, const txpool_tx_meta_t&, const cryptonote::blobdata*)>, bool include_blob = false, bool include_unrelayed_txes = false) const { return false; }
  virtual output_data_t get_output_key(const uint64_t& amount, const uint64_t& index) const { return output_data_t(); };
  virtual void get_output_key(const uint64_t &amount, const std::vector<uint64_t> &offsets, std::vector<output_data_t> &outputs, bool allow_partial = false) const {};

  virtual void add_block( const block& blk
                        , size_t block_weight
                        , const difficulty_type& cumulative_difficulty
                        , const uint64_t& coins_generated
                        , uint64_t num_rct_outs
                        , const crypto::hash& blk_hash
                        ) {
    blocks.push_back(blk);
  }
  virtual block get_block_from_height(const uint64_t& height) const {
    return blocks.at(height);
  }
  virtual void set_hard_fork_version(uint64_t height, uint8_t version) {
    if (versions.size() <= height) 
      versions.resize(height+1); 
    versions[height] = version;
  }
  virtual uint8_t get_hard_fork_version(uint64_t height) const {
    return versions.at(height);
  }
  virtual void check_hard_fork_info() {}

private:
  std::vector<block> blocks;
  std::deque<uint8_t> versions;
};

static cryptonote::block mkblock(uint8_t version, uint8_t vote)
{
  cryptonote::block b;
  b.major_version = version;
  b.minor_version = vote;
  return b;
}

static cryptonote::block mkblock(const HardFork &hf, uint64_t height, uint8_t vote)
{
  cryptonote::block b;
  b.major_version = hf.get(height);
  b.minor_version = vote;
  return b;
}

TEST(major, Only)
{
  TestDB db;
  HardFork hf(db, 1, 0, 0, 1, 0); // no voting

  //                      v  h  t
  ASSERT_TRUE(hf.add_fork(1, 0, 0));
  ASSERT_TRUE(hf.add_fork(2, 2, 1));
  hf.init();

  // block height 0, only version 1 is accepted
  ASSERT_FALSE(hf.add(mkblock(0, 2), 0));
  ASSERT_FALSE(hf.add(mkblock(2, 2), 0));
  ASSERT_TRUE(hf.add(mkblock(1, 2), 0));
  db.add_block(mkblock(1, 1), 0, 0, 0, 0, crypto::hash());

  // block height 1, only version 1 is accepted
  ASSERT_FALSE(hf.add(mkblock(0, 2), 1));
  ASSERT_FALSE(hf.add(mkblock(2, 2), 1));
  ASSERT_TRUE(hf.add(mkblock(1, 2), 1));
  db.add_block(mkblock(1, 1), 0, 0, 0, 0, crypto::hash());

  // block height 2, only version 2 is accepted
  ASSERT_FALSE(hf.add(mkblock(0, 2), 2));
  ASSERT_FALSE(hf.add(mkblock(1, 2), 2));
  ASSERT_FALSE(hf.add(mkblock(3, 2), 2));
  ASSERT_TRUE(hf.add(mkblock(2, 2), 2));
  db.add_block(mkblock(2, 1), 0, 0, 0, 0, crypto::hash());
}

TEST(empty_hardforks, Success)
{
  TestDB db;
  HardFork hf(db);

  ASSERT_TRUE(hf.add_fork(1, 0, 0));
  hf.init();
  ASSERT_TRUE(hf.get_state(time(NULL)) == HardFork::Ready);
  ASSERT_TRUE(hf.get_state(time(NULL) + 3600*24*400) == HardFork::Ready);

  for (uint64_t h = 0; h <= 10; ++h) {
    db.add_block(mkblock(hf, h, 1), 0, 0, 0, 0, crypto::hash());
    ASSERT_TRUE(hf.add(db.get_block_from_height(h), h));
  }
  ASSERT_EQ(hf.get(0), 1);
  ASSERT_EQ(hf.get(1), 1);
  ASSERT_EQ(hf.get(10), 1);
}

TEST(ordering, Success)
{
  TestDB db;
  HardFork hf(db);

  ASSERT_TRUE(hf.add_fork(2, 2, 1));
  ASSERT_FALSE(hf.add_fork(3, 3, 1));
  ASSERT_FALSE(hf.add_fork(3, 2, 2));
  ASSERT_FALSE(hf.add_fork(2, 3, 2));
  ASSERT_TRUE(hf.add_fork(3, 10, 2));
  ASSERT_TRUE(hf.add_fork(4, 20, 3));
  ASSERT_FALSE(hf.add_fork(5, 5, 4));
}

TEST(check_for_height, Success)
{
  TestDB db;
  HardFork hf(db, 1, 0, 0, 1, 0); // no voting

  ASSERT_TRUE(hf.add_fork(1, 0, 0));
  ASSERT_TRUE(hf.add_fork(2, 5, 1));
  hf.init();

  for (uint64_t h = 0; h <= 4; ++h) {
    ASSERT_TRUE(hf.check_for_height(mkblock(1, 1), h));
    ASSERT_FALSE(hf.check_for_height(mkblock(2, 2), h));  // block version is too high
    db.add_block(mkblock(hf, h, 1), 0, 0, 0, 0, crypto::hash());
    ASSERT_TRUE(hf.add(db.get_block_from_height(h), h));
  }

  for (uint64_t h = 5; h <= 10; ++h) {
    ASSERT_FALSE(hf.check_for_height(mkblock(1, 1), h));  // block version is too low
    ASSERT_TRUE(hf.check_for_height(mkblock(2, 2), h));
    db.add_block(mkblock(hf, h, 2), 0, 0, 0, 0, crypto::hash());
    ASSERT_TRUE(hf.add(db.get_block_from_height(h), h));
  }
}

TEST(get, next_version)
{
  TestDB db;
  HardFork hf(db);

  ASSERT_TRUE(hf.add_fork(1, 0, 0));
  ASSERT_TRUE(hf.add_fork(2, 5, 1));
  ASSERT_TRUE(hf.add_fork(4, 10, 2));
  hf.init();

  for (uint64_t h = 0; h <= 4; ++h) {
    ASSERT_EQ(2, hf.get_next_version());
    db.add_block(mkblock(hf, h, 1), 0, 0, 0, 0, crypto::hash());
    ASSERT_TRUE(hf.add(db.get_block_from_height(h), h));
  }

  for (uint64_t h = 5; h <= 9; ++h) {
    ASSERT_EQ(4, hf.get_next_version());
    db.add_block(mkblock(hf, h, 2), 0, 0, 0, 0, crypto::hash());
    ASSERT_TRUE(hf.add(db.get_block_from_height(h), h));
  }

  for (uint64_t h = 10; h <= 15; ++h) {
    ASSERT_EQ(4, hf.get_next_version());
    db.add_block(mkblock(hf, h, 4), 0, 0, 0, 0, crypto::hash());
    ASSERT_TRUE(hf.add(db.get_block_from_height(h), h));
  }
}

TEST(states, Success)
{
  TestDB db;
  HardFork hf(db);

  ASSERT_TRUE(hf.add_fork(1, 0, 0));
  ASSERT_TRUE(hf.add_fork(2, BLOCKS_PER_YEAR, SECONDS_PER_YEAR));

  ASSERT_TRUE(hf.get_state(0) == HardFork::Ready);
  ASSERT_TRUE(hf.get_state(SECONDS_PER_YEAR / 2) == HardFork::Ready);
  ASSERT_TRUE(hf.get_state(SECONDS_PER_YEAR + HardFork::DEFAULT_UPDATE_TIME / 2) == HardFork::Ready);
  ASSERT_TRUE(hf.get_state(SECONDS_PER_YEAR + (HardFork::DEFAULT_UPDATE_TIME + HardFork::DEFAULT_FORKED_TIME) / 2) == HardFork::UpdateNeeded);
  ASSERT_TRUE(hf.get_state(SECONDS_PER_YEAR + HardFork::DEFAULT_FORKED_TIME * 2) == HardFork::LikelyForked);

  ASSERT_TRUE(hf.add_fork(3, BLOCKS_PER_YEAR * 5, SECONDS_PER_YEAR * 5));

  ASSERT_TRUE(hf.get_state(0) == HardFork::Ready);
  ASSERT_TRUE(hf.get_state(SECONDS_PER_YEAR / 2) == HardFork::Ready);
  ASSERT_TRUE(hf.get_state(SECONDS_PER_YEAR + HardFork::DEFAULT_UPDATE_TIME / 2) == HardFork::Ready);
  ASSERT_TRUE(hf.get_state(SECONDS_PER_YEAR + (HardFork::DEFAULT_UPDATE_TIME + HardFork::DEFAULT_FORKED_TIME) / 2) == HardFork::Ready);
  ASSERT_TRUE(hf.get_state(SECONDS_PER_YEAR + HardFork::DEFAULT_FORKED_TIME * 2) == HardFork::Ready);
}

TEST(steps_asap, Success)
{
  TestDB db;
  HardFork hf(db, 1,1,1,1);

  //                 v  h  t
  ASSERT_TRUE(hf.add_fork(1, 0, 0));
  ASSERT_TRUE(hf.add_fork(4, 2, 1));
  ASSERT_TRUE(hf.add_fork(7, 4, 2));
  ASSERT_TRUE(hf.add_fork(9, 6, 3));
  hf.init();

  for (uint64_t h = 0; h < 10; ++h) {
    db.add_block(mkblock(hf, h, 9), 0, 0, 0, 0, crypto::hash());
    ASSERT_TRUE(hf.add(db.get_block_from_height(h), h));
  }

  ASSERT_EQ(hf.get(0), 1);
  ASSERT_EQ(hf.get(1), 1);
  ASSERT_EQ(hf.get(2), 4);
  ASSERT_EQ(hf.get(3), 4);
  ASSERT_EQ(hf.get(4), 7);
  ASSERT_EQ(hf.get(5), 7);
  ASSERT_EQ(hf.get(6), 9);
  ASSERT_EQ(hf.get(7), 9);
  ASSERT_EQ(hf.get(8), 9);
  ASSERT_EQ(hf.get(9), 9);
}

TEST(steps_1, Success)
{
  TestDB db;
  HardFork hf(db, 1,1,1,1);

  ASSERT_TRUE(hf.add_fork(1, 0, 0));
  for (int n = 1 ; n < 10; ++n)
    ASSERT_TRUE(hf.add_fork(n+1, n, n));
  hf.init();

  for (uint64_t h = 0 ; h < 10; ++h) {
    db.add_block(mkblock(hf, h, h+1), 0, 0, 0, 0, crypto::hash());
    ASSERT_TRUE(hf.add(db.get_block_from_height(h), h));
  }

  for (uint64_t h = 0; h < 10; ++h) {
    ASSERT_EQ(hf.get(h), std::max(1,(int)h));
  }
}

TEST(reorganize, Same)
{
  for (int history = 1; history <= 12; ++history) {
    TestDB db;
    HardFork hf(db, 1, 1, 1, history, 100);

    //                 v  h  t
    ASSERT_TRUE(hf.add_fork(1, 0, 0));
    ASSERT_TRUE(hf.add_fork(4, 2, 1));
    ASSERT_TRUE(hf.add_fork(7, 4, 2));
    ASSERT_TRUE(hf.add_fork(9, 6, 3));
    hf.init();

    //                                 index  0  1  2  3  4  5  6  7  8  9
    static const uint8_t block_versions[] = { 1, 1, 4, 4, 7, 7, 9, 9, 9, 9, 9, 9, 9, 9, 9, 9, 9, 9, 9, 9 };
    for (uint64_t h = 0; h < 20; ++h) {
      db.add_block(mkblock(hf, h, block_versions[h]), 0, 0, 0, 0, crypto::hash());
      ASSERT_TRUE(hf.add(db.get_block_from_height(h), h));
    }

    for (uint64_t rh = 0; rh < 20; ++rh) {
      hf.reorganize_from_block_height(rh);
      for (int hh = 0; hh < 20; ++hh) {
        uint8_t version = hh >= history ? block_versions[hh - history] : 1;
        ASSERT_EQ(hf.get(hh), version);
      }
    }
  }
}

TEST(reorganize, Changed)
{
  TestDB db;
  HardFork hf(db, 1, 1, 1, 4, 100);

  //                 v  h  t
  ASSERT_TRUE(hf.add_fork(1, 0, 0));
  ASSERT_TRUE(hf.add_fork(4, 2, 1));
  ASSERT_TRUE(hf.add_fork(7, 4, 2));
  ASSERT_TRUE(hf.add_fork(9, 6, 3));
  hf.init();

  //                                    fork         4     7     9
  //                                    index  0  1  2  3  4  5  6  7  8  9
  static const uint8_t block_versions[] =    { 1, 1, 4, 4, 7, 7, 9, 9, 9, 9, 9, 9, 9, 9, 9, 9 };
  static const uint8_t expected_versions[] = { 1, 1, 1, 1, 1, 1, 4, 4, 7, 7, 9, 9, 9, 9, 9, 9 };
  for (uint64_t h = 0; h < 16; ++h) {
    db.add_block(mkblock(hf, h, block_versions[h]), 0, 0, 0, 0, crypto::hash());
    ASSERT_TRUE (hf.add(db.get_block_from_height(h), h));
  }

  for (uint64_t rh = 0; rh < 16; ++rh) {
    hf.reorganize_from_block_height(rh);
    for (int hh = 0; hh < 16; ++hh) {
      ASSERT_EQ(hf.get(hh), expected_versions[hh]);
    }
  }

  // delay a bit for 9, and go back to 1 to check it stays at 9
  static const uint8_t block_versions_new[] =    { 1, 1, 4, 4, 7, 7, 4, 7, 7, 7, 9, 9, 9, 9, 9, 1 };
  static const uint8_t expected_versions_new[] = { 1, 1, 1, 1, 1, 1, 4, 4, 4, 4, 4, 7, 7, 7, 9, 9 };
  for (uint64_t h = 3; h < 16; ++h) {
    db.remove_block();
  }
  ASSERT_EQ(db.height(), 3);
  hf.reorganize_from_block_height(2);
  for (uint64_t h = 3; h < 16; ++h) {
    db.add_block(mkblock(hf, h, block_versions_new[h]), 0, 0, 0, 0, crypto::hash());
    bool ret = hf.add(db.get_block_from_height(h), h);
    ASSERT_EQ (ret, h < 15);
  }
  db.remove_block(); // last block added to the blockchain, but not hf
  ASSERT_EQ(db.height(), 15);
  for (int hh = 0; hh < 15; ++hh) {
    ASSERT_EQ(hf.get(hh), expected_versions_new[hh]);
  }
}

TEST(voting, threshold)
{
  for (int threshold = 87; threshold <= 88; ++threshold) {
    TestDB db;
    HardFork hf(db, 1, 1, 1, 8, threshold);

    //                 v  h  t
    ASSERT_TRUE(hf.add_fork(1, 0, 0));
    ASSERT_TRUE(hf.add_fork(2, 2, 1));
    hf.init();

    for (uint64_t h = 0; h <= 8; ++h) {
      uint8_t v = 1 + !!(h % 8);
      db.add_block(mkblock(hf, h, v), 0, 0, 0, 0, crypto::hash());
      bool ret = hf.add(db.get_block_from_height(h), h);
      if (h >= 8 && threshold == 87) {
        // for threshold 87, we reach the treshold at height 7, so from height 8, hard fork to version 2, but 8 tries to add 1
        ASSERT_FALSE(ret);
      }
      else {
        // for threshold 88, we never reach the threshold
        ASSERT_TRUE(ret);
        uint8_t expected = threshold == 88 ? 1 : h < 8 ? 1 : 2;
        ASSERT_EQ(hf.get(h), expected);
      }
    }
  }
}

TEST(voting, different_thresholds)
{
  for (int threshold = 87; threshold <= 88; ++threshold) {
    TestDB db;
    HardFork hf(db, 1, 1, 1, 4, 50); // window size 4

    //                 v  h  t
    ASSERT_TRUE(hf.add_fork(1, 0, 0));
    ASSERT_TRUE(hf.add_fork(2, 5, 0, 1)); // asap
    ASSERT_TRUE(hf.add_fork(3, 10, 100, 2)); // all votes
    ASSERT_TRUE(hf.add_fork(4, 15, 3)); // default 50% votes
    hf.init();

    //                                           0  1  2  3  4  5  6  7  8  9  0  1  2  3  4  5  6  7  8  9
    static const uint8_t block_versions[] =    { 1, 1, 1, 2, 2, 2, 2, 2, 3, 3, 3, 3, 3, 3, 4, 4, 4, 4, 4, 4 };
    static const uint8_t expected_versions[] = { 1, 1, 1, 1, 1, 2, 2, 2, 2, 2, 2, 2, 3, 3, 3, 3, 4, 4, 4, 4 };

    for (uint64_t h = 0; h < sizeof(block_versions) / sizeof(block_versions[0]); ++h) {
      db.add_block(mkblock(hf, h, block_versions[h]), 0, 0, 0, 0, crypto::hash());
      bool ret = hf.add(db.get_block_from_height(h), h);
      ASSERT_EQ(ret, true);
    }
    for (uint64_t h = 0; h < sizeof(expected_versions) / sizeof(expected_versions[0]); ++h) {
      ASSERT_EQ(hf.get(h), expected_versions[h]);
    }
  }
}

TEST(voting, info)
{
  TestDB db;
  HardFork hf(db, 1, 1, 1, 4, 50); // window size 4, default threshold 50%

  //                      v  h  ts
  ASSERT_TRUE(hf.add_fork(1, 0,  0));
  //                      v  h   thr  ts
  ASSERT_TRUE(hf.add_fork(2, 5,    0,  1)); // asap
  ASSERT_TRUE(hf.add_fork(3, 10, 100,  2)); // all votes
  //                      v   h  ts
  ASSERT_TRUE(hf.add_fork(4, 15,  3)); // default 50% votes
  hf.init();

  //                                             0  1  2  3  4  5  6  7  8  9  0  1  2  3  4  5  6  7  8  9
  static const uint8_t block_versions[]      = { 1, 1, 1, 2, 2, 2, 2, 2, 3, 3, 3, 3, 3, 3, 4, 4, 4, 4, 4, 4 };
  static const uint8_t expected_versions[]   = { 1, 1, 1, 1, 1, 2, 2, 2, 2, 2, 2, 2, 3, 3, 3, 3, 4, 4, 4, 4 };
  static const uint8_t expected_thresholds[] = { 0, 1, 1, 2, 2, 0, 0, 0, 0, 0, 0, 0, 4, 4, 4, 4, 2, 2, 2, 2 };

  for (uint64_t h = 0; h < sizeof(block_versions) / sizeof(block_versions[0]); ++h) {
    uint32_t window, votes, threshold;
    uint64_t earliest_height;
    uint8_t voting;

    ASSERT_TRUE(hf.get_voting_info(1, window, votes, threshold, earliest_height, voting));
    ASSERT_EQ(std::min<uint64_t>(h, 4), votes);
    ASSERT_EQ(0, earliest_height);

    ASSERT_EQ(hf.get_current_version() >= 2, hf.get_voting_info(2, window, votes, threshold, earliest_height, voting));
    ASSERT_EQ(std::min<uint64_t>(h <= 3 ? 0 : h - 3, 4), votes);
    ASSERT_EQ(5, earliest_height);

    ASSERT_EQ(hf.get_current_version() >= 3, hf.get_voting_info(3, window, votes, threshold, earliest_height, voting));
    ASSERT_EQ(std::min<uint64_t>(h <= 8 ? 0 : h - 8, 4), votes);
    ASSERT_EQ(10, earliest_height);

    ASSERT_EQ(hf.get_current_version() == 4, hf.get_voting_info(4, window, votes, threshold, earliest_height, voting));
    ASSERT_EQ(std::min<uint64_t>(h <= 14 ? 0 : h - 14, 4), votes);
    ASSERT_EQ(15, earliest_height);

    ASSERT_EQ(std::min<uint64_t>(h, 4), window);
    ASSERT_EQ(expected_thresholds[h], threshold);
    ASSERT_EQ(4, voting);

    db.add_block(mkblock(hf, h, block_versions[h]), 0, 0, 0, 0, crypto::hash());
    ASSERT_TRUE(hf.add(db.get_block_from_height(h), h));
  }
}

TEST(new_blocks, denied)
{
    TestDB db;
    HardFork hf(db, 1, 1, 1, 4, 50);

    //                 v  h  t
    ASSERT_TRUE(hf.add_fork(1, 0, 0));
    ASSERT_TRUE(hf.add_fork(2, 2, 1));
    hf.init();

    ASSERT_TRUE(hf.add(mkblock(1, 1), 0));
    ASSERT_TRUE(hf.add(mkblock(1, 1), 1));
    ASSERT_TRUE(hf.add(mkblock(1, 1), 2));
    ASSERT_TRUE(hf.add(mkblock(1, 2), 3));
    ASSERT_TRUE(hf.add(mkblock(1, 1), 4));
    ASSERT_TRUE(hf.add(mkblock(1, 1), 5));
    ASSERT_TRUE(hf.add(mkblock(1, 1), 6));
    ASSERT_TRUE(hf.add(mkblock(1, 2), 7));
    ASSERT_TRUE(hf.add(mkblock(1, 2), 8)); // we reach 50% of the last 4
    ASSERT_FALSE(hf.add(mkblock(2, 1), 9)); // so this one can't get added
    ASSERT_TRUE(hf.add(mkblock(2, 2), 9));
}

TEST(new_version, early)
{
    TestDB db;
    HardFork hf(db, 1, 1, 1, 4, 50);

    //                 v  h  t
    ASSERT_TRUE(hf.add_fork(1, 0, 0));
    ASSERT_TRUE(hf.add_fork(2, 4, 1));
    hf.init();

    ASSERT_TRUE(hf.add(mkblock(1, 2), 0));
    ASSERT_TRUE(hf.add(mkblock(1, 2), 1)); // we have enough votes already
    ASSERT_TRUE(hf.add(mkblock(1, 2), 2));
    ASSERT_TRUE(hf.add(mkblock(1, 1), 3)); // we accept a previous version because we did not switch, even with all the votes
    ASSERT_TRUE(hf.add(mkblock(2, 2), 4)); // but have to wait for the declared height anyway
    ASSERT_TRUE(hf.add(mkblock(2, 2), 5));
    ASSERT_FALSE(hf.add(mkblock(2, 1), 6)); // we don't accept 1 anymore
    ASSERT_TRUE(hf.add(mkblock(2, 2), 7)); // but we do accept 2
}

TEST(reorganize, changed)
{
    TestDB db;
    HardFork hf(db, 1, 1, 1, 4, 50);

    //                 v  h  t
    ASSERT_TRUE(hf.add_fork(1, 0, 0));
    ASSERT_TRUE(hf.add_fork(2, 2, 1));
    ASSERT_TRUE(hf.add_fork(3, 5, 2));
    ASSERT_TRUE(hf.add_fork(4, 555, 222));
    hf.init();

#define ADD(v, h, a) \
  do { \
    cryptonote::block b = mkblock(hf, h, v); \
    db.add_block(b, 0, 0, 0, 0, crypto::hash()); \
    ASSERT_##a(hf.add(b, h)); \
  } while(0)
#define ADD_TRUE(v, h) ADD(v, h, TRUE)
#define ADD_FALSE(v, h) ADD(v, h, FALSE)

    ADD_TRUE(1, 0);
    ADD_TRUE(1, 1);
    ADD_TRUE(2, 2);
    ADD_TRUE(2, 3); // switch to 2 here
    ADD_TRUE(2, 4);
    ADD_TRUE(2, 5);
    ADD_TRUE(2, 6);
    ASSERT_EQ(hf.get_current_version(), 2);
    ADD_TRUE(3, 7);
    ADD_TRUE(4, 8);
    ADD_TRUE(4, 9);
    ASSERT_EQ(hf.get_current_version(), 3);

    // pop a few blocks and check current version goes back down
    db.remove_block();
    hf.reorganize_from_block_height(8);
    ASSERT_EQ(hf.get_current_version(), 3);
    db.remove_block();
    hf.reorganize_from_block_height(7);
    ASSERT_EQ(hf.get_current_version(), 2);
    db.remove_block();
    ASSERT_EQ(hf.get_current_version(), 2);

    // add blocks again, but remaining at 2
    ADD_TRUE(2, 7);
    ADD_TRUE(2, 8);
    ADD_TRUE(2, 9);
    ASSERT_EQ(hf.get_current_version(), 2); // we did not bump to 3 this time
}

TEST(get, higher)
{
    TestDB db;
    HardFork hf(db, 1, 1, 1, 4, 50);

    //                 v  h  t
    ASSERT_TRUE(hf.add_fork(1, 0, 0));
    ASSERT_TRUE(hf.add_fork(2, 2, 1));
    ASSERT_TRUE(hf.add_fork(3, 5, 2));
    hf.init();

    ASSERT_EQ(hf.get_ideal_version(0), 1);
    ASSERT_EQ(hf.get_ideal_version(1), 1);
    ASSERT_EQ(hf.get_ideal_version(2), 2);
    ASSERT_EQ(hf.get_ideal_version(3), 2);
    ASSERT_EQ(hf.get_ideal_version(4), 2);
    ASSERT_EQ(hf.get_ideal_version(5), 3);
    ASSERT_EQ(hf.get_ideal_version(6), 3);
    ASSERT_EQ(hf.get_ideal_version(7), 3);
}

TEST(get, earliest_ideal_height)
{
    TestDB db;
    HardFork hf(db, 1, 1, 1, 4, 50);

    //                      v  h  t
    ASSERT_TRUE(hf.add_fork(1, 0, 0));
    ASSERT_TRUE(hf.add_fork(2, 2, 1));
    ASSERT_TRUE(hf.add_fork(5, 5, 2));
    ASSERT_TRUE(hf.add_fork(6, 10, 3));
    ASSERT_TRUE(hf.add_fork(9, 15, 4));
    hf.init();

    ASSERT_EQ(hf.get_earliest_ideal_height_for_version(1), 0);
    ASSERT_EQ(hf.get_earliest_ideal_height_for_version(2), 2);
    ASSERT_EQ(hf.get_earliest_ideal_height_for_version(3), 5);
    ASSERT_EQ(hf.get_earliest_ideal_height_for_version(4), 5);
    ASSERT_EQ(hf.get_earliest_ideal_height_for_version(5), 5);
    ASSERT_EQ(hf.get_earliest_ideal_height_for_version(6), 10);
    ASSERT_EQ(hf.get_earliest_ideal_height_for_version(7), 15);
    ASSERT_EQ(hf.get_earliest_ideal_height_for_version(8), 15);
    ASSERT_EQ(hf.get_earliest_ideal_height_for_version(9), 15);
    ASSERT_EQ(hf.get_earliest_ideal_height_for_version(10), std::numeric_limits<uint64_t>::max());
}
<|MERGE_RESOLUTION|>--- conflicted
+++ resolved
@@ -117,15 +117,11 @@
   virtual std::map<uint64_t, std::tuple<uint64_t, uint64_t, uint64_t>> get_output_histogram(const std::vector<uint64_t> &amounts, bool unlocked, uint64_t recent_cutoff, uint64_t min_count) const { return std::map<uint64_t, std::tuple<uint64_t, uint64_t, uint64_t>>(); }
   virtual bool get_output_distribution(uint64_t amount, uint64_t from_height, uint64_t to_height, std::vector<uint64_t> &distribution, uint64_t &base) const { return false; }
 
-<<<<<<< HEAD
   virtual void set_service_node_data(const std::string& data) {}
   virtual bool get_service_node_data(std::string& data) { return false; }
   virtual void clear_service_node_data() {}
 
-  virtual void add_txpool_tx(const transaction &tx, const txpool_tx_meta_t& details) {}
-=======
   virtual void add_txpool_tx(const crypto::hash &txid, const cryptonote::blobdata &blob, const txpool_tx_meta_t& details) {}
->>>>>>> d0c41230
   virtual void update_txpool_tx(const crypto::hash &txid, const txpool_tx_meta_t& details) {}
   virtual uint64_t get_txpool_tx_count(bool include_unrelayed_txes = true) const { return 0; }
   virtual bool txpool_has_tx(const crypto::hash &txid) const { return false; }
