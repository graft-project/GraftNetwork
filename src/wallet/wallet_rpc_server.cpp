// Copyright (c) 2014-2018, The Monero Project
// Copyright (c)      2018, The Loki Project
// 
// All rights reserved.
// 
// Redistribution and use in source and binary forms, with or without modification, are
// permitted provided that the following conditions are met:
// 
// 1. Redistributions of source code must retain the above copyright notice, this list of
//    conditions and the following disclaimer.
// 
// 2. Redistributions in binary form must reproduce the above copyright notice, this list
//    of conditions and the following disclaimer in the documentation and/or other
//    materials provided with the distribution.
// 
// 3. Neither the name of the copyright holder nor the names of its contributors may be
//    used to endorse or promote products derived from this software without specific
//    prior written permission.
// 
// THIS SOFTWARE IS PROVIDED BY THE COPYRIGHT HOLDERS AND CONTRIBUTORS "AS IS" AND ANY
// EXPRESS OR IMPLIED WARRANTIES, INCLUDING, BUT NOT LIMITED TO, THE IMPLIED WARRANTIES OF
// MERCHANTABILITY AND FITNESS FOR A PARTICULAR PURPOSE ARE DISCLAIMED. IN NO EVENT SHALL
// THE COPYRIGHT HOLDER OR CONTRIBUTORS BE LIABLE FOR ANY DIRECT, INDIRECT, INCIDENTAL,
// SPECIAL, EXEMPLARY, OR CONSEQUENTIAL DAMAGES (INCLUDING, BUT NOT LIMITED TO,
// PROCUREMENT OF SUBSTITUTE GOODS OR SERVICES; LOSS OF USE, DATA, OR PROFITS; OR BUSINESS
// INTERRUPTION) HOWEVER CAUSED AND ON ANY THEORY OF LIABILITY, WHETHER IN CONTRACT,
// STRICT LIABILITY, OR TORT (INCLUDING NEGLIGENCE OR OTHERWISE) ARISING IN ANY WAY OUT OF
// THE USE OF THIS SOFTWARE, EVEN IF ADVISED OF THE POSSIBILITY OF SUCH DAMAGE.
// 
// Parts of this file are originally copyright (c) 2012-2013 The Cryptonote developers
#include <boost/format.hpp>
#include <boost/asio/ip/address.hpp>
#include <boost/filesystem/operations.hpp>
#include <boost/algorithm/string.hpp>
#include <cstdint>
#include "include_base_utils.h"
using namespace epee;

#include "wallet_rpc_server.h"
#include "wallet/wallet_args.h"
#include "common/command_line.h"
#include "common/i18n.h"
#include "cryptonote_config.h"
#include "cryptonote_basic/cryptonote_format_utils.h"
#include "cryptonote_basic/account.h"
#include "multisig/multisig.h"
#include "wallet_rpc_server_commands_defs.h"
#include "misc_language.h"
#include "string_coding.h"
#include "string_tools.h"
#include "crypto/hash.h"
#include "mnemonics/electrum-words.h"
#include "rpc/rpc_args.h"
#include "rpc/core_rpc_server_commands_defs.h"
#include "daemonizer/daemonizer.h"

#undef LOKI_DEFAULT_LOG_CATEGORY
#define LOKI_DEFAULT_LOG_CATEGORY "wallet.rpc"

namespace
{
  const command_line::arg_descriptor<std::string, true> arg_rpc_bind_port = {"rpc-bind-port", "Sets bind port for server"};
  const command_line::arg_descriptor<bool> arg_disable_rpc_login = {"disable-rpc-login", "Disable HTTP authentication for RPC connections served by this process"};
  const command_line::arg_descriptor<bool> arg_restricted = {"restricted-rpc", "Restricts to view-only commands", false};
  const command_line::arg_descriptor<std::string> arg_wallet_dir = {"wallet-dir", "Directory for newly created wallets"};
  const command_line::arg_descriptor<bool> arg_prompt_for_password = {"prompt-for-password", "Prompts for password when not provided", false};

  constexpr const char default_rpc_username[] = "loki";

  boost::optional<tools::password_container> password_prompter(const char *prompt, bool verify)
  {
    auto pwd_container = tools::password_container::prompt(verify, prompt);
    if (!pwd_container)
    {
      MERROR("failed to read wallet password");
    }
    return pwd_container;
  }
  //------------------------------------------------------------------------------------------------------------------------------
  void set_confirmations(tools::wallet_rpc::transfer_entry &entry, uint64_t blockchain_height, uint64_t block_reward)
  {
    if (entry.height >= blockchain_height)
    {
      entry.confirmations = 0;
      entry.suggested_confirmations_threshold = 0;
      return;
    }
    entry.confirmations = blockchain_height - entry.height;
    if (block_reward == 0)
      entry.suggested_confirmations_threshold = 0;
    else
      entry.suggested_confirmations_threshold = (entry.amount + block_reward - 1) / block_reward;
  }
}

namespace tools
{
  const char* wallet_rpc_server::tr(const char* str)
  {
    return i18n_translate(str, "tools::wallet_rpc_server");
  }

  //------------------------------------------------------------------------------------------------------------------------------
  wallet_rpc_server::wallet_rpc_server():m_wallet(NULL), rpc_login_file(), m_stop(false), m_restricted(false), m_vm(NULL)
  {
  }
  //------------------------------------------------------------------------------------------------------------------------------
  wallet_rpc_server::~wallet_rpc_server()
  {
    if (m_wallet)
      delete m_wallet;
  }
  //------------------------------------------------------------------------------------------------------------------------------
  void wallet_rpc_server::set_wallet(wallet2 *cr)
  {
    m_wallet = cr;
  }
  //------------------------------------------------------------------------------------------------------------------------------
  bool wallet_rpc_server::run()
  {
    m_stop = false;
    m_net_server.add_idle_handler([this](){
      try {
        if (m_wallet) m_wallet->refresh(m_wallet->is_trusted_daemon());
      } catch (const std::exception& ex) {
        LOG_ERROR("Exception at while refreshing, what=" << ex.what());
      }
      return true;
    }, 20000);
    m_net_server.add_idle_handler([this](){
      if (m_stop.load(std::memory_order_relaxed))
      {
        send_stop_signal();
        return false;
      }
      return true;
    }, 500);

    //DO NOT START THIS SERVER IN MORE THEN 1 THREADS WITHOUT REFACTORING
    return epee::http_server_impl_base<wallet_rpc_server, connection_context>::run(1, true);
  }
  //------------------------------------------------------------------------------------------------------------------------------
  void wallet_rpc_server::stop()
  {
    if (m_wallet)
    {
      m_wallet->store();
      delete m_wallet;
      m_wallet = NULL;
    }
  }
  //------------------------------------------------------------------------------------------------------------------------------
  bool wallet_rpc_server::init(const boost::program_options::variables_map *vm)
  {
    auto rpc_config = cryptonote::rpc_args::process(*vm);
    if (!rpc_config)
      return false;

    m_vm = vm;

    boost::optional<epee::net_utils::http::login> http_login{};
    std::string bind_port = command_line::get_arg(*m_vm, arg_rpc_bind_port);
    const bool disable_auth = command_line::get_arg(*m_vm, arg_disable_rpc_login);
    m_restricted = command_line::get_arg(*m_vm, arg_restricted);
    if (!command_line::is_arg_defaulted(*m_vm, arg_wallet_dir))
    {
      if (!command_line::is_arg_defaulted(*m_vm, wallet_args::arg_wallet_file()))
      {
        MERROR(arg_wallet_dir.name << " and " << wallet_args::arg_wallet_file().name << " are incompatible, use only one of them");
        return false;
      }
      m_wallet_dir = command_line::get_arg(*m_vm, arg_wallet_dir);
#ifdef _WIN32
#define MKDIR(path, mode)    mkdir(path)
#else
#define MKDIR(path, mode)    mkdir(path, mode)
#endif
      if (!m_wallet_dir.empty() && MKDIR(m_wallet_dir.c_str(), 0700) < 0 && errno != EEXIST)
      {
#ifdef _WIN32
        LOG_ERROR(tr("Failed to create directory ") + m_wallet_dir);
#else
        LOG_ERROR((boost::format(tr("Failed to create directory %s: %s")) % m_wallet_dir % strerror(errno)).str());
#endif
        return false;
      }
    }

    if (disable_auth)
    {
      if (rpc_config->login)
      {
        const cryptonote::rpc_args::descriptors arg{};
        LOG_ERROR(tr("Cannot specify --") << arg_disable_rpc_login.name << tr(" and --") << arg.rpc_login.name);
        return false;
      }
    }
    else // auth enabled
    {
      if (!rpc_config->login)
      {
        std::array<std::uint8_t, 16> rand_128bit{{}};
        crypto::rand(rand_128bit.size(), rand_128bit.data());
        http_login.emplace(
          default_rpc_username,
          string_encoding::base64_encode(rand_128bit.data(), rand_128bit.size())
        );

        std::string temp = "loki-wallet-rpc." + bind_port + ".login";
        rpc_login_file = tools::private_file::create(temp);
        if (!rpc_login_file.handle())
        {
          LOG_ERROR(tr("Failed to create file ") << temp << tr(". Check permissions or remove file"));
          return false;
        }
        std::fputs(http_login->username.c_str(), rpc_login_file.handle());
        std::fputc(':', rpc_login_file.handle());
        const epee::wipeable_string password = http_login->password;
        std::fwrite(password.data(), 1, password.size(), rpc_login_file.handle());
        std::fflush(rpc_login_file.handle());
        if (std::ferror(rpc_login_file.handle()))
        {
          LOG_ERROR(tr("Error writing to file ") << temp);
          return false;
        }
        LOG_PRINT_L0(tr("RPC username/password is stored in file ") << temp);
      }
      else // chosen user/pass
      {
        http_login.emplace(
          std::move(rpc_config->login->username), std::move(rpc_config->login->password).password()
        );
      }
      assert(bool(http_login));
    } // end auth enabled

    m_net_server.set_threads_prefix("RPC");
    auto rng = [](size_t len, uint8_t *ptr) { return crypto::rand(len, ptr); };
    return epee::http_server_impl_base<wallet_rpc_server, connection_context>::init(
      rng, std::move(bind_port), std::move(rpc_config->bind_ip),
      std::move(rpc_config->bind_ipv6_address), std::move(rpc_config->use_ipv6),
      std::move(rpc_config->access_control_origins), std::move(http_login)
    );
  }
  //------------------------------------------------------------------------------------------------------------------------------
  bool wallet_rpc_server::not_open(epee::json_rpc::error& er)
  {
      er.code = WALLET_RPC_ERROR_CODE_NOT_OPEN;
      er.message = "No wallet file";
      return false;
  }
  //------------------------------------------------------------------------------------------------------------------------------
  void wallet_rpc_server::fill_transfer_entry(tools::wallet_rpc::transfer_entry &entry, const crypto::hash &txid, const crypto::hash &payment_id, const tools::wallet2::payment_details &pd)
  {
    entry.txid = string_tools::pod_to_hex(pd.m_tx_hash);
    entry.payment_id = string_tools::pod_to_hex(payment_id);
    if (entry.payment_id.substr(16).find_first_not_of('0') == std::string::npos)
      entry.payment_id = entry.payment_id.substr(0,16);
    entry.height = pd.m_block_height;
    entry.timestamp = pd.m_timestamp;
    entry.amount = pd.m_amount;
    entry.unlock_time = pd.m_unlock_time;
    entry.fee = pd.m_fee;
    entry.note = m_wallet->get_tx_note(pd.m_tx_hash);
    entry.type = tools::pay_type_string(pd.m_type);
    entry.subaddr_index = pd.m_subaddr_index;
    entry.address = m_wallet->get_subaddress_as_str(pd.m_subaddr_index);
    set_confirmations(entry, m_wallet->get_blockchain_current_height(), m_wallet->get_last_block_reward());
  }
  //------------------------------------------------------------------------------------------------------------------------------
  void wallet_rpc_server::fill_transfer_entry(tools::wallet_rpc::transfer_entry &entry, const crypto::hash &txid, const tools::wallet2::confirmed_transfer_details &pd)
  {
    entry.txid = string_tools::pod_to_hex(txid);
    entry.payment_id = string_tools::pod_to_hex(pd.m_payment_id);
    if (entry.payment_id.substr(16).find_first_not_of('0') == std::string::npos)
      entry.payment_id = entry.payment_id.substr(0,16);
    entry.height = pd.m_block_height;
    entry.timestamp = pd.m_timestamp;
    entry.unlock_time = pd.m_unlock_time;
    entry.fee = pd.m_amount_in - pd.m_amount_out;
    uint64_t change = pd.m_change == (uint64_t)-1 ? 0 : pd.m_change; // change may not be known
    entry.amount = pd.m_amount_in - change - entry.fee;
    entry.note = m_wallet->get_tx_note(txid);

    for (const auto &d: pd.m_dests) {
      entry.destinations.push_back(wallet_rpc::transfer_destination());
      wallet_rpc::transfer_destination &td = entry.destinations.back();
      td.amount = d.amount;
      td.address = get_account_address_as_str(m_wallet->nettype(), d.is_subaddress, d.addr);
    }

    entry.type = "out";
    entry.subaddr_index = { pd.m_subaddr_account, 0 };
    entry.address = m_wallet->get_subaddress_as_str({pd.m_subaddr_account, 0});
    set_confirmations(entry, m_wallet->get_blockchain_current_height(), m_wallet->get_last_block_reward());
  }
  //------------------------------------------------------------------------------------------------------------------------------
  void wallet_rpc_server::fill_transfer_entry(tools::wallet_rpc::transfer_entry &entry, const crypto::hash &txid, const tools::wallet2::unconfirmed_transfer_details &pd)
  {
    bool is_failed = pd.m_state == tools::wallet2::unconfirmed_transfer_details::failed;
    entry.txid = string_tools::pod_to_hex(txid);
    entry.payment_id = string_tools::pod_to_hex(pd.m_payment_id);
    entry.payment_id = string_tools::pod_to_hex(pd.m_payment_id);
    if (entry.payment_id.substr(16).find_first_not_of('0') == std::string::npos)
      entry.payment_id = entry.payment_id.substr(0,16);
    entry.height = 0;
    entry.timestamp = pd.m_timestamp;
    entry.fee = pd.m_amount_in - pd.m_amount_out;
    entry.amount = pd.m_amount_in - pd.m_change - entry.fee;
    entry.unlock_time = pd.m_tx.unlock_time;
    entry.note = m_wallet->get_tx_note(txid);
    entry.type = is_failed ? "failed" : "pending";
    entry.subaddr_index = { pd.m_subaddr_account, 0 };
    entry.address = m_wallet->get_subaddress_as_str({pd.m_subaddr_account, 0});
    set_confirmations(entry, m_wallet->get_blockchain_current_height(), m_wallet->get_last_block_reward());
  }
  //------------------------------------------------------------------------------------------------------------------------------
  void wallet_rpc_server::fill_transfer_entry(tools::wallet_rpc::transfer_entry &entry, const crypto::hash &payment_id, const tools::wallet2::pool_payment_details &ppd)
  {
    const tools::wallet2::payment_details &pd = ppd.m_pd;
    entry.txid = string_tools::pod_to_hex(pd.m_tx_hash);
    entry.payment_id = string_tools::pod_to_hex(payment_id);
    if (entry.payment_id.substr(16).find_first_not_of('0') == std::string::npos)
      entry.payment_id = entry.payment_id.substr(0,16);
    entry.height = 0;
    entry.timestamp = pd.m_timestamp;
    entry.amount = pd.m_amount;
    entry.unlock_time = pd.m_unlock_time;
    entry.fee = pd.m_fee;
    entry.note = m_wallet->get_tx_note(pd.m_tx_hash);
    entry.double_spend_seen = ppd.m_double_spend_seen;
    entry.type = "pool";
    entry.subaddr_index = pd.m_subaddr_index;
    entry.address = m_wallet->get_subaddress_as_str(pd.m_subaddr_index);
    set_confirmations(entry, m_wallet->get_blockchain_current_height(), m_wallet->get_last_block_reward());
  }
  //------------------------------------------------------------------------------------------------------------------------------
  bool wallet_rpc_server::on_getbalance(const wallet_rpc::COMMAND_RPC_GET_BALANCE::request& req, wallet_rpc::COMMAND_RPC_GET_BALANCE::response& res, epee::json_rpc::error& er)
  {
    if (!m_wallet) return not_open(er);
    try
    {
      res.balance = m_wallet->balance(req.account_index);
      res.unlocked_balance = m_wallet->unlocked_balance(req.account_index);
      res.multisig_import_needed = m_wallet->multisig() && m_wallet->has_multisig_partial_key_images();
      std::map<uint32_t, uint64_t> balance_per_subaddress = m_wallet->balance_per_subaddress(req.account_index);
      std::map<uint32_t, uint64_t> unlocked_balance_per_subaddress = m_wallet->unlocked_balance_per_subaddress(req.account_index);
      std::vector<tools::wallet2::transfer_details> transfers;
      m_wallet->get_transfers(transfers);
      std::set<uint32_t> address_indices = req.address_indices;
      if (address_indices.empty())
      {
        for (const auto& i : balance_per_subaddress)
          address_indices.insert(i.first);
      }
      for (uint32_t i : address_indices)
      {
        wallet_rpc::COMMAND_RPC_GET_BALANCE::per_subaddress_info info;
        info.address_index = i;
        cryptonote::subaddress_index index = {req.account_index, info.address_index};
        info.address = m_wallet->get_subaddress_as_str(index);
        info.balance = balance_per_subaddress[i];
        info.unlocked_balance = unlocked_balance_per_subaddress[i];
        info.label = m_wallet->get_subaddress_label(index);
        info.num_unspent_outputs = std::count_if(transfers.begin(), transfers.end(), [&](const tools::wallet2::transfer_details& td) { return !td.m_spent && td.m_subaddr_index == index; });
        res.per_subaddress.push_back(info);
      }
    }
    catch (const std::exception& e)
    {
      handle_rpc_exception(std::current_exception(), er, WALLET_RPC_ERROR_CODE_UNKNOWN_ERROR);
      return false;
    }
    return true;
  }
  //------------------------------------------------------------------------------------------------------------------------------
  bool wallet_rpc_server::on_getaddress(const wallet_rpc::COMMAND_RPC_GET_ADDRESS::request& req, wallet_rpc::COMMAND_RPC_GET_ADDRESS::response& res, epee::json_rpc::error& er)
  {
    if (!m_wallet) return not_open(er);
    try
    {
      THROW_WALLET_EXCEPTION_IF(req.account_index >= m_wallet->get_num_subaddress_accounts(), error::account_index_outofbound);
      res.addresses.clear();
      std::vector<uint32_t> req_address_index;
      if (req.address_index.empty())
      {
        for (uint32_t i = 0; i < m_wallet->get_num_subaddresses(req.account_index); ++i)
          req_address_index.push_back(i);
      }
      else
      {
        req_address_index = req.address_index;
      }
      tools::wallet2::transfer_container transfers;
      m_wallet->get_transfers(transfers);
      for (uint32_t i : req_address_index)
      {
        THROW_WALLET_EXCEPTION_IF(i >= m_wallet->get_num_subaddresses(req.account_index), error::address_index_outofbound);
        res.addresses.resize(res.addresses.size() + 1);
        auto& info = res.addresses.back();
        const cryptonote::subaddress_index index = {req.account_index, i};
        info.address = m_wallet->get_subaddress_as_str(index);
        info.label = m_wallet->get_subaddress_label(index);
        info.address_index = index.minor;
        info.used = std::find_if(transfers.begin(), transfers.end(), [&](const tools::wallet2::transfer_details& td) { return td.m_subaddr_index == index; }) != transfers.end();
      }
      res.address = m_wallet->get_subaddress_as_str({req.account_index, 0});
    }
    catch (const std::exception& e)
    {
      handle_rpc_exception(std::current_exception(), er, WALLET_RPC_ERROR_CODE_UNKNOWN_ERROR);
      return false;
    }
    return true;
  }
  //------------------------------------------------------------------------------------------------------------------------------
  bool wallet_rpc_server::on_getaddress_index(const wallet_rpc::COMMAND_RPC_GET_ADDRESS_INDEX::request& req, wallet_rpc::COMMAND_RPC_GET_ADDRESS_INDEX::response& res, epee::json_rpc::error& er)
  {
    if (!m_wallet) return not_open(er);
    cryptonote::address_parse_info info;
    if(!get_account_address_from_str(info, m_wallet->nettype(), req.address))
    {
      er.code = WALLET_RPC_ERROR_CODE_WRONG_ADDRESS;
      er.message = "Invalid address";
      return false;
    }
    auto index = m_wallet->get_subaddress_index(info.address);
    if (!index)
    {
      er.code = WALLET_RPC_ERROR_CODE_WRONG_ADDRESS;
      er.message = "Address doesn't belong to the wallet";
      return false;
    }
    res.index = *index;
    return true;
  }
  //------------------------------------------------------------------------------------------------------------------------------
  bool wallet_rpc_server::on_create_address(const wallet_rpc::COMMAND_RPC_CREATE_ADDRESS::request& req, wallet_rpc::COMMAND_RPC_CREATE_ADDRESS::response& res, epee::json_rpc::error& er)
  {
    if (!m_wallet) return not_open(er);
    try
    {
      m_wallet->add_subaddress(req.account_index, req.label);
      res.address_index = m_wallet->get_num_subaddresses(req.account_index) - 1;
      res.address = m_wallet->get_subaddress_as_str({req.account_index, res.address_index});
    }
    catch (const std::exception& e)
    {
      handle_rpc_exception(std::current_exception(), er, WALLET_RPC_ERROR_CODE_UNKNOWN_ERROR);
      return false;
    }
    return true;
  }
  //------------------------------------------------------------------------------------------------------------------------------
  bool wallet_rpc_server::on_label_address(const wallet_rpc::COMMAND_RPC_LABEL_ADDRESS::request& req, wallet_rpc::COMMAND_RPC_LABEL_ADDRESS::response& res, epee::json_rpc::error& er)
  {
    if (!m_wallet) return not_open(er);
    try
    {
      m_wallet->set_subaddress_label(req.index, req.label);
    }
    catch (const std::exception& e)
    {
      handle_rpc_exception(std::current_exception(), er, WALLET_RPC_ERROR_CODE_UNKNOWN_ERROR);
      return false;
    }
    return true;
  }
  //------------------------------------------------------------------------------------------------------------------------------
  bool wallet_rpc_server::on_get_accounts(const wallet_rpc::COMMAND_RPC_GET_ACCOUNTS::request& req, wallet_rpc::COMMAND_RPC_GET_ACCOUNTS::response& res, epee::json_rpc::error& er)
  {
    if (!m_wallet) return not_open(er);
    try
    {
      res.total_balance = 0;
      res.total_unlocked_balance = 0;
      cryptonote::subaddress_index subaddr_index = {0,0};
      const std::pair<std::map<std::string, std::string>, std::vector<std::string>> account_tags = m_wallet->get_account_tags();
      if (!req.tag.empty() && account_tags.first.count(req.tag) == 0)
      {
        er.code = WALLET_RPC_ERROR_CODE_UNKNOWN_ERROR;
        er.message = (boost::format(tr("Tag %s is unregistered.")) % req.tag).str();
        return false;
      }
      for (; subaddr_index.major < m_wallet->get_num_subaddress_accounts(); ++subaddr_index.major)
      {
        if (!req.tag.empty() && req.tag != account_tags.second[subaddr_index.major])
          continue;
        wallet_rpc::COMMAND_RPC_GET_ACCOUNTS::subaddress_account_info info;
        info.account_index = subaddr_index.major;
        info.base_address = m_wallet->get_subaddress_as_str(subaddr_index);
        info.balance = m_wallet->balance(subaddr_index.major);
        info.unlocked_balance = m_wallet->unlocked_balance(subaddr_index.major);
        info.label = m_wallet->get_subaddress_label(subaddr_index);
        info.tag = account_tags.second[subaddr_index.major];
        res.subaddress_accounts.push_back(info);
        res.total_balance += info.balance;
        res.total_unlocked_balance += info.unlocked_balance;
      }
    }
    catch (const std::exception& e)
    {
      handle_rpc_exception(std::current_exception(), er, WALLET_RPC_ERROR_CODE_UNKNOWN_ERROR);
      return false;
    }
    return true;
  }
  //------------------------------------------------------------------------------------------------------------------------------
  bool wallet_rpc_server::on_create_account(const wallet_rpc::COMMAND_RPC_CREATE_ACCOUNT::request& req, wallet_rpc::COMMAND_RPC_CREATE_ACCOUNT::response& res, epee::json_rpc::error& er)
  {
    if (!m_wallet) return not_open(er);
    try
    {
      m_wallet->add_subaddress_account(req.label);
      res.account_index = m_wallet->get_num_subaddress_accounts() - 1;
      res.address = m_wallet->get_subaddress_as_str({res.account_index, 0});
    }
    catch (const std::exception& e)
    {
      handle_rpc_exception(std::current_exception(), er, WALLET_RPC_ERROR_CODE_UNKNOWN_ERROR);
      return false;
    }
    return true;
  }
  //------------------------------------------------------------------------------------------------------------------------------
  bool wallet_rpc_server::on_label_account(const wallet_rpc::COMMAND_RPC_LABEL_ACCOUNT::request& req, wallet_rpc::COMMAND_RPC_LABEL_ACCOUNT::response& res, epee::json_rpc::error& er)
  {
    if (!m_wallet) return not_open(er);
    try
    {
      m_wallet->set_subaddress_label({req.account_index, 0}, req.label);
    }
    catch (const std::exception& e)
    {
      handle_rpc_exception(std::current_exception(), er, WALLET_RPC_ERROR_CODE_UNKNOWN_ERROR);
      return false;
    }
    return true;
  }
  //------------------------------------------------------------------------------------------------------------------------------
  bool wallet_rpc_server::on_get_account_tags(const wallet_rpc::COMMAND_RPC_GET_ACCOUNT_TAGS::request& req, wallet_rpc::COMMAND_RPC_GET_ACCOUNT_TAGS::response& res, epee::json_rpc::error& er)
  {
    if (!m_wallet) return not_open(er);
    const std::pair<std::map<std::string, std::string>, std::vector<std::string>> account_tags = m_wallet->get_account_tags();
    for (const std::pair<std::string, std::string>& p : account_tags.first)
    {
      res.account_tags.resize(res.account_tags.size() + 1);
      auto& info = res.account_tags.back();
      info.tag = p.first;
      info.label = p.second;
      for (size_t i = 0; i < account_tags.second.size(); ++i)
      {
        if (account_tags.second[i] == info.tag)
          info.accounts.push_back(i);
      }
    }
    return true;
  }
  //------------------------------------------------------------------------------------------------------------------------------
  bool wallet_rpc_server::on_tag_accounts(const wallet_rpc::COMMAND_RPC_TAG_ACCOUNTS::request& req, wallet_rpc::COMMAND_RPC_TAG_ACCOUNTS::response& res, epee::json_rpc::error& er)
  {
    if (!m_wallet) return not_open(er);
    try
    {
      m_wallet->set_account_tag(req.accounts, req.tag);
    }
    catch (const std::exception& e)
    {
      handle_rpc_exception(std::current_exception(), er, WALLET_RPC_ERROR_CODE_UNKNOWN_ERROR);
      return false;
    }
    return true;
  }
  //------------------------------------------------------------------------------------------------------------------------------
  bool wallet_rpc_server::on_untag_accounts(const wallet_rpc::COMMAND_RPC_UNTAG_ACCOUNTS::request& req, wallet_rpc::COMMAND_RPC_UNTAG_ACCOUNTS::response& res, epee::json_rpc::error& er)
  {
    if (!m_wallet) return not_open(er);
    try
    {
      m_wallet->set_account_tag(req.accounts, "");
    }
    catch (const std::exception& e)
    {
      handle_rpc_exception(std::current_exception(), er, WALLET_RPC_ERROR_CODE_UNKNOWN_ERROR);
      return false;
    }
    return true;
  }
  //------------------------------------------------------------------------------------------------------------------------------
  bool wallet_rpc_server::on_set_account_tag_description(const wallet_rpc::COMMAND_RPC_SET_ACCOUNT_TAG_DESCRIPTION::request& req, wallet_rpc::COMMAND_RPC_SET_ACCOUNT_TAG_DESCRIPTION::response& res, epee::json_rpc::error& er)
  {
    if (!m_wallet) return not_open(er);
    try
    {
      m_wallet->set_account_tag_description(req.tag, req.description);
    }
    catch (const std::exception& e)
    {
      handle_rpc_exception(std::current_exception(), er, WALLET_RPC_ERROR_CODE_UNKNOWN_ERROR);
      return false;
    }
    return true;
  }
  //------------------------------------------------------------------------------------------------------------------------------
  bool wallet_rpc_server::on_getheight(const wallet_rpc::COMMAND_RPC_GET_HEIGHT::request& req, wallet_rpc::COMMAND_RPC_GET_HEIGHT::response& res, epee::json_rpc::error& er)
  {
    if (!m_wallet) return not_open(er);
    try
    {
      res.height = m_wallet->get_blockchain_current_height();
    }
    catch (const std::exception& e)
    {
      handle_rpc_exception(std::current_exception(), er, WALLET_RPC_ERROR_CODE_UNKNOWN_ERROR);
      return false;
    }
    return true;
  }
  //------------------------------------------------------------------------------------------------------------------------------
  bool wallet_rpc_server::validate_transfer(const std::list<wallet_rpc::transfer_destination>& destinations, const std::string& payment_id, std::vector<cryptonote::tx_destination_entry>& dsts, std::vector<uint8_t>& extra, bool at_least_one_destination, epee::json_rpc::error& er)
  {
    crypto::hash8 integrated_payment_id = crypto::null_hash8;
    std::string extra_nonce;
    for (auto it = destinations.begin(); it != destinations.end(); it++)
    {
      cryptonote::address_parse_info info;
      cryptonote::tx_destination_entry de;
      er.message = "";
      if(!get_account_address_from_str_or_url(info, m_wallet->nettype(), it->address,
        [&er](const std::string &url, const std::vector<std::string> &addresses, bool dnssec_valid)->std::string {
          if (!dnssec_valid)
          {
            er.message = std::string("Invalid DNSSEC for ") + url;
            return {};
          }
          if (addresses.empty())
          {
            er.message = std::string("No Loki address found at ") + url;
            return {};
          }
          return addresses[0];
        }))
      {
        er.code = WALLET_RPC_ERROR_CODE_WRONG_ADDRESS;
        if (er.message.empty())
          er.message = std::string("WALLET_RPC_ERROR_CODE_WRONG_ADDRESS: ") + it->address;
        return false;
      }

      de.addr = info.address;
      de.is_subaddress = info.is_subaddress;
      de.amount = it->amount;
      dsts.push_back(de);

      if (info.has_payment_id)
      {
        if (!payment_id.empty() || integrated_payment_id != crypto::null_hash8)
        {
          er.code = WALLET_RPC_ERROR_CODE_WRONG_PAYMENT_ID;
          er.message = "A single payment id is allowed per transaction";
          return false;
        }
        integrated_payment_id = info.payment_id;
        cryptonote::set_encrypted_payment_id_to_tx_extra_nonce(extra_nonce, integrated_payment_id);

        /* Append Payment ID data into extra */
        if (!cryptonote::add_extra_nonce_to_tx_extra(extra, extra_nonce)) {
          er.code = WALLET_RPC_ERROR_CODE_WRONG_PAYMENT_ID;
          er.message = "Something went wrong with integrated payment_id.";
          return false;
        }
      }
    }

    if (at_least_one_destination && dsts.empty())
    {
      er.code = WALLET_RPC_ERROR_CODE_ZERO_DESTINATION;
      er.message = "No destinations for this transfer";
      return false;
    }

    if (!payment_id.empty())
    {

      /* Just to clarify */
      const std::string& payment_id_str = payment_id;

      crypto::hash long_payment_id;
      crypto::hash8 short_payment_id;

      /* Parse payment ID */
      if (wallet2::parse_long_payment_id(payment_id_str, long_payment_id)) {
        cryptonote::set_payment_id_to_tx_extra_nonce(extra_nonce, long_payment_id);
      }
      /* or short payment ID */
      else if (wallet2::parse_short_payment_id(payment_id_str, short_payment_id)) {
        cryptonote::set_encrypted_payment_id_to_tx_extra_nonce(extra_nonce, short_payment_id);
      }
      else {
        er.code = WALLET_RPC_ERROR_CODE_WRONG_PAYMENT_ID;
        er.message = "Payment id has invalid format: \"" + payment_id_str + "\", expected 16 or 64 character string";
        return false;
      }

      /* Append Payment ID data into extra */
      if (!cryptonote::add_extra_nonce_to_tx_extra(extra, extra_nonce)) {
        er.code = WALLET_RPC_ERROR_CODE_WRONG_PAYMENT_ID;
        er.message = "Something went wrong with payment_id. Please check its format: \"" + payment_id_str + "\", expected 64-character string";
        return false;
      }

    }
    return true;
  }
  //------------------------------------------------------------------------------------------------------------------------------
  static std::string ptx_to_string(const tools::wallet2::pending_tx &ptx)
  {
    std::ostringstream oss;
    boost::archive::portable_binary_oarchive ar(oss);
    try
    {
      ar << ptx;
    }
    catch (...)
    {
      return "";
    }
    return epee::string_tools::buff_to_hex_nodelimer(oss.str());
  }
  //------------------------------------------------------------------------------------------------------------------------------
  template<typename T> static bool is_error_value(const T &val) { return false; }
  static bool is_error_value(const std::string &s) { return s.empty(); }
  //------------------------------------------------------------------------------------------------------------------------------
  template<typename T, typename V>
  static bool fill(T &where, V s)
  {
    if (is_error_value(s)) return false;
    where = std::move(s);
    return true;
  }
  //------------------------------------------------------------------------------------------------------------------------------
  template<typename T, typename V>
  static bool fill(std::list<T> &where, V s)
  {
    if (is_error_value(s)) return false;
    where.emplace_back(std::move(s));
    return true;
  }
  //------------------------------------------------------------------------------------------------------------------------------
  static uint64_t total_amount(const tools::wallet2::pending_tx &ptx)
  {
    uint64_t amount = 0;
    for (const auto &dest: ptx.dests) amount += dest.amount;
    return amount;
  }
  //------------------------------------------------------------------------------------------------------------------------------
  template<typename Ts, typename Tu>
  bool wallet_rpc_server::fill_response(std::vector<tools::wallet2::pending_tx> &ptx_vector,
      bool get_tx_key, Ts& tx_key, Tu &amount, Tu &fee, std::string &multisig_txset, std::string &unsigned_txset, bool do_not_relay,
      Ts &tx_hash, bool get_tx_hex, Ts &tx_blob, bool get_tx_metadata, Ts &tx_metadata, epee::json_rpc::error &er)
  {
    for (const auto & ptx : ptx_vector)
    {
      if (get_tx_key)
      {
        epee::wipeable_string s = epee::to_hex::wipeable_string(ptx.tx_key);
        for (const crypto::secret_key& additional_tx_key : ptx.additional_tx_keys)
          s += epee::to_hex::wipeable_string(additional_tx_key);
        fill(tx_key, std::string(s.data(), s.size()));
      }
      // Compute amount leaving wallet in tx. By convention dests does not include change outputs
      fill(amount, total_amount(ptx));
      fill(fee, ptx.fee);
    }

    if (m_wallet->multisig())
    {
      multisig_txset = epee::string_tools::buff_to_hex_nodelimer(m_wallet->save_multisig_tx(ptx_vector));
      if (multisig_txset.empty())
      {
        er.code = WALLET_RPC_ERROR_CODE_UNKNOWN_ERROR;
        er.message = "Failed to save multisig tx set after creation";
        return false;
      }
    }
    else
    {
      if (m_wallet->watch_only()){
        unsigned_txset = epee::string_tools::buff_to_hex_nodelimer(m_wallet->dump_tx_to_str(ptx_vector));
        if (unsigned_txset.empty())
        {
          er.code = WALLET_RPC_ERROR_CODE_UNKNOWN_ERROR;
          er.message = "Failed to save unsigned tx set after creation";
          return false;
        }
      }
      else if (!do_not_relay)
        m_wallet->commit_tx(ptx_vector);

      // populate response with tx hashes
      for (auto & ptx : ptx_vector)
      {
        bool r = fill(tx_hash, epee::string_tools::pod_to_hex(cryptonote::get_transaction_hash(ptx.tx)));
        r = r && (!get_tx_hex || fill(tx_blob, epee::string_tools::buff_to_hex_nodelimer(tx_to_blob(ptx.tx))));
        r = r && (!get_tx_metadata || fill(tx_metadata, ptx_to_string(ptx)));
        if (!r)
        {
          er.code = WALLET_RPC_ERROR_CODE_UNKNOWN_ERROR;
          er.message = "Failed to save tx info";
          return false;
        }
      }
    }
    return true;
  }
  //------------------------------------------------------------------------------------------------------------------------------
  bool wallet_rpc_server::on_transfer(const wallet_rpc::COMMAND_RPC_TRANSFER::request& req, wallet_rpc::COMMAND_RPC_TRANSFER::response& res, epee::json_rpc::error& er)
  {

    std::vector<cryptonote::tx_destination_entry> dsts;
    std::vector<uint8_t> extra;

    LOG_PRINT_L3("on_transfer starts");
    if (!m_wallet) return not_open(er);
    if (m_restricted)
    {
      er.code = WALLET_RPC_ERROR_CODE_DENIED;
      er.message = "Command unavailable in restricted mode.";
      return false;
    }

    // validate the transfer requested and populate dsts & extra
    if (!validate_transfer(req.destinations, req.payment_id, dsts, extra, true, er))
    {
      return false;
    }

    try
    {
      uint64_t mixin;
      if(req.ring_size != 0)
      {
        mixin = m_wallet->adjust_mixin(req.ring_size - 1);
      }
      else
      {
        mixin = m_wallet->adjust_mixin(req.mixin);
      }
      uint32_t priority = m_wallet->adjust_priority(req.priority);
      std::vector<wallet2::pending_tx> ptx_vector = m_wallet->create_transactions_2(dsts, mixin, req.unlock_time, priority, extra, req.account_index, req.subaddr_indices);

      if (ptx_vector.empty())
      {
        er.code = WALLET_RPC_ERROR_CODE_TX_NOT_POSSIBLE;
        er.message = "No transaction created";
        return false;
      }

      // reject proposed transactions if there are more than one.  see on_transfer_split below.
      if (ptx_vector.size() != 1)
      {
        er.code = WALLET_RPC_ERROR_CODE_TX_TOO_LARGE;
        er.message = "Transaction would be too large.  try /transfer_split.";
        return false;
      }

      return fill_response(ptx_vector, req.get_tx_key, res.tx_key, res.amount, res.fee, res.multisig_txset, res.unsigned_txset, req.do_not_relay,
          res.tx_hash, req.get_tx_hex, res.tx_blob, req.get_tx_metadata, res.tx_metadata, er);
    }
    catch (const std::exception& e)
    {
      handle_rpc_exception(std::current_exception(), er, WALLET_RPC_ERROR_CODE_GENERIC_TRANSFER_ERROR);
      return false;
    }
    return true;
  }
  //------------------------------------------------------------------------------------------------------------------------------
  bool wallet_rpc_server::on_transfer_split(const wallet_rpc::COMMAND_RPC_TRANSFER_SPLIT::request& req, wallet_rpc::COMMAND_RPC_TRANSFER_SPLIT::response& res, epee::json_rpc::error& er)
  {

    std::vector<cryptonote::tx_destination_entry> dsts;
    std::vector<uint8_t> extra;

    if (!m_wallet) return not_open(er);
    if (m_restricted)
    {
      er.code = WALLET_RPC_ERROR_CODE_DENIED;
      er.message = "Command unavailable in restricted mode.";
      return false;
    }

    // validate the transfer requested and populate dsts & extra; RPC_TRANSFER::request and RPC_TRANSFER_SPLIT::request are identical types.
    if (!validate_transfer(req.destinations, req.payment_id, dsts, extra, true, er))
    {
      return false;
    }

    try
    {
      uint64_t mixin;
      if(req.ring_size != 0)
      {
        mixin = m_wallet->adjust_mixin(req.ring_size - 1);
      }
      else
      {
        mixin = m_wallet->adjust_mixin(req.mixin);
      }
      uint32_t priority = m_wallet->adjust_priority(req.priority);
      LOG_PRINT_L2("on_transfer_split calling create_transactions_2");
      std::vector<wallet2::pending_tx> ptx_vector = m_wallet->create_transactions_2(dsts, mixin, req.unlock_time, priority, extra, req.account_index, req.subaddr_indices);
      LOG_PRINT_L2("on_transfer_split called create_transactions_2");

      return fill_response(ptx_vector, req.get_tx_keys, res.tx_key_list, res.amount_list, res.fee_list, res.multisig_txset, res.unsigned_txset, req.do_not_relay,
          res.tx_hash_list, req.get_tx_hex, res.tx_blob_list, req.get_tx_metadata, res.tx_metadata_list, er);
    }
    catch (const std::exception& e)
    {
      handle_rpc_exception(std::current_exception(), er, WALLET_RPC_ERROR_CODE_GENERIC_TRANSFER_ERROR);
      return false;
    }
    return true;
  }
  //------------------------------------------------------------------------------------------------------------------------------
  bool wallet_rpc_server::on_sign_transfer(const wallet_rpc::COMMAND_RPC_SIGN_TRANSFER::request& req, wallet_rpc::COMMAND_RPC_SIGN_TRANSFER::response& res, epee::json_rpc::error& er)
  {
    if (!m_wallet) return not_open(er);
    if (m_restricted)
    {
      er.code = WALLET_RPC_ERROR_CODE_DENIED;
      er.message = "Command unavailable in restricted mode.";
      return false;
    }
    if (m_wallet->key_on_device())
    {
      er.code = WALLET_RPC_ERROR_CODE_UNKNOWN_ERROR;
      er.message = "command not supported by HW wallet";
      return false;
    }
    if(m_wallet->watch_only())
    {
      er.code = WALLET_RPC_ERROR_CODE_WATCH_ONLY;
      er.message = "command not supported by watch-only wallet";
      return false;
    }

    cryptonote::blobdata blob;
    if (!epee::string_tools::parse_hexstr_to_binbuff(req.unsigned_txset, blob))
    {
      er.code = WALLET_RPC_ERROR_CODE_BAD_HEX;
      er.message = "Failed to parse hex.";
      return false;
    }

    tools::wallet2::unsigned_tx_set exported_txs;
    if(!m_wallet->parse_unsigned_tx_from_str(blob, exported_txs))
    {
      er.code = WALLET_RPC_ERROR_CODE_BAD_UNSIGNED_TX_DATA;
      er.message = "cannot load unsigned_txset";
      return false;
    }

    std::vector<tools::wallet2::pending_tx> ptxs;
    try
    {
      tools::wallet2::signed_tx_set signed_txs;
      std::string ciphertext = m_wallet->sign_tx_dump_to_str(exported_txs, ptxs, signed_txs);
      if (ciphertext.empty())
      {
        er.code = WALLET_RPC_ERROR_CODE_SIGN_UNSIGNED;
        er.message = "Failed to sign unsigned tx";
        return false;
      }

      res.signed_txset = epee::string_tools::buff_to_hex_nodelimer(ciphertext);
    }
    catch (const std::exception &e)
    {
      er.code = WALLET_RPC_ERROR_CODE_SIGN_UNSIGNED;
      er.message = std::string("Failed to sign unsigned tx: ") + e.what();
      return false;
    }

    for (auto &ptx: ptxs)
    {
      res.tx_hash_list.push_back(epee::string_tools::pod_to_hex(cryptonote::get_transaction_hash(ptx.tx)));
      if (req.get_tx_keys)
      {
        res.tx_key_list.push_back(epee::string_tools::pod_to_hex(ptx.tx_key));
        for (const crypto::secret_key& additional_tx_key : ptx.additional_tx_keys)
          res.tx_key_list.back() += epee::string_tools::pod_to_hex(additional_tx_key);
      }
    }

    if (req.export_raw)
    {
      for (auto &ptx: ptxs)
      {
        res.tx_raw_list.push_back(epee::string_tools::buff_to_hex_nodelimer(cryptonote::tx_to_blob(ptx.tx)));
      }
    }

    return true;
  }
  //------------------------------------------------------------------------------------------------------------------------------
  bool wallet_rpc_server::on_describe_transfer(const wallet_rpc::COMMAND_RPC_DESCRIBE_TRANSFER::request& req, wallet_rpc::COMMAND_RPC_DESCRIBE_TRANSFER::response& res, epee::json_rpc::error& er)
  {
    if (!m_wallet) return not_open(er);
    if (m_restricted)
    {
      er.code = WALLET_RPC_ERROR_CODE_DENIED;
      er.message = "Command unavailable in restricted mode.";
      return false;
    }
    if (m_wallet->key_on_device())
    {
      er.code = WALLET_RPC_ERROR_CODE_UNKNOWN_ERROR;
      er.message = "command not supported by HW wallet";
      return false;
    }
    if(m_wallet->watch_only())
    {
      er.code = WALLET_RPC_ERROR_CODE_WATCH_ONLY;
      er.message = "command not supported by watch-only wallet";
      return false;
    }

    tools::wallet2::unsigned_tx_set exported_txs;
    try
    {
      cryptonote::blobdata blob;
      if (!epee::string_tools::parse_hexstr_to_binbuff(req.unsigned_txset, blob))
      {
        er.code = WALLET_RPC_ERROR_CODE_BAD_HEX;
        er.message = "Failed to parse hex.";
        return false;
      }
      if(!m_wallet->parse_unsigned_tx_from_str(blob, exported_txs))
      {
        er.code = WALLET_RPC_ERROR_CODE_BAD_UNSIGNED_TX_DATA;
        er.message = "cannot load unsigned_txset";
        return false;
      }
    }
    catch (const std::exception &e)
    {
      er.code = WALLET_RPC_ERROR_CODE_BAD_UNSIGNED_TX_DATA;
      er.message = "failed to parse unsigned transfers: " + std::string(e.what());
      return false;
    }

    std::vector<tools::wallet2::pending_tx> ptx;
    try
    {
      // gather info to ask the user
      std::unordered_map<cryptonote::account_public_address, std::pair<std::string, uint64_t>> dests;
      int first_known_non_zero_change_index = -1;
      for (size_t n = 0; n < exported_txs.txes.size(); ++n)
      {
        const tools::wallet2::tx_construction_data &cd = exported_txs.txes[n];
        res.desc.push_back({0, 0, std::numeric_limits<uint32_t>::max(), 0, {}, "", 0, "", 0, 0, ""});
        wallet_rpc::COMMAND_RPC_DESCRIBE_TRANSFER::transfer_description &desc = res.desc.back();

        std::vector<cryptonote::tx_extra_field> tx_extra_fields;
        bool has_encrypted_payment_id = false;
        crypto::hash8 payment_id8 = crypto::null_hash8;
        if (cryptonote::parse_tx_extra(cd.extra, tx_extra_fields))
        {
          cryptonote::tx_extra_nonce extra_nonce;
          if (find_tx_extra_field_by_type(tx_extra_fields, extra_nonce))
          {
            crypto::hash payment_id;
            if(cryptonote::get_encrypted_payment_id_from_tx_extra_nonce(extra_nonce.nonce, payment_id8))
            {
              desc.payment_id = epee::string_tools::pod_to_hex(payment_id8);
              has_encrypted_payment_id = true;
            }
            else if (cryptonote::get_payment_id_from_tx_extra_nonce(extra_nonce.nonce, payment_id))
            {
              desc.payment_id = epee::string_tools::pod_to_hex(payment_id);
            }
          }
        }

        for (size_t s = 0; s < cd.sources.size(); ++s)
        {
          desc.amount_in += cd.sources[s].amount;
          size_t ring_size = cd.sources[s].outputs.size();
          if (ring_size < desc.ring_size)
            desc.ring_size = ring_size;
        }
        for (size_t d = 0; d < cd.splitted_dsts.size(); ++d)
        {
          const cryptonote::tx_destination_entry &entry = cd.splitted_dsts[d];
          std::string address = cryptonote::get_account_address_as_str(m_wallet->nettype(), entry.is_subaddress, entry.addr);
          if (has_encrypted_payment_id && !entry.is_subaddress)
            address = cryptonote::get_account_integrated_address_as_str(m_wallet->nettype(), entry.addr, payment_id8);
          auto i = dests.find(entry.addr);
          if (i == dests.end())
            dests.insert(std::make_pair(entry.addr, std::make_pair(address, entry.amount)));
          else
            i->second.second += entry.amount;
          desc.amount_out += entry.amount;
        }
        if (cd.change_dts.amount > 0)
        {
          auto it = dests.find(cd.change_dts.addr);
          if (it == dests.end())
          {
            er.code = WALLET_RPC_ERROR_CODE_BAD_UNSIGNED_TX_DATA;
            er.message = "Claimed change does not go to a paid address";
            return false;
          }
          if (it->second.second < cd.change_dts.amount)
          {
            er.code = WALLET_RPC_ERROR_CODE_BAD_UNSIGNED_TX_DATA;
            er.message = "Claimed change is larger than payment to the change address";
            return false;
          }
          if (cd.change_dts.amount > 0)
          {
            if (first_known_non_zero_change_index == -1)
              first_known_non_zero_change_index = n;
            const tools::wallet2::tx_construction_data &cdn = exported_txs.txes[first_known_non_zero_change_index];
            if (memcmp(&cd.change_dts.addr, &cdn.change_dts.addr, sizeof(cd.change_dts.addr)))
            {
              er.code = WALLET_RPC_ERROR_CODE_BAD_UNSIGNED_TX_DATA;
              er.message = "Change goes to more than one address";
              return false;
            }
          }
          desc.change_amount += cd.change_dts.amount;
          it->second.second -= cd.change_dts.amount;
          if (it->second.second == 0)
            dests.erase(cd.change_dts.addr);
        }

        size_t n_dummy_outputs = 0;
        for (auto i = dests.begin(); i != dests.end(); )
        {
          if (i->second.second > 0)
          {
            desc.recipients.push_back({i->second.first, i->second.second});
          }
          else
            ++desc.dummy_outputs;
          ++i;
        }

        if (desc.change_amount > 0)
        {
          const tools::wallet2::tx_construction_data &cd0 = exported_txs.txes[0];
          desc.change_address = get_account_address_as_str(m_wallet->nettype(), cd0.subaddr_account > 0, cd0.change_dts.addr);
        }

        desc.fee = desc.amount_in - desc.amount_out;
        desc.unlock_time = cd.unlock_time;
        desc.extra = epee::to_hex::string({cd.extra.data(), cd.extra.size()});
      }
    }
    catch (const std::exception &e)
    {
      er.code = WALLET_RPC_ERROR_CODE_BAD_UNSIGNED_TX_DATA;
      er.message = "failed to parse unsigned transfers";
      return false;
    }

    return true;
  }
  //------------------------------------------------------------------------------------------------------------------------------
  bool wallet_rpc_server::on_submit_transfer(const wallet_rpc::COMMAND_RPC_SUBMIT_TRANSFER::request& req, wallet_rpc::COMMAND_RPC_SUBMIT_TRANSFER::response& res, epee::json_rpc::error& er)
  {
    if (!m_wallet) return not_open(er);
    if (m_restricted)
    {
      er.code = WALLET_RPC_ERROR_CODE_DENIED;
      er.message = "Command unavailable in restricted mode.";
      return false;
    }
    if (m_wallet->key_on_device())
    {
      er.code = WALLET_RPC_ERROR_CODE_UNKNOWN_ERROR;
      er.message = "command not supported by HW wallet";
      return false;
    }

    cryptonote::blobdata blob;
    if (!epee::string_tools::parse_hexstr_to_binbuff(req.tx_data_hex, blob))
    {
      er.code = WALLET_RPC_ERROR_CODE_BAD_HEX;
      er.message = "Failed to parse hex.";
      return false;
    }

    std::vector<tools::wallet2::pending_tx> ptx_vector;
    try
    {
      bool r = m_wallet->parse_tx_from_str(blob, ptx_vector, NULL);
      if (!r)
      {
        er.code = WALLET_RPC_ERROR_CODE_BAD_SIGNED_TX_DATA;
        er.message = "Failed to parse signed tx data.";
        return false;
      }
    }
    catch (const std::exception &e)
    {
      er.code = WALLET_RPC_ERROR_CODE_BAD_SIGNED_TX_DATA;
      er.message = std::string("Failed to parse signed tx: ") + e.what();
      return false;
    }

    try
    {
      for (auto &ptx: ptx_vector)
      {
        m_wallet->commit_tx(ptx);
        res.tx_hash_list.push_back(epee::string_tools::pod_to_hex(cryptonote::get_transaction_hash(ptx.tx)));
      }
    }
    catch (const std::exception &e)
    {
      er.code = WALLET_RPC_ERROR_CODE_SIGNED_SUBMISSION;
      er.message = std::string("Failed to submit signed tx: ") + e.what();
      return false;
    }

    return true;
  }
  //------------------------------------------------------------------------------------------------------------------------------
  bool wallet_rpc_server::on_sweep_dust(const wallet_rpc::COMMAND_RPC_SWEEP_DUST::request& req, wallet_rpc::COMMAND_RPC_SWEEP_DUST::response& res, epee::json_rpc::error& er)
  {
    if (!m_wallet) return not_open(er);
    if (m_restricted)
    {
      er.code = WALLET_RPC_ERROR_CODE_DENIED;
      er.message = "Command unavailable in restricted mode.";
      return false;
    }

    try
    {
      std::vector<wallet2::pending_tx> ptx_vector = m_wallet->create_unmixable_sweep_transactions();

      return fill_response(ptx_vector, req.get_tx_keys, res.tx_key_list, res.amount_list, res.fee_list, res.multisig_txset, res.unsigned_txset, req.do_not_relay,
          res.tx_hash_list, req.get_tx_hex, res.tx_blob_list, req.get_tx_metadata, res.tx_metadata_list, er);
    }
    catch (const std::exception& e)
    {
      handle_rpc_exception(std::current_exception(), er, WALLET_RPC_ERROR_CODE_GENERIC_TRANSFER_ERROR);
      return false;
    }
    return true;
  }
  //------------------------------------------------------------------------------------------------------------------------------
  bool wallet_rpc_server::on_sweep_all(const wallet_rpc::COMMAND_RPC_SWEEP_ALL::request& req, wallet_rpc::COMMAND_RPC_SWEEP_ALL::response& res, epee::json_rpc::error& er)
  {
    std::vector<cryptonote::tx_destination_entry> dsts;
    std::vector<uint8_t> extra;

    if (!m_wallet) return not_open(er);
    if (m_restricted)
    {
      er.code = WALLET_RPC_ERROR_CODE_DENIED;
      er.message = "Command unavailable in restricted mode.";
      return false;
    }

    // validate the transfer requested and populate dsts & extra
    std::list<wallet_rpc::transfer_destination> destination;
    destination.push_back(wallet_rpc::transfer_destination());
    destination.back().amount = 0;
    destination.back().address = req.address;
    if (!validate_transfer(destination, req.payment_id, dsts, extra, true, er))
    {
      return false;
    }

    if (req.outputs < 1)
    {
      er.code = WALLET_RPC_ERROR_CODE_TX_NOT_POSSIBLE;
      er.message = "Amount of outputs should be greater than 0.";
      return  false;
    }

    try
    {
      uint64_t mixin;
      if(req.ring_size != 0)
      {
        mixin = m_wallet->adjust_mixin(req.ring_size - 1);
      }
      else
      {
        mixin = m_wallet->adjust_mixin(req.mixin);
      }
      uint32_t priority = m_wallet->adjust_priority(req.priority);
      std::vector<wallet2::pending_tx> ptx_vector = m_wallet->create_transactions_all(req.below_amount, dsts[0].addr, dsts[0].is_subaddress, req.outputs, mixin, req.unlock_time, priority, extra, req.account_index, req.subaddr_indices);

      return fill_response(ptx_vector, req.get_tx_keys, res.tx_key_list, res.amount_list, res.fee_list, res.multisig_txset, res.unsigned_txset, req.do_not_relay,
          res.tx_hash_list, req.get_tx_hex, res.tx_blob_list, req.get_tx_metadata, res.tx_metadata_list, er);
    }
    catch (const std::exception& e)
    {
      handle_rpc_exception(std::current_exception(), er, WALLET_RPC_ERROR_CODE_GENERIC_TRANSFER_ERROR);
      return false;
    }
    return true;
  }
//------------------------------------------------------------------------------------------------------------------------------
  bool wallet_rpc_server::on_sweep_single(const wallet_rpc::COMMAND_RPC_SWEEP_SINGLE::request& req, wallet_rpc::COMMAND_RPC_SWEEP_SINGLE::response& res, epee::json_rpc::error& er)
  {
    std::vector<cryptonote::tx_destination_entry> dsts;
    std::vector<uint8_t> extra;

    if (!m_wallet) return not_open(er);
    if (m_restricted)
    {
      er.code = WALLET_RPC_ERROR_CODE_DENIED;
      er.message = "Command unavailable in restricted mode.";
      return false;
    }

    if (req.outputs < 1)
    {
      er.code = WALLET_RPC_ERROR_CODE_TX_NOT_POSSIBLE;
      er.message = "Amount of outputs should be greater than 0.";
      return  false;
    }

    // validate the transfer requested and populate dsts & extra
    std::list<wallet_rpc::transfer_destination> destination;
    destination.push_back(wallet_rpc::transfer_destination());
    destination.back().amount = 0;
    destination.back().address = req.address;
    if (!validate_transfer(destination, req.payment_id, dsts, extra, true, er))
    {
      return false;
    }

    crypto::key_image ki;
    if (!epee::string_tools::hex_to_pod(req.key_image, ki))
    {
      er.code = WALLET_RPC_ERROR_CODE_WRONG_KEY_IMAGE;
      er.message = "failed to parse key image";
      return false;
    }

    try
    {
      uint64_t mixin;
      if(req.ring_size != 0)
      {
        mixin = m_wallet->adjust_mixin(req.ring_size - 1);
      }
      else
      {
        mixin = m_wallet->adjust_mixin(req.mixin);
      }
      uint32_t priority = m_wallet->adjust_priority(req.priority);
      std::vector<wallet2::pending_tx> ptx_vector = m_wallet->create_transactions_single(ki, dsts[0].addr, dsts[0].is_subaddress, req.outputs, mixin, req.unlock_time, priority, extra);

      if (ptx_vector.empty())
      {
        er.code = WALLET_RPC_ERROR_CODE_UNKNOWN_ERROR;
        er.message = "No outputs found";
        return false;
      }
      if (ptx_vector.size() > 1)
      {
        er.code = WALLET_RPC_ERROR_CODE_UNKNOWN_ERROR;
        er.message = "Multiple transactions are created, which is not supposed to happen";
        return false;
      }
      const wallet2::pending_tx &ptx = ptx_vector[0];
      if (ptx.selected_transfers.size() > 1)
      {
        er.code = WALLET_RPC_ERROR_CODE_UNKNOWN_ERROR;
        er.message = "The transaction uses multiple inputs, which is not supposed to happen";
        return false;
      }

      return fill_response(ptx_vector, req.get_tx_key, res.tx_key, res.amount, res.fee, res.multisig_txset, res.unsigned_txset, req.do_not_relay,
          res.tx_hash, req.get_tx_hex, res.tx_blob, req.get_tx_metadata, res.tx_metadata, er);
    }
    catch (const std::exception& e)
    {
      handle_rpc_exception(std::current_exception(), er, WALLET_RPC_ERROR_CODE_GENERIC_TRANSFER_ERROR);
      return false;
    }
    catch (...)
    {
      er.code = WALLET_RPC_ERROR_CODE_UNKNOWN_ERROR;
      er.message = "WALLET_RPC_ERROR_CODE_UNKNOWN_ERROR";
      return false;
    }
    return true;
  }
  //------------------------------------------------------------------------------------------------------------------------------
  bool wallet_rpc_server::on_relay_tx(const wallet_rpc::COMMAND_RPC_RELAY_TX::request& req, wallet_rpc::COMMAND_RPC_RELAY_TX::response& res, epee::json_rpc::error& er)
  {
    if (!m_wallet) return not_open(er);

    cryptonote::blobdata blob;
    if (!epee::string_tools::parse_hexstr_to_binbuff(req.hex, blob))
    {
      er.code = WALLET_RPC_ERROR_CODE_BAD_HEX;
      er.message = "Failed to parse hex.";
      return false;
    }

    tools::wallet2::pending_tx ptx;
    try
    {
      std::istringstream iss(blob);
      boost::archive::portable_binary_iarchive ar(iss);
      ar >> ptx;
    }
    catch (...)
    {
      er.code = WALLET_RPC_ERROR_CODE_BAD_TX_METADATA;
      er.message = "Failed to parse tx metadata.";
      return false;
    }

    try
    {
      m_wallet->commit_tx(ptx);
    }
    catch(const std::exception &e)
    {
      er.code = WALLET_RPC_ERROR_CODE_GENERIC_TRANSFER_ERROR;
      er.message = "Failed to commit tx.";
      return false;
    }

    res.tx_hash = epee::string_tools::pod_to_hex(cryptonote::get_transaction_hash(ptx.tx));

    return true;
  }
  //------------------------------------------------------------------------------------------------------------------------------
  bool wallet_rpc_server::on_make_integrated_address(const wallet_rpc::COMMAND_RPC_MAKE_INTEGRATED_ADDRESS::request& req, wallet_rpc::COMMAND_RPC_MAKE_INTEGRATED_ADDRESS::response& res, epee::json_rpc::error& er)
  {
    if (!m_wallet) return not_open(er);
    try
    {
      crypto::hash8 payment_id;
      if (req.payment_id.empty())
      {
        payment_id = crypto::rand<crypto::hash8>();
      }
      else
      {
        if (!tools::wallet2::parse_short_payment_id(req.payment_id,payment_id))
        {
          er.code = WALLET_RPC_ERROR_CODE_WRONG_PAYMENT_ID;
          er.message = "Invalid payment ID";
          return false;
        }
      }

      if (req.standard_address.empty())
      {
        res.integrated_address = m_wallet->get_integrated_address_as_str(payment_id);
      }
      else
      {
        cryptonote::address_parse_info info;
        if(!get_account_address_from_str(info, m_wallet->nettype(), req.standard_address))
        {
          er.code = WALLET_RPC_ERROR_CODE_WRONG_ADDRESS;
          er.message = "Invalid address";
          return false;
        }
        if (info.is_subaddress)
        {
          er.code = WALLET_RPC_ERROR_CODE_WRONG_ADDRESS;
          er.message = "Subaddress shouldn't be used";
          return false;
        }
        if (info.has_payment_id)
        {
          er.code = WALLET_RPC_ERROR_CODE_WRONG_ADDRESS;
          er.message = "Already integrated address";
          return false;
        }
        if (req.payment_id.empty())
        {
          er.code = WALLET_RPC_ERROR_CODE_WRONG_PAYMENT_ID;
          er.message = "Payment ID shouldn't be left unspecified";
          return false;
        }
        res.integrated_address = get_account_integrated_address_as_str(m_wallet->nettype(), info.address, payment_id);
      }
      res.payment_id = epee::string_tools::pod_to_hex(payment_id);
      return true;
    }
    catch (const std::exception& e)
    {
      handle_rpc_exception(std::current_exception(), er, WALLET_RPC_ERROR_CODE_UNKNOWN_ERROR);
      return false;
    }
    return true;
  }
  //------------------------------------------------------------------------------------------------------------------------------
  bool wallet_rpc_server::on_split_integrated_address(const wallet_rpc::COMMAND_RPC_SPLIT_INTEGRATED_ADDRESS::request& req, wallet_rpc::COMMAND_RPC_SPLIT_INTEGRATED_ADDRESS::response& res, epee::json_rpc::error& er)
  {
    if (!m_wallet) return not_open(er);
    try
    {
      cryptonote::address_parse_info info;

      if(!get_account_address_from_str(info, m_wallet->nettype(), req.integrated_address))
      {
        er.code = WALLET_RPC_ERROR_CODE_WRONG_ADDRESS;
        er.message = "Invalid address";
        return false;
      }
      if(!info.has_payment_id)
      {
        er.code = WALLET_RPC_ERROR_CODE_WRONG_ADDRESS;
        er.message = "Address is not an integrated address";
        return false;
      }
      res.standard_address = get_account_address_as_str(m_wallet->nettype(), info.is_subaddress, info.address);
      res.payment_id = epee::string_tools::pod_to_hex(info.payment_id);
      return true;
    }
    catch (const std::exception& e)
    {
      handle_rpc_exception(std::current_exception(), er, WALLET_RPC_ERROR_CODE_UNKNOWN_ERROR);
      return false;
    }
    return true;
  }
  //------------------------------------------------------------------------------------------------------------------------------
  bool wallet_rpc_server::on_store(const wallet_rpc::COMMAND_RPC_STORE::request& req, wallet_rpc::COMMAND_RPC_STORE::response& res, epee::json_rpc::error& er)
  {
    if (!m_wallet) return not_open(er);
    if (m_restricted)
    {
      er.code = WALLET_RPC_ERROR_CODE_DENIED;
      er.message = "Command unavailable in restricted mode.";
      return false;
    }

    try
    {
      m_wallet->store();
    }
    catch (const std::exception& e)
    {
      handle_rpc_exception(std::current_exception(), er, WALLET_RPC_ERROR_CODE_UNKNOWN_ERROR);
      return false;
    }
    return true;
  }
  //------------------------------------------------------------------------------------------------------------------------------
  bool wallet_rpc_server::on_get_payments(const wallet_rpc::COMMAND_RPC_GET_PAYMENTS::request& req, wallet_rpc::COMMAND_RPC_GET_PAYMENTS::response& res, epee::json_rpc::error& er)
  {
    if (!m_wallet) return not_open(er);
    crypto::hash payment_id;
    crypto::hash8 payment_id8;
    cryptonote::blobdata payment_id_blob;
    if(!epee::string_tools::parse_hexstr_to_binbuff(req.payment_id, payment_id_blob))
    {
      er.code = WALLET_RPC_ERROR_CODE_WRONG_PAYMENT_ID;
      er.message = "Payment ID has invalid format";
      return false;
    }

      if(sizeof(payment_id) == payment_id_blob.size())
      {
        payment_id = *reinterpret_cast<const crypto::hash*>(payment_id_blob.data());
      }
      else if(sizeof(payment_id8) == payment_id_blob.size())
      {
        payment_id8 = *reinterpret_cast<const crypto::hash8*>(payment_id_blob.data());
        memcpy(payment_id.data, payment_id8.data, 8);
        memset(payment_id.data + 8, 0, 24);
      }
      else
      {
        er.code = WALLET_RPC_ERROR_CODE_WRONG_PAYMENT_ID;
        er.message = "Payment ID has invalid size: " + req.payment_id;
        return false;
      }

    res.payments.clear();
    std::list<wallet2::payment_details> payment_list;
    m_wallet->get_payments(payment_id, payment_list);
    for (auto & payment : payment_list)
    {
      wallet_rpc::payment_details rpc_payment;
      rpc_payment.payment_id   = req.payment_id;
      rpc_payment.tx_hash      = epee::string_tools::pod_to_hex(payment.m_tx_hash);
      rpc_payment.amount       = payment.m_amount;
      rpc_payment.block_height = payment.m_block_height;
      rpc_payment.unlock_time  = payment.m_unlock_time;
      rpc_payment.subaddr_index = payment.m_subaddr_index;
      rpc_payment.address      = m_wallet->get_subaddress_as_str(payment.m_subaddr_index);
      res.payments.push_back(rpc_payment);
    }

    return true;
  }
  //------------------------------------------------------------------------------------------------------------------------------
  bool wallet_rpc_server::on_get_bulk_payments(const wallet_rpc::COMMAND_RPC_GET_BULK_PAYMENTS::request& req, wallet_rpc::COMMAND_RPC_GET_BULK_PAYMENTS::response& res, epee::json_rpc::error& er)
  {
    res.payments.clear();
    if (!m_wallet) return not_open(er);

    /* If the payment ID list is empty, we get payments to any payment ID (or lack thereof) */
    if (req.payment_ids.empty())
    {
      std::list<std::pair<crypto::hash,wallet2::payment_details>> payment_list;
      m_wallet->get_payments(payment_list, req.min_block_height);

      for (auto & payment : payment_list)
      {
        wallet_rpc::payment_details rpc_payment;
        rpc_payment.payment_id   = epee::string_tools::pod_to_hex(payment.first);
        rpc_payment.tx_hash      = epee::string_tools::pod_to_hex(payment.second.m_tx_hash);
        rpc_payment.amount       = payment.second.m_amount;
        rpc_payment.block_height = payment.second.m_block_height;
        rpc_payment.unlock_time  = payment.second.m_unlock_time;
        rpc_payment.subaddr_index = payment.second.m_subaddr_index;
        rpc_payment.address      = m_wallet->get_subaddress_as_str(payment.second.m_subaddr_index);
        res.payments.push_back(std::move(rpc_payment));
      }

      return true;
    }

    for (auto & payment_id_str : req.payment_ids)
    {
      crypto::hash payment_id;
      crypto::hash8 payment_id8;
      cryptonote::blobdata payment_id_blob;

      // TODO - should the whole thing fail because of one bad id?

      if(!epee::string_tools::parse_hexstr_to_binbuff(payment_id_str, payment_id_blob))
      {
        er.code = WALLET_RPC_ERROR_CODE_WRONG_PAYMENT_ID;
        er.message = "Payment ID has invalid format: " + payment_id_str;
        return false;
      }

      if(sizeof(payment_id) == payment_id_blob.size())
      {
        payment_id = *reinterpret_cast<const crypto::hash*>(payment_id_blob.data());
      }
      else if(sizeof(payment_id8) == payment_id_blob.size())
      {
        payment_id8 = *reinterpret_cast<const crypto::hash8*>(payment_id_blob.data());
        memcpy(payment_id.data, payment_id8.data, 8);
        memset(payment_id.data + 8, 0, 24);
      }
      else
      {
        er.code = WALLET_RPC_ERROR_CODE_WRONG_PAYMENT_ID;
        er.message = "Payment ID has invalid size: " + payment_id_str;
        return false;
      }

      std::list<wallet2::payment_details> payment_list;
      m_wallet->get_payments(payment_id, payment_list, req.min_block_height);

      for (auto & payment : payment_list)
      {
        wallet_rpc::payment_details rpc_payment;
        rpc_payment.payment_id   = payment_id_str;
        rpc_payment.tx_hash      = epee::string_tools::pod_to_hex(payment.m_tx_hash);
        rpc_payment.amount       = payment.m_amount;
        rpc_payment.block_height = payment.m_block_height;
        rpc_payment.unlock_time  = payment.m_unlock_time;
        rpc_payment.subaddr_index = payment.m_subaddr_index;
        rpc_payment.address      = m_wallet->get_subaddress_as_str(payment.m_subaddr_index);
        res.payments.push_back(std::move(rpc_payment));
      }
    }

    return true;
  }
  //------------------------------------------------------------------------------------------------------------------------------
  bool wallet_rpc_server::on_incoming_transfers(const wallet_rpc::COMMAND_RPC_INCOMING_TRANSFERS::request& req, wallet_rpc::COMMAND_RPC_INCOMING_TRANSFERS::response& res, epee::json_rpc::error& er)
  {
    if (!m_wallet) return not_open(er);
    if(req.transfer_type.compare("all") != 0 && req.transfer_type.compare("available") != 0 && req.transfer_type.compare("unavailable") != 0)
    {
      er.code = WALLET_RPC_ERROR_CODE_TRANSFER_TYPE;
      er.message = "Transfer type must be one of: all, available, or unavailable";
      return false;
    }

    bool filter = false;
    bool available = false;
    if (req.transfer_type.compare("available") == 0)
    {
      filter = true;
      available = true;
    }
    else if (req.transfer_type.compare("unavailable") == 0)
    {
      filter = true;
      available = false;
    }

    wallet2::transfer_container transfers;
    m_wallet->get_transfers(transfers);

    bool transfers_found = false;
    for (const auto& td : transfers)
    {
      if (!filter || available != td.m_spent)
      {
        if (req.account_index != td.m_subaddr_index.major || (!req.subaddr_indices.empty() && req.subaddr_indices.count(td.m_subaddr_index.minor) == 0))
          continue;
        if (!transfers_found)
        {
          transfers_found = true;
        }
        auto txBlob = t_serializable_object_to_blob(td.m_tx);
        wallet_rpc::transfer_details rpc_transfers;
        rpc_transfers.amount       = td.amount();
        rpc_transfers.spent        = td.m_spent;
        rpc_transfers.global_index = td.m_global_output_index;
        rpc_transfers.tx_hash      = epee::string_tools::pod_to_hex(td.m_txid);
        rpc_transfers.subaddr_index = {td.m_subaddr_index.major, td.m_subaddr_index.minor};
        rpc_transfers.key_image    = td.m_key_image_known ? epee::string_tools::pod_to_hex(td.m_key_image) : "";
        res.transfers.push_back(rpc_transfers);
      }
    }

    return true;
  }
  //------------------------------------------------------------------------------------------------------------------------------
  bool wallet_rpc_server::on_query_key(const wallet_rpc::COMMAND_RPC_QUERY_KEY::request& req, wallet_rpc::COMMAND_RPC_QUERY_KEY::response& res, epee::json_rpc::error& er)
  {
      if (!m_wallet) return not_open(er);
      if (m_restricted)
      {
        er.code = WALLET_RPC_ERROR_CODE_DENIED;
        er.message = "Command unavailable in restricted mode.";
        return false;
      }

      if (req.key_type.compare("mnemonic") == 0)
      {
        epee::wipeable_string seed;
        bool ready;
        if (m_wallet->multisig(&ready))
        {
          if (!ready)
          {
            er.code = WALLET_RPC_ERROR_CODE_NOT_MULTISIG;
            er.message = "This wallet is multisig, but not yet finalized";
            return false;
          }
          if (!m_wallet->get_multisig_seed(seed))
          {
            er.code = WALLET_RPC_ERROR_CODE_UNKNOWN_ERROR;
            er.message = "Failed to get multisig seed.";
            return false;
          }
        }
        else
        {
          if (m_wallet->watch_only())
          {
            er.code = WALLET_RPC_ERROR_CODE_WATCH_ONLY;
            er.message = "The wallet is watch-only. Cannot display seed.";
            return false;
          }
          if (!m_wallet->is_deterministic())
          {
            er.code = WALLET_RPC_ERROR_CODE_NON_DETERMINISTIC;
            er.message = "The wallet is non-deterministic. Cannot display seed.";
            return false;
          }
          if (!m_wallet->get_seed(seed))
          {
            er.code = WALLET_RPC_ERROR_CODE_UNKNOWN_ERROR;
            er.message = "Failed to get seed.";
            return false;
          }
        }
        res.key = std::string(seed.data(), seed.size()); // send to the network, then wipe RAM :D
      }
      else if(req.key_type.compare("view_key") == 0)
      {
          epee::wipeable_string key = epee::to_hex::wipeable_string(m_wallet->get_account().get_keys().m_view_secret_key);
          res.key = std::string(key.data(), key.size());
      }
      else if(req.key_type.compare("spend_key") == 0)
      {
          epee::wipeable_string key = epee::to_hex::wipeable_string(m_wallet->get_account().get_keys().m_spend_secret_key);
          res.key = std::string(key.data(), key.size());
      }
      else
      {
          er.message = "key_type " + req.key_type + " not found";
          return false;
      }

      return true;
  }
  //------------------------------------------------------------------------------------------------------------------------------
  bool wallet_rpc_server::on_rescan_blockchain(const wallet_rpc::COMMAND_RPC_RESCAN_BLOCKCHAIN::request& req, wallet_rpc::COMMAND_RPC_RESCAN_BLOCKCHAIN::response& res, epee::json_rpc::error& er)
  {
    if (!m_wallet) return not_open(er);
    if (m_restricted)
    {
      er.code = WALLET_RPC_ERROR_CODE_DENIED;
      er.message = "Command unavailable in restricted mode.";
      return false;
    }

    try
    {
      m_wallet->rescan_blockchain(req.hard);
    }
    catch (const std::exception& e)
    {
      handle_rpc_exception(std::current_exception(), er, WALLET_RPC_ERROR_CODE_UNKNOWN_ERROR);
      return false;
    }
    return true;
  }
  //------------------------------------------------------------------------------------------------------------------------------
  bool wallet_rpc_server::on_sign(const wallet_rpc::COMMAND_RPC_SIGN::request& req, wallet_rpc::COMMAND_RPC_SIGN::response& res, epee::json_rpc::error& er)
  {
    if (!m_wallet) return not_open(er);
    if (m_restricted)
    {
      er.code = WALLET_RPC_ERROR_CODE_DENIED;
      er.message = "Command unavailable in restricted mode.";
      return false;
    }

    res.signature = m_wallet->sign(req.data);
    return true;
  }
  //------------------------------------------------------------------------------------------------------------------------------
  bool wallet_rpc_server::on_verify(const wallet_rpc::COMMAND_RPC_VERIFY::request& req, wallet_rpc::COMMAND_RPC_VERIFY::response& res, epee::json_rpc::error& er)
  {
    if (!m_wallet) return not_open(er);
    if (m_restricted)
    {
      er.code = WALLET_RPC_ERROR_CODE_DENIED;
      er.message = "Command unavailable in restricted mode.";
      return false;
    }

    cryptonote::address_parse_info info;
    er.message = "";
    if(!get_account_address_from_str_or_url(info, m_wallet->nettype(), req.address,
      [&er](const std::string &url, const std::vector<std::string> &addresses, bool dnssec_valid)->std::string {
        if (!dnssec_valid)
        {
          er.message = std::string("Invalid DNSSEC for ") + url;
          return {};
        }
        if (addresses.empty())
        {
          er.message = std::string("No Loki address found at ") + url;
          return {};
        }
        return addresses[0];
      }))
    {
      er.code = WALLET_RPC_ERROR_CODE_WRONG_ADDRESS;
      return false;
    }

    res.good = m_wallet->verify(req.data, info.address, req.signature);
    return true;
  }
  //------------------------------------------------------------------------------------------------------------------------------
  bool wallet_rpc_server::on_stop_wallet(const wallet_rpc::COMMAND_RPC_STOP_WALLET::request& req, wallet_rpc::COMMAND_RPC_STOP_WALLET::response& res, epee::json_rpc::error& er)
  {
    if (!m_wallet) return not_open(er);
    if (m_restricted)
    {
      er.code = WALLET_RPC_ERROR_CODE_DENIED;
      er.message = "Command unavailable in restricted mode.";
      return false;
    }

    try
    {
      m_wallet->store();
      m_stop.store(true, std::memory_order_relaxed);
    }
    catch (const std::exception& e)
    {
      handle_rpc_exception(std::current_exception(), er, WALLET_RPC_ERROR_CODE_UNKNOWN_ERROR);
      return false;
    }
    return true;
  }
  //------------------------------------------------------------------------------------------------------------------------------
  bool wallet_rpc_server::on_set_tx_notes(const wallet_rpc::COMMAND_RPC_SET_TX_NOTES::request& req, wallet_rpc::COMMAND_RPC_SET_TX_NOTES::response& res, epee::json_rpc::error& er)
  {
    if (!m_wallet) return not_open(er);
    if (m_restricted)
    {
      er.code = WALLET_RPC_ERROR_CODE_DENIED;
      er.message = "Command unavailable in restricted mode.";
      return false;
    }

    if (req.txids.size() != req.notes.size())
    {
      er.code = WALLET_RPC_ERROR_CODE_UNKNOWN_ERROR;
      er.message = "Different amount of txids and notes";
      return false;
    }

    std::list<crypto::hash> txids;
    std::list<std::string>::const_iterator i = req.txids.begin();
    while (i != req.txids.end())
    {
      cryptonote::blobdata txid_blob;
      if(!epee::string_tools::parse_hexstr_to_binbuff(*i++, txid_blob) || txid_blob.size() != sizeof(crypto::hash))
      {
        er.code = WALLET_RPC_ERROR_CODE_WRONG_TXID;
        er.message = "TX ID has invalid format";
        return false;
      }

      crypto::hash txid = *reinterpret_cast<const crypto::hash*>(txid_blob.data());
      txids.push_back(txid);
    }

    std::list<crypto::hash>::const_iterator il = txids.begin();
    std::list<std::string>::const_iterator in = req.notes.begin();
    while (il != txids.end())
    {
      m_wallet->set_tx_note(*il++, *in++);
    }

    return true;
  }
  //------------------------------------------------------------------------------------------------------------------------------
  bool wallet_rpc_server::on_get_tx_notes(const wallet_rpc::COMMAND_RPC_GET_TX_NOTES::request& req, wallet_rpc::COMMAND_RPC_GET_TX_NOTES::response& res, epee::json_rpc::error& er)
  {
    res.notes.clear();
    if (!m_wallet) return not_open(er);

    std::list<crypto::hash> txids;
    std::list<std::string>::const_iterator i = req.txids.begin();
    while (i != req.txids.end())
    {
      cryptonote::blobdata txid_blob;
      if(!epee::string_tools::parse_hexstr_to_binbuff(*i++, txid_blob) || txid_blob.size() != sizeof(crypto::hash))
      {
        er.code = WALLET_RPC_ERROR_CODE_WRONG_TXID;
        er.message = "TX ID has invalid format";
        return false;
      }

      crypto::hash txid = *reinterpret_cast<const crypto::hash*>(txid_blob.data());
      txids.push_back(txid);
    }

    std::list<crypto::hash>::const_iterator il = txids.begin();
    while (il != txids.end())
    {
      res.notes.push_back(m_wallet->get_tx_note(*il++));
    }
    return true;
  }
  //------------------------------------------------------------------------------------------------------------------------------
  bool wallet_rpc_server::on_set_attribute(const wallet_rpc::COMMAND_RPC_SET_ATTRIBUTE::request& req, wallet_rpc::COMMAND_RPC_SET_ATTRIBUTE::response& res, epee::json_rpc::error& er)
  {
    if (!m_wallet) return not_open(er);
    if (m_restricted)
    {
      er.code = WALLET_RPC_ERROR_CODE_DENIED;
      er.message = "Command unavailable in restricted mode.";
      return false;
    }

    m_wallet->set_attribute(req.key, req.value);

    return true;
  }
  //------------------------------------------------------------------------------------------------------------------------------
  bool wallet_rpc_server::on_get_attribute(const wallet_rpc::COMMAND_RPC_GET_ATTRIBUTE::request& req, wallet_rpc::COMMAND_RPC_GET_ATTRIBUTE::response& res, epee::json_rpc::error& er)
  {
    if (!m_wallet) return not_open(er);
    if (m_restricted)
    {
      er.code = WALLET_RPC_ERROR_CODE_DENIED;
      er.message = "Command unavailable in restricted mode.";
      return false;
    }

    res.value = m_wallet->get_attribute(req.key);
    return true;
  }
  bool wallet_rpc_server::on_get_tx_key(const wallet_rpc::COMMAND_RPC_GET_TX_KEY::request& req, wallet_rpc::COMMAND_RPC_GET_TX_KEY::response& res, epee::json_rpc::error& er)
  {
    if (!m_wallet) return not_open(er);

    crypto::hash txid;
    if (!epee::string_tools::hex_to_pod(req.txid, txid))
    {
      er.code = WALLET_RPC_ERROR_CODE_WRONG_TXID;
      er.message = "TX ID has invalid format";
      return false;
    }

    crypto::secret_key tx_key;
    std::vector<crypto::secret_key> additional_tx_keys;
    if (!m_wallet->get_tx_key(txid, tx_key, additional_tx_keys))
    {
      er.code = WALLET_RPC_ERROR_CODE_NO_TXKEY;
      er.message = "No tx secret key is stored for this tx";
      return false;
    }

    epee::wipeable_string s;
    s += epee::to_hex::wipeable_string(tx_key);
    for (size_t i = 0; i < additional_tx_keys.size(); ++i)
      s += epee::to_hex::wipeable_string(additional_tx_keys[i]);
    res.tx_key = std::string(s.data(), s.size());
    return true;
  }
  //------------------------------------------------------------------------------------------------------------------------------
  bool wallet_rpc_server::on_check_tx_key(const wallet_rpc::COMMAND_RPC_CHECK_TX_KEY::request& req, wallet_rpc::COMMAND_RPC_CHECK_TX_KEY::response& res, epee::json_rpc::error& er)
  {
    if (!m_wallet) return not_open(er);

    crypto::hash txid;
    if (!epee::string_tools::hex_to_pod(req.txid, txid))
    {
      er.code = WALLET_RPC_ERROR_CODE_WRONG_TXID;
      er.message = "TX ID has invalid format";
      return false;
    }

    epee::wipeable_string tx_key_str = req.tx_key;
    if (tx_key_str.size() < 64 || tx_key_str.size() % 64)
    {
      er.code = WALLET_RPC_ERROR_CODE_WRONG_KEY;
      er.message = "Tx key has invalid format";
      return false;
    }
    const char *data = tx_key_str.data();
    crypto::secret_key tx_key;
    if (!epee::wipeable_string(data, 64).hex_to_pod(unwrap(unwrap(tx_key))))
    {
      er.code = WALLET_RPC_ERROR_CODE_WRONG_KEY;
      er.message = "Tx key has invalid format";
      return false;
    }
    size_t offset = 64;
    std::vector<crypto::secret_key> additional_tx_keys;
    while (offset < tx_key_str.size())
    {
      additional_tx_keys.resize(additional_tx_keys.size() + 1);
      if (!epee::wipeable_string(data + offset, 64).hex_to_pod(unwrap(unwrap(additional_tx_keys.back()))))
      {
        er.code = WALLET_RPC_ERROR_CODE_WRONG_KEY;
        er.message = "Tx key has invalid format";
        return false;
      }
      offset += 64;
    }

    cryptonote::address_parse_info info;
    if(!get_account_address_from_str(info, m_wallet->nettype(), req.address))
    {
      er.code = WALLET_RPC_ERROR_CODE_WRONG_ADDRESS;
      er.message = "Invalid address";
      return false;
    }

    try
    {
      m_wallet->check_tx_key(txid, tx_key, additional_tx_keys, info.address, res.received, res.in_pool, res.confirmations);
    }
    catch (const std::exception &e)
    {
      er.code = WALLET_RPC_ERROR_CODE_UNKNOWN_ERROR;
      er.message = e.what();
      return false;
    }
    return true;
  }
  //------------------------------------------------------------------------------------------------------------------------------
  bool wallet_rpc_server::on_get_tx_proof(const wallet_rpc::COMMAND_RPC_GET_TX_PROOF::request& req, wallet_rpc::COMMAND_RPC_GET_TX_PROOF::response& res, epee::json_rpc::error& er)
  {
    if (!m_wallet) return not_open(er);

    crypto::hash txid;
    if (!epee::string_tools::hex_to_pod(req.txid, txid))
    {
      er.code = WALLET_RPC_ERROR_CODE_WRONG_TXID;
      er.message = "TX ID has invalid format";
      return false;
    }

    cryptonote::address_parse_info info;
    if(!get_account_address_from_str(info, m_wallet->nettype(), req.address))
    {
      er.code = WALLET_RPC_ERROR_CODE_WRONG_ADDRESS;
      er.message = "Invalid address";
      return false;
    }

    try
    {
      res.signature = m_wallet->get_tx_proof(txid, info.address, info.is_subaddress, req.message);
    }
    catch (const std::exception &e)
    {
      er.code = WALLET_RPC_ERROR_CODE_UNKNOWN_ERROR;
      er.message = e.what();
      return false;
    }
    return true;
  }
  //------------------------------------------------------------------------------------------------------------------------------
  bool wallet_rpc_server::on_check_tx_proof(const wallet_rpc::COMMAND_RPC_CHECK_TX_PROOF::request& req, wallet_rpc::COMMAND_RPC_CHECK_TX_PROOF::response& res, epee::json_rpc::error& er)
  {
    if (!m_wallet) return not_open(er);

    crypto::hash txid;
    if (!epee::string_tools::hex_to_pod(req.txid, txid))
    {
      er.code = WALLET_RPC_ERROR_CODE_WRONG_TXID;
      er.message = "TX ID has invalid format";
      return false;
    }

    cryptonote::address_parse_info info;
    if(!get_account_address_from_str(info, m_wallet->nettype(), req.address))
    {
      er.code = WALLET_RPC_ERROR_CODE_WRONG_ADDRESS;
      er.message = "Invalid address";
      return false;
    }

    try
    {
      uint64_t received;
      bool in_pool;
      uint64_t confirmations;
      res.good = m_wallet->check_tx_proof(txid, info.address, info.is_subaddress, req.message, req.signature, res.received, res.in_pool, res.confirmations);
    }
    catch (const std::exception &e)
    {
      er.code = WALLET_RPC_ERROR_CODE_UNKNOWN_ERROR;
      er.message = e.what();
      return false;
    }
    return true;
  }
  //------------------------------------------------------------------------------------------------------------------------------
  bool wallet_rpc_server::on_get_spend_proof(const wallet_rpc::COMMAND_RPC_GET_SPEND_PROOF::request& req, wallet_rpc::COMMAND_RPC_GET_SPEND_PROOF::response& res, epee::json_rpc::error& er)
  {
    if (!m_wallet) return not_open(er);

    crypto::hash txid;
    if (!epee::string_tools::hex_to_pod(req.txid, txid))
    {
      er.code = WALLET_RPC_ERROR_CODE_WRONG_TXID;
      er.message = "TX ID has invalid format";
      return false;
    }

    try
    {
      res.signature = m_wallet->get_spend_proof(txid, req.message);
    }
    catch (const std::exception &e)
    {
      er.code = WALLET_RPC_ERROR_CODE_UNKNOWN_ERROR;
      er.message = e.what();
      return false;
    }
    return true;
  }
  //------------------------------------------------------------------------------------------------------------------------------
  bool wallet_rpc_server::on_check_spend_proof(const wallet_rpc::COMMAND_RPC_CHECK_SPEND_PROOF::request& req, wallet_rpc::COMMAND_RPC_CHECK_SPEND_PROOF::response& res, epee::json_rpc::error& er)
  {
    if (!m_wallet) return not_open(er);

    crypto::hash txid;
    if (!epee::string_tools::hex_to_pod(req.txid, txid))
    {
      er.code = WALLET_RPC_ERROR_CODE_WRONG_TXID;
      er.message = "TX ID has invalid format";
      return false;
    }

    try
    {
      res.good = m_wallet->check_spend_proof(txid, req.message, req.signature);
    }
    catch (const std::exception &e)
    {
      er.code = WALLET_RPC_ERROR_CODE_UNKNOWN_ERROR;
      er.message = e.what();
      return false;
    }
    return true;
  }
  //------------------------------------------------------------------------------------------------------------------------------
  bool wallet_rpc_server::on_get_reserve_proof(const wallet_rpc::COMMAND_RPC_GET_RESERVE_PROOF::request& req, wallet_rpc::COMMAND_RPC_GET_RESERVE_PROOF::response& res, epee::json_rpc::error& er)
  {
    if (!m_wallet) return not_open(er);

    boost::optional<std::pair<uint32_t, uint64_t>> account_minreserve;
    if (!req.all)
    {
      if (req.account_index >= m_wallet->get_num_subaddress_accounts())
      {
        er.code = WALLET_RPC_ERROR_CODE_UNKNOWN_ERROR;
        er.message = "Account index is out of bound";
        return false;
      }
      account_minreserve = std::make_pair(req.account_index, req.amount);
    }

    try
    {
      res.signature = m_wallet->get_reserve_proof(account_minreserve, req.message);
    }
    catch (const std::exception &e)
    {
      er.code = WALLET_RPC_ERROR_CODE_UNKNOWN_ERROR;
      er.message = e.what();
      return false;
    }
    return true;
  }
  //------------------------------------------------------------------------------------------------------------------------------
  bool wallet_rpc_server::on_check_reserve_proof(const wallet_rpc::COMMAND_RPC_CHECK_RESERVE_PROOF::request& req, wallet_rpc::COMMAND_RPC_CHECK_RESERVE_PROOF::response& res, epee::json_rpc::error& er)
  {
    if (!m_wallet) return not_open(er);

    cryptonote::address_parse_info info;
    if (!get_account_address_from_str(info, m_wallet->nettype(), req.address))
    {
      er.code = WALLET_RPC_ERROR_CODE_WRONG_ADDRESS;
      er.message = "Invalid address";
      return false;
    }
    if (info.is_subaddress)
    {
      er.code = WALLET_RPC_ERROR_CODE_UNKNOWN_ERROR;
      er.message = "Address must not be a subaddress";
      return false;
    }

    try
    {
      res.good = m_wallet->check_reserve_proof(info.address, req.message, req.signature, res.total, res.spent);
    }
    catch (const std::exception &e)
    {
      er.code = WALLET_RPC_ERROR_CODE_UNKNOWN_ERROR;
      er.message = e.what();
      return false;
    }
    return true;
  }
  //------------------------------------------------------------------------------------------------------------------------------
  bool wallet_rpc_server::on_get_transfers(const wallet_rpc::COMMAND_RPC_GET_TRANSFERS::request& req, wallet_rpc::COMMAND_RPC_GET_TRANSFERS::response& res, epee::json_rpc::error& er)
  {
    if (!m_wallet) return not_open(er);
    if (m_restricted)
    {
      er.code = WALLET_RPC_ERROR_CODE_DENIED;
      er.message = "Command unavailable in restricted mode.";
      return false;
    }

    uint64_t min_height = 0, max_height = CRYPTONOTE_MAX_BLOCK_NUMBER;
    if (req.filter_by_height)
    {
      min_height = req.min_height;
      max_height = req.max_height <= max_height ? req.max_height : max_height;
    }

    if (req.in)
    {
      std::list<std::pair<crypto::hash, tools::wallet2::payment_details>> payments;
      m_wallet->get_payments(payments, min_height, max_height, req.account_index, req.subaddr_indices);
      for (std::list<std::pair<crypto::hash, tools::wallet2::payment_details>>::const_iterator i = payments.begin(); i != payments.end(); ++i) {
        res.in.push_back(wallet_rpc::transfer_entry());
        fill_transfer_entry(res.in.back(), i->second.m_tx_hash, i->first, i->second);
      }
    }

    if (req.out)
    {
      std::list<std::pair<crypto::hash, tools::wallet2::confirmed_transfer_details>> payments;
      m_wallet->get_payments_out(payments, min_height, max_height, req.account_index, req.subaddr_indices);
      for (std::list<std::pair<crypto::hash, tools::wallet2::confirmed_transfer_details>>::const_iterator i = payments.begin(); i != payments.end(); ++i) {
        res.out.push_back(wallet_rpc::transfer_entry());
        fill_transfer_entry(res.out.back(), i->first, i->second);
      }
    }

    if (req.pending || req.failed) {
      std::list<std::pair<crypto::hash, tools::wallet2::unconfirmed_transfer_details>> upayments;
      m_wallet->get_unconfirmed_payments_out(upayments, req.account_index, req.subaddr_indices);
      for (std::list<std::pair<crypto::hash, tools::wallet2::unconfirmed_transfer_details>>::const_iterator i = upayments.begin(); i != upayments.end(); ++i) {
        const tools::wallet2::unconfirmed_transfer_details &pd = i->second;
        bool is_failed = pd.m_state == tools::wallet2::unconfirmed_transfer_details::failed;
        if (!((req.failed && is_failed) || (!is_failed && req.pending)))
          continue;
        std::list<wallet_rpc::transfer_entry> &entries = is_failed ? res.failed : res.pending;
        entries.push_back(wallet_rpc::transfer_entry());
        fill_transfer_entry(entries.back(), i->first, i->second);
      }
    }

    if (req.pool)
    {
      m_wallet->update_pool_state();

      std::list<std::pair<crypto::hash, tools::wallet2::pool_payment_details>> payments;
      m_wallet->get_unconfirmed_payments(payments, req.account_index, req.subaddr_indices);
      for (std::list<std::pair<crypto::hash, tools::wallet2::pool_payment_details>>::const_iterator i = payments.begin(); i != payments.end(); ++i) {
        res.pool.push_back(wallet_rpc::transfer_entry());
        fill_transfer_entry(res.pool.back(), i->first, i->second);
      }
    }

    return true;
  }
  //------------------------------------------------------------------------------------------------------------------------------
  bool wallet_rpc_server::on_get_transfer_by_txid(const wallet_rpc::COMMAND_RPC_GET_TRANSFER_BY_TXID::request& req, wallet_rpc::COMMAND_RPC_GET_TRANSFER_BY_TXID::response& res, epee::json_rpc::error& er)
  {
    if (!m_wallet) return not_open(er);
    if (m_restricted)
    {
      er.code = WALLET_RPC_ERROR_CODE_DENIED;
      er.message = "Command unavailable in restricted mode.";
      return false;
    }

    crypto::hash txid;
    cryptonote::blobdata txid_blob;
    if(!epee::string_tools::parse_hexstr_to_binbuff(req.txid, txid_blob))
    {
      er.code = WALLET_RPC_ERROR_CODE_WRONG_TXID;
      er.message = "Transaction ID has invalid format";
      return false;
    }

    if(sizeof(txid) == txid_blob.size())
    {
      txid = *reinterpret_cast<const crypto::hash*>(txid_blob.data());
    }
    else
    {
      er.code = WALLET_RPC_ERROR_CODE_WRONG_TXID;
      er.message = "Transaction ID has invalid size: " + req.txid;
      return false;
    }

    if (req.account_index >= m_wallet->get_num_subaddress_accounts())
    {
      er.code = WALLET_RPC_ERROR_CODE_ACCOUNT_INDEX_OUT_OF_BOUNDS;
      er.message = "Account index is out of bound";
      return false;
    }

    std::list<std::pair<crypto::hash, tools::wallet2::payment_details>> payments;
    m_wallet->get_payments(payments, 0, (uint64_t)-1, req.account_index);
    for (std::list<std::pair<crypto::hash, tools::wallet2::payment_details>>::const_iterator i = payments.begin(); i != payments.end(); ++i) {
      if (i->second.m_tx_hash == txid)
      {
        res.transfers.resize(res.transfers.size() + 1);
        fill_transfer_entry(res.transfers.back(), i->second.m_tx_hash, i->first, i->second);
      }
    }

    std::list<std::pair<crypto::hash, tools::wallet2::confirmed_transfer_details>> payments_out;
    m_wallet->get_payments_out(payments_out, 0, (uint64_t)-1, req.account_index);
    for (std::list<std::pair<crypto::hash, tools::wallet2::confirmed_transfer_details>>::const_iterator i = payments_out.begin(); i != payments_out.end(); ++i) {
      if (i->first == txid)
      {
        res.transfers.resize(res.transfers.size() + 1);
        fill_transfer_entry(res.transfers.back(), i->first, i->second);
      }
    }

    std::list<std::pair<crypto::hash, tools::wallet2::unconfirmed_transfer_details>> upayments;
    m_wallet->get_unconfirmed_payments_out(upayments, req.account_index);
    for (std::list<std::pair<crypto::hash, tools::wallet2::unconfirmed_transfer_details>>::const_iterator i = upayments.begin(); i != upayments.end(); ++i) {
      if (i->first == txid)
      {
        res.transfers.resize(res.transfers.size() + 1);
        fill_transfer_entry(res.transfers.back(), i->first, i->second);
      }
    }

    m_wallet->update_pool_state();

    std::list<std::pair<crypto::hash, tools::wallet2::pool_payment_details>> pool_payments;
    m_wallet->get_unconfirmed_payments(pool_payments, req.account_index);
    for (std::list<std::pair<crypto::hash, tools::wallet2::pool_payment_details>>::const_iterator i = pool_payments.begin(); i != pool_payments.end(); ++i) {
      if (i->second.m_pd.m_tx_hash == txid)
      {
        res.transfers.resize(res.transfers.size() + 1);
        fill_transfer_entry(res.transfers.back(), i->first, i->second);
      }
    }

    if (!res.transfers.empty())
    {
      res.transfer = res.transfers.front(); // backward compat
      return true;
    }

    er.code = WALLET_RPC_ERROR_CODE_WRONG_TXID;
    er.message = "Transaction not found.";
    return false;
  }
  //------------------------------------------------------------------------------------------------------------------------------
  bool wallet_rpc_server::on_export_outputs(const wallet_rpc::COMMAND_RPC_EXPORT_OUTPUTS::request& req, wallet_rpc::COMMAND_RPC_EXPORT_OUTPUTS::response& res, epee::json_rpc::error& er)
  {
    if (!m_wallet) return not_open(er);
    if (m_restricted)
    {
      er.code = WALLET_RPC_ERROR_CODE_DENIED;
      er.message = "Command unavailable in restricted mode.";
      return false;
    }
    if (m_wallet->key_on_device())
    {
      er.code = WALLET_RPC_ERROR_CODE_UNKNOWN_ERROR;
      er.message = "command not supported by HW wallet";
      return false;
    }

    try
    {
      res.outputs_data_hex = epee::string_tools::buff_to_hex_nodelimer(m_wallet->export_outputs_to_str());
    }
    catch (const std::exception &e)
    {
      handle_rpc_exception(std::current_exception(), er, WALLET_RPC_ERROR_CODE_UNKNOWN_ERROR);
      return false;
    }

    return true;
  }
  //------------------------------------------------------------------------------------------------------------------------------
  bool wallet_rpc_server::on_import_outputs(const wallet_rpc::COMMAND_RPC_IMPORT_OUTPUTS::request& req, wallet_rpc::COMMAND_RPC_IMPORT_OUTPUTS::response& res, epee::json_rpc::error& er)
  {
    if (!m_wallet) return not_open(er);
    if (m_restricted)
    {
      er.code = WALLET_RPC_ERROR_CODE_DENIED;
      er.message = "Command unavailable in restricted mode.";
      return false;
    }
    if (m_wallet->key_on_device())
    {
      er.code = WALLET_RPC_ERROR_CODE_UNKNOWN_ERROR;
      er.message = "command not supported by HW wallet";
      return false;
    }

    cryptonote::blobdata blob;
    if (!epee::string_tools::parse_hexstr_to_binbuff(req.outputs_data_hex, blob))
    {
      er.code = WALLET_RPC_ERROR_CODE_BAD_HEX;
      er.message = "Failed to parse hex.";
      return false;
    }

    try
    {
      res.num_imported = m_wallet->import_outputs_from_str(blob);
    }
    catch (const std::exception &e)
    {
      handle_rpc_exception(std::current_exception(), er, WALLET_RPC_ERROR_CODE_UNKNOWN_ERROR);
      return false;
    }

    return true;
  }
  //------------------------------------------------------------------------------------------------------------------------------
  bool wallet_rpc_server::on_export_key_images(const wallet_rpc::COMMAND_RPC_EXPORT_KEY_IMAGES::request& req, wallet_rpc::COMMAND_RPC_EXPORT_KEY_IMAGES::response& res, epee::json_rpc::error& er)
  {
    if (!m_wallet) return not_open(er);
    try
    {
<<<<<<< HEAD
      std::pair<size_t, std::vector<std::pair<crypto::key_image, crypto::signature>>> ski = m_wallet->export_key_images(false /* requested_ki_only */);
=======
      std::pair<size_t, std::vector<std::pair<crypto::key_image, crypto::signature>>> ski = m_wallet->export_key_images(req.all);
>>>>>>> e59813c3
      res.offset = ski.first;
      res.signed_key_images.resize(ski.second.size());
      for (size_t n = 0; n < ski.second.size(); ++n)
      {
         res.signed_key_images[n].key_image = epee::string_tools::pod_to_hex(ski.second[n].first);
         res.signed_key_images[n].signature = epee::string_tools::pod_to_hex(ski.second[n].second);
      }
    }

    catch (const std::exception& e)
    {
      handle_rpc_exception(std::current_exception(), er, WALLET_RPC_ERROR_CODE_UNKNOWN_ERROR);
      return false;
    }

    return true;
  }
  //------------------------------------------------------------------------------------------------------------------------------
  bool wallet_rpc_server::on_import_key_images(const wallet_rpc::COMMAND_RPC_IMPORT_KEY_IMAGES::request& req, wallet_rpc::COMMAND_RPC_IMPORT_KEY_IMAGES::response& res, epee::json_rpc::error& er)
  {
    if (!m_wallet) return not_open(er);
    if (m_restricted)
    {
      er.code = WALLET_RPC_ERROR_CODE_DENIED;
      er.message = "Command unavailable in restricted mode.";
      return false;
    }
    if (!m_wallet->is_trusted_daemon())
    {
      er.code = WALLET_RPC_ERROR_CODE_UNKNOWN_ERROR;
      er.message = "This command requires a trusted daemon.";
      return false;
    }
    try
    {
      std::vector<std::pair<crypto::key_image, crypto::signature>> ski;
      ski.resize(req.signed_key_images.size());
      for (size_t n = 0; n < ski.size(); ++n)
      {
        cryptonote::blobdata bd;

        if(!epee::string_tools::parse_hexstr_to_binbuff(req.signed_key_images[n].key_image, bd) || bd.size() != sizeof(crypto::key_image))
        {
          er.code = WALLET_RPC_ERROR_CODE_WRONG_KEY_IMAGE;
          er.message = "failed to parse key image";
          return false;
        }
        ski[n].first = *reinterpret_cast<const crypto::key_image*>(bd.data());

        if(!epee::string_tools::parse_hexstr_to_binbuff(req.signed_key_images[n].signature, bd) || bd.size() != sizeof(crypto::signature))
        {
          er.code = WALLET_RPC_ERROR_CODE_WRONG_SIGNATURE;
          er.message = "failed to parse signature";
          return false;
        }
        ski[n].second = *reinterpret_cast<const crypto::signature*>(bd.data());
      }
      uint64_t spent = 0, unspent = 0;
      uint64_t height = m_wallet->import_key_images(ski, req.offset, spent, unspent);
      res.spent = spent;
      res.unspent = unspent;
      res.height = height;
    }

    catch (const std::exception& e)
    {
      handle_rpc_exception(std::current_exception(), er, WALLET_RPC_ERROR_CODE_UNKNOWN_ERROR);
      return false;
    }

    return true;
  }
  //------------------------------------------------------------------------------------------------------------------------------
  bool wallet_rpc_server::on_make_uri(const wallet_rpc::COMMAND_RPC_MAKE_URI::request& req, wallet_rpc::COMMAND_RPC_MAKE_URI::response& res, epee::json_rpc::error& er)
  {
    if (!m_wallet) return not_open(er);
    std::string error;
    std::string uri = m_wallet->make_uri(req.address, req.payment_id, req.amount, req.tx_description, req.recipient_name, error);
    if (uri.empty())
    {
      er.code = WALLET_RPC_ERROR_CODE_WRONG_URI;
      er.message = std::string("Cannot make URI from supplied parameters: ") + error;
      return false;
    }

    res.uri = uri;
    return true;
  }
  //------------------------------------------------------------------------------------------------------------------------------
  bool wallet_rpc_server::on_parse_uri(const wallet_rpc::COMMAND_RPC_PARSE_URI::request& req, wallet_rpc::COMMAND_RPC_PARSE_URI::response& res, epee::json_rpc::error& er)
  {
    if (!m_wallet) return not_open(er);
    std::string error;
    if (!m_wallet->parse_uri(req.uri, res.uri.address, res.uri.payment_id, res.uri.amount, res.uri.tx_description, res.uri.recipient_name, res.unknown_parameters, error))
    {
      er.code = WALLET_RPC_ERROR_CODE_WRONG_URI;
      er.message = "Error parsing URI: " + error;
      return false;
    }
    return true;
  }
  //------------------------------------------------------------------------------------------------------------------------------
  bool wallet_rpc_server::on_get_address_book(const wallet_rpc::COMMAND_RPC_GET_ADDRESS_BOOK_ENTRY::request& req, wallet_rpc::COMMAND_RPC_GET_ADDRESS_BOOK_ENTRY::response& res, epee::json_rpc::error& er)
  {
    if (!m_wallet) return not_open(er);
    const auto ab = m_wallet->get_address_book();
    if (req.entries.empty())
    {
      uint64_t idx = 0;
      for (const auto &entry: ab)
        res.entries.push_back(wallet_rpc::COMMAND_RPC_GET_ADDRESS_BOOK_ENTRY::entry{idx++, get_account_address_as_str(m_wallet->nettype(), entry.m_is_subaddress, entry.m_address), epee::string_tools::pod_to_hex(entry.m_payment_id), entry.m_description});
    }
    else
    {
      for (uint64_t idx: req.entries)
      {
        if (idx >= ab.size())
        {
          er.code = WALLET_RPC_ERROR_CODE_WRONG_INDEX;
          er.message = "Index out of range: " + std::to_string(idx);
          return false;
        }
        const auto &entry = ab[idx];
        res.entries.push_back(wallet_rpc::COMMAND_RPC_GET_ADDRESS_BOOK_ENTRY::entry{idx, get_account_address_as_str(m_wallet->nettype(), entry.m_is_subaddress, entry.m_address), epee::string_tools::pod_to_hex(entry.m_payment_id), entry.m_description});
      }
    }
    return true;
  }
  //------------------------------------------------------------------------------------------------------------------------------
  bool wallet_rpc_server::on_add_address_book(const wallet_rpc::COMMAND_RPC_ADD_ADDRESS_BOOK_ENTRY::request& req, wallet_rpc::COMMAND_RPC_ADD_ADDRESS_BOOK_ENTRY::response& res, epee::json_rpc::error& er)
  {
    if (!m_wallet) return not_open(er);
    if (m_restricted)
    {
      er.code = WALLET_RPC_ERROR_CODE_DENIED;
      er.message = "Command unavailable in restricted mode.";
      return false;
    }

    cryptonote::address_parse_info info;
    crypto::hash payment_id = crypto::null_hash;
    er.message = "";
    if(!get_account_address_from_str_or_url(info, m_wallet->nettype(), req.address,
      [&er](const std::string &url, const std::vector<std::string> &addresses, bool dnssec_valid)->std::string {
        if (!dnssec_valid)
        {
          er.message = std::string("Invalid DNSSEC for ") + url;
          return {};
        }
        if (addresses.empty())
        {
          er.message = std::string("No Loki address found at ") + url;
          return {};
        }
        return addresses[0];
      }))
    {
      er.code = WALLET_RPC_ERROR_CODE_WRONG_ADDRESS;
      if (er.message.empty())
        er.message = std::string("WALLET_RPC_ERROR_CODE_WRONG_ADDRESS: ") + req.address;
      return false;
    }
    if (info.has_payment_id)
    {
      memcpy(payment_id.data, info.payment_id.data, 8);
      memset(payment_id.data + 8, 0, 24);
    }
    if (!req.payment_id.empty())
    {
      if (info.has_payment_id)
      {
        er.code = WALLET_RPC_ERROR_CODE_WRONG_PAYMENT_ID;
        er.message = "Separate payment ID given with integrated address";
        return false;
      }

      crypto::hash long_payment_id;
      crypto::hash8 short_payment_id;

      if (!wallet2::parse_long_payment_id(req.payment_id, payment_id))
      {
        if (!wallet2::parse_short_payment_id(req.payment_id, info.payment_id))
        {
          er.code = WALLET_RPC_ERROR_CODE_WRONG_PAYMENT_ID;
          er.message = "Payment id has invalid format: \"" + req.payment_id + "\", expected 16 or 64 character string";
          return false;
        }
        else
        {
          memcpy(payment_id.data, info.payment_id.data, 8);
          memset(payment_id.data + 8, 0, 24);
        }
      }
    }
    if (!m_wallet->add_address_book_row(info.address, payment_id, req.description, info.is_subaddress))
    {
      er.code = WALLET_RPC_ERROR_CODE_UNKNOWN_ERROR;
      er.message = "Failed to add address book entry";
      return false;
    }
    res.index = m_wallet->get_address_book().size() - 1;
    return true;
  }
  //------------------------------------------------------------------------------------------------------------------------------
  bool wallet_rpc_server::on_delete_address_book(const wallet_rpc::COMMAND_RPC_DELETE_ADDRESS_BOOK_ENTRY::request& req, wallet_rpc::COMMAND_RPC_DELETE_ADDRESS_BOOK_ENTRY::response& res, epee::json_rpc::error& er)
  {
    if (!m_wallet) return not_open(er);
    if (m_restricted)
    {
      er.code = WALLET_RPC_ERROR_CODE_DENIED;
      er.message = "Command unavailable in restricted mode.";
      return false;
    }

    const auto ab = m_wallet->get_address_book();
    if (req.index >= ab.size())
    {
      er.code = WALLET_RPC_ERROR_CODE_WRONG_INDEX;
      er.message = "Index out of range: " + std::to_string(req.index);
      return false;
    }
    if (!m_wallet->delete_address_book_row(req.index))
    {
      er.code = WALLET_RPC_ERROR_CODE_UNKNOWN_ERROR;
      er.message = "Failed to delete address book entry";
      return false;
    }
    return true;
  }
  //------------------------------------------------------------------------------------------------------------------------------
  bool wallet_rpc_server::on_refresh(const wallet_rpc::COMMAND_RPC_REFRESH::request& req, wallet_rpc::COMMAND_RPC_REFRESH::response& res, epee::json_rpc::error& er)
  {
    if (!m_wallet) return not_open(er);
    if (m_restricted)
    {
      er.code = WALLET_RPC_ERROR_CODE_DENIED;
      er.message = "Command unavailable in restricted mode.";
      return false;
    }
    try
    {
      m_wallet->refresh(m_wallet->is_trusted_daemon(), req.start_height, res.blocks_fetched, res.received_money);
      return true;
    }
    catch (const std::exception& e)
    {
      handle_rpc_exception(std::current_exception(), er, WALLET_RPC_ERROR_CODE_UNKNOWN_ERROR);
      return false;
    }
    return true;
  }
  //------------------------------------------------------------------------------------------------------------------------------
  bool wallet_rpc_server::on_rescan_spent(const wallet_rpc::COMMAND_RPC_RESCAN_SPENT::request& req, wallet_rpc::COMMAND_RPC_RESCAN_SPENT::response& res, epee::json_rpc::error& er)
  {
    if (!m_wallet) return not_open(er);
    if (m_restricted)
    {
      er.code = WALLET_RPC_ERROR_CODE_DENIED;
      er.message = "Command unavailable in restricted mode.";
      return false;
    }
    try
    {
      m_wallet->rescan_spent();
      return true;
    }
    catch (const std::exception& e)
    {
      handle_rpc_exception(std::current_exception(), er, WALLET_RPC_ERROR_CODE_UNKNOWN_ERROR);
      return false;
    }
    return true;
  }
  //------------------------------------------------------------------------------------------------------------------------------
  bool wallet_rpc_server::on_start_mining(const wallet_rpc::COMMAND_RPC_START_MINING::request& req, wallet_rpc::COMMAND_RPC_START_MINING::response& res, epee::json_rpc::error& er)
  {
    if (!m_wallet) return not_open(er);
    if (!m_wallet->is_trusted_daemon())
    {
      er.code = WALLET_RPC_ERROR_CODE_UNKNOWN_ERROR;
      er.message = "This command requires a trusted daemon.";
      return false;
    }

    size_t max_mining_threads_count = (std::max)(tools::get_max_concurrency(), static_cast<unsigned>(2));
    if (req.threads_count < 1 || max_mining_threads_count < req.threads_count)
    {
      er.code = WALLET_RPC_ERROR_CODE_UNKNOWN_ERROR;
      er.message = "The specified number of threads is inappropriate.";
      return false;
    }

    cryptonote::COMMAND_RPC_START_MINING::request daemon_req = AUTO_VAL_INIT(daemon_req); 
    daemon_req.miner_address = m_wallet->get_account().get_public_address_str(m_wallet->nettype());
    daemon_req.threads_count        = req.threads_count;
    daemon_req.do_background_mining = req.do_background_mining;
    daemon_req.ignore_battery       = req.ignore_battery;

    cryptonote::COMMAND_RPC_START_MINING::response daemon_res;
    bool r = m_wallet->invoke_http_json("/start_mining", daemon_req, daemon_res);
    if (!r || daemon_res.status != CORE_RPC_STATUS_OK)
    {
      er.code = WALLET_RPC_ERROR_CODE_UNKNOWN_ERROR;
      er.message = "Couldn't start mining due to unknown error.";
      return false;
    }
    return true;
  }
  //------------------------------------------------------------------------------------------------------------------------------
  bool wallet_rpc_server::on_stop_mining(const wallet_rpc::COMMAND_RPC_STOP_MINING::request& req, wallet_rpc::COMMAND_RPC_STOP_MINING::response& res, epee::json_rpc::error& er)
  {
    if (!m_wallet) return not_open(er);
    cryptonote::COMMAND_RPC_STOP_MINING::request daemon_req;
    cryptonote::COMMAND_RPC_STOP_MINING::response daemon_res;
    bool r = m_wallet->invoke_http_json("/stop_mining", daemon_req, daemon_res);
    if (!r || daemon_res.status != CORE_RPC_STATUS_OK)
    {
      er.code = WALLET_RPC_ERROR_CODE_UNKNOWN_ERROR;
      er.message = "Couldn't stop mining due to unknown error.";
      return false;
    }
    return true;
  }
  //------------------------------------------------------------------------------------------------------------------------------
  bool wallet_rpc_server::on_get_languages(const wallet_rpc::COMMAND_RPC_GET_LANGUAGES::request& req, wallet_rpc::COMMAND_RPC_GET_LANGUAGES::response& res, epee::json_rpc::error& er)
  {
    crypto::ElectrumWords::get_language_list(res.languages);
    return true;
  }
  //------------------------------------------------------------------------------------------------------------------------------
  bool wallet_rpc_server::on_create_wallet(const wallet_rpc::COMMAND_RPC_CREATE_WALLET::request& req, wallet_rpc::COMMAND_RPC_CREATE_WALLET::response& res, epee::json_rpc::error& er)
  {
    if (m_wallet_dir.empty())
    {
      er.code = WALLET_RPC_ERROR_CODE_NO_WALLET_DIR;
      er.message = "No wallet dir configured";
      return false;
    }

    namespace po = boost::program_options;
    po::variables_map vm2;
    const char *ptr = strchr(req.filename.c_str(), '/');
#ifdef _WIN32
    if (!ptr)
      ptr = strchr(req.filename.c_str(), '\\');
    if (!ptr)
      ptr = strchr(req.filename.c_str(), ':');
#endif
    if (ptr)
    {
      er.code = WALLET_RPC_ERROR_CODE_UNKNOWN_ERROR;
      er.message = "Invalid filename";
      return false;
    }
    std::string wallet_file = m_wallet_dir + "/" + req.filename;
    {
      std::vector<std::string> languages;
      crypto::ElectrumWords::get_language_list(languages);
      std::vector<std::string>::iterator it;
      std::string wallet_file;
      char *ptr;

      it = std::find(languages.begin(), languages.end(), req.language);
      if (it == languages.end())
      {
        er.code = WALLET_RPC_ERROR_CODE_UNKNOWN_ERROR;
        er.message = "Unknown language";
        return false;
      }
    }
    {
      po::options_description desc("dummy");
      const command_line::arg_descriptor<std::string, true> arg_password = {"password", "password"};
      const char *argv[4];
      int argc = 3;
      argv[0] = "wallet-rpc";
      argv[1] = "--password";
      argv[2] = req.password.c_str();
      argv[3] = NULL;
      vm2 = *m_vm;
      command_line::add_arg(desc, arg_password);
      po::store(po::parse_command_line(argc, argv, desc), vm2);
    }
    std::unique_ptr<tools::wallet2> wal = tools::wallet2::make_new(vm2, true, nullptr).first;
    if (!wal)
    {
      er.code = WALLET_RPC_ERROR_CODE_UNKNOWN_ERROR;
      er.message = "Failed to create wallet";
      return false;
    }
    wal->set_seed_language(req.language);
    cryptonote::COMMAND_RPC_GET_HEIGHT::request hreq;
    cryptonote::COMMAND_RPC_GET_HEIGHT::response hres;
    hres.height = 0;
    bool r = wal->invoke_http_json("/getheight", hreq, hres);
    if (r)
      wal->set_refresh_from_block_height(hres.height);
    crypto::secret_key dummy_key;
    try {
      wal->generate(wallet_file, req.password, dummy_key, false, false);
    }
    catch (const std::exception& e)
    {
      handle_rpc_exception(std::current_exception(), er, WALLET_RPC_ERROR_CODE_UNKNOWN_ERROR);
      return false;
    }
    if (!wal)
    {
      er.code = WALLET_RPC_ERROR_CODE_UNKNOWN_ERROR;
      er.message = "Failed to generate wallet";
      return false;
    }

    if (m_wallet)
    {
      try
      {
        m_wallet->store();
      }
      catch (const std::exception& e)
      {
        handle_rpc_exception(std::current_exception(), er, WALLET_RPC_ERROR_CODE_UNKNOWN_ERROR);
        return false;
      }
      delete m_wallet;
    }
    m_wallet = wal.release();
    return true;
  }
  //------------------------------------------------------------------------------------------------------------------------------
  bool wallet_rpc_server::on_open_wallet(const wallet_rpc::COMMAND_RPC_OPEN_WALLET::request& req, wallet_rpc::COMMAND_RPC_OPEN_WALLET::response& res, epee::json_rpc::error& er)
  {
    if (m_wallet_dir.empty())
    {
      er.code = WALLET_RPC_ERROR_CODE_NO_WALLET_DIR;
      er.message = "No wallet dir configured";
      return false;
    }

    namespace po = boost::program_options;
    po::variables_map vm2;
    const char *ptr = strchr(req.filename.c_str(), '/');
#ifdef _WIN32
    if (!ptr)
      ptr = strchr(req.filename.c_str(), '\\');
    if (!ptr)
      ptr = strchr(req.filename.c_str(), ':');
#endif
    if (ptr)
    {
      er.code = WALLET_RPC_ERROR_CODE_UNKNOWN_ERROR;
      er.message = "Invalid filename";
      return false;
    }
    std::string wallet_file = m_wallet_dir + "/" + req.filename;
    {
      po::options_description desc("dummy");
      const command_line::arg_descriptor<std::string, true> arg_password = {"password", "password"};
      const char *argv[4];
      int argc = 3;
      argv[0] = "wallet-rpc";
      argv[1] = "--password";
      argv[2] = req.password.c_str();
      argv[3] = NULL;
      vm2 = *m_vm;
      command_line::add_arg(desc, arg_password);
      po::store(po::parse_command_line(argc, argv, desc), vm2);
    }
    std::unique_ptr<tools::wallet2> wal = nullptr;
    try {
      wal = tools::wallet2::make_from_file(vm2, true, wallet_file, nullptr).first;
    }
    catch (const std::exception& e)
    {
      handle_rpc_exception(std::current_exception(), er, WALLET_RPC_ERROR_CODE_UNKNOWN_ERROR);
    }
    if (!wal)
    {
      er.code = WALLET_RPC_ERROR_CODE_UNKNOWN_ERROR;
      er.message = "Failed to open wallet";
      return false;
    }

    if (m_wallet)
    {
      try
      {
        m_wallet->store();
      }
      catch (const std::exception& e)
      {
        handle_rpc_exception(std::current_exception(), er, WALLET_RPC_ERROR_CODE_UNKNOWN_ERROR);
        return false;
      }
      delete m_wallet;
    }
    m_wallet = wal.release();
    return true;
  }
  //------------------------------------------------------------------------------------------------------------------------------
  bool wallet_rpc_server::on_close_wallet(const wallet_rpc::COMMAND_RPC_CLOSE_WALLET::request& req, wallet_rpc::COMMAND_RPC_CLOSE_WALLET::response& res, epee::json_rpc::error& er)
  {
    if (!m_wallet) return not_open(er);

    try
    {
      m_wallet->store();
    }
    catch (const std::exception& e)
    {
      handle_rpc_exception(std::current_exception(), er, WALLET_RPC_ERROR_CODE_UNKNOWN_ERROR);
      return false;
    }
    delete m_wallet;
    m_wallet = NULL;
    return true;
  }
  //------------------------------------------------------------------------------------------------------------------------------
  bool wallet_rpc_server::on_change_wallet_password(const wallet_rpc::COMMAND_RPC_CHANGE_WALLET_PASSWORD::request& req, wallet_rpc::COMMAND_RPC_CHANGE_WALLET_PASSWORD::response& res, epee::json_rpc::error& er)
  {
    if (!m_wallet) return not_open(er);
    if (m_restricted)
    {
      er.code = WALLET_RPC_ERROR_CODE_DENIED;
      er.message = "Command unavailable in restricted mode.";
      return false;
    }
    if (m_wallet->verify_password(req.old_password))
    {
      try
      {
        m_wallet->change_password(m_wallet->get_wallet_file(), req.old_password, req.new_password);
        LOG_PRINT_L0("Wallet password changed.");
      }
      catch (const std::exception& e)
      {
        handle_rpc_exception(std::current_exception(), er, WALLET_RPC_ERROR_CODE_UNKNOWN_ERROR);
        return false;
      }
    }
    else
    {
      er.code = WALLET_RPC_ERROR_CODE_INVALID_PASSWORD;
      er.message = "Invalid original password.";
      return false;
    }
    return true;
  }
  //------------------------------------------------------------------------------------------------------------------------------
  void wallet_rpc_server::handle_rpc_exception(const std::exception_ptr& e, epee::json_rpc::error& er, int default_error_code) {
    try
    {
      std::rethrow_exception(e);
    }
    catch (const tools::error::no_connection_to_daemon& e)
    {
      er.code = WALLET_RPC_ERROR_CODE_NO_DAEMON_CONNECTION;
      er.message = e.what();
    }
    catch (const tools::error::daemon_busy& e)
    {
      er.code = WALLET_RPC_ERROR_CODE_DAEMON_IS_BUSY;
      er.message = e.what();
    }
    catch (const tools::error::zero_destination& e)
    {
      er.code = WALLET_RPC_ERROR_CODE_ZERO_DESTINATION;
      er.message = e.what();
    }
    catch (const tools::error::not_enough_money& e)
    {
      er.code = WALLET_RPC_ERROR_CODE_NOT_ENOUGH_MONEY;
      er.message = e.what();
    }
    catch (const tools::error::not_enough_unlocked_money& e)
    {
      er.code = WALLET_RPC_ERROR_CODE_NOT_ENOUGH_UNLOCKED_MONEY;
      er.message = e.what();
    }
    catch (const tools::error::tx_not_possible& e)
    {
      er.code = WALLET_RPC_ERROR_CODE_TX_NOT_POSSIBLE;
      er.message = (boost::format(tr("Transaction not possible. Available only %s, transaction amount %s = %s + %s (fee)")) %
        cryptonote::print_money(e.available()) %
        cryptonote::print_money(e.tx_amount() + e.fee())  %
        cryptonote::print_money(e.tx_amount()) %
        cryptonote::print_money(e.fee())).str();
      er.message = e.what();
    }
    catch (const tools::error::not_enough_outs_to_mix& e)
    {
      er.code = WALLET_RPC_ERROR_CODE_NOT_ENOUGH_OUTS_TO_MIX;
      er.message = e.what() + std::string(" Please use sweep_dust.");
    }
    catch (const error::file_exists& e)
    {
      er.code = WALLET_RPC_ERROR_CODE_WALLET_ALREADY_EXISTS;
      er.message = "Cannot create wallet. Already exists.";
    }
    catch (const error::invalid_password& e)
    {
      er.code = WALLET_RPC_ERROR_CODE_INVALID_PASSWORD;
      er.message = "Invalid password.";
    }
    catch (const error::account_index_outofbound& e)
    {
      er.code = WALLET_RPC_ERROR_CODE_ACCOUNT_INDEX_OUT_OF_BOUNDS;
      er.message = e.what();
    }
    catch (const error::address_index_outofbound& e)
    {
      er.code = WALLET_RPC_ERROR_CODE_ADDRESS_INDEX_OUT_OF_BOUNDS;
      er.message = e.what();
    }
    catch (const error::signature_check_failed& e)
    {
        er.code = WALLET_RPC_ERROR_CODE_WRONG_SIGNATURE;
        er.message = e.what();
    }
    catch (const std::exception& e)
    {
      er.code = default_error_code;
      er.message = e.what();
    }
    catch (...)
    {
      er.code = WALLET_RPC_ERROR_CODE_UNKNOWN_ERROR;
      er.message = "WALLET_RPC_ERROR_CODE_UNKNOWN_ERROR";
    }
  }
  //------------------------------------------------------------------------------------------------------------------------------
  bool wallet_rpc_server::on_restore_deterministic_wallet(const wallet_rpc::COMMAND_RPC_RESTORE_DETERMINISTIC_WALLET::request &req, wallet_rpc::COMMAND_RPC_RESTORE_DETERMINISTIC_WALLET::response &res, epee::json_rpc::error &er)
  {
    if (m_wallet_dir.empty())
    {
      er.code = WALLET_RPC_ERROR_CODE_NO_WALLET_DIR;
      er.message = "No wallet dir configured";
      return false;
    }

    // early check for mandatory fields
    if (req.filename.empty())
    {
      er.code = WALLET_RPC_ERROR_CODE_UNKNOWN_ERROR;
      er.message = "field 'filename' is mandatory. Please provide a filename to save the restored wallet to.";
      return false;
    }
    if (req.seed.empty())
    {
      er.code = WALLET_RPC_ERROR_CODE_UNKNOWN_ERROR;
      er.message = "field 'seed' is mandatory. Please provide a seed you want to restore from.";
      return false;
    }

    namespace po = boost::program_options;
    po::variables_map vm2;
    const char *ptr = strchr(req.filename.c_str(), '/');
  #ifdef _WIN32
    if (!ptr)
      ptr = strchr(req.filename.c_str(), '\\');
    if (!ptr)
      ptr = strchr(req.filename.c_str(), ':');
  #endif
    if (ptr)
    {
      er.code = WALLET_RPC_ERROR_CODE_UNKNOWN_ERROR;
      er.message = "Invalid filename";
      return false;
    }
    std::string wallet_file = m_wallet_dir + "/" + req.filename;
    // check if wallet file already exists
    if (!wallet_file.empty())
    {
      try
      {
        boost::system::error_code ignored_ec;
        THROW_WALLET_EXCEPTION_IF(boost::filesystem::exists(wallet_file, ignored_ec), error::file_exists, wallet_file);
      }
      catch (const std::exception &e)
      {
        er.code = WALLET_RPC_ERROR_CODE_UNKNOWN_ERROR;
        er.message = "Wallet already exists.";
        return false;
      }
    }
    crypto::secret_key recovery_key;
    std::string old_language;

    // check the given seed
    {
      if (!crypto::ElectrumWords::words_to_bytes(req.seed, recovery_key, old_language))
      {
        er.code = WALLET_RPC_ERROR_CODE_UNKNOWN_ERROR;
        er.message = "Electrum-style word list failed verification";
        return false;
      }
    }

    // process seed_offset if given
    {
      if (!req.seed_offset.empty())
      {
        recovery_key = cryptonote::decrypt_key(recovery_key, req.seed_offset);
      }
    }
    {
      po::options_description desc("dummy");
      const command_line::arg_descriptor<std::string, true> arg_password = {"password", "password"};
      const char *argv[4];
      int argc = 3;
      argv[0] = "wallet-rpc";
      argv[1] = "--password";
      argv[2] = req.password.c_str();
      argv[3] = NULL;
      vm2 = *m_vm;
      command_line::add_arg(desc, arg_password);
      po::store(po::parse_command_line(argc, argv, desc), vm2);
    }

    auto rc = tools::wallet2::make_new(vm2, true, nullptr);
    std::unique_ptr<wallet2> wal;
    wal = std::move(rc.first);
    if (!wal)
    {
      er.code = WALLET_RPC_ERROR_CODE_UNKNOWN_ERROR;
      er.message = "Failed to create wallet";
      return false;
    }

    epee::wipeable_string password = rc.second.password();

    bool was_deprecated_wallet = ((old_language == crypto::ElectrumWords::old_language_name) ||
                                  crypto::ElectrumWords::get_is_old_style_seed(req.seed));

    std::string mnemonic_language = old_language;
    if (was_deprecated_wallet)
    {
      // The user had used an older version of the wallet with old style mnemonics.
      res.was_deprecated = true;
    }

    if (old_language == crypto::ElectrumWords::old_language_name)
    {
      if (req.language.empty())
      {
        er.code = WALLET_RPC_ERROR_CODE_UNKNOWN_ERROR;
        er.message = "Wallet was using the old seed language. You need to specify a new seed language.";
        return false;
      }
      std::vector<std::string> language_list;
      std::vector<std::string> language_list_en;
      crypto::ElectrumWords::get_language_list(language_list);
      crypto::ElectrumWords::get_language_list(language_list_en, true);
      if (std::find(language_list.begin(), language_list.end(), req.language) == language_list.end() &&
          std::find(language_list_en.begin(), language_list_en.end(), req.language) == language_list_en.end())
      {
        er.code = WALLET_RPC_ERROR_CODE_UNKNOWN_ERROR;
        er.message = "Wallet was using the old seed language, and the specified new seed language is invalid.";
        return false;
      }
      mnemonic_language = req.language;
    }

    wal->set_seed_language(mnemonic_language);

    crypto::secret_key recovery_val;
    try
    {
      recovery_val = wal->generate(wallet_file, std::move(rc.second).password(), recovery_key, true, false, false);
      MINFO("Wallet has been restored.\n");
    }
    catch (const std::exception &e)
    {
      handle_rpc_exception(std::current_exception(), er, WALLET_RPC_ERROR_CODE_UNKNOWN_ERROR);
      return false;
    }

    // // Convert the secret key back to seed
    epee::wipeable_string electrum_words;
    if (!crypto::ElectrumWords::bytes_to_words(recovery_val, electrum_words, mnemonic_language))
    {
      er.code = WALLET_RPC_ERROR_CODE_UNKNOWN_ERROR;
      er.message = "Failed to encode seed";
      return false;
    }
    res.seed = electrum_words.data();

    if (!wal)
    {
      er.code = WALLET_RPC_ERROR_CODE_UNKNOWN_ERROR;
      er.message = "Failed to generate wallet";
      return false;
    }

    // set blockheight if given
    try
    {
      wal->set_refresh_from_block_height(req.restore_height);
      wal->rewrite(wallet_file, password);
    }
    catch (const std::exception &e)
    {
      handle_rpc_exception(std::current_exception(), er, WALLET_RPC_ERROR_CODE_UNKNOWN_ERROR);
      return false;
    }

    if (m_wallet)
    {
      try
      {
        m_wallet->store();
      }
      catch (const std::exception &e)
      {
        handle_rpc_exception(std::current_exception(), er, WALLET_RPC_ERROR_CODE_UNKNOWN_ERROR);
        return false;
      }
      delete m_wallet;
    }
    m_wallet = wal.release();
    res.address = m_wallet->get_account().get_public_address_str(m_wallet->nettype());
    res.info = "Wallet has been restored successfully.";
    return true;
  }
  //------------------------------------------------------------------------------------------------------------------------------
  bool wallet_rpc_server::on_is_multisig(const wallet_rpc::COMMAND_RPC_IS_MULTISIG::request& req, wallet_rpc::COMMAND_RPC_IS_MULTISIG::response& res, epee::json_rpc::error& er)
  {
    if (!m_wallet) return not_open(er);
    res.multisig = m_wallet->multisig(&res.ready, &res.threshold, &res.total);
    return true;
  }
  //------------------------------------------------------------------------------------------------------------------------------
  bool wallet_rpc_server::on_prepare_multisig(const wallet_rpc::COMMAND_RPC_PREPARE_MULTISIG::request& req, wallet_rpc::COMMAND_RPC_PREPARE_MULTISIG::response& res, epee::json_rpc::error& er)
  {
    if (!m_wallet) return not_open(er);
    if (m_restricted)
    {
      er.code = WALLET_RPC_ERROR_CODE_DENIED;
      er.message = "Command unavailable in restricted mode.";
      return false;
    }
    if (m_wallet->multisig())
    {
      er.code = WALLET_RPC_ERROR_CODE_ALREADY_MULTISIG;
      er.message = "This wallet is already multisig";
      return false;
    }
    if (m_wallet->watch_only())
    {
      er.code = WALLET_RPC_ERROR_CODE_WATCH_ONLY;
      er.message = "wallet is watch-only and cannot be made multisig";
      return false;
    }

    res.multisig_info = m_wallet->get_multisig_info();
    return true;
  }
  //------------------------------------------------------------------------------------------------------------------------------
  bool wallet_rpc_server::on_make_multisig(const wallet_rpc::COMMAND_RPC_MAKE_MULTISIG::request& req, wallet_rpc::COMMAND_RPC_MAKE_MULTISIG::response& res, epee::json_rpc::error& er)
  {
    if (!m_wallet) return not_open(er);
    if (m_restricted)
    {
      er.code = WALLET_RPC_ERROR_CODE_DENIED;
      er.message = "Command unavailable in restricted mode.";
      return false;
    }
    if (m_wallet->multisig())
    {
      er.code = WALLET_RPC_ERROR_CODE_ALREADY_MULTISIG;
      er.message = "This wallet is already multisig";
      return false;
    }
    if (m_wallet->watch_only())
    {
      er.code = WALLET_RPC_ERROR_CODE_WATCH_ONLY;
      er.message = "wallet is watch-only and cannot be made multisig";
      return false;
    }

    try
    {
      res.multisig_info = m_wallet->make_multisig(req.password, req.multisig_info, req.threshold);
      res.address = m_wallet->get_account().get_public_address_str(m_wallet->nettype());
    }
    catch (const std::exception &e)
    {
      er.code = WALLET_RPC_ERROR_CODE_UNKNOWN_ERROR;
      er.message = e.what();
      return false;
    }

    return true;
  }
  //------------------------------------------------------------------------------------------------------------------------------
  bool wallet_rpc_server::on_export_multisig(const wallet_rpc::COMMAND_RPC_EXPORT_MULTISIG::request& req, wallet_rpc::COMMAND_RPC_EXPORT_MULTISIG::response& res, epee::json_rpc::error& er)
  {
    if (!m_wallet) return not_open(er);
    if (m_restricted)
    {
      er.code = WALLET_RPC_ERROR_CODE_DENIED;
      er.message = "Command unavailable in restricted mode.";
      return false;
    }
    bool ready;
    if (!m_wallet->multisig(&ready))
    {
      er.code = WALLET_RPC_ERROR_CODE_NOT_MULTISIG;
      er.message = "This wallet is not multisig";
      return false;
    }
    if (!ready)
    {
      er.code = WALLET_RPC_ERROR_CODE_NOT_MULTISIG;
      er.message = "This wallet is multisig, but not yet finalized";
      return false;
    }

    cryptonote::blobdata info;
    try
    {
      info = m_wallet->export_multisig();
    }
    catch (const std::exception &e)
    {
      er.code = WALLET_RPC_ERROR_CODE_UNKNOWN_ERROR;
      er.message = e.what();
      return false;
    }

    res.info = epee::string_tools::buff_to_hex_nodelimer(info);

    return true;
  }
  //------------------------------------------------------------------------------------------------------------------------------
  bool wallet_rpc_server::on_import_multisig(const wallet_rpc::COMMAND_RPC_IMPORT_MULTISIG::request& req, wallet_rpc::COMMAND_RPC_IMPORT_MULTISIG::response& res, epee::json_rpc::error& er)
  {
    if (!m_wallet) return not_open(er);
    if (m_restricted)
    {
      er.code = WALLET_RPC_ERROR_CODE_DENIED;
      er.message = "Command unavailable in restricted mode.";
      return false;
    }
    bool ready;
    uint32_t threshold, total;
    if (!m_wallet->multisig(&ready, &threshold, &total))
    {
      er.code = WALLET_RPC_ERROR_CODE_NOT_MULTISIG;
      er.message = "This wallet is not multisig";
      return false;
    }
    if (!ready)
    {
      er.code = WALLET_RPC_ERROR_CODE_NOT_MULTISIG;
      er.message = "This wallet is multisig, but not yet finalized";
      return false;
    }

    if (req.info.size() < threshold - 1)
    {
      er.code = WALLET_RPC_ERROR_CODE_THRESHOLD_NOT_REACHED;
      er.message = "Needs multisig export info from more participants";
      return false;
    }

    std::vector<cryptonote::blobdata> info;
    info.resize(req.info.size());
    for (size_t n = 0; n < info.size(); ++n)
    {
      if (!epee::string_tools::parse_hexstr_to_binbuff(req.info[n], info[n]))
      {
        er.code = WALLET_RPC_ERROR_CODE_BAD_HEX;
        er.message = "Failed to parse hex.";
        return false;
      }
    }

    try
    {
      res.n_outputs = m_wallet->import_multisig(info);
    }
    catch (const std::exception &e)
    {
      er.code = WALLET_RPC_ERROR_CODE_UNKNOWN_ERROR;
      er.message = "Error calling import_multisig";
      return false;
    }

    if (m_wallet->is_trusted_daemon())
    {
      try
      {
        m_wallet->rescan_spent();
      }
      catch (const std::exception &e)
      {
        er.message = std::string("Success, but failed to update spent status after import multisig info: ") + e.what();
      }
    }
    else
    {
      er.message = "Success, but cannot update spent status after import multisig info as daemon is untrusted";
    }

    return true;
  }
  //------------------------------------------------------------------------------------------------------------------------------
  bool wallet_rpc_server::on_finalize_multisig(const wallet_rpc::COMMAND_RPC_FINALIZE_MULTISIG::request& req, wallet_rpc::COMMAND_RPC_FINALIZE_MULTISIG::response& res, epee::json_rpc::error& er)
  {
    if (!m_wallet) return not_open(er);
    if (m_restricted)
    {
      er.code = WALLET_RPC_ERROR_CODE_DENIED;
      er.message = "Command unavailable in restricted mode.";
      return false;
    }
    bool ready;
    uint32_t threshold, total;
    if (!m_wallet->multisig(&ready, &threshold, &total))
    {
      er.code = WALLET_RPC_ERROR_CODE_NOT_MULTISIG;
      er.message = "This wallet is not multisig";
      return false;
    }
    if (ready)
    {
      er.code = WALLET_RPC_ERROR_CODE_ALREADY_MULTISIG;
      er.message = "This wallet is multisig, and already finalized";
      return false;
    }

    if (req.multisig_info.size() < 1 || req.multisig_info.size() > total)
    {
      er.code = WALLET_RPC_ERROR_CODE_THRESHOLD_NOT_REACHED;
      er.message = "Needs multisig info from more participants";
      return false;
    }

    try
    {
      if (!m_wallet->finalize_multisig(req.password, req.multisig_info))
      {
        er.code = WALLET_RPC_ERROR_CODE_UNKNOWN_ERROR;
        er.message = "Error calling finalize_multisig";
        return false;
      }
    }
    catch (const std::exception &e)
    {
      er.code = WALLET_RPC_ERROR_CODE_UNKNOWN_ERROR;
      er.message = std::string("Error calling finalize_multisig: ") + e.what();
      return false;
    }
    res.address = m_wallet->get_account().get_public_address_str(m_wallet->nettype());

    return true;
  }
  //------------------------------------------------------------------------------------------------------------------------------
  bool wallet_rpc_server::on_exchange_multisig_keys(const wallet_rpc::COMMAND_RPC_EXCHANGE_MULTISIG_KEYS::request& req, wallet_rpc::COMMAND_RPC_EXCHANGE_MULTISIG_KEYS::response& res, epee::json_rpc::error& er)
  {
    if (!m_wallet) return not_open(er);
    if (m_restricted)
    {
      er.code = WALLET_RPC_ERROR_CODE_DENIED;
      er.message = "Command unavailable in restricted mode.";
      return false;
    }
    bool ready;
    uint32_t threshold, total;
    if (!m_wallet->multisig(&ready, &threshold, &total))
    {
      er.code = WALLET_RPC_ERROR_CODE_NOT_MULTISIG;
      er.message = "This wallet is not multisig";
      return false;
    }

    if (ready)
    {
      er.code = WALLET_RPC_ERROR_CODE_ALREADY_MULTISIG;
      er.message = "This wallet is multisig, and already finalized";
      return false;
    }

    if (req.multisig_info.size() < 1 || req.multisig_info.size() > total)
    {
      er.code = WALLET_RPC_ERROR_CODE_THRESHOLD_NOT_REACHED;
      er.message = "Needs multisig info from more participants";
      return false;
    }

    try
    {
      res.multisig_info = m_wallet->exchange_multisig_keys(req.password, req.multisig_info);
      if (res.multisig_info.empty())
      {
        res.address = m_wallet->get_account().get_public_address_str(m_wallet->nettype());
      }
    }
    catch (const std::exception &e)
    {
      er.code = WALLET_RPC_ERROR_CODE_UNKNOWN_ERROR;
      er.message = std::string("Error calling exchange_multisig_info: ") + e.what();
      return false;
    }
    return true;
  }
  //------------------------------------------------------------------------------------------------------------------------------
  bool wallet_rpc_server::on_sign_multisig(const wallet_rpc::COMMAND_RPC_SIGN_MULTISIG::request& req, wallet_rpc::COMMAND_RPC_SIGN_MULTISIG::response& res, epee::json_rpc::error& er)
  {
    if (!m_wallet) return not_open(er);
    if (m_restricted)
    {
      er.code = WALLET_RPC_ERROR_CODE_DENIED;
      er.message = "Command unavailable in restricted mode.";
      return false;
    }
    bool ready;
    uint32_t threshold, total;
    if (!m_wallet->multisig(&ready, &threshold, &total))
    {
      er.code = WALLET_RPC_ERROR_CODE_NOT_MULTISIG;
      er.message = "This wallet is not multisig";
      return false;
    }
    if (!ready)
    {
      er.code = WALLET_RPC_ERROR_CODE_NOT_MULTISIG;
      er.message = "This wallet is multisig, but not yet finalized";
      return false;
    }

    cryptonote::blobdata blob;
    if (!epee::string_tools::parse_hexstr_to_binbuff(req.tx_data_hex, blob))
    {
      er.code = WALLET_RPC_ERROR_CODE_BAD_HEX;
      er.message = "Failed to parse hex.";
      return false;
    }

    tools::wallet2::multisig_tx_set txs;
    bool r = m_wallet->load_multisig_tx(blob, txs, NULL);
    if (!r)
    {
      er.code = WALLET_RPC_ERROR_CODE_BAD_MULTISIG_TX_DATA;
      er.message = "Failed to parse multisig tx data.";
      return false;
    }

    std::vector<crypto::hash> txids;
    try
    {
      bool r = m_wallet->sign_multisig_tx(txs, txids);
      if (!r)
      {
        er.code = WALLET_RPC_ERROR_CODE_MULTISIG_SIGNATURE;
        er.message = "Failed to sign multisig tx";
        return false;
      }
    }
    catch (const std::exception &e)
    {
      er.code = WALLET_RPC_ERROR_CODE_MULTISIG_SIGNATURE;
      er.message = std::string("Failed to sign multisig tx: ") + e.what();
      return false;
    }

    res.tx_data_hex = epee::string_tools::buff_to_hex_nodelimer(m_wallet->save_multisig_tx(txs));
    if (!txids.empty())
    {
      for (const crypto::hash &txid: txids)
        res.tx_hash_list.push_back(epee::string_tools::pod_to_hex(txid));
    }

    return true;
  }
  //------------------------------------------------------------------------------------------------------------------------------
  bool wallet_rpc_server::on_submit_multisig(const wallet_rpc::COMMAND_RPC_SUBMIT_MULTISIG::request& req, wallet_rpc::COMMAND_RPC_SUBMIT_MULTISIG::response& res, epee::json_rpc::error& er)
  {
    if (!m_wallet) return not_open(er);
    if (m_restricted)
    {
      er.code = WALLET_RPC_ERROR_CODE_DENIED;
      er.message = "Command unavailable in restricted mode.";
      return false;
    }
    bool ready;
    uint32_t threshold, total;
    if (!m_wallet->multisig(&ready, &threshold, &total))
    {
      er.code = WALLET_RPC_ERROR_CODE_NOT_MULTISIG;
      er.message = "This wallet is not multisig";
      return false;
    }
    if (!ready)
    {
      er.code = WALLET_RPC_ERROR_CODE_NOT_MULTISIG;
      er.message = "This wallet is multisig, but not yet finalized";
      return false;
    }

    cryptonote::blobdata blob;
    if (!epee::string_tools::parse_hexstr_to_binbuff(req.tx_data_hex, blob))
    {
      er.code = WALLET_RPC_ERROR_CODE_BAD_HEX;
      er.message = "Failed to parse hex.";
      return false;
    }

    tools::wallet2::multisig_tx_set txs;
    bool r = m_wallet->load_multisig_tx(blob, txs, NULL);
    if (!r)
    {
      er.code = WALLET_RPC_ERROR_CODE_BAD_MULTISIG_TX_DATA;
      er.message = "Failed to parse multisig tx data.";
      return false;
    }

    if (txs.m_signers.size() < threshold)
    {
      er.code = WALLET_RPC_ERROR_CODE_THRESHOLD_NOT_REACHED;
      er.message = "Not enough signers signed this transaction.";
      return false;
    }

    try
    {
      for (auto &ptx: txs.m_ptx)
      {
        m_wallet->commit_tx(ptx);
        res.tx_hash_list.push_back(epee::string_tools::pod_to_hex(cryptonote::get_transaction_hash(ptx.tx)));
      }
    }
    catch (const std::exception &e)
    {
      er.code = WALLET_RPC_ERROR_CODE_MULTISIG_SUBMISSION;
      er.message = std::string("Failed to submit multisig tx: ") + e.what();
      return false;
    }

    return true;
  }
  //------------------------------------------------------------------------------------------------------------------------------
  bool wallet_rpc_server::on_get_version(const wallet_rpc::COMMAND_RPC_GET_VERSION::request& req, wallet_rpc::COMMAND_RPC_GET_VERSION::response& res, epee::json_rpc::error& er)
  {
    res.version = WALLET_RPC_VERSION;
    return true;
  }
  //------------------------------------------------------------------------------------------------------------------------------
}

class t_daemon
{
private:
  const boost::program_options::variables_map& vm;

  std::unique_ptr<tools::wallet_rpc_server> wrpc;

public:
  t_daemon(boost::program_options::variables_map const & _vm)
    : vm(_vm)
    , wrpc(new tools::wallet_rpc_server)
  {
  }

  bool run()
  {
    std::unique_ptr<tools::wallet2> wal;
    try
    {
      const bool testnet = tools::wallet2::has_testnet_option(vm);
      const bool stagenet = tools::wallet2::has_stagenet_option(vm);
      if (testnet && stagenet)
      {
        MERROR(tools::wallet_rpc_server::tr("Can't specify more than one of --testnet and --stagenet"));
        return false;
      }

      const auto arg_wallet_file = wallet_args::arg_wallet_file();
      const auto arg_from_json = wallet_args::arg_generate_from_json();

      const auto wallet_file = command_line::get_arg(vm, arg_wallet_file);
      const auto from_json = command_line::get_arg(vm, arg_from_json);
      const auto wallet_dir = command_line::get_arg(vm, arg_wallet_dir);
      const auto prompt_for_password = command_line::get_arg(vm, arg_prompt_for_password);
      const auto password_prompt = prompt_for_password ? password_prompter : nullptr;

      if(!wallet_file.empty() && !from_json.empty())
      {
        LOG_ERROR(tools::wallet_rpc_server::tr("Can't specify more than one of --wallet-file and --generate-from-json"));
        return false;
      }

      if (!wallet_dir.empty())
      {
        wal = NULL;
        goto just_dir;
      }

      if (wallet_file.empty() && from_json.empty())
      {
        LOG_ERROR(tools::wallet_rpc_server::tr("Must specify --wallet-file or --generate-from-json or --wallet-dir"));
        return false;
      }

      LOG_PRINT_L0(tools::wallet_rpc_server::tr("Loading wallet..."));
      if(!wallet_file.empty())
      {
        wal = tools::wallet2::make_from_file(vm, true, wallet_file, password_prompt).first;
      }
      else
      {
        try
        {
          auto rc = tools::wallet2::make_from_json(vm, true, from_json, password_prompt);
          wal = std::move(rc.first);
        }
        catch (const std::exception &e)
        {
          MERROR("Error creating wallet: " << e.what());
          return false;
        }
      }
      if (!wal)
      {
        return false;
      }

      bool quit = false;
      tools::signal_handler::install([&wal, &quit](int) {
        assert(wal);
        quit = true;
        wal->stop();
      });

      wal->refresh(wal->is_trusted_daemon());
      // if we ^C during potentially length load/refresh, there's no server loop yet
      if (quit)
      {
        MINFO(tools::wallet_rpc_server::tr("Saving wallet..."));
        wal->store();
        MINFO(tools::wallet_rpc_server::tr("Successfully saved"));
        return false;
      }
      MINFO(tools::wallet_rpc_server::tr("Successfully loaded"));
    }
    catch (const std::exception& e)
    {
      LOG_ERROR(tools::wallet_rpc_server::tr("Wallet initialization failed: ") << e.what());
      return false;
    }
  just_dir:
    if (wal) wrpc->set_wallet(wal.release());
    bool r = wrpc->init(&vm);
    CHECK_AND_ASSERT_MES(r, false, tools::wallet_rpc_server::tr("Failed to initialize wallet RPC server"));
    tools::signal_handler::install([this](int) {
      wrpc->send_stop_signal();
    });
    LOG_PRINT_L0(tools::wallet_rpc_server::tr("Starting wallet RPC server"));
    try
    {
      wrpc->run();
    }
    catch (const std::exception &e)
    {
      LOG_ERROR(tools::wallet_rpc_server::tr("Failed to run wallet: ") << e.what());
      return false;
    }
    LOG_PRINT_L0(tools::wallet_rpc_server::tr("Stopped wallet RPC server"));
    try
    {
      LOG_PRINT_L0(tools::wallet_rpc_server::tr("Saving wallet..."));
      wrpc->stop();
      LOG_PRINT_L0(tools::wallet_rpc_server::tr("Successfully saved"));
    }
    catch (const std::exception& e)
    {
      LOG_ERROR(tools::wallet_rpc_server::tr("Failed to save wallet: ") << e.what());
      return false;
    }
    return true;
  }

  void stop()
  {
    wrpc->send_stop_signal();
  }
};

class t_executor final
{
public:
  static std::string const NAME;

  typedef ::t_daemon t_daemon;

  std::string const & name() const
  {
    return NAME;
  }

  t_daemon create_daemon(boost::program_options::variables_map const & vm)
  {
    return t_daemon(vm);
  }

  bool run_non_interactive(boost::program_options::variables_map const & vm)
  {
    return t_daemon(vm).run();
  }

  bool run_interactive(boost::program_options::variables_map const & vm)
  {
    return t_daemon(vm).run();
  }
};

std::string const t_executor::NAME = "Wallet RPC Daemon";

int main(int argc, char** argv) {
  TRY_ENTRY();

  namespace po = boost::program_options;

  const auto arg_wallet_file = wallet_args::arg_wallet_file();
  const auto arg_from_json = wallet_args::arg_generate_from_json();

  po::options_description hidden_options("Hidden");

  po::options_description desc_params(wallet_args::tr("Wallet options"));
  tools::wallet2::init_options(desc_params);
  command_line::add_arg(desc_params, arg_rpc_bind_port);
  command_line::add_arg(desc_params, arg_disable_rpc_login);
  command_line::add_arg(desc_params, arg_restricted);
  cryptonote::rpc_args::init_options(desc_params);
  command_line::add_arg(desc_params, arg_wallet_file);
  command_line::add_arg(desc_params, arg_from_json);
  command_line::add_arg(desc_params, arg_wallet_dir);
  command_line::add_arg(desc_params, arg_prompt_for_password);

  daemonizer::init_options(hidden_options, desc_params);
  desc_params.add(hidden_options);

  boost::optional<po::variables_map> vm;
  bool should_terminate = false;
  std::tie(vm, should_terminate) = wallet_args::main(
    argc, argv,
    "loki-wallet-rpc [--wallet-file=<file>|--generate-from-json=<file>|--wallet-dir=<directory>] [--rpc-bind-port=<port>]",
    tools::wallet_rpc_server::tr("This is the RPC loki wallet. It needs to connect to a loki\ndaemon to work correctly."),
    desc_params,
    po::positional_options_description(),
    [](const std::string &s, bool emphasis){ epee::set_console_color(emphasis ? epee::console_color_white : epee::console_color_default, true); std::cout << s << std::endl; if (emphasis) epee::reset_console_color(); },
    "loki-wallet-rpc.log",
    true
  );
  if (!vm)
  {
    return 1;
  }
  if (should_terminate)
  {
    return 0;
  }

  return daemonizer::daemonize(argc, const_cast<const char**>(argv), t_executor{}, *vm) ? 0 : 1;
  CATCH_ENTRY_L0("main", 1);
}<|MERGE_RESOLUTION|>--- conflicted
+++ resolved
@@ -2498,11 +2498,7 @@
     if (!m_wallet) return not_open(er);
     try
     {
-<<<<<<< HEAD
-      std::pair<size_t, std::vector<std::pair<crypto::key_image, crypto::signature>>> ski = m_wallet->export_key_images(false /* requested_ki_only */);
-=======
-      std::pair<size_t, std::vector<std::pair<crypto::key_image, crypto::signature>>> ski = m_wallet->export_key_images(req.all);
->>>>>>> e59813c3
+      std::pair<size_t, std::vector<std::pair<crypto::key_image, crypto::signature>>> ski = m_wallet->export_key_images(req.requested_only);
       res.offset = ski.first;
       res.signed_key_images.resize(ski.second.size());
       for (size_t n = 0; n < ski.second.size(); ++n)
