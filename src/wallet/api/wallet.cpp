--- conflicted
+++ resolved
@@ -1159,7 +1159,7 @@
     return transaction;
 }
 
-<<<<<<< HEAD
+
 PendingTransaction *WalletImpl::loadTransaction(istream &iss)
 {
   clearStatus();
@@ -1169,7 +1169,8 @@
     transaction->m_errorString = "Error loading transaction from stream";
   }
   return transaction;
-=======
+}
+
 PendingTransaction *WalletImpl::createTransaction(const std::vector<Wallet::TransactionDestination> &destinations,
                                                   uint32_t mixin_count, PendingTransaction::Priority priority)
 {
@@ -1328,8 +1329,8 @@
     // Resume refresh thread
     startRefresh();
     return transaction;
->>>>>>> abf1a1e6
-}
+}
+
 
 PendingTransaction *WalletImpl::createSweepUnmixableTransaction()
 {
