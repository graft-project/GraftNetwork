--- conflicted
+++ resolved
@@ -963,12 +963,10 @@
   template<class t_payload_net_handler>
   int node_server<t_payload_net_handler>::handle_supernode_announce(int command, COMMAND_SUPERNODE_ANNOUNCE::request& arg, p2p_connection_context& context)
   {
-<<<<<<< HEAD
       std::cout << "handle_supernode_announce start" << std::endl;
-=======
+
       static std::string supernode_endpoint("/send_supernode_announce");
 
->>>>>>> 085621cf
       std::string supernode_str = arg.supernode_addr;
 //      LOG_PRINT_L0(__FUNCTION__);
       MINFO(__FUNCTION__);
