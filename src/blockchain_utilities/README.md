--- conflicted
+++ resolved
@@ -80,13 +80,8 @@
 
 ## Examples:
 
-<<<<<<< HEAD
-```
+```bash
 $ loki-blockchain-import --database lmdb#fastest
-=======
-```bash
-$ monero-blockchain-import --database lmdb#fastest
->>>>>>> e8487fa4
 
 $ loki-blockchain-import --database lmdb#nosync
 
