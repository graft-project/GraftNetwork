// Copyright (c) 2006-2013, Andrey N. Sabelnikov, www.sabelnikov.net
// All rights reserved.
// 
// Redistribution and use in source and binary forms, with or without
// modification, are permitted provided that the following conditions are met:
// * Redistributions of source code must retain the above copyright
// notice, this list of conditions and the following disclaimer.
// * Redistributions in binary form must reproduce the above copyright
// notice, this list of conditions and the following disclaimer in the
// documentation and/or other materials provided with the distribution.
// * Neither the name of the Andrey N. Sabelnikov nor the
// names of its contributors may be used to endorse or promote products
// derived from this software without specific prior written permission.
// 
// THIS SOFTWARE IS PROVIDED BY THE COPYRIGHT HOLDERS AND CONTRIBUTORS "AS IS" AND
// ANY EXPRESS OR IMPLIED WARRANTIES, INCLUDING, BUT NOT LIMITED TO, THE IMPLIED
// WARRANTIES OF MERCHANTABILITY AND FITNESS FOR A PARTICULAR PURPOSE ARE
// DISCLAIMED. IN NO EVENT SHALL THE COPYRIGHT OWNER  BE LIABLE FOR ANY
// DIRECT, INDIRECT, INCIDENTAL, SPECIAL, EXEMPLARY, OR CONSEQUENTIAL DAMAGES
// (INCLUDING, BUT NOT LIMITED TO, PROCUREMENT OF SUBSTITUTE GOODS OR SERVICES;
// LOSS OF USE, DATA, OR PROFITS; OR BUSINESS INTERRUPTION) HOWEVER CAUSED AND
// ON ANY THEORY OF LIABILITY, WHETHER IN CONTRACT, STRICT LIABILITY, OR TORT
// (INCLUDING NEGLIGENCE OR OTHERWISE) ARISING IN ANY WAY OUT OF THE USE OF THIS
// SOFTWARE, EVEN IF ADVISED OF THE POSSIBILITY OF SUCH DAMAGE.
// 



#pragma once
#include <ctype.h>
#include <boost/shared_ptr.hpp>
#include <boost/regex.hpp>
#include <boost/lexical_cast.hpp>
#include <boost/optional/optional.hpp>
#include <boost/utility/string_ref.hpp>
//#include <mbstring.h>
#include <algorithm>
#include <cctype>
#include <functional>

#include "net_helper.h"
#include "http_client_base.h"

#ifdef HTTP_ENABLE_GZIP
#include "gzip_encoding.h"
#endif 

#include "string_tools.h"
#include "reg_exp_definer.h"
#include "http_base.h" 
#include "http_auth.h"
#include "to_nonconst_iterator.h"
#include "net_parse_helpers.h"
#include "syncobj.h"

//#include "shlwapi.h"

//#pragma comment(lib, "shlwapi.lib")

#undef MONERO_DEFAULT_LOG_CATEGORY
#define MONERO_DEFAULT_LOG_CATEGORY "net.http"

extern epee::critical_section gregexp_lock;


namespace epee
{
namespace net_utils
{

	/*struct url 
	{
	public:
		void parse(const std::string& url_s)
		{
			const string prot_end("://");
			string::const_iterator prot_i = search(url_s.begin(), url_s.end(),
				prot_end.begin(), prot_end.end());
			protocol_.reserve(distance(url_s.begin(), prot_i));
			transform(url_s.begin(), prot_i,
				back_inserter(protocol_),
				ptr_fun<int,int>(tolower)); // protocol is icase
			if( prot_i == url_s.end() )
				return;
			advance(prot_i, prot_end.length());
			string::const_iterator path_i = find(prot_i, url_s.end(), '/');
			host_.reserve(distance(prot_i, path_i));
			transform(prot_i, path_i,
				back_inserter(host_),
				ptr_fun<int,int>(tolower)); // host is icase
			string::const_iterator query_i = find(path_i, url_s.end(), '?');
			path_.assign(path_i, query_i);
			if( query_i != url_s.end() )
				++query_i;
			query_.assign(query_i, url_s.end());
		}

		std::string protocol_;
		std::string host_;
		std::string path_;
		std::string query_;
	};*/




	//---------------------------------------------------------------------------
	static inline const char* get_hex_vals()
	{
		static const char hexVals[16] = {'0','1','2','3','4','5','6','7','8','9','A','B','C','D','E','F'};
		return hexVals;
	}

	static inline const char* get_unsave_chars()
	{
		//static char unsave_chars[] = "\"<>%\\^[]`+$,@:;/!#?=&";
		static const char unsave_chars[] = "\"<>%\\^[]`+$,@:;!#&";
		return unsave_chars;
	}

	static inline bool is_unsafe(unsigned char compare_char)
	{
		if(compare_char <= 32 || compare_char >= 123)
			return true;

		const char* punsave = get_unsave_chars();

		for(int ichar_pos = 0; 0!=punsave[ichar_pos] ;ichar_pos++)
			if(compare_char == punsave[ichar_pos])
				return true;

		return false;
	}
	
	static inline 
		std::string dec_to_hex(char num, int radix)
	{
		int temp=0;
		std::string csTmp;
		int num_char;

		num_char = (int) num;
		if (num_char < 0)
			num_char = 256 + num_char;

		while (num_char >= radix)
		{
			temp = num_char % radix;
			num_char = (int)floor((float)num_char / (float)radix);
			csTmp = get_hex_vals()[temp];
		}

		csTmp += get_hex_vals()[num_char];

		if(csTmp.size() < 2)
		{
			csTmp += '0';
		}
		
		std::reverse(csTmp.begin(), csTmp.end());
		//_mbsrev((unsigned char*)csTmp.data());

		return csTmp;
	}
	static inline int get_index(const char *s, char c) { const char *ptr = (const char*)memchr(s, c, 16); return ptr ? ptr-s : -1; }
	static inline 
		std::string hex_to_dec_2bytes(const char *s)
	{
		const char *hex = get_hex_vals();
		int i0 = get_index(hex, toupper(s[0]));
		int i1 = get_index(hex, toupper(s[1]));
		if (i0 < 0 || i1 < 0)
			return std::string("%") + std::string(1, s[0]) + std::string(1, s[1]);
		return std::string(1, i0 * 16 | i1);
	}

	static inline std::string convert(char val)
	{
		std::string csRet;
		csRet += "%";
		csRet += dec_to_hex(val, 16);
		return  csRet;
	}
	static inline std::string conver_to_url_format(const std::string& uri)
	{

		std::string result;

		for(size_t i = 0; i!= uri.size(); i++)
		{
			if(is_unsafe(uri[i]))
				result += convert(uri[i]);
			else
				result += uri[i];

		}

		return result;
	}
	static inline std::string convert_from_url_format(const std::string& uri)
	{

		std::string result;

		for(size_t i = 0; i!= uri.size(); i++)
		{
			if(uri[i] == '%' && i + 2 < uri.size())
			{
				result += hex_to_dec_2bytes(uri.c_str() + i + 1);
				i += 2;
			}
			else
				result += uri[i];

		}

		return result;
	}

  static inline std::string convert_to_url_format_force_all(const std::string& uri)
  {

    std::string result;

    for(size_t i = 0; i!= uri.size(); i++)
    {
        result += convert(uri[i]);
    }

    return result;
  }





  namespace http
  {

//    class http_recved_data_handler : public boost::enable_shared_from_this<async_client>, public i_target_handler
//    {
//      enum reciev_machine_state {
//        reciev_machine_state_header,
//        reciev_machine_state_body_content_len,
//        reciev_machine_state_body_connection_close,
//        reciev_machine_state_body_chunked,
//        reciev_machine_state_done,
//        reciev_machine_state_error
//      };

//      enum chunked_state{
//        http_chunked_state_chunk_head,
//        http_chunked_state_chunk_body,
//        http_chunked_state_done,
//        http_chunked_state_undefined
//      };

//    public:
//      static boost::shared_ptr<http_recved_data_handler> create() {
//        return boost::shared_ptr<http_recved_data_handler>(new http_recved_data_handler);
//      }

//      bool operator ()(void * data, size_t len, std::string outbuff)
//      {
//        std::string recv_buffer;
//        recv_buffer.append(static_cast<char*>(data), len);
//        while(keep_handling)
//        {
//          switch(m_state)
//          {
//          case reciev_machine_state_header:
//            keep_handling = handle_header(recv_buffer, need_more_data);
//            break;
//          case reciev_machine_state_body_content_len:
//            keep_handling = handle_body_content_len(recv_buffer, need_more_data);
//            break;
//          case reciev_machine_state_body_connection_close:
//            keep_handling = handle_body_connection_close(recv_buffer, need_more_data);
//            break;
//          case reciev_machine_state_body_chunked:
//            keep_handling = handle_body_body_chunked(recv_buffer, need_more_data);
//            break;
//          case reciev_machine_state_done:
//            keep_handling = false;
//            break;
//          case reciev_machine_state_error:
//            keep_handling = false;
//            break;
//          }
//        }

//        if (m_state == reciev_machine_state_done) {
//          return true;
//        }
//        else if (m_state == reciev_machine_state_error) {
//          throw std::exception();
//        }
//        else {
//          return false;
//        }
//      }

//    private:
//      http_recved_data_handler()
//        : keep_handling(true)
//        , need_more_data(true)
//        , m_state(reciev_machine_state_header)
//      {}

//      //---------------------------------------------------------------------------
//      bool handle_header(std::string& recv_buff, bool& need_more_data)
//      {
//        m_header_cache += recv_buff;
//        recv_buff.clear();
//        std::string::size_type pos = m_header_cache.find("\r\n\r\n");
//        if(pos != std::string::npos)
//        {
//          recv_buff.assign(m_header_cache.begin()+pos+4, m_header_cache.end());
//          m_header_cache.erase(m_header_cache.begin()+pos+4, m_header_cache.end());

//          analize_cached_header_and_invoke_state();
//          m_header_cache.clear();
//          if(!recv_buff.size() && (m_state != reciev_machine_state_error && m_state != reciev_machine_state_done))
//            need_more_data = true;

//          return true;
//        }
//        else
//          need_more_data = true;
//        return true;
//      }
//      //---------------------------------------------------------------------------
//      bool handle_body_content_len(std::string& recv_buff, bool& need_more_data)
//      {
//        if(!recv_buff.size())
//        {
//          MERROR("Warning: Content-Len mode, but connection unexpectedly closed");
//          m_state = reciev_machine_state_done;
//          return true;
//        }
//        CHECK_AND_ASSERT_MES(m_len_in_remain >= recv_buff.size(), false, "m_len_in_remain >= recv_buff.size()");
//        m_len_in_remain -= recv_buff.size();
//        if (!m_pcontent_encoding_handler->update_in(recv_buff))
//        {
//          m_state = reciev_machine_state_done;
//          return false;
//        }

//        if(m_len_in_remain == 0)
//          m_state = reciev_machine_state_done;
//        else
//          need_more_data = true;

//        return true;
//      }
//      //---------------------------------------------------------------------------
//      bool handle_body_connection_close(std::string& recv_buff, bool& need_more_data)
//      {
//        if(!recv_buff.size())
//        {
//          m_state = reciev_machine_state_done;
//          return true;
//        }
//        need_more_data = true;
//        m_pcontent_encoding_handler->update_in(recv_buff);


//        return true;
//      }
//      //---------------------------------------------------------------------------
//      bool is_hex_symbol(char ch)
//      {
//        if( (ch >= '0' && ch <='9')||(ch >= 'A' && ch <='F')||(ch >= 'a' && ch <='f'))
//          return true;
//        else
//          return false;
//      }
//      //---------------------------------------------------------------------------
//      bool get_len_from_chunk_head(const std::string &chunk_head, size_t& result_size)
//      {
//        std::stringstream str_stream;
//        str_stream << std::hex;
//        if(!(str_stream << chunk_head && str_stream >> result_size))
//          return false;

//        return true;
//      }
//      //---------------------------------------------------------------------------
//      bool get_chunk_head(std::string& buff, size_t& chunk_size, bool& is_matched)
//      {
//        is_matched = false;
//        size_t offset = 0;
//        for(std::string::iterator it = buff.begin(); it!= buff.end(); it++, offset++)
//        {
//          if(!is_hex_symbol(*it))
//          {
//            if(*it == '\r' || *it == ' ' )
//            {
//              offset--;
//              continue;
//            }
//            else if(*it == '\n')
//            {
//              std::string chunk_head = buff.substr(0, offset);
//              if(!get_len_from_chunk_head(chunk_head, chunk_size))
//                return false;

//              if(0 == chunk_size)
//              {
//                //Here is a small confusion
//                //In brief - if the chunk is the last one we need to get terminating sequence
//                //along with the cipher, generally in the "ddd\r\n\r\n" form

//                for(it++;it != buff.end(); it++)
//                {
//                  if('\r' == *it)
//                    continue;
//                  else if('\n' == *it)
//                    break;
//                  else
//                  {
//                    LOG_ERROR("http_stream_filter: Wrong last chunk terminator");
//                    return false;
//                  }
//                }

//                if(it == buff.end())
//                  return true;
//              }

//              buff.erase(buff.begin(), ++it);

//              is_matched = true;
//              return true;
//            }
//            else
//              return false;
//          }
//        }

//        return true;
//      }
//      //---------------------------------------------------------------------------
//      bool handle_body_body_chunked(std::string& recv_buff, bool& need_more_data)
//      {
//        if(!recv_buff.size())
//        {
//          MERROR("Warning: CHUNKED mode, but connection unexpectedly closed");
//          m_state = reciev_machine_state_done;
//          return true;
//        }
//        m_chunked_cache += recv_buff;
//        recv_buff.clear();
//        bool is_matched = false;

//        while(true)
//        {
//          if(!m_chunked_cache.size())
//          {
//            need_more_data = true;
//            break;
//          }

//          switch(m_chunked_state)
//          {
//          case http_chunked_state_chunk_head:
//            if(m_chunked_cache[0] == '\n' || m_chunked_cache[0] == '\r')
//            {
//              //optimize a bit
//              if(m_chunked_cache[0] == '\r' && m_chunked_cache.size()>1 && m_chunked_cache[1] == '\n')
//                m_chunked_cache.erase(0, 2);
//              else
//                m_chunked_cache.erase(0, 1);
//              break;
//            }
//            if(!get_chunk_head(m_chunked_cache, m_len_in_remain, is_matched))
//            {
//              LOG_ERROR("http_stream_filter::handle_chunked(*) Failed to get length from chunked head:" << m_chunked_cache);
//              m_state = reciev_machine_state_error;
//              return false;
//            }

//            if(!is_matched)
//            {
//              need_more_data = true;
//              return true;
//            }else
//            {
//              m_chunked_state = http_chunked_state_chunk_body;
//              if(m_len_in_remain == 0)
//              {//last chunk, let stop the stream and fix the chunk queue.
//                m_state = reciev_machine_state_done;
//                return true;
//              }
//              m_chunked_state = http_chunked_state_chunk_body;
//              break;
//            }
//            break;
//          case http_chunked_state_chunk_body:
//            {
//              std::string chunk_body;
//              if(m_len_in_remain >= m_chunked_cache.size())
//              {
//                m_len_in_remain -= m_chunked_cache.size();
//                chunk_body.swap(m_chunked_cache);
//              }else
//              {
//                chunk_body.assign(m_chunked_cache, 0, m_len_in_remain);
//                m_chunked_cache.erase(0, m_len_in_remain);
//                m_len_in_remain = 0;
//              }

//              if (!m_pcontent_encoding_handler->update_in(chunk_body))
//              {
//                m_state = reciev_machine_state_error;
//                return false;
//              }

//              if(!m_len_in_remain)
//                m_chunked_state = http_chunked_state_chunk_head;
//            }
//            break;
//          case http_chunked_state_done:
//            m_state = reciev_machine_state_done;
//            return true;
//          case http_chunked_state_undefined:
//          default:
//            LOG_ERROR("http_stream_filter::handle_chunked(): Wrong state" << m_chunked_state);
//            return false;
//          }
//        }

//        return true;
//      }
//      //---------------------------------------------------------------------------

//      bool analize_cached_header_and_invoke_state()
//      {
//        m_response_info.clear();
//        analize_first_response_line();
//        std::string fake_str; //gcc error workaround

//        bool res = parse_header(m_response_info.m_header_info, m_header_cache);
//        CHECK_AND_ASSERT_MES(res, false, "http_stream_filter::analize_cached_reply_header_and_invoke_state(): failed to anilize reply header: " << m_header_cache);

//        set_reply_content_encoder();

//        m_len_in_summary = 0;
//        bool content_len_valid = false;
//        if(m_response_info.m_header_info.m_content_length.size())
//          content_len_valid = string_tools::get_xtype_from_string(m_len_in_summary, m_response_info.m_header_info.m_content_length);

//        if(!m_len_in_summary && ((m_response_info.m_response_code>=100&&m_response_info.m_response_code<200)
//                                 || 204 == m_response_info.m_response_code
//                                 || 304 == m_response_info.m_response_code) ) {//There will be no response body, server will display the local page with error
//          m_state = reciev_machine_state_done;
//          return true;
//        }
//        else if(m_response_info.m_header_info.m_transfer_encoding.size()) {
//          string_tools::trim(m_response_info.m_header_info.m_transfer_encoding);
//          if(string_tools::compare_no_case(m_response_info.m_header_info.m_transfer_encoding, "chunked")) {
//            LOG_ERROR("Wrong Transfer-Encoding:" << m_response_info.m_header_info.m_transfer_encoding);
//            m_state = reciev_machine_state_error;
//            return false;
//          }
//          m_state = reciev_machine_state_body_chunked;
//          m_chunked_state = http_chunked_state_chunk_head;
//          return true;
//        }
//        else if(!m_response_info.m_header_info.m_content_length.empty()) {
//          //In the response header the length was specified
//          if(!content_len_valid) {
//            LOG_ERROR("http_stream_filter::analize_cached_reply_header_and_invoke_state(): Failed to get_len_from_content_lenght();, m_query_info.m_content_length="<<m_response_info.m_header_info.m_content_length);
//            m_state = reciev_machine_state_error;
//            return false;
//          }
//          if(!m_len_in_summary) {
//            m_state = reciev_machine_state_done;
//            return true;
//          }
//          else {
//            m_len_in_remain = m_len_in_summary;
//            m_state = reciev_machine_state_body_content_len;
//            return true;
//          }
//        }
//        else if(!m_response_info.m_header_info.m_connection.empty()
//                && is_connection_close_field(m_response_info.m_header_info.m_connection)) {
//          //By indirect signs we suspect that data transfer will end with a connection break
//          m_state = reciev_machine_state_done;//body_connection_close;
//        }
//        else if(is_multipart_body(m_response_info.m_header_info, fake_str)) {
//          m_state = reciev_machine_state_error;
//          LOG_ERROR("Unsupported MULTIPART BODY.");
//          return false;
//        }
//        else {
//          //Apparently there are no signs of the form of transfer, will receive data until the connection is closed
//          m_state = reciev_machine_state_error;
//          MERROR("Undefinded transfer type, consider http_body_transfer_connection_close method. header: " << m_header_cache);
//          return false;
//        }
//        return false;
//      }

//      bool is_connection_close_field(const std::string& str)
//      {
//        STATIC_REGEXP_EXPR_1(rexp_match_close, "^\\s*close", boost::regex::icase | boost::regex::normal);
//        boost::smatch result;
//        if(boost::regex_search( str, result, rexp_match_close, boost::match_default) && result[0].matched)
//          return true;
//        else
//          return false;
//      }

//      bool parse_header(http_header_info& body_info, const std::string& m_cache_to_process)
//      {
//        MTRACE("http_stream_filter::parse_cached_header(*)");

//        STATIC_REGEXP_EXPR_1(rexp_mach_field,
//                             "\n?((Connection)|(Referer)|(Content-Length)|(Content-Type)|(Transfer-Encoding)|(Content-Encoding)|(Host)|(Cookie)|(User-Agent)"
//                             //  12            3         4                5              6                   7                  8      9        10
//                             "|([\\w-]+?)) ?: ?((.*?)(\r?\n))[^\t ]",
//                             //11             1213   14
//                             boost::regex::icase | boost::regex::normal);

//        boost::smatch result;
//        std::string::const_iterator it_current_bound = m_cache_to_process.begin();
//        std::string::const_iterator it_end_bound = m_cache_to_process.end();

//        //lookup all fields and fill well-known fields
//        while( boost::regex_search( it_current_bound, it_end_bound, result, rexp_mach_field, boost::match_default)
//               && result[0].matched) {
//          const size_t field_val = 13;

//          int i = 2; //start position = 2
//          if(result[i++].matched)//"Connection"
//            body_info.m_connection = result[field_val];
//          else if(result[i++].matched)//"Referrer"
//            body_info.m_referer = result[field_val];
//          else if(result[i++].matched)//"Content-Length"
//            body_info.m_content_length = result[field_val];
//          else if(result[i++].matched)//"Content-Type"
//            body_info.m_content_type = result[field_val];
//          else if(result[i++].matched)//"Transfer-Encoding"
//            body_info.m_transfer_encoding = result[field_val];
//          else if(result[i++].matched)//"Content-Encoding"
//            body_info.m_content_encoding = result[field_val];
//          else if(result[i++].matched) { //"Host"
//            body_info.m_host = result[field_val];
//            string_tools::trim(body_info.m_host);
//          }
//          else if(result[i++].matched)//"Cookie"
//            body_info.m_cookie = result[field_val];
//          else if(result[i++].matched)//"User-Agent"
//            body_info.m_user_agent = result[field_val];
//          else if(result[i++].matched)//e.t.c (HAVE TO BE MATCHED!)
//            body_info.m_etc_fields.emplace_back(result[11], result[field_val]);
//          else {
//            CHECK_AND_ASSERT_MES(false, false, "http_stream_filter::parse_cached_header() not matched last entry in:"<<m_cache_to_process);
//          }

//          it_current_bound = result[(int)result.size()-1]. first;
//        }
//        return  true;
//      }

//      bool analize_first_response_line()
//      {
//        //First line response, look like this:  "HTTP/1.1 200 OK"
//        STATIC_REGEXP_EXPR_1(rexp_match_first_response_line, "^HTTP/(\\d+).(\\d+) ((\\d)\\d{2})( [^\n]*)?\r?\n", boost::regex::icase | boost::regex::normal);
//        //															1      2      34           5
//        //size_t match_len = 0;
//        boost::smatch result;
//        if(boost::regex_search( m_header_cache, result, rexp_match_first_response_line, boost::match_default) && result[0].matched) {
//          CHECK_AND_ASSERT_MES(result[1].matched&&result[2].matched, false, "http_stream_filter::handle_invoke_reply_line() assert failed...");
//          m_response_info.m_http_ver_hi   = boost::lexical_cast<int>(result[1]);
//          m_response_info.m_http_ver_lo   = boost::lexical_cast<int>(result[2]);
//          m_response_info.m_response_code = boost::lexical_cast<int>(result[3]);

//          m_header_cache.erase(to_nonsonst_iterator(m_header_cache, result[0].first), to_nonsonst_iterator(m_header_cache, result[0].second));
//          return true;
//        }
//        else {
//          LOG_ERROR("http_stream_filter::handle_invoke_reply_line(): Failed to match first response line:" << m_header_cache);
//          return false;
//        }
//      }

//      bool set_reply_content_encoder()
//      {
//        STATIC_REGEXP_EXPR_1(rexp_match_gzip, "^.*?((gzip)|(deflate))", boost::regex::icase | boost::regex::normal);
//        boost::smatch result; //   12      3
//        if(boost::regex_search( m_response_info.m_header_info.m_content_encoding, result, rexp_match_gzip, boost::match_default) && result[0].matched) {
//          m_pcontent_encoding_handler.reset(new do_nothing_sub_handler(this));
//          LOG_ERROR("GZIP encoding not supported in this build, please add zlib to your project and define HTTP_ENABLE_GZIP");
//          return false;
//        }
//        else {
//          m_pcontent_encoding_handler.reset(new do_nothing_sub_handler(this));
//        }

//        return true;
//      }

//      bool is_multipart_body(const http_header_info& head_info, OUT std::string& boundary)
//      {
//        //Check whether this is multi part - if yes, capture boundary immediately
//        STATIC_REGEXP_EXPR_1(rexp_match_multipart_type, "^\\s*multipart/([\\w\\-]+); boundary=((\"(.*?)\")|(\\\\\"(.*?)\\\\\")|([^\\s;]*))", boost::regex::icase | boost::regex::normal);
//        boost::smatch result;
//        if(boost::regex_search(head_info.m_content_type, result, rexp_match_multipart_type, boost::match_default) && result[0].matched)
//        {
//          if(result[4].matched)
//            boundary = result[4];
//          else if(result[6].matched)
//            boundary = result[6];
//          else if(result[7].matched)
//            boundary = result[7];
//          else
//          {
//            LOG_ERROR("Failed to match boundary in content-type=" << head_info.m_content_type);
//            return false;
//          }
//          return true;
//        }
//        else
//          return false;

//        return true;
//      }

//      /*virtual*/ bool handle_target_data(std::string& piece_of_transfer)
//      {
//        m_response_info.m_body += piece_of_transfer;
//        piece_of_transfer.clear();
//        return true;
//      }


//      bool keep_handling;
//      bool need_more_data;
//      std::string m_header_cache;
//      http_response_info m_response_info;
//      size_t m_len_in_summary;
//      size_t m_len_in_remain;
//      boost::shared_ptr<i_sub_handler> m_pcontent_encoding_handler;
//      reciev_machine_state m_state;
//      chunked_state m_chunked_state;
//      std::string m_chunked_cache;
//    }; // class http_recved_data_handler


		template<typename net_client_type>
		class http_simple_client_template: public i_target_handler
		{
		private:
			enum reciev_machine_state
			{
				reciev_machine_state_header,
				reciev_machine_state_body_content_len,
				reciev_machine_state_body_connection_close,
				reciev_machine_state_body_chunked,
				reciev_machine_state_done,
				reciev_machine_state_error
			};



			enum chunked_state{
				http_chunked_state_chunk_head,
				http_chunked_state_chunk_body,
				http_chunked_state_done,
				http_chunked_state_undefined
			};


<<<<<<< HEAD
			net_client_type m_net_client;
=======
            blocked_mode_client m_net_client;
>>>>>>> a3985793
			std::string m_host_buff;
			std::string m_port;
			http_client_auth m_auth;
			std::string m_header_cache;
			http_response_info m_response_info;
			size_t m_len_in_summary;
			size_t m_len_in_remain;
			//std::string* m_ptarget_buffer;
			boost::shared_ptr<i_sub_handler> m_pcontent_encoding_handler;
			reciev_machine_state m_state;
			chunked_state m_chunked_state;
			std::string m_chunked_cache;
			critical_section m_lock;
			bool m_ssl;

		public:
<<<<<<< HEAD
			explicit http_simple_client_template()
=======
            explicit http_simple_client(boost::shared_ptr<boost::asio::io_service> ios = boost::shared_ptr<boost::asio::io_service>(new boost::asio::io_service()))
>>>>>>> a3985793
				: i_target_handler()
                , m_net_client(ios)
				, m_host_buff()
				, m_port()
				, m_auth()
				, m_header_cache()
				, m_response_info()
				, m_len_in_summary(0)
				, m_len_in_remain(0)
				, m_pcontent_encoding_handler(nullptr)
				, m_state()
				, m_chunked_state()
				, m_chunked_cache()
				, m_lock()
				, m_ssl(false)
			{}


      const std::string &get_host() const { return m_host_buff; }
      const std::string &get_port() const { return m_port; }

			bool set_server(const std::string& address, boost::optional<login> user, bool ssl = false)

			{
				http::url_content parsed{};
				const bool r = parse_url(address, parsed);
				CHECK_AND_ASSERT_MES(r, false, "failed to parse url: " << address);
				set_server(std::move(parsed.host), std::to_string(parsed.port), std::move(user), ssl);
				return true;
			}

			void set_server(std::string host, std::string port, boost::optional<login> user, bool ssl = false)
			{
				CRITICAL_REGION_LOCAL(m_lock);
				disconnect();
				m_host_buff = std::move(host);
				m_port = std::move(port);
                                m_auth = user ? http_client_auth{std::move(*user)} : http_client_auth{};
				m_ssl = ssl;
			}

      bool connect(std::chrono::milliseconds timeout)
      {
        CRITICAL_REGION_LOCAL(m_lock);
        return m_net_client.connect(m_host_buff, m_port, timeout, m_ssl);
      }
			//---------------------------------------------------------------------------
			bool disconnect()
			{
				CRITICAL_REGION_LOCAL(m_lock);
				return m_net_client.disconnect();
			}
			//---------------------------------------------------------------------------
			bool is_connected()
			{
				CRITICAL_REGION_LOCAL(m_lock);
				return m_net_client.is_connected();
			}
			//---------------------------------------------------------------------------
			virtual bool handle_target_data(std::string& piece_of_transfer)
			{
				CRITICAL_REGION_LOCAL(m_lock);
				m_response_info.m_body += piece_of_transfer;
        piece_of_transfer.clear();
				return true;
			}
			//---------------------------------------------------------------------------
			virtual bool on_header(const http_response_info &headers)
      {
        return true;
      }
			//---------------------------------------------------------------------------
			inline 
				bool invoke_get(const boost::string_ref uri, std::chrono::milliseconds timeout, const std::string& body = std::string(), const http_response_info** ppresponse_info = NULL, const fields_list& additional_params = fields_list())
			{
					CRITICAL_REGION_LOCAL(m_lock);
					return invoke(uri, "GET", body, timeout, ppresponse_info, additional_params);
			}

			//---------------------------------------------------------------------------
			inline bool invoke(const boost::string_ref uri, const boost::string_ref method, const std::string& body, std::chrono::milliseconds timeout, const http_response_info** ppresponse_info = NULL, const fields_list& additional_params = fields_list())
			{
				CRITICAL_REGION_LOCAL(m_lock);
				if(!is_connected())
				{
					MDEBUG("Reconnecting...");
					if(!connect(timeout))
					{
						MDEBUG("Failed to connect to " << m_host_buff << ":" << m_port);
						return false;
					}
				}

				std::string req_buff{};
				req_buff.reserve(2048);
				req_buff.append(method.data(), method.size()).append(" ").append(uri.data(), uri.size()).append(" HTTP/1.1\r\n");
				add_field(req_buff, "Host", m_host_buff);
				add_field(req_buff, "Content-Length", std::to_string(body.size()));

				//handle "additional_params"
				for(const auto& field : additional_params)
					add_field(req_buff, field);

				for (unsigned sends = 0; sends < 2; ++sends)
				{
					const std::size_t initial_size = req_buff.size();
					const auto auth = m_auth.get_auth_field(method, uri);
					if (auth)
						add_field(req_buff, *auth);

					req_buff += "\r\n";
					//--

					bool res = m_net_client.send(req_buff, timeout);
					CHECK_AND_ASSERT_MES(res, false, "HTTP_CLIENT: Failed to SEND");
					if(body.size())
						res = m_net_client.send(body, timeout);
					CHECK_AND_ASSERT_MES(res, false, "HTTP_CLIENT: Failed to SEND");

					m_response_info.clear();
					m_state = reciev_machine_state_header;
					if (!handle_reciev(timeout))
						return false;
					if (m_response_info.m_response_code != 401)
					{
						if(ppresponse_info)
							*ppresponse_info = std::addressof(m_response_info);
						return true;
					}

					switch (m_auth.handle_401(m_response_info))
					{
					case http_client_auth::kSuccess:
						break;
					case http_client_auth::kBadPassword:
                                                sends = 2;
						break;
					default:
					case http_client_auth::kParseFailure:
						LOG_ERROR("Bad server response for authentication");
						return false;
					}
					req_buff.resize(initial_size); // rollback for new auth generation
				}
				LOG_ERROR("Client has incorrect username/password for server requiring authentication");
				return false;
			}
			//---------------------------------------------------------------------------
			inline bool invoke_post(const boost::string_ref uri, const std::string& body, std::chrono::milliseconds timeout, const http_response_info** ppresponse_info = NULL, const fields_list& additional_params = fields_list())
			{
				CRITICAL_REGION_LOCAL(m_lock);
				return invoke(uri, "POST", body, timeout, ppresponse_info, additional_params);
			}
			//---------------------------------------------------------------------------
			bool test(const std::string &s, std::chrono::milliseconds timeout) // TEST FUNC ONLY
			{
				CRITICAL_REGION_LOCAL(m_lock);
				m_net_client.set_test_data(s);
				m_state = reciev_machine_state_header;
				return handle_reciev(timeout);
			}
			//---------------------------------------------------------------------------
		private: 
			//---------------------------------------------------------------------------
			inline bool handle_reciev(std::chrono::milliseconds timeout)
			{
				CRITICAL_REGION_LOCAL(m_lock);
				bool keep_handling = true;
				bool need_more_data = true;
				std::string recv_buffer;
				while(keep_handling)
				{
				if(need_more_data)
				{
			if(!m_net_client.recv(recv_buffer, timeout))
			{
					MERROR("Unexpected recv fail");
					m_state = reciev_machine_state_error;
			}
			if(!recv_buffer.size())
			{
					//connection is going to be closed
					if(reciev_machine_state_body_connection_close != m_state)
					{
				m_state = reciev_machine_state_error;
					}
			}
			need_more_data = false;
				}
				switch(m_state)
				{
				case reciev_machine_state_header:
			keep_handling = handle_header(recv_buffer, need_more_data);
			break;
				case reciev_machine_state_body_content_len:
			keep_handling = handle_body_content_len(recv_buffer, need_more_data);
			break;
				case reciev_machine_state_body_connection_close:
			keep_handling = handle_body_connection_close(recv_buffer, need_more_data);
			break;
				case reciev_machine_state_body_chunked:
			keep_handling = handle_body_body_chunked(recv_buffer, need_more_data);
			break;
				case reciev_machine_state_done:
			keep_handling = false;
			break;
				case reciev_machine_state_error:
			keep_handling = false;
			break;
				}

                }
                m_header_cache.clear();
                if(m_state != reciev_machine_state_error)
                {
                    if(m_response_info.m_header_info.m_connection.size() && !string_tools::compare_no_case("close", m_response_info.m_header_info.m_connection))
                        disconnect();

                    return true;
                }
                else
                {
                    LOG_PRINT_L3("Returning false because of wrong state machine. state: " << m_state);
                    return false;
                }
            }
			//---------------------------------------------------------------------------
			inline
				bool handle_header(std::string& recv_buff, bool& need_more_data)
			{
 
				CRITICAL_REGION_LOCAL(m_lock);
        if(!recv_buff.size())
        {
          LOG_ERROR("Connection closed at handle_header");
          m_state = reciev_machine_state_error;
          return false;
        }

				m_header_cache += recv_buff;
				recv_buff.clear();
				std::string::size_type pos = m_header_cache.find("\r\n\r\n");
				if(pos != std::string::npos)
				{
					recv_buff.assign(m_header_cache.begin()+pos+4, m_header_cache.end());
					m_header_cache.erase(m_header_cache.begin()+pos+4, m_header_cache.end());

					analize_cached_header_and_invoke_state();
          if (!on_header(m_response_info))
          {
            MDEBUG("Connection cancelled by on_header");
            m_state = reciev_machine_state_done;
            return false;
          }
					m_header_cache.clear();
					if(!recv_buff.size() && (m_state != reciev_machine_state_error && m_state != reciev_machine_state_done))
						need_more_data = true;

					return true;
				}else
					need_more_data = true;
				return true;
			}
			//---------------------------------------------------------------------------
			inline
				bool handle_body_content_len(std::string& recv_buff, bool& need_more_data)
			{
				CRITICAL_REGION_LOCAL(m_lock);
				if(!recv_buff.size())
				{
					MERROR("Warning: Content-Len mode, but connection unexpectedly closed");
					m_state = reciev_machine_state_done;
					return true;
				}
				CHECK_AND_ASSERT_MES(m_len_in_remain >= recv_buff.size(), false, "m_len_in_remain >= recv_buff.size()");
				m_len_in_remain -= recv_buff.size();
				if (!m_pcontent_encoding_handler->update_in(recv_buff))
				{
					m_state = reciev_machine_state_done;
					return false;
				}

				if(m_len_in_remain == 0)
					m_state = reciev_machine_state_done;
				else
					need_more_data = true;

				return true;
			}
			//---------------------------------------------------------------------------
			inline
				bool handle_body_connection_close(std::string& recv_buff, bool& need_more_data)
			{
				CRITICAL_REGION_LOCAL(m_lock);
				if(!recv_buff.size())
				{
					m_state = reciev_machine_state_done;
					return true;
				}
        need_more_data = true;
				m_pcontent_encoding_handler->update_in(recv_buff);


				return true;
			}
			//---------------------------------------------------------------------------
			inline bool is_hex_symbol(char ch)
			{

				if( (ch >= '0' && ch <='9')||(ch >= 'A' && ch <='F')||(ch >= 'a' && ch <='f'))
					return true;
				else
					return false;
			}
			//---------------------------------------------------------------------------
			inline
				bool get_len_from_chunk_head(const std::string &chunk_head, size_t& result_size)
			{
				std::stringstream str_stream;
				str_stream << std::hex;
				if(!(str_stream << chunk_head && str_stream >> result_size))
					return false;

				return true;
			}
			//---------------------------------------------------------------------------
			inline
				bool get_chunk_head(std::string& buff, size_t& chunk_size, bool& is_matched)
			{
				is_matched = false;
				size_t offset = 0;
				for(std::string::iterator it = buff.begin(); it!= buff.end(); it++, offset++)
				{
					if(!is_hex_symbol(*it))
					{
						if(*it == '\r' || *it == ' ' )
						{
							offset--;
							continue;
						}
						else if(*it == '\n')
						{	
							std::string chunk_head = buff.substr(0, offset);
							if(!get_len_from_chunk_head(chunk_head, chunk_size))
								return false;

							if(0 == chunk_size)
							{
								//Here is a small confusion
								//In brief - if the chunk is the last one we need to get terminating sequence
								//along with the cipher, generally in the "ddd\r\n\r\n" form

								for(it++;it != buff.end(); it++)
								{
									if('\r' == *it)
										continue;
									else if('\n' == *it)
										break;
									else
									{
										LOG_ERROR("http_stream_filter: Wrong last chunk terminator");
										return false;
									}
								}

								if(it == buff.end())
									return true;
							}

							buff.erase(buff.begin(), ++it);

							is_matched = true;				
							return true;
						}
						else
							return false;
					}
				}

				return true;
			}
			//---------------------------------------------------------------------------
			inline
				bool handle_body_body_chunked(std::string& recv_buff, bool& need_more_data)
			{
        CRITICAL_REGION_LOCAL(m_lock);
				if(!recv_buff.size())
				{
					MERROR("Warning: CHUNKED mode, but connection unexpectedly closed");
					m_state = reciev_machine_state_done;
					return true;
				}
				m_chunked_cache += recv_buff;
				recv_buff.clear();
				bool is_matched = false;

				while(true)
				{
					if(!m_chunked_cache.size())
					{
						need_more_data = true;
						break;
					}

					switch(m_chunked_state)
					{
					case http_chunked_state_chunk_head:
						if(m_chunked_cache[0] == '\n' || m_chunked_cache[0] == '\r')
						{
							//optimize a bit
							if(m_chunked_cache[0] == '\r' && m_chunked_cache.size()>1 && m_chunked_cache[1] == '\n')
								m_chunked_cache.erase(0, 2);
							else
								m_chunked_cache.erase(0, 1);
							break;
						}
						if(!get_chunk_head(m_chunked_cache, m_len_in_remain, is_matched))
						{
							LOG_ERROR("http_stream_filter::handle_chunked(*) Failed to get length from chunked head:" << m_chunked_cache);
							m_state = reciev_machine_state_error;
							return false;
						}

						if(!is_matched)
						{
							need_more_data = true;
							return true;
						}else
						{
							m_chunked_state = http_chunked_state_chunk_body;
							if(m_len_in_remain == 0)
							{//last chunk, let stop the stream and fix the chunk queue.
								m_state = reciev_machine_state_done;
								return true;
							}
							m_chunked_state = http_chunked_state_chunk_body;
							break;
						}
						break;
					case http_chunked_state_chunk_body:
						{
							std::string chunk_body;
							if(m_len_in_remain >= m_chunked_cache.size())
							{
								m_len_in_remain -= m_chunked_cache.size();
								chunk_body.swap(m_chunked_cache);
							}else
							{
								chunk_body.assign(m_chunked_cache, 0, m_len_in_remain);
								m_chunked_cache.erase(0, m_len_in_remain);
								m_len_in_remain = 0;
							}

							if (!m_pcontent_encoding_handler->update_in(chunk_body))
							{
								m_state = reciev_machine_state_error;
								return false;
							}

							if(!m_len_in_remain)
								m_chunked_state = http_chunked_state_chunk_head;
						}
						break;
					case http_chunked_state_done:
						m_state = reciev_machine_state_done;
						return true;
					case http_chunked_state_undefined:
					default:
						LOG_ERROR("http_stream_filter::handle_chunked(): Wrong state" << m_chunked_state);
						return false;
					}
				}

				return true;
			}
			//---------------------------------------------------------------------------
			inline bool parse_header(http_header_info& body_info, const std::string& m_cache_to_process)
			{
				MTRACE("http_stream_filter::parse_cached_header(*)");

				const char *ptr = m_cache_to_process.c_str();
				while (ptr[0] != '\r' || ptr[1] != '\n')
				{
					// optional \n
					if (*ptr == '\n')
						++ptr;
					// an identifier composed of letters or -
					const char *key_pos = ptr;
					while (isalnum(*ptr) || *ptr == '_' || *ptr == '-')
						++ptr;
					const char *key_end = ptr;
					// optional space (not in RFC, but in previous code)
					if (*ptr == ' ')
						++ptr;
					CHECK_AND_ASSERT_MES(*ptr == ':', true, "http_stream_filter::parse_cached_header() invalid header in: " << m_cache_to_process);
					++ptr;
					// optional whitespace, but not newlines - line folding is obsolete, let's ignore it
					while (isblank(*ptr))
						++ptr;
					const char *value_pos = ptr;
					while (*ptr != '\r' && *ptr != '\n')
						++ptr;
					const char *value_end = ptr;
					// optional trailing whitespace
					while (value_end > value_pos && isblank(*(value_end-1)))
						--value_end;
					if (*ptr == '\r')
						++ptr;
					CHECK_AND_ASSERT_MES(*ptr == '\n', true, "http_stream_filter::parse_cached_header() invalid header in: " << m_cache_to_process);
					++ptr;

					const std::string key = std::string(key_pos, key_end - key_pos);
					const std::string value = std::string(value_pos, value_end - value_pos);
					if (!key.empty())
					{
						if (!string_tools::compare_no_case(key, "Connection"))
							body_info.m_connection = value;
						else if(!string_tools::compare_no_case(key, "Referrer"))
							body_info.m_referer = value;
						else if(!string_tools::compare_no_case(key, "Content-Length"))
							body_info.m_content_length = value;
						else if(!string_tools::compare_no_case(key, "Content-Type"))
							body_info.m_content_type = value;
						else if(!string_tools::compare_no_case(key, "Transfer-Encoding"))
							body_info.m_transfer_encoding = value;
						else if(!string_tools::compare_no_case(key, "Content-Encoding"))
							body_info.m_content_encoding = value;
						else if(!string_tools::compare_no_case(key, "Host"))
							body_info.m_host = value;
						else if(!string_tools::compare_no_case(key, "Cookie"))
							body_info.m_cookie = value;
						else if(!string_tools::compare_no_case(key, "User-Agent"))
							body_info.m_user_agent = value;
						else if(!string_tools::compare_no_case(key, "Origin"))
							body_info.m_origin = value;
						else
							body_info.m_etc_fields.emplace_back(key, value);
					}
				}
				return true;
			}
			//---------------------------------------------------------------------------
			inline bool analize_first_response_line()
			{
				//First line response, look like this:	"HTTP/1.1 200 OK"
				const char *ptr = m_header_cache.c_str();
				CHECK_AND_ASSERT_MES(!memcmp(ptr, "HTTP/", 5), false, "Invalid first response line: " + m_header_cache);
				ptr += 5;
				CHECK_AND_ASSERT_MES(isdigit(*ptr), false, "Invalid first response line: " + m_header_cache);
				unsigned long ul;
				char *end;
				ul = strtoul(ptr, &end, 10);
				CHECK_AND_ASSERT_MES(ul <= INT_MAX && *end =='.', false, "Invalid first response line: " + m_header_cache);
				m_response_info.m_http_ver_hi = ul;
				ptr = end + 1;
				CHECK_AND_ASSERT_MES(isdigit(*ptr), false, "Invalid first response line: " + m_header_cache + ", ptr: " << ptr);
				ul = strtoul(ptr, &end, 10);
				CHECK_AND_ASSERT_MES(ul <= INT_MAX && isblank(*end), false, "Invalid first response line: " + m_header_cache + ", ptr: " << ptr);
				m_response_info.m_http_ver_lo = ul;
				ptr = end + 1;
				while (isblank(*ptr))
					++ptr;
				CHECK_AND_ASSERT_MES(isdigit(*ptr), false, "Invalid first response line: " + m_header_cache);
				ul = strtoul(ptr, &end, 10);
				CHECK_AND_ASSERT_MES(ul >= 100 && ul <= 999 && isspace(*end), false, "Invalid first response line: " + m_header_cache);
				m_response_info.m_response_code = ul;
				ptr = end;
				// ignore the optional text, till the end
				while (*ptr != '\r' && *ptr != '\n')
					++ptr;
				if (*ptr == '\r')
					++ptr;
				CHECK_AND_ASSERT_MES(*ptr == '\n', false, "Invalid first response line: " << m_header_cache);
				++ptr;

				m_header_cache.erase(0, ptr - m_header_cache.c_str());
				return true;
			}
			inline
				bool set_reply_content_encoder()
			{
				STATIC_REGEXP_EXPR_1(rexp_match_gzip, "^.*?((gzip)|(deflate))", boost::regex::icase | boost::regex::normal);
				boost::smatch result;						//   12      3
				if(boost::regex_search( m_response_info.m_header_info.m_content_encoding, result, rexp_match_gzip, boost::match_default) && result[0].matched)
				{
#ifdef HTTP_ENABLE_GZIP
					m_pcontent_encoding_handler.reset(new content_encoding_gzip(this, result[3].matched));
#else
          m_pcontent_encoding_handler.reset(new do_nothing_sub_handler(this));
          LOG_ERROR("GZIP encoding not supported in this build, please add zlib to your project and define HTTP_ENABLE_GZIP");
          return false;
#endif
				}
				else 
				{
					m_pcontent_encoding_handler.reset(new do_nothing_sub_handler(this));
				}

				return true;
			}
			inline	
				bool analize_cached_header_and_invoke_state()
			{
				m_response_info.clear();
				analize_first_response_line();
				std::string fake_str; //gcc error workaround

				bool res = parse_header(m_response_info.m_header_info, m_header_cache);
				CHECK_AND_ASSERT_MES(res, false, "http_stream_filter::analize_cached_reply_header_and_invoke_state(): failed to anilize reply header: " << m_header_cache);

				set_reply_content_encoder();

				m_len_in_summary = 0;
				bool content_len_valid = false;
				if(m_response_info.m_header_info.m_content_length.size())
					content_len_valid = string_tools::get_xtype_from_string(m_len_in_summary, m_response_info.m_header_info.m_content_length);



				if(!m_len_in_summary && ((m_response_info.m_response_code>=100&&m_response_info.m_response_code<200) 
					|| 204 == m_response_info.m_response_code 
					|| 304 == m_response_info.m_response_code) )
				{//There will be no response body, server will display the local page with error
					m_state = reciev_machine_state_done;
					return true;
				}else if(m_response_info.m_header_info.m_transfer_encoding.size())
				{
					string_tools::trim(m_response_info.m_header_info.m_transfer_encoding);
					if(string_tools::compare_no_case(m_response_info.m_header_info.m_transfer_encoding, "chunked"))
					{
						LOG_ERROR("Wrong Transfer-Encoding:" << m_response_info.m_header_info.m_transfer_encoding);
						m_state = reciev_machine_state_error;
						return false;
					}
					m_state = reciev_machine_state_body_chunked;
					m_chunked_state = http_chunked_state_chunk_head;
					return true;
				}
				else if(!m_response_info.m_header_info.m_content_length.empty())
				{ 
					//In the response header the length was specified
					if(!content_len_valid)
					{
						LOG_ERROR("http_stream_filter::analize_cached_reply_header_and_invoke_state(): Failed to get_len_from_content_lenght();, m_query_info.m_content_length="<<m_response_info.m_header_info.m_content_length);
						m_state = reciev_machine_state_error;
						return false;
					}
					if(!m_len_in_summary)
					{
						m_state = reciev_machine_state_done;
						return true;
					}
					else
					{
						m_len_in_remain = m_len_in_summary;
						m_state = reciev_machine_state_body_content_len;
						return true;
					}
				}else if(!m_response_info.m_header_info.m_connection.empty() && is_connection_close_field(m_response_info.m_header_info.m_connection))
				{   //By indirect signs we suspect that data transfer will end with a connection break
					m_state = reciev_machine_state_body_connection_close;
				}else if(is_multipart_body(m_response_info.m_header_info, fake_str))
				{
					m_state = reciev_machine_state_error;
					LOG_ERROR("Unsupported MULTIPART BODY.");
					return false;
				}else
				{   //Apparently there are no signs of the form of transfer, will receive data until the connection is closed
					m_state = reciev_machine_state_error;
					MERROR("Undefined transfer type, consider http_body_transfer_connection_close method. header: " << m_header_cache);
					return false;
				} 
				return false;
			}
			inline 
				bool is_connection_close_field(const std::string& str)
			{
				STATIC_REGEXP_EXPR_1(rexp_match_close, "^\\s*close", boost::regex::icase | boost::regex::normal);
				boost::smatch result;
				if(boost::regex_search( str, result, rexp_match_close, boost::match_default) && result[0].matched)
					return true;
				else
					return false;
			}
			inline
				bool is_multipart_body(const http_header_info& head_info, OUT std::string& boundary)
			{
				//Check whether this is multi part - if yes, capture boundary immediately
				STATIC_REGEXP_EXPR_1(rexp_match_multipart_type, "^\\s*multipart/([\\w\\-]+); boundary=((\"(.*?)\")|(\\\\\"(.*?)\\\\\")|([^\\s;]*))", boost::regex::icase | boost::regex::normal);
				boost::smatch result;
				if(boost::regex_search(head_info.m_content_type, result, rexp_match_multipart_type, boost::match_default) && result[0].matched)
				{
					if(result[4].matched)
						boundary = result[4];
					else if(result[6].matched)
						boundary = result[6];
					else if(result[7].matched)
						boundary = result[7];
					else 
					{
						LOG_ERROR("Failed to match boundary in content-type=" << head_info.m_content_type);
						return false;
					}
					return true;
				}
				else
					return false;

				return true;
			}
		};
		typedef http_simple_client_template<blocked_mode_client> http_simple_client;
	}
}
}<|MERGE_RESOLUTION|>--- conflicted
+++ resolved
@@ -774,11 +774,7 @@
 			};
 
 
-<<<<<<< HEAD
 			net_client_type m_net_client;
-=======
-            blocked_mode_client m_net_client;
->>>>>>> a3985793
 			std::string m_host_buff;
 			std::string m_port;
 			http_client_auth m_auth;
@@ -795,11 +791,7 @@
 			bool m_ssl;
 
 		public:
-<<<<<<< HEAD
-			explicit http_simple_client_template()
-=======
-            explicit http_simple_client(boost::shared_ptr<boost::asio::io_service> ios = boost::shared_ptr<boost::asio::io_service>(new boost::asio::io_service()))
->>>>>>> a3985793
+            explicit http_simple_client_template(boost::shared_ptr<boost::asio::io_service> ios = boost::shared_ptr<boost::asio::io_service>(new boost::asio::io_service()))
 				: i_target_handler()
                 , m_net_client(ios)
 				, m_host_buff()
