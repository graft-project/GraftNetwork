--- conflicted
+++ resolved
@@ -2381,24 +2381,7 @@
     };
   };
 
-<<<<<<< HEAD
-  // TODO: consider to rename as e.g. COMMAND_RTA_MSG
-  struct COMMAND_RPC_BROADCAST
-  {
-    struct request
-    {
-      std::list<std::string> receiver_addresses; // in case empty - do a broadcast
-      std::string sender_address;
-      std::string callback_uri;
-      std::string data;
-      std::string signature;
-      BEGIN_KV_SERIALIZE_MAP()
-        KV_SERIALIZE(receiver_addresses)
-        KV_SERIALIZE(sender_address)
-        KV_SERIALIZE(callback_uri)
-        KV_SERIALIZE(data)
-        KV_SERIALIZE(signature)
-=======
+
   struct COMMAND_RPC_REDIRECT_SUPERNODE_ID
   {
     struct request
@@ -2406,9 +2389,8 @@
       std::string id;
       std::string my_id;
       BEGIN_KV_SERIALIZE_MAP()
-        KV_SERIALIZE(id)
-        KV_SERIALIZE(my_id)
->>>>>>> 745b6ba4
+      KV_SERIALIZE(id)
+      KV_SERIALIZE(my_id)
       END_KV_SERIALIZE_MAP()
     };
 
@@ -2416,7 +2398,7 @@
     {
       int64_t status;
       BEGIN_KV_SERIALIZE_MAP()
-        KV_SERIALIZE(status)
+      KV_SERIALIZE(status)
       END_KV_SERIALIZE_MAP()
     };
   };
@@ -2458,25 +2440,11 @@
   {
     struct request
     {
-<<<<<<< HEAD
-      std::string receiver_address;
-      std::string sender_address;
-      std::string callback_uri;
-      std::string data;
-      std::string signature;
-      BEGIN_KV_SERIALIZE_MAP()
-        KV_SERIALIZE(receiver_address)
-        KV_SERIALIZE(sender_address)
-        KV_SERIALIZE(callback_uri)
-        KV_SERIALIZE(data)
-        KV_SERIALIZE(signature)
-=======
       std::string receiver_id;
       COMMAND_RPC_BROADCAST::request request;
       BEGIN_KV_SERIALIZE_MAP()
         KV_SERIALIZE(receiver_id)
         KV_SERIALIZE(request)
->>>>>>> 745b6ba4
       END_KV_SERIALIZE_MAP()
     };
 
