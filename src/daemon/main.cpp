--- conflicted
+++ resolved
@@ -207,11 +207,6 @@
     bf::path log_file_path {data_dir / std::string(CRYPTONOTE_NAME ".log")};
     if (! vm["log-file"].defaulted())
       log_file_path = command_line::get_arg(vm, daemon_args::arg_log_file);
-<<<<<<< HEAD
-=======
-    log_file_path = bf::absolute(log_file_path, relative_path_base);
->>>>>>> 941d6118
-
     // Set log format
     std::string format;
     if (!vm["log-format"].defaulted())
@@ -219,7 +214,7 @@
       format = command_line::get_arg(vm, daemon_args::arg_log_format).c_str();
     }
 
-<<<<<<< HEAD
+
     if (log_file_path == "syslog")
     {//redirect log to syslog
       INITIALIZE_SYSLOG("graftnoded");
@@ -235,13 +230,6 @@
     // Set log level
     if (!vm["log-level"].defaulted())
     {
-=======
-    mlog_configure(log_file_path.string(), true, format.empty()? nullptr : format.c_str());
-
-    // Set log level
-    if (!vm["log-level"].defaulted())
-    {
->>>>>>> 941d6118
       mlog_set_log(command_line::get_arg(vm, daemon_args::arg_log_level).c_str());
     }
 
