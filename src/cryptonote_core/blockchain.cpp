// Copyright (c) 2014-2019, The Monero Project
// Copyright (c)      2018, The Loki Project
//
// All rights reserved.
//
// Redistribution and use in source and binary forms, with or without modification, are
// permitted provided that the following conditions are met:
//
// 1. Redistributions of source code must retain the above copyright notice, this list of
//    conditions and the following disclaimer.
//
// 2. Redistributions in binary form must reproduce the above copyright notice, this list
//    of conditions and the following disclaimer in the documentation and/or other
//    materials provided with the distribution.
//
// 3. Neither the name of the copyright holder nor the names of its contributors may be
//    used to endorse or promote products derived from this software without specific
//    prior written permission.
//
// THIS SOFTWARE IS PROVIDED BY THE COPYRIGHT HOLDERS AND CONTRIBUTORS "AS IS" AND ANY
// EXPRESS OR IMPLIED WARRANTIES, INCLUDING, BUT NOT LIMITED TO, THE IMPLIED WARRANTIES OF
// MERCHANTABILITY AND FITNESS FOR A PARTICULAR PURPOSE ARE DISCLAIMED. IN NO EVENT SHALL
// THE COPYRIGHT HOLDER OR CONTRIBUTORS BE LIABLE FOR ANY DIRECT, INDIRECT, INCIDENTAL,
// SPECIAL, EXEMPLARY, OR CONSEQUENTIAL DAMAGES (INCLUDING, BUT NOT LIMITED TO,
// PROCUREMENT OF SUBSTITUTE GOODS OR SERVICES; LOSS OF USE, DATA, OR PROFITS; OR BUSINESS
// INTERRUPTION) HOWEVER CAUSED AND ON ANY THEORY OF LIABILITY, WHETHER IN CONTRACT,
// STRICT LIABILITY, OR TORT (INCLUDING NEGLIGENCE OR OTHERWISE) ARISING IN ANY WAY OUT OF
// THE USE OF THIS SOFTWARE, EVEN IF ADVISED OF THE POSSIBILITY OF SUCH DAMAGE.
//
// Parts of this file are originally copyright (c) 2012-2013 The Cryptonote developers

#include <algorithm>
#include <cstdio>
#include <boost/filesystem.hpp>
#include <boost/range/adaptor/reversed.hpp>

#include "common/rules.h"
#include "include_base_utils.h"
#include "cryptonote_basic/cryptonote_basic_impl.h"
#include "tx_pool.h"
#include "blockchain.h"
#include "blockchain_db/blockchain_db.h"
#include "cryptonote_basic/cryptonote_boost_serialization.h"
#include "cryptonote_core/service_node_deregister.h"
#include "cryptonote_config.h"
#include "cryptonote_basic/miner.h"
#include "misc_language.h"
#include "profile_tools.h"
#include "file_io_utils.h"
#include "int-util.h"
#include "common/threadpool.h"
#include "common/boost_serialization_helper.h"
#include "warnings.h"
#include "crypto/hash.h"
#include "cryptonote_core.h"
#include "ringct/rctSigs.h"
#include "common/perf_timer.h"
#include "common/notify.h"
#include "service_node_deregister.h"
#include "service_node_list.h"
#include "common/varint.h"
#include "common/pruning.h"

#undef LOKI_DEFAULT_LOG_CATEGORY
#define LOKI_DEFAULT_LOG_CATEGORY "blockchain"

#define FIND_BLOCKCHAIN_SUPPLEMENT_MAX_SIZE (100*1024*1024) // 100 MB

using namespace crypto;

//#include "serialization/json_archive.h"

/* TODO:
 *  Clean up code:
 *    Possibly change how outputs are referred to/indexed in blockchain and wallets
 *
 */

using namespace cryptonote;
using epee::string_tools::pod_to_hex;

DISABLE_VS_WARNINGS(4267)

#define MERROR_VER(x) MCERROR("verify", x)

// used to overestimate the block reward when estimating a per kB to use
#define BLOCK_REWARD_OVERESTIMATE (10 * 1000000000000)

struct hard_fork_record
{
  uint8_t version;
  uint64_t height;
  uint8_t threshold;
  time_t time;
};

// TODO(doyle): Move this out into a globally accessible object
// version 7 from the start of the blockchain, inhereted from Monero mainnet
static const hard_fork_record mainnet_hard_forks[] =
{
  { network_version_7,                   1,      0, 1503046577 },
  { network_version_8,                   64324,  0, 1533006000 },
  { network_version_9_service_nodes,     101250, 0, 1537444800 },
  { network_version_10_bulletproofs,     161849, 0, 1544743800 }, // 2018-12-13 23:30UTC
  { network_version_11_infinite_staking, 234767, 0, 1554170400 }, // 2019-03-26 13:00AEDT
};

static const hard_fork_record testnet_hard_forks[] =
{
  { network_version_7,                   1, 0, 1533631121 },
  { network_version_8,                   2, 0, 1533631122 },
  { network_version_9_service_nodes,     3, 0, 1533631123 },
  { network_version_10_bulletproofs,     4, 0, 1542681077 },
  { network_version_11_infinite_staking, 5, 0, 1551223964 },
};

static const hard_fork_record stagenet_hard_forks[] =
{
  { network_version_7,                   1,     0, 1341378000 },
  { network_version_8,                   64324, 0, 1533006000 },
  { network_version_9_service_nodes,     96210, 0, 1536840000 },
  { network_version_10_bulletproofs,     96211, 0, 1536840120 },
  { network_version_11_infinite_staking, 147029, 0, 1551223964 }, // 2019-02-27 12:30 AEDT
};

//------------------------------------------------------------------
Blockchain::Blockchain(tx_memory_pool& tx_pool, service_nodes::service_node_list& service_node_list, service_nodes::deregister_vote_pool& deregister_vote_pool):
  m_db(), m_tx_pool(tx_pool), m_hardfork(NULL), m_timestamps_and_difficulties_height(0), m_current_block_cumul_weight_limit(0), m_current_block_cumul_weight_median(0),
  m_enforce_dns_checkpoints(false), m_max_prepare_blocks_threads(4), m_db_sync_on_blocks(true), m_db_sync_threshold(1), m_db_sync_mode(db_async), m_db_default_sync(false), m_fast_sync(true), m_show_time_stats(false), m_sync_counter(0), m_bytes_to_sync(0), m_cancel(false),
  m_long_term_block_weights_window(CRYPTONOTE_LONG_TERM_BLOCK_WEIGHT_WINDOW_SIZE),
  m_long_term_effective_median_block_weight(0),
  m_long_term_block_weights_cache_tip_hash(crypto::null_hash),
  m_difficulty_for_next_block_top_hash(crypto::null_hash),
  m_difficulty_for_next_block(1),
  m_service_node_list(service_node_list),
  m_deregister_vote_pool(deregister_vote_pool),
  m_btc_valid(false)
{
  LOG_PRINT_L3("Blockchain::" << __func__);
}
//------------------------------------------------------------------
Blockchain::~Blockchain()
{
  try { deinit(); }
  catch (const std::exception &e) { /* ignore */ }
}
//------------------------------------------------------------------
bool Blockchain::have_tx(const crypto::hash &id) const
{
  LOG_PRINT_L3("Blockchain::" << __func__);
  // WARNING: this function does not take m_blockchain_lock, and thus should only call read only
  // m_db functions which do not depend on one another (ie, no getheight + gethash(height-1), as
  // well as not accessing class members, even read only (ie, m_invalid_blocks). The caller must
  // lock if it is otherwise needed.
  return m_db->tx_exists(id);
}
//------------------------------------------------------------------
bool Blockchain::have_tx_keyimg_as_spent(const crypto::key_image &key_im) const
{
  LOG_PRINT_L3("Blockchain::" << __func__);
  // WARNING: this function does not take m_blockchain_lock, and thus should only call read only
  // m_db functions which do not depend on one another (ie, no getheight + gethash(height-1), as
  // well as not accessing class members, even read only (ie, m_invalid_blocks). The caller must
  // lock if it is otherwise needed.
  return  m_db->has_key_image(key_im);
}
//------------------------------------------------------------------
// This function makes sure that each "input" in an input (mixins) exists
// and collects the public key for each from the transaction it was included in
// via the visitor passed to it.
template <class visitor_t>
bool Blockchain::scan_outputkeys_for_indexes(size_t tx_version, const txin_to_key& tx_in_to_key, visitor_t &vis, const crypto::hash &tx_prefix_hash, uint64_t* pmax_related_block_height) const
{
  LOG_PRINT_L3("Blockchain::" << __func__);

  // ND: Disable locking and make method private.
  //CRITICAL_REGION_LOCAL(m_blockchain_lock);

  // verify that the input has key offsets (that it exists properly, really)
  if(!tx_in_to_key.key_offsets.size())
    return false;

  // cryptonote_format_utils uses relative offsets for indexing to the global
  // outputs list.  that is to say that absolute offset #2 is absolute offset
  // #1 plus relative offset #2.
  // TODO: Investigate if this is necessary / why this is done.
  std::vector<uint64_t> absolute_offsets = relative_output_offsets_to_absolute(tx_in_to_key.key_offsets);
  std::vector<output_data_t> outputs;

  bool found = false;
  auto it = m_scan_table.find(tx_prefix_hash);
  if (it != m_scan_table.end())
  {
    auto its = it->second.find(tx_in_to_key.k_image);
    if (its != it->second.end())
    {
      outputs = its->second;
      found = true;
    }
  }

  if (!found)
  {
    try
    {
      m_db->get_output_key(epee::span<const uint64_t>(&tx_in_to_key.amount, 1), absolute_offsets, outputs, true);
      if (absolute_offsets.size() != outputs.size())
      {
        MERROR_VER("Output does not exist! amount = " << tx_in_to_key.amount);
        return false;
      }
    }
    catch (...)
    {
      MERROR_VER("Output does not exist! amount = " << tx_in_to_key.amount);
      return false;
    }
  }
  else
  {
    // check for partial results and add the rest if needed;
    if (outputs.size() < absolute_offsets.size() && outputs.size() > 0)
    {
      MDEBUG("Additional outputs needed: " << absolute_offsets.size() - outputs.size());
      std::vector < uint64_t > add_offsets;
      std::vector<output_data_t> add_outputs;
      add_outputs.reserve(absolute_offsets.size() - outputs.size());
      for (size_t i = outputs.size(); i < absolute_offsets.size(); i++)
        add_offsets.push_back(absolute_offsets[i]);
      try
      {
        m_db->get_output_key(epee::span<const uint64_t>(&tx_in_to_key.amount, 1), add_offsets, add_outputs, true);
        if (add_offsets.size() != add_outputs.size())
        {
          MERROR_VER("Output does not exist! amount = " << tx_in_to_key.amount);
          return false;
        }
      }
      catch (...)
      {
        MERROR_VER("Output does not exist! amount = " << tx_in_to_key.amount);
        return false;
      }
      outputs.insert(outputs.end(), add_outputs.begin(), add_outputs.end());
    }
  }

  size_t count = 0;
  for (const uint64_t& i : absolute_offsets)
  {
    try
    {
      output_data_t output_index;
      try
      {
        // get tx hash and output index for output
        if (count < outputs.size())
          output_index = outputs.at(count);
        else
          output_index = m_db->get_output_key(tx_in_to_key.amount, i);

        // call to the passed boost visitor to grab the public key for the output
        if (!vis.handle_output(output_index.unlock_time, output_index.pubkey, output_index.commitment))
        {
          MERROR_VER("Failed to handle_output for output no = " << count << ", with absolute offset " << i);
          return false;
        }
      }
      catch (...)
      {
        MERROR_VER("Output does not exist! amount = " << tx_in_to_key.amount << ", absolute_offset = " << i);
        return false;
      }

      // if on last output and pmax_related_block_height not null pointer
      if(++count == absolute_offsets.size() && pmax_related_block_height)
      {
        // set *pmax_related_block_height to tx block height for this output
        auto h = output_index.height;
        if(*pmax_related_block_height < h)
        {
          *pmax_related_block_height = h;
        }
      }

    }
    catch (const OUTPUT_DNE& e)
    {
      MERROR_VER("Output does not exist: " << e.what());
      return false;
    }
    catch (const TX_DNE& e)
    {
      MERROR_VER("Transaction does not exist: " << e.what());
      return false;
    }

  }

  return true;
}
//------------------------------------------------------------------
uint64_t Blockchain::get_current_blockchain_height() const
{
  LOG_PRINT_L3("Blockchain::" << __func__);
  // WARNING: this function does not take m_blockchain_lock, and thus should only call read only
  // m_db functions which do not depend on one another (ie, no getheight + gethash(height-1), as
  // well as not accessing class members, even read only (ie, m_invalid_blocks). The caller must
  // lock if it is otherwise needed.
  return m_db->height();
}
//------------------------------------------------------------------
//FIXME: possibly move this into the constructor, to avoid accidentally
//       dereferencing a null BlockchainDB pointer
bool Blockchain::init(BlockchainDB* db, const network_type nettype, bool offline, const cryptonote::test_options *test_options, difficulty_type fixed_difficulty, const GetCheckpointsCallback& get_checkpoints/* = nullptr*/)
{
  LOG_PRINT_L3("Blockchain::" << __func__);

  CHECK_AND_ASSERT_MES(nettype != FAKECHAIN || test_options, false, "fake chain network type used without options");

  CRITICAL_REGION_LOCAL(m_tx_pool);
  CRITICAL_REGION_LOCAL1(m_blockchain_lock);

  if (db == nullptr)
  {
    LOG_ERROR("Attempted to init Blockchain with null DB");
    return false;
  }
  if (!db->is_open())
  {
    LOG_ERROR("Attempted to init Blockchain with unopened DB");
    delete db;
    return false;
  }

  m_db = db;

#if defined(LOKI_ENABLE_INTEGRATION_TEST_HOOKS)
  // NOTE(doyle): Passing in test options in integration mode means we're
  // overriding fork heights for any nettype in our integration tests using
  // a command line argument. So m_nettype should just be nettype. In
  // non-integration test mode passing in test options means you started the
  // daemon with --regtest OR you're running core_tests. So don't run core tests
  // in integration mode or --regtest
  m_nettype = nettype;
#else
  m_nettype = test_options != NULL ? FAKECHAIN : nettype;
#endif

  m_offline = offline;
  m_fixed_difficulty = fixed_difficulty;
  if (m_hardfork == nullptr)
    m_hardfork = new HardFork(*db, 7);

  if (test_options) // Fakechain mode or in integration testing mode we're overriding hardfork dates
  {
    for (auto n = 0u; n < test_options->hard_forks.size(); ++n)
    {
      const auto& hf = test_options->hard_forks.at(n);
      m_hardfork->add_fork(hf.first, hf.second, 0, n + 1);
    }
  }
  else
  {
    hard_fork_record const *hf_record = mainnet_hard_forks;
    int hf_record_num_entries         = LOKI_ARRAY_COUNT(mainnet_hard_forks);

    if (m_nettype == TESTNET)
    {
      hf_record             = testnet_hard_forks;
      hf_record_num_entries = LOKI_ARRAY_COUNT(testnet_hard_forks);
    }
    else if (m_nettype == STAGENET)
    {
      hf_record             = stagenet_hard_forks;
      hf_record_num_entries = LOKI_ARRAY_COUNT(stagenet_hard_forks);
    }

    for (int n = 0; n < hf_record_num_entries; ++n)
    {
      hard_fork_record const *record = hf_record + n;
      m_hardfork->add_fork(record->version, record->height, record->threshold, record->time);
    }
  }

  m_hardfork->init();

  m_db->set_hard_fork(m_hardfork);

  // if the blockchain is new, add the genesis block
  // this feels kinda kludgy to do it this way, but can be looked at later.
  // TODO: add function to create and store genesis block,
  //       taking testnet into account
  if(!m_db->height())
  {
    MINFO("Blockchain not loaded, generating genesis block.");
    block bl;
    block_verification_context bvc = boost::value_initialized<block_verification_context>();
    generate_genesis_block(bl, get_config(m_nettype).GENESIS_TX, get_config(m_nettype).GENESIS_NONCE);
    add_new_block(bl, bvc);
    CHECK_AND_ASSERT_MES(!bvc.m_verifivation_failed, false, "Failed to add genesis block to blockchain");
  }
  // TODO: if blockchain load successful, verify blockchain against both
  //       hard-coded and runtime-loaded (and enforced) checkpoints.
  else
  {
  }

  if (m_nettype != FAKECHAIN)
  {
    // ensure we fixup anything we found and fix in the future
    m_db->fixup();
  }

  m_db->block_txn_start(true);
  // check how far behind we are
  uint64_t top_block_timestamp = m_db->get_top_block_timestamp();
  uint64_t timestamp_diff = time(NULL) - top_block_timestamp;

  // genesis block has no timestamp, could probably change it to have timestamp of 1341378000...
  if(!top_block_timestamp)
    timestamp_diff = time(NULL) - 1341378000;

  // create general purpose async service queue

  m_async_work_idle = std::unique_ptr < boost::asio::io_service::work > (new boost::asio::io_service::work(m_async_service));
  // we only need 1
  m_async_pool.create_thread(boost::bind(&boost::asio::io_service::run, &m_async_service));

#if defined(PER_BLOCK_CHECKPOINT)
  if (m_nettype != FAKECHAIN)
    load_compiled_in_block_hashes(get_checkpoints);
#endif

  MINFO("Blockchain initialized. last block: " << m_db->height() - 1 << ", " << epee::misc_utils::get_time_interval_string(timestamp_diff) << " time ago, current difficulty: " << get_difficulty_for_next_block());
  m_db->block_txn_stop();

  uint64_t num_popped_blocks = 0;
  while (!m_db->is_read_only())
  {
    uint64_t top_height;
    const crypto::hash top_id = m_db->top_block_hash(&top_height);
    const block top_block = m_db->get_top_block();
    const uint8_t ideal_hf_version = get_ideal_hard_fork_version(top_height);
    if (ideal_hf_version <= 1 || ideal_hf_version == top_block.major_version)
    {
      if (num_popped_blocks > 0)
        MGINFO("Initial popping done, top block: " << top_id << ", top height: " << top_height << ", block version: " << (uint64_t)top_block.major_version);
      break;
    }
    else
    {
      if (num_popped_blocks == 0)
        MGINFO("Current top block " << top_id << " at height " << top_height << " has version " << (uint64_t)top_block.major_version << " which disagrees with the ideal version " << (uint64_t)ideal_hf_version);
      if (num_popped_blocks % 100 == 0)
        MGINFO("Popping blocks... " << top_height);
      ++num_popped_blocks;
      block popped_block;
      std::vector<transaction> popped_txs;
      try
      {
        m_db->pop_block(popped_block, popped_txs);
      }
      // anything that could cause this to throw is likely catastrophic,
      // so we re-throw
      catch (const std::exception& e)
      {
        MERROR("Error popping block from blockchain: " << e.what());
        throw;
      }
      catch (...)
      {
        MERROR("Error popping block from blockchain, throwing!");
        throw;
      }
    }
  }
  if (num_popped_blocks > 0)
  {
    m_timestamps_and_difficulties_height = 0;
    m_hardfork->reorganize_from_chain_height(get_current_blockchain_height());
    uint64_t top_block_height;
    crypto::hash top_block_hash = get_tail_id(top_block_height);
    m_tx_pool.on_blockchain_dec(top_block_height, top_block_hash);
  }

  if (test_options && test_options->long_term_block_weight_window)
    m_long_term_block_weights_window = test_options->long_term_block_weight_window;

  if (!update_next_cumulative_weight_limit())
    return false;

  for (InitHook* hook : m_init_hooks)
    hook->init();

  return true;
}
//------------------------------------------------------------------
bool Blockchain::init(BlockchainDB* db, HardFork*& hf, const network_type nettype, bool offline)
{
  if (hf != nullptr)
    m_hardfork = hf;
  bool res = init(db, nettype, offline, NULL);
  if (hf == nullptr)
    hf = m_hardfork;
  return res;
}
//------------------------------------------------------------------
bool Blockchain::store_blockchain()
{
  LOG_PRINT_L3("Blockchain::" << __func__);
  // lock because the rpc_thread command handler also calls this
  CRITICAL_REGION_LOCAL(m_db->m_synchronization_lock);

  TIME_MEASURE_START(save);
  // TODO: make sure sync(if this throws that it is not simply ignored higher
  // up the call stack
  try
  {
    m_db->sync();
  }
  catch (const std::exception& e)
  {
    MERROR(std::string("Error syncing blockchain db: ") + e.what() + "-- shutting down now to prevent issues!");
    throw;
  }
  catch (...)
  {
    MERROR("There was an issue storing the blockchain, shutting down now to prevent issues!");
    throw;
  }

  TIME_MEASURE_FINISH(save);
  if(m_show_time_stats)
    MINFO("Blockchain stored OK, took: " << save << " ms");
  return true;
}
//------------------------------------------------------------------
bool Blockchain::deinit()
{
  LOG_PRINT_L3("Blockchain::" << __func__);

  MTRACE("Stopping blockchain read/write activity");

 // stop async service
  m_async_work_idle.reset();
  m_async_pool.join_all();
  m_async_service.stop();

  // as this should be called if handling a SIGSEGV, need to check
  // if m_db is a NULL pointer (and thus may have caused the illegal
  // memory operation), otherwise we may cause a loop.
  try
  {
    if (m_db)
    {
      m_db->close();
      MTRACE("Local blockchain read/write activity stopped successfully");
    }
  }
  catch (const std::exception& e)
  {
    LOG_ERROR(std::string("Error closing blockchain db: ") + e.what());
  }
  catch (...)
  {
    LOG_ERROR("There was an issue closing/storing the blockchain, shutting down now to prevent issues!");
  }

  delete m_hardfork;
  m_hardfork = NULL;
  delete m_db;
  m_db = NULL;
  return true;
}
//------------------------------------------------------------------
// This function removes blocks from the top of blockchain.
// It starts a batch and calls private method pop_block_from_blockchain().
void Blockchain::pop_blocks(uint64_t nblocks)
{
  uint64_t i;
  CRITICAL_REGION_LOCAL(m_tx_pool);
  CRITICAL_REGION_LOCAL1(m_blockchain_lock);

  while (!m_db->batch_start())
  {
    m_blockchain_lock.unlock();
    m_tx_pool.unlock();
    epee::misc_utils::sleep_no_w(1000);
    m_tx_pool.lock();
    m_blockchain_lock.lock();
  }

  try
  {
    for (i=0; i < nblocks; ++i)
    {
      pop_block_from_blockchain();
    }
  }
  catch (const std::exception& e)
  {
    LOG_ERROR("Error when popping blocks, only " << i << " blocks are popped: " << e.what());
  }

  m_db->batch_stop();
}
//------------------------------------------------------------------
// This function tells BlockchainDB to remove the top block from the
// blockchain and then returns all transactions (except the miner tx, of course)
// from it to the tx_pool
block Blockchain::pop_block_from_blockchain()
{
  LOG_PRINT_L3("Blockchain::" << __func__);
  CRITICAL_REGION_LOCAL(m_blockchain_lock);

  m_timestamps_and_difficulties_height = 0;

  block popped_block;
  std::vector<transaction> popped_txs;

  CHECK_AND_ASSERT_THROW_MES(m_db->height() > 1, "Cannot pop the genesis block");

  try
  {
    m_db->pop_block(popped_block, popped_txs);
  }
  // anything that could cause this to throw is likely catastrophic,
  // so we re-throw
  catch (const std::exception& e)
  {
    LOG_ERROR("Error popping block from blockchain: " << e.what());
    throw;
  }
  catch (...)
  {
    LOG_ERROR("Error popping block from blockchain, throwing!");
    throw;
  }

  // make sure the hard fork object updates its current version
  m_hardfork->on_block_popped(1);

  // return transactions from popped block to the tx_pool
  size_t pruned = 0;
  for (transaction& tx : popped_txs)
  {
    if (tx.pruned)
    {
      ++pruned;
      continue;
    }
    if (!is_coinbase(tx))
    {
      cryptonote::tx_verification_context tvc = AUTO_VAL_INIT(tvc);

      // FIXME: HardFork
      // Besides the below, popping a block should also remove the last entry
      // in hf_versions.
      uint8_t version = get_ideal_hard_fork_version(m_db->height());

      // We assume that if they were in a block, the transactions are already
      // known to the network as a whole. However, if we had mined that block,
      // that might not be always true. Unlikely though, and always relaying
      // these again might cause a spike of traffic as many nodes re-relay
      // all the transactions in a popped block when a reorg happens.
      bool r = m_tx_pool.add_tx(tx, tvc, true, true, false, version);
      if (!r)
      {
        LOG_ERROR("Error returning transaction to tx_pool");
      }
    }
  }
  if (pruned)
    MWARNING(pruned << " pruned txes could not be added back to the txpool");

  m_blocks_longhash_table.clear();
  m_scan_table.clear();
  m_blocks_txs_check.clear();
  m_check_txin_table.clear();

  CHECK_AND_ASSERT_THROW_MES(update_next_cumulative_weight_limit(), "Error updating next cumulative weight limit");
  uint64_t top_block_height;
  crypto::hash top_block_hash = get_tail_id(top_block_height);
  m_tx_pool.on_blockchain_dec(top_block_height, top_block_hash);
  invalidate_block_template_cache();

  return popped_block;
}
//------------------------------------------------------------------
bool Blockchain::reset_and_set_genesis_block(const block& b)
{
  LOG_PRINT_L3("Blockchain::" << __func__);
  CRITICAL_REGION_LOCAL(m_blockchain_lock);
  m_timestamps_and_difficulties_height = 0;
  m_alternative_chains.clear();
  invalidate_block_template_cache();
  m_db->reset();
  m_hardfork->init();

  for (InitHook* hook : m_init_hooks)
    hook->init();

  block_verification_context bvc = boost::value_initialized<block_verification_context>();
  add_new_block(b, bvc);
  if (!update_next_cumulative_weight_limit())
    return false;
  return bvc.m_added_to_main_chain && !bvc.m_verifivation_failed;
}
//------------------------------------------------------------------
crypto::hash Blockchain::get_tail_id(uint64_t& height) const
{
  LOG_PRINT_L3("Blockchain::" << __func__);
  CRITICAL_REGION_LOCAL(m_blockchain_lock);
  return m_db->top_block_hash(&height);
}
//------------------------------------------------------------------
crypto::hash Blockchain::get_tail_id() const
{
  LOG_PRINT_L3("Blockchain::" << __func__);
  // WARNING: this function does not take m_blockchain_lock, and thus should only call read only
  // m_db functions which do not depend on one another (ie, no getheight + gethash(height-1), as
  // well as not accessing class members, even read only (ie, m_invalid_blocks). The caller must
  // lock if it is otherwise needed.
  return m_db->top_block_hash();
}
//------------------------------------------------------------------
/*TODO: this function was...poorly written.  As such, I'm not entirely
 *      certain on what it was supposed to be doing.  Need to look into this,
 *      but it doesn't seem terribly important just yet.
 *
 * puts into list <ids> a list of hashes representing certain blocks
 * from the blockchain in reverse chronological order
 *
 * the blocks chosen, at the time of this writing, are:
 *   the most recent 11
 *   powers of 2 less recent from there, so 13, 17, 25, etc...
 *
 */
bool Blockchain::get_short_chain_history(std::list<crypto::hash>& ids) const
{
  LOG_PRINT_L3("Blockchain::" << __func__);
  CRITICAL_REGION_LOCAL(m_blockchain_lock);
  uint64_t i = 0;
  uint64_t current_multiplier = 1;
  uint64_t sz = m_db->height();

  if(!sz)
    return true;

  m_db->block_txn_start(true);
  bool genesis_included = false;
  uint64_t current_back_offset = 1;
  while(current_back_offset < sz)
  {
    ids.push_back(m_db->get_block_hash_from_height(sz - current_back_offset));

    if(sz-current_back_offset == 0)
    {
      genesis_included = true;
    }
    if(i < 10)
    {
      ++current_back_offset;
    }
    else
    {
      current_multiplier *= 2;
      current_back_offset += current_multiplier;
    }
    ++i;
  }

  if (!genesis_included)
  {
    ids.push_back(m_db->get_block_hash_from_height(0));
  }
  m_db->block_txn_stop();

  return true;
}
//------------------------------------------------------------------
crypto::hash Blockchain::get_block_id_by_height(uint64_t height) const
{
  LOG_PRINT_L3("Blockchain::" << __func__);
  // WARNING: this function does not take m_blockchain_lock, and thus should only call read only
  // m_db functions which do not depend on one another (ie, no getheight + gethash(height-1), as
  // well as not accessing class members, even read only (ie, m_invalid_blocks). The caller must
  // lock if it is otherwise needed.
  try
  {
    return m_db->get_block_hash_from_height(height);
  }
  catch (const BLOCK_DNE& e)
  {
  }
  catch (const std::exception& e)
  {
    MERROR(std::string("Something went wrong fetching block hash by height: ") + e.what());
    throw;
  }
  catch (...)
  {
    MERROR(std::string("Something went wrong fetching block hash by height"));
    throw;
  }
  return null_hash;
}
//------------------------------------------------------------------
bool Blockchain::get_block_by_hash(const crypto::hash &h, block &blk, bool *orphan) const
{
  LOG_PRINT_L3("Blockchain::" << __func__);
  CRITICAL_REGION_LOCAL(m_blockchain_lock);

  // try to find block in main chain
  try
  {
    blk = m_db->get_block(h);
    if (orphan)
      *orphan = false;
    return true;
  }
  // try to find block in alternative chain
  catch (const BLOCK_DNE& e)
  {
    blocks_ext_by_hash::const_iterator it_alt = m_alternative_chains.find(h);
    if (m_alternative_chains.end() != it_alt)
    {
      blk = it_alt->second.bl;
      if (orphan)
        *orphan = true;
      return true;
    }
  }
  catch (const std::exception& e)
  {
    MERROR(std::string("Something went wrong fetching block by hash: ") + e.what());
    throw;
  }
  catch (...)
  {
    MERROR(std::string("Something went wrong fetching block hash by hash"));
    throw;
  }

  return false;
}
//------------------------------------------------------------------
// This function aggregates the cumulative difficulties and timestamps of the
// last DIFFICULTY_BLOCKS_COUNT blocks and passes them to next_difficulty,
// returning the result of that call.  Ignores the genesis block, and can use
// less blocks than desired if there aren't enough.
difficulty_type Blockchain::get_difficulty_for_next_block()
{
  if (m_fixed_difficulty)
  {
    return m_db->height() ? m_fixed_difficulty : 1;
  }

  LOG_PRINT_L3("Blockchain::" << __func__);

  crypto::hash top_hash = get_tail_id();
  {
    CRITICAL_REGION_LOCAL(m_difficulty_lock);
    // we can call this without the blockchain lock, it might just give us
    // something a bit out of date, but that's fine since anything which
    // requires the blockchain lock will have acquired it in the first place,
    // and it will be unlocked only when called from the getinfo RPC
    if (top_hash == m_difficulty_for_next_block_top_hash)
      return m_difficulty_for_next_block;
  }

  CRITICAL_REGION_LOCAL(m_blockchain_lock);
  std::vector<uint64_t> timestamps;
  std::vector<difficulty_type> difficulties;
  uint64_t height;
  uint8_t version = get_current_hard_fork_version();
  size_t difficulty_blocks_count = DIFFICULTY_BLOCKS_COUNT_V2;
  top_hash = get_tail_id(height); // get it again now that we have the lock
  ++height; // top block height to blockchain height
  // ND: Speedup
  // 1. Keep a list of the last 735 (or less) blocks that is used to compute difficulty,
  //    then when the next block difficulty is queried, push the latest height data and
  //    pop the oldest one from the list. This only requires 1x read per height instead
  //    of doing 735 (DIFFICULTY_BLOCKS_COUNT).
  if (m_timestamps_and_difficulties_height != 0 && ((height - m_timestamps_and_difficulties_height) == 1) && m_timestamps.size() >= difficulty_blocks_count)
  {
    uint64_t index = height - 1;
    m_timestamps.push_back(m_db->get_block_timestamp(index));
    m_difficulties.push_back(m_db->get_block_cumulative_difficulty(index));

    while (m_timestamps.size() > difficulty_blocks_count)
      m_timestamps.erase(m_timestamps.begin());
    while (m_difficulties.size() > difficulty_blocks_count)
      m_difficulties.erase(m_difficulties.begin());

    m_timestamps_and_difficulties_height = height;
    timestamps = m_timestamps;
    difficulties = m_difficulties;
  }
  else
  {
    uint64_t offset = height - std::min < size_t > (height, static_cast<size_t>(difficulty_blocks_count));
    if (offset == 0)
      ++offset;

    timestamps.clear();
    difficulties.clear();
    if (height > offset)
    {
      timestamps.reserve(height - offset);
      difficulties.reserve(height - offset);
    }
    for (; offset < height; offset++)
    {
      timestamps.push_back(m_db->get_block_timestamp(offset));
      difficulties.push_back(m_db->get_block_cumulative_difficulty(offset));
    }

    m_timestamps_and_difficulties_height = height;
    m_timestamps = timestamps;
    m_difficulties = difficulties;
  }
  size_t target = get_difficulty_target();
  difficulty_type diff = next_difficulty_v2(timestamps, difficulties, target, version <= cryptonote::network_version_9_service_nodes);

  CRITICAL_REGION_LOCAL1(m_difficulty_lock);
  m_difficulty_for_next_block_top_hash = top_hash;
  m_difficulty_for_next_block = diff;
  return diff;
}
//------------------------------------------------------------------
std::vector<time_t> Blockchain::get_last_block_timestamps(unsigned int blocks) const
{
  uint64_t height = m_db->height();
  if (blocks > height)
    blocks = height;
  std::vector<time_t> timestamps(blocks);
  while (blocks--)
    timestamps[blocks] = m_db->get_block_timestamp(height - blocks - 1);
  return timestamps;
}
//------------------------------------------------------------------
// This function removes blocks from the blockchain until it gets to the
// position where the blockchain switch started and then re-adds the blocks
// that had been removed.
bool Blockchain::rollback_blockchain_switching(std::list<block>& original_chain, uint64_t rollback_height)
{
  LOG_PRINT_L3("Blockchain::" << __func__);
  CRITICAL_REGION_LOCAL(m_blockchain_lock);

  // fail if rollback_height passed is too high
  if (rollback_height > m_db->height())
  {
    return true;
  }

  m_timestamps_and_difficulties_height = 0;

  // remove blocks from blockchain until we get back to where we should be.
  while (m_db->height() != rollback_height)
  {
    pop_block_from_blockchain();
  }

  // Revert all changes from switching to the alt chain before adding the original chain back in
  for (BlockchainDetachedHook* hook : m_blockchain_detached_hooks)
    hook->blockchain_detached(rollback_height);

  // make sure the hard fork object updates its current version
  m_hardfork->reorganize_from_chain_height(rollback_height);

  //return back original chain
  for (auto& bl : original_chain)
  {
    block_verification_context bvc = boost::value_initialized<block_verification_context>();
    bool r = handle_block_to_main_chain(bl, bvc);
    CHECK_AND_ASSERT_MES(r && bvc.m_added_to_main_chain, false, "PANIC! failed to add (again) block while chain switching during the rollback!");
  }

  m_hardfork->reorganize_from_chain_height(rollback_height);

  MINFO("Rollback to height " << rollback_height << " was successful.");
  if (!original_chain.empty())
  {
    MINFO("Restoration to previous blockchain successful as well.");
  }
  return true;
}
//------------------------------------------------------------------
// This function attempts to switch to an alternate chain, returning
// boolean based on success therein.
bool Blockchain::switch_to_alternative_blockchain(std::list<blocks_ext_by_hash::const_iterator>& alt_chain, bool discard_disconnected_chain)
{
  LOG_PRINT_L3("Blockchain::" << __func__);
  CRITICAL_REGION_LOCAL(m_blockchain_lock);

  m_timestamps_and_difficulties_height = 0;

  // if empty alt chain passed (not sure how that could happen), return false
  CHECK_AND_ASSERT_MES(alt_chain.size(), false, "switch_to_alternative_blockchain: empty chain passed");

  // verify that main chain has front of alt chain's parent block
  if (!m_db->block_exists(alt_chain.front()->second.bl.prev_id))
  {
    LOG_ERROR("Attempting to move to an alternate chain, but it doesn't appear to connect to the main chain!");
    return false;
  }

  // pop blocks from the blockchain until the top block is the parent
  // of the front block of the alt chain.
  std::list<block> disconnected_chain;
  while (m_db->top_block_hash() != alt_chain.front()->second.bl.prev_id)
  {
    block b = pop_block_from_blockchain();
    disconnected_chain.push_front(b);
  }

  auto split_height = m_db->height();

  for (BlockchainDetachedHook* hook : m_blockchain_detached_hooks)
    hook->blockchain_detached(split_height);

  //connecting new alternative chain
  for(auto alt_ch_iter = alt_chain.begin(); alt_ch_iter != alt_chain.end(); alt_ch_iter++)
  {
    auto ch_ent = *alt_ch_iter;
    block_verification_context bvc = boost::value_initialized<block_verification_context>();

    // add block to main chain
    bool r = handle_block_to_main_chain(ch_ent->second.bl, bvc);

    // if adding block to main chain failed, rollback to previous state and
    // return false
    if(!r || !bvc.m_added_to_main_chain)
    {
      MERROR("Failed to switch to alternative blockchain");
      // rollback_blockchain_switching should be moved to two different
      // functions: rollback and apply_chain, but for now we pretend it is
      // just the latter (because the rollback was done above).
      rollback_blockchain_switching(disconnected_chain, split_height);

      // FIXME: Why do we keep invalid blocks around?  Possibly in case we hear
      // about them again so we can immediately dismiss them, but needs some
      // looking into.
      add_block_as_invalid(ch_ent->second, get_block_hash(ch_ent->second.bl));
      MERROR("The block was inserted as invalid while connecting new alternative chain, block_id: " << get_block_hash(ch_ent->second.bl));
      m_alternative_chains.erase(*alt_ch_iter++);

      for(auto alt_ch_to_orph_iter = alt_ch_iter; alt_ch_to_orph_iter != alt_chain.end(); )
      {
        add_block_as_invalid((*alt_ch_to_orph_iter)->second, (*alt_ch_to_orph_iter)->first);
        m_alternative_chains.erase(*alt_ch_to_orph_iter++);
      }
      return false;
    }
  }

  // if we're to keep the disconnected blocks, add them as alternates
  if(!discard_disconnected_chain)
  {
    //pushing old chain as alternative chain
    for (auto& old_ch_ent : disconnected_chain)
    {
      block_verification_context bvc = boost::value_initialized<block_verification_context>();
      bool r = handle_alternative_block(old_ch_ent, get_block_hash(old_ch_ent), bvc);
      if(!r)
      {
        MERROR("Failed to push ex-main chain blocks to alternative chain ");
        // previously this would fail the blockchain switching, but I don't
        // think this is bad enough to warrant that.
      }
    }
  }

  //removing alt_chain entries from alternative chains container
  for (auto ch_ent: alt_chain)
  {
    m_alternative_chains.erase(ch_ent);
  }

  m_hardfork->reorganize_from_chain_height(split_height);

  std::shared_ptr<tools::Notify> reorg_notify = m_reorg_notify;
  if (reorg_notify)
    reorg_notify->notify("%s", std::to_string(split_height).c_str(), "%h", std::to_string(m_db->height()).c_str(),
        "%n", std::to_string(m_db->height() - split_height).c_str(), NULL);

  MGINFO_GREEN("REORGANIZE SUCCESS! on height: " << split_height << ", new blockchain size: " << m_db->height());
  return true;
}
//------------------------------------------------------------------
// This function calculates the difficulty target for the block being added to
// an alternate chain.
difficulty_type Blockchain::get_next_difficulty_for_alternative_chain(const std::list<blocks_ext_by_hash::const_iterator>& alt_chain, block_extended_info& bei) const
{
  if (m_fixed_difficulty)
  {
    return m_db->height() ? m_fixed_difficulty : 1;
  }

  LOG_PRINT_L3("Blockchain::" << __func__);
  std::vector<uint64_t> timestamps;
  std::vector<difficulty_type> cumulative_difficulties;
  size_t difficulty_blocks_count = DIFFICULTY_BLOCKS_COUNT_V2;

  // if the alt chain isn't long enough to calculate the difficulty target
  // based on its blocks alone, need to get more blocks from the main chain
  if(alt_chain.size()< difficulty_blocks_count)
  {
    CRITICAL_REGION_LOCAL(m_blockchain_lock);

    // Figure out start and stop offsets for main chain blocks
    size_t main_chain_stop_offset = alt_chain.size() ? alt_chain.front()->second.height : bei.height;
    size_t main_chain_count = difficulty_blocks_count - std::min(static_cast<size_t>(difficulty_blocks_count), alt_chain.size());
    main_chain_count = std::min(main_chain_count, main_chain_stop_offset);
    size_t main_chain_start_offset = main_chain_stop_offset - main_chain_count;

    if(!main_chain_start_offset)
      ++main_chain_start_offset; //skip genesis block

    // get difficulties and timestamps from relevant main chain blocks
    for(; main_chain_start_offset < main_chain_stop_offset; ++main_chain_start_offset)
    {
      timestamps.push_back(m_db->get_block_timestamp(main_chain_start_offset));
      cumulative_difficulties.push_back(m_db->get_block_cumulative_difficulty(main_chain_start_offset));
    }

    // make sure we haven't accidentally grabbed too many blocks...maybe don't need this check?
    CHECK_AND_ASSERT_MES((alt_chain.size() + timestamps.size()) <= difficulty_blocks_count, false, "Internal error, alt_chain.size()[" << alt_chain.size() << "] + vtimestampsec.size()[" << timestamps.size() << "] NOT <= DIFFICULTY_WINDOW[]" << DIFFICULTY_BLOCKS_COUNT_V2);

    for (auto it : alt_chain)
    {
      timestamps.push_back(it->second.bl.timestamp);
      cumulative_difficulties.push_back(it->second.cumulative_difficulty);
    }
  }
  // if the alt chain is long enough for the difficulty calc, grab difficulties
  // and timestamps from it alone
  else
  {
    timestamps.resize(static_cast<size_t>(difficulty_blocks_count));
    cumulative_difficulties.resize(static_cast<size_t>(difficulty_blocks_count));
    size_t count = 0;
    size_t max_i = timestamps.size()-1;
    // get difficulties and timestamps from most recent blocks in alt chain
    for(auto it: boost::adaptors::reverse(alt_chain))
    {
      timestamps[max_i - count] = it->second.bl.timestamp;
      cumulative_difficulties[max_i - count] = it->second.cumulative_difficulty;
      count++;
      if(count >= difficulty_blocks_count)
        break;
    }
  }

  // FIXME: This will fail if fork activation heights are subject to voting
  size_t target = DIFFICULTY_TARGET_V2;

  // calculate the difficulty target for the block and return it
  return next_difficulty_v2(timestamps, cumulative_difficulties, target, get_current_hard_fork_version() <= cryptonote::network_version_9_service_nodes);
}
//------------------------------------------------------------------
// This function does a sanity check on basic things that all miner
// transactions have in common, such as:
//   one input, of type txin_gen, with height set to the block's height
//   correct miner tx unlock time
//   a non-overflowing tx amount (dubious necessity on this check)
bool Blockchain::prevalidate_miner_transaction(const block& b, uint64_t height)
{
  LOG_PRINT_L3("Blockchain::" << __func__);
  CHECK_AND_ASSERT_MES(b.miner_tx.vin.size() == 1, false, "coinbase transaction in the block has no inputs");
  CHECK_AND_ASSERT_MES(b.miner_tx.vin[0].type() == typeid(txin_gen), false, "coinbase transaction in the block has the wrong type");
  if(boost::get<txin_gen>(b.miner_tx.vin[0]).height != height)
  {
    MWARNING("The miner transaction in block has invalid height: " << boost::get<txin_gen>(b.miner_tx.vin[0]).height << ", expected: " << height);
    return false;
  }
  MDEBUG("Miner tx hash: " << get_transaction_hash(b.miner_tx));
  CHECK_AND_ASSERT_MES(b.miner_tx.unlock_time == height + CRYPTONOTE_MINED_MONEY_UNLOCK_WINDOW, false, "coinbase transaction transaction has the wrong unlock time=" << b.miner_tx.unlock_time << ", expected " << height + CRYPTONOTE_MINED_MONEY_UNLOCK_WINDOW);

  //check outs overflow
  //NOTE: not entirely sure this is necessary, given that this function is
  //      designed simply to make sure the total amount for a transaction
  //      does not overflow a uint64_t, and this transaction *is* a uint64_t...
  if(!check_outs_overflow(b.miner_tx))
  {
    MERROR("miner transaction has money overflow in block " << get_block_hash(b));
    return false;
  }

  return true;
}
//------------------------------------------------------------------
// This function validates the miner transaction reward
bool Blockchain::validate_miner_transaction(const block& b, size_t cumulative_block_weight, uint64_t fee, uint64_t& base_reward, uint64_t already_generated_coins, bool &partial_block_reward, uint8_t version)
{
  LOG_PRINT_L3("Blockchain::" << __func__);
  //validate reward
  uint64_t money_in_use = 0;
  for (auto& o: b.miner_tx.vout)
    money_in_use += o.amount;
  partial_block_reward = false;

  if (b.miner_tx.vout.size() == 0) {
    MERROR_VER("miner tx has no outputs");
    return false;
  }

  uint64_t height = cryptonote::get_block_height(b);
  std::vector<uint64_t> last_blocks_weights;
  get_last_n_blocks_weights(last_blocks_weights, CRYPTONOTE_REWARD_BLOCKS_WINDOW);

  loki_block_reward_context block_reward_context = {};
  block_reward_context.fee                       = fee;
  block_reward_context.height                    = height;
  if (!calc_batched_governance_reward(height, block_reward_context.batched_governance))
  {
    MERROR_VER("Failed to calculate batched governance reward");
    return false;
  }

  block_reward_parts reward_parts;
  if (!get_loki_block_reward(epee::misc_utils::median(last_blocks_weights), cumulative_block_weight, already_generated_coins, version, reward_parts, block_reward_context))
  {
    MERROR_VER("block weight " << cumulative_block_weight << " is bigger than allowed for this blockchain");
    return false;
  }

  for (ValidateMinerTxHook* hook : m_validate_miner_tx_hooks)
  {
    if (!hook->validate_miner_tx(b.prev_id, b.miner_tx, m_db->height(), version, reward_parts))
      return false;
  }

  if (already_generated_coins != 0 && block_has_governance_output(nettype(), b))
  {
    if (version >= network_version_10_bulletproofs && reward_parts.governance == 0)
    {
      MERROR("Governance reward should not be 0 after hardfork v10 if this height has a governance output because it is the batched payout height");
      return false;
    }

    if (b.miner_tx.vout.back().amount != reward_parts.governance)
    {
      MERROR("Governance reward amount incorrect.  Should be: " << print_money(reward_parts.governance) << ", is: " << print_money(b.miner_tx.vout.back().amount));
      return false;
    }

    if (!validate_governance_reward_key(m_db->height(), *cryptonote::get_config(m_nettype, version).GOVERNANCE_WALLET_ADDRESS, b.miner_tx.vout.size() - 1, boost::get<txout_to_key>(b.miner_tx.vout.back().target).key, m_nettype))
    {
      MERROR("Governance reward public key incorrect.");
      return false;
    }
  }

  base_reward = reward_parts.adjusted_base_reward;
  if(base_reward + fee < money_in_use)
  {
    MERROR_VER("coinbase transaction spend too much money (" << print_money(money_in_use) << "). Block reward is " << print_money(base_reward) << "(" << print_money(base_reward) << "+" << print_money(fee) << ")");
    return false;
  }

  // since a miner can claim less than the full block reward, we update the base_reward
  // to show the amount of coins that were actually generated, the remainder will be pushed back for later
  // emission. This modifies the emission curve very slightly.
  CHECK_AND_ASSERT_MES(money_in_use - fee <= base_reward, false, "base reward calculation bug");
  if(base_reward != money_in_use)
    partial_block_reward = true;
  base_reward = money_in_use - fee;

  return true;
}
//------------------------------------------------------------------
// get the block weights of the last <count> blocks, and return by reference <sz>.
void Blockchain::get_last_n_blocks_weights(std::vector<uint64_t>& weights, size_t count) const
{
  LOG_PRINT_L3("Blockchain::" << __func__);
  CRITICAL_REGION_LOCAL(m_blockchain_lock);
  auto h = m_db->height();

  // this function is meaningless for an empty blockchain...granted it should never be empty
  if(h == 0)
    return;

  // add weight of last <count> blocks to vector <weights> (or less, if blockchain size < count)
  size_t start_offset = h - std::min<size_t>(h, count);
  weights = m_db->get_block_weights(start_offset, count);
}
//------------------------------------------------------------------
void Blockchain::get_long_term_block_weights(std::vector<uint64_t>& weights, uint64_t start_height, size_t count) const
{
  LOG_PRINT_L3("Blockchain::" << __func__);
  CRITICAL_REGION_LOCAL(m_blockchain_lock);

  PERF_TIMER(get_long_term_block_weights);

  if (count == 0)
    return;

  bool cached = false;
  uint64_t blockchain_height = m_db->height();
  uint64_t tip_height = start_height + count - 1;
  crypto::hash tip_hash = crypto::null_hash;
  if (tip_height < blockchain_height && count == m_long_term_block_weights_cache.size())
  {
    tip_hash = m_db->get_block_hash_from_height(tip_height);
    cached = tip_hash == m_long_term_block_weights_cache_tip_hash;
  }

  if (cached)
  {
    MTRACE("requesting " << count << " from " << start_height << ", cached");
    weights = m_long_term_block_weights_cache;
    return;
  }

  // in the vast majority of uncached cases, most is still cached,
  // as we just move the window one block up:
  if (tip_height > 0 && count == m_long_term_block_weights_cache.size() && tip_height < blockchain_height)
  {
    crypto::hash old_tip_hash = m_db->get_block_hash_from_height(tip_height - 1);
    if (old_tip_hash == m_long_term_block_weights_cache_tip_hash)
    {
      weights = m_long_term_block_weights_cache;
      for (size_t i = 1; i < weights.size(); ++i)
        weights[i - 1] = weights[i];
      MTRACE("requesting " << count << " from " << start_height << ", incremental");
      weights.back() = m_db->get_block_long_term_weight(tip_height);
      m_long_term_block_weights_cache = weights;
      m_long_term_block_weights_cache_tip_hash = tip_hash;
      return;
    }
  }

  MTRACE("requesting " << count << " from " << start_height << ", uncached");
  weights = m_db->get_long_term_block_weights(start_height, count);
  m_long_term_block_weights_cache = weights;
  m_long_term_block_weights_cache_tip_hash = tip_hash;
}
//------------------------------------------------------------------
uint64_t Blockchain::get_current_cumulative_block_weight_limit() const
{
  LOG_PRINT_L3("Blockchain::" << __func__);
  return m_current_block_cumul_weight_limit;
}
//------------------------------------------------------------------
uint64_t Blockchain::get_current_cumulative_block_weight_median() const
{
  LOG_PRINT_L3("Blockchain::" << __func__);
  return m_current_block_cumul_weight_median;
}
//------------------------------------------------------------------
//TODO: This function only needed minor modification to work with BlockchainDB,
//      and *works*.  As such, to reduce the number of things that might break
//      in moving to BlockchainDB, this function will remain otherwise
//      unchanged for the time being.
//
// This function makes a new block for a miner to mine the hash for
//
// FIXME: this codebase references #if defined(DEBUG_CREATE_BLOCK_TEMPLATE)
// in a lot of places.  That flag is not referenced in any of the code
// nor any of the makefiles, howeve.  Need to look into whether or not it's
// necessary at all.
bool Blockchain::create_block_template(block& b, const crypto::hash *from_block, const account_public_address& miner_address, difficulty_type& diffic, uint64_t& height, uint64_t& expected_reward, const blobdata& ex_nonce)
{
  LOG_PRINT_L3("Blockchain::" << __func__);
  size_t median_weight;
  uint64_t already_generated_coins;
  uint64_t pool_cookie;

  m_tx_pool.lock();
  const auto txpool_unlocker = epee::misc_utils::create_scope_leave_handler([&]() { m_tx_pool.unlock(); });
  CRITICAL_REGION_LOCAL(m_blockchain_lock);
<<<<<<< HEAD

  height = m_db->height();
  if (m_btc_valid) {
=======
  if (m_btc_valid && !from_block) {
>>>>>>> 9c77dbf3
    // The pool cookie is atomic. The lack of locking is OK, as if it changes
    // just as we compare it, we'll just use a slightly old template, but
    // this would be the case anyway if we'd lock, and the change happened
    // just after the block template was created
    if (!memcmp(&miner_address, &m_btc_address, sizeof(cryptonote::account_public_address)) && m_btc_nonce == ex_nonce && m_btc_pool_cookie == m_tx_pool.cookie()) {
      MDEBUG("Using cached template");
      m_btc.timestamp = time(NULL); // update timestamp unconditionally
      b = m_btc;
      diffic = m_btc_difficulty;
      height = m_btc_height;
      expected_reward = m_btc_expected_reward;
      return true;
    }
    MDEBUG("Not using cached template: address " << (!memcmp(&miner_address, &m_btc_address, sizeof(cryptonote::account_public_address))) << ", nonce " << (m_btc_nonce == ex_nonce) << ", cookie " << (m_btc_pool_cookie == m_tx_pool.cookie()) << ", from_block " << (!!from_block));
    invalidate_block_template_cache();
  }

  if (from_block)
  {
    //build alternative subchain, front -> mainchain, back -> alternative head
    //block is not related with head of main chain
    //first of all - look in alternative chains container
    auto it_prev = m_alternative_chains.find(*from_block);
    bool parent_in_main = m_db->block_exists(*from_block);
    if(it_prev == m_alternative_chains.end() && !parent_in_main)
    {
      MERROR("Unknown from block");
      return false;
    }

    //we have new block in alternative chain
    std::list<blocks_ext_by_hash::const_iterator> alt_chain;
    block_verification_context bvc = boost::value_initialized<block_verification_context>();
    std::vector<uint64_t> timestamps;
    if (!build_alt_chain(*from_block, alt_chain, timestamps, bvc))
      return false;

    if (parent_in_main)
    {
      cryptonote::block prev_block;
      CHECK_AND_ASSERT_MES(get_block_by_hash(*from_block, prev_block), false, "From block not found"); // TODO
      uint64_t from_block_height = cryptonote::get_block_height(prev_block);
      height = from_block_height + 1;
    }
    else
    {
      height = alt_chain.back()->second.height + 1;
    }
    b.major_version = m_hardfork->get_ideal_version(height);
    b.minor_version = m_hardfork->get_ideal_version();
    b.prev_id = *from_block;

    // cheat and use the weight of the block we start from, virtually certain to be acceptable
    // and use 1.9 times rather than 2 times so we're even more sure
    if (parent_in_main)
    {
      median_weight = m_db->get_block_weight(height - 1);
      already_generated_coins = m_db->get_block_already_generated_coins(height - 1);
    }
    else
    {
      median_weight = it_prev->second.block_cumulative_weight - it_prev->second.block_cumulative_weight / 20;
      already_generated_coins = alt_chain.back()->second.already_generated_coins;
    }

    // FIXME: consider moving away from block_extended_info at some point
    block_extended_info bei = boost::value_initialized<block_extended_info>();
    bei.bl = b;
    bei.height = alt_chain.size() ? it_prev->second.height + 1 : m_db->get_block_height(*from_block) + 1;

    diffic = get_next_difficulty_for_alternative_chain(alt_chain, bei);
  }
  else
  {
    height = m_db->height();
    b.major_version = m_hardfork->get_current_version();
    b.minor_version = m_hardfork->get_ideal_version();
    b.prev_id = get_tail_id();
    median_weight = m_current_block_cumul_weight_limit / 2;
    diffic = get_difficulty_for_next_block();
    already_generated_coins = m_db->get_block_already_generated_coins(height - 1);
  }
  b.timestamp = time(NULL);

  uint64_t median_ts;
  if (!check_block_timestamp(b, median_ts))
  {
    b.timestamp = median_ts;
  }

  CHECK_AND_ASSERT_MES(diffic, false, "difficulty overhead.");

  size_t txs_weight;
  uint64_t fee;
<<<<<<< HEAD
  if (!m_tx_pool.fill_block_template(b, median_weight, already_generated_coins, txs_weight, fee, expected_reward, m_hardfork->get_current_version(), height))
=======
  if (!m_tx_pool.fill_block_template(b, median_weight, already_generated_coins, txs_weight, fee, expected_reward, b.major_version))
>>>>>>> 9c77dbf3
  {
    return false;
  }
  pool_cookie = m_tx_pool.cookie();
#if defined(DEBUG_CREATE_BLOCK_TEMPLATE)
  size_t real_txs_weight = 0;
  uint64_t real_fee = 0;
  for(crypto::hash &cur_hash: b.tx_hashes)
  {
    auto cur_res = m_tx_pool.m_transactions.find(cur_hash);
    if (cur_res == m_tx_pool.m_transactions.end())
    {
      LOG_ERROR("Creating block template: error: transaction not found");
      continue;
    }
    tx_memory_pool::tx_details &cur_tx = cur_res->second;
    real_txs_weight += cur_tx.weight;
    real_fee += cur_tx.fee;
    if (cur_tx.weight != get_transaction_weight(cur_tx.tx))
    {
      LOG_ERROR("Creating block template: error: invalid transaction weight");
    }
    if (cur_tx.tx.version == 1)
    {
      uint64_t inputs_amount;
      if (!get_inputs_money_amount(cur_tx.tx, inputs_amount))
      {
        LOG_ERROR("Creating block template: error: cannot get inputs amount");
      }
      else if (cur_tx.fee != inputs_amount - get_outs_money_amount(cur_tx.tx))
      {
        LOG_ERROR("Creating block template: error: invalid fee");
      }
    }
    else
    {
      if (cur_tx.fee != cur_tx.tx.rct_signatures.txnFee)
      {
        LOG_ERROR("Creating block template: error: invalid fee");
      }
    }
  }
  if (txs_weight != real_txs_weight)
  {
    LOG_ERROR("Creating block template: error: wrongly calculated transaction weight");
  }
  if (fee != real_fee)
  {
    LOG_ERROR("Creating block template: error: wrongly calculated fee");
  }
  MDEBUG("Creating block template: height " << height <<
      ", median weight " << median_weight <<
      ", already generated coins " << already_generated_coins <<
      ", transaction weight " << txs_weight <<
      ", fee " << fee);
#endif

  /*
   two-phase miner transaction generation: we don't know exact block weight until we prepare block, but we don't know reward until we know
   block weight, so first miner transaction generated with fake amount of money, and with phase we know think we know expected block weight
   */
  //make blocks coin-base tx looks close to real coinbase tx to get truthful blob weight
<<<<<<< HEAD
  uint8_t hf_version = m_hardfork->get_current_version();

  loki_miner_tx_context miner_tx_context(m_nettype,
                                         m_service_node_list.select_winner(),
                                         m_service_node_list.get_winner_addresses_and_portions());

  if (!calc_batched_governance_reward(height, miner_tx_context.batched_governance))
  {
    LOG_ERROR("Failed to calculate batched governance reward");
    return false;
  }

  bool r = construct_miner_tx(height, median_weight, already_generated_coins, txs_weight, fee, miner_address, b.miner_tx, ex_nonce, hf_version, miner_tx_context);

=======
  uint8_t hf_version = b.major_version;
  size_t max_outs = hf_version >= 4 ? 1 : 11;
  bool r = construct_miner_tx(height, median_weight, already_generated_coins, txs_weight, fee, miner_address, b.miner_tx, ex_nonce, max_outs, hf_version);
>>>>>>> 9c77dbf3
  CHECK_AND_ASSERT_MES(r, false, "Failed to construct miner tx, first chance");
  size_t cumulative_weight = txs_weight + get_transaction_weight(b.miner_tx);
#if defined(DEBUG_CREATE_BLOCK_TEMPLATE)
  MDEBUG("Creating block template: miner tx weight " << get_transaction_weight(b.miner_tx) <<
      ", cumulative weight " << cumulative_weight);
#endif
  for (size_t try_count = 0; try_count != 10; ++try_count)
  {
    r = construct_miner_tx(height, median_weight, already_generated_coins, cumulative_weight, fee, miner_address, b.miner_tx, ex_nonce, hf_version, miner_tx_context);

    CHECK_AND_ASSERT_MES(r, false, "Failed to construct miner tx, second chance");
    size_t coinbase_weight = get_transaction_weight(b.miner_tx);
    if (coinbase_weight > cumulative_weight - txs_weight)
    {
      cumulative_weight = txs_weight + coinbase_weight;
#if defined(DEBUG_CREATE_BLOCK_TEMPLATE)
      MDEBUG("Creating block template: miner tx weight " << coinbase_weight <<
          ", cumulative weight " << cumulative_weight << " is greater than before");
#endif
      continue;
    }

    if (coinbase_weight < cumulative_weight - txs_weight)
    {
      size_t delta = cumulative_weight - txs_weight - coinbase_weight;
#if defined(DEBUG_CREATE_BLOCK_TEMPLATE)
      MDEBUG("Creating block template: miner tx weight " << coinbase_weight <<
          ", cumulative weight " << txs_weight + coinbase_weight <<
          " is less than before, adding " << delta << " zero bytes");
#endif
      b.miner_tx.extra.insert(b.miner_tx.extra.end(), delta, 0);
      //here  could be 1 byte difference, because of extra field counter is varint, and it can become from 1-byte len to 2-bytes len.
      if (cumulative_weight != txs_weight + get_transaction_weight(b.miner_tx))
      {
        CHECK_AND_ASSERT_MES(cumulative_weight + 1 == txs_weight + get_transaction_weight(b.miner_tx), false, "unexpected case: cumulative_weight=" << cumulative_weight << " + 1 is not equal txs_cumulative_weight=" << txs_weight << " + get_transaction_weight(b.miner_tx)=" << get_transaction_weight(b.miner_tx));
        b.miner_tx.extra.resize(b.miner_tx.extra.size() - 1);
        if (cumulative_weight != txs_weight + get_transaction_weight(b.miner_tx))
        {
          //fuck, not lucky, -1 makes varint-counter size smaller, in that case we continue to grow with cumulative_weight
          MDEBUG("Miner tx creation has no luck with delta_extra size = " << delta << " and " << delta - 1);
          cumulative_weight += delta - 1;
          continue;
        }
        MDEBUG("Setting extra for block: " << b.miner_tx.extra.size() << ", try_count=" << try_count);
      }
    }
    CHECK_AND_ASSERT_MES(cumulative_weight == txs_weight + get_transaction_weight(b.miner_tx), false, "unexpected case: cumulative_weight=" << cumulative_weight << " is not equal txs_cumulative_weight=" << txs_weight << " + get_transaction_weight(b.miner_tx)=" << get_transaction_weight(b.miner_tx));
#if defined(DEBUG_CREATE_BLOCK_TEMPLATE)
    MDEBUG("Creating block template: miner tx weight " << coinbase_weight <<
        ", cumulative weight " << cumulative_weight << " is now good");
#endif

    if (!from_block)
      cache_block_template(b, miner_address, ex_nonce, diffic, height, expected_reward, pool_cookie);
    return true;
  }
  LOG_ERROR("Failed to create_block_template with " << 10 << " tries");
  return false;
}
//------------------------------------------------------------------
bool Blockchain::create_block_template(block& b, const account_public_address& miner_address, difficulty_type& diffic, uint64_t& height, uint64_t& expected_reward, const blobdata& ex_nonce)
{
  return create_block_template(b, NULL, miner_address, diffic, height, expected_reward, ex_nonce);
}
//------------------------------------------------------------------
// for an alternate chain, get the timestamps from the main chain to complete
// the needed number of timestamps for the BLOCKCHAIN_TIMESTAMP_CHECK_WINDOW.
bool Blockchain::complete_timestamps_vector(uint64_t start_top_height, std::vector<uint64_t>& timestamps) const
{
  LOG_PRINT_L3("Blockchain::" << __func__);

  if(timestamps.size() >= BLOCKCHAIN_TIMESTAMP_CHECK_WINDOW)
    return true;

  CRITICAL_REGION_LOCAL(m_blockchain_lock);
  size_t need_elements = BLOCKCHAIN_TIMESTAMP_CHECK_WINDOW - timestamps.size();
  CHECK_AND_ASSERT_MES(start_top_height < m_db->height(), false, "internal error: passed start_height not < " << " m_db->height() -- " << start_top_height << " >= " << m_db->height());
  size_t stop_offset = start_top_height > need_elements ? start_top_height - need_elements : 0;
  timestamps.reserve(timestamps.size() + start_top_height - stop_offset);
  while (start_top_height != stop_offset)
  {
    timestamps.push_back(m_db->get_block_timestamp(start_top_height));
    --start_top_height;
  }
  return true;
}
//------------------------------------------------------------------
bool Blockchain::build_alt_chain(const crypto::hash &prev_id, std::list<blocks_ext_by_hash::const_iterator>& alt_chain, std::vector<uint64_t> &timestamps, block_verification_context& bvc) const
{
    //build alternative subchain, front -> mainchain, back -> alternative head
    blocks_ext_by_hash::const_iterator alt_it = m_alternative_chains.find(prev_id);
    timestamps.clear();
    while(alt_it != m_alternative_chains.end())
    {
      alt_chain.push_front(alt_it);
      timestamps.push_back(alt_it->second.bl.timestamp);
      alt_it = m_alternative_chains.find(alt_it->second.bl.prev_id);
    }

    // if block to be added connects to known blocks that aren't part of the
    // main chain -- that is, if we're adding on to an alternate chain
    if(!alt_chain.empty())
    {
      // make sure alt chain doesn't somehow start past the end of the main chain
      CHECK_AND_ASSERT_MES(m_db->height() > alt_chain.front()->second.height, false, "main blockchain wrong height");

      // make sure that the blockchain contains the block that should connect
      // this alternate chain with it.
      if (!m_db->block_exists(alt_chain.front()->second.bl.prev_id))
      {
        MERROR("alternate chain does not appear to connect to main chain...");
        return false;
      }

      // make sure block connects correctly to the main chain
      auto h = m_db->get_block_hash_from_height(alt_chain.front()->second.height - 1);
      CHECK_AND_ASSERT_MES(h == alt_chain.front()->second.bl.prev_id, false, "alternative chain has wrong connection to main chain");
      complete_timestamps_vector(m_db->get_block_height(alt_chain.front()->second.bl.prev_id), timestamps);
    }
    // if block not associated with known alternate chain
    else
    {
      // if block parent is not part of main chain or an alternate chain,
      // we ignore it
      bool parent_in_main = m_db->block_exists(prev_id);
      CHECK_AND_ASSERT_MES(parent_in_main, false, "internal error: broken imperative condition: parent_in_main");

      complete_timestamps_vector(m_db->get_block_height(prev_id), timestamps);
    }

    return true;
}
//------------------------------------------------------------------
// If a block is to be added and its parent block is not the current
// main chain top block, then we need to see if we know about its parent block.
// If its parent block is part of a known forked chain, then we need to see
// if that chain is long enough to become the main chain and re-org accordingly
// if so.  If not, we need to hang on to the block in case it becomes part of
// a long forked chain eventually.
bool Blockchain::handle_alternative_block(const block& b, const crypto::hash& id, block_verification_context& bvc)
{
  LOG_PRINT_L3("Blockchain::" << __func__);
  CRITICAL_REGION_LOCAL(m_blockchain_lock);
  m_timestamps_and_difficulties_height = 0;
  uint64_t block_height = get_block_height(b);
  if(0 == block_height)
  {
    MERROR_VER("Block with id: " << epee::string_tools::pod_to_hex(id) << " (as alternative), but miner tx says height is 0.");
    bvc.m_verifivation_failed = true;
    return false;
  }
  // this basically says if the blockchain is smaller than the first
  // checkpoint then alternate blocks are allowed.  Alternatively, if the
  // last checkpoint *before* the end of the current chain is also before
  // the block to be added, then this is fine.
  if (!m_checkpoints.is_alternative_block_allowed(get_current_blockchain_height(), block_height))
  {
    MERROR_VER("Block with id: " << id << std::endl << " can't be accepted for alternative chain, block height: " << block_height << std::endl << " blockchain height: " << get_current_blockchain_height());
    bvc.m_verifivation_failed = true;
    return false;
  }

  // this is a cheap test
  if (!m_hardfork->check_for_height(b, block_height))
  {
    LOG_PRINT_L1("Block with id: " << id << std::endl << "has old version for height " << block_height);
    bvc.m_verifivation_failed = true;
    return false;
  }

  //block is not related with head of main chain
  //first of all - look in alternative chains container
  auto it_prev = m_alternative_chains.find(b.prev_id);
  bool parent_in_main = m_db->block_exists(b.prev_id);
  if(it_prev != m_alternative_chains.end() || parent_in_main)
  {
    //we have new block in alternative chain
    std::list<blocks_ext_by_hash::const_iterator> alt_chain;
    std::vector<uint64_t> timestamps;
    if (!build_alt_chain(b.prev_id, alt_chain, timestamps, bvc))
      return false;

    // FIXME: consider moving away from block_extended_info at some point
    block_extended_info bei = boost::value_initialized<block_extended_info>();
    bei.bl = b;
    const uint64_t prev_height = alt_chain.size() ? it_prev->second.height : m_db->get_block_height(b.prev_id);
    bei.height = prev_height + 1;
    uint64_t block_reward = get_outs_money_amount(b.miner_tx);
    bei.already_generated_coins = block_reward + (alt_chain.size() ? it_prev->second.already_generated_coins : m_db->get_block_already_generated_coins(prev_height));

    // verify that the block's timestamp is within the acceptable range
    // (not earlier than the median of the last X blocks)
    if(!check_block_timestamp(timestamps, b))
    {
      MERROR_VER("Block with id: " << id << std::endl << " for alternative chain, has invalid timestamp: " << b.timestamp);
      bvc.m_verifivation_failed = true;
      return false;
    }

    bool is_a_checkpoint;
    if(!m_checkpoints.check_block(bei.height, id, is_a_checkpoint))
    {
      LOG_ERROR("CHECKPOINT VALIDATION FAILED");
      bvc.m_verifivation_failed = true;
      return false;
    }

    // Check the block's hash against the difficulty target for its alt chain
    difficulty_type current_diff = get_next_difficulty_for_alternative_chain(alt_chain, bei);
    CHECK_AND_ASSERT_MES(current_diff, false, "!!!!!!! DIFFICULTY OVERHEAD !!!!!!!");
    crypto::hash proof_of_work = null_hash;
    get_block_longhash(bei.bl, proof_of_work, bei.height);
    if(!check_hash(proof_of_work, current_diff))
    {
      MERROR_VER("Block with id: " << id << std::endl << " for alternative chain, does not have enough proof of work: " << proof_of_work << std::endl << " expected difficulty: " << current_diff);
      bvc.m_verifivation_failed = true;
      return false;
    }

    if(!prevalidate_miner_transaction(b, bei.height))
    {
      MERROR_VER("Block with id: " << epee::string_tools::pod_to_hex(id) << " (as alternative) has incorrect miner transaction.");
      bvc.m_verifivation_failed = true;
      return false;
    }

    // FIXME:
    // this brings up an interesting point: consider allowing to get block
    // difficulty both by height OR by hash, not just height.
    difficulty_type main_chain_cumulative_difficulty = m_db->get_block_cumulative_difficulty(m_db->height() - 1);
    if (alt_chain.size())
    {
      bei.cumulative_difficulty = it_prev->second.cumulative_difficulty;
    }
    else
    {
      // passed-in block's previous block's cumulative difficulty, found on the main chain
      bei.cumulative_difficulty = m_db->get_block_cumulative_difficulty(m_db->get_block_height(b.prev_id));
    }
    bei.cumulative_difficulty += current_diff;

    // add block to alternate blocks storage,
    // as well as the current "alt chain" container
    auto i_res = m_alternative_chains.insert(blocks_ext_by_hash::value_type(id, bei));
    CHECK_AND_ASSERT_MES(i_res.second, false, "insertion of new alternative block returned as it already exist");
    alt_chain.push_back(i_res.first);

    // FIXME: is it even possible for a checkpoint to show up not on the main chain?
    if(is_a_checkpoint)
    {
      //do reorganize!
      MGINFO_GREEN("###### REORGANIZE on height: " << alt_chain.front()->second.height << " of " << m_db->height() - 1 << ", checkpoint is found in alternative chain on height " << bei.height);

      bool r = switch_to_alternative_blockchain(alt_chain, true);

      if(r) bvc.m_added_to_main_chain = true;
      else bvc.m_verifivation_failed = true;

      return r;
    }
    else if(main_chain_cumulative_difficulty < bei.cumulative_difficulty) //check if difficulty bigger then in main chain
    {
      //do reorganize!
      MGINFO_GREEN("###### REORGANIZE on height: " << alt_chain.front()->second.height << " of " << m_db->height() - 1 << " with cum_difficulty " << m_db->get_block_cumulative_difficulty(m_db->height() - 1) << std::endl << " alternative blockchain size: " << alt_chain.size() << " with cum_difficulty " << bei.cumulative_difficulty);

      bool r = switch_to_alternative_blockchain(alt_chain, false);
      if (r)
        bvc.m_added_to_main_chain = true;
      else
        bvc.m_verifivation_failed = true;
      return r;
    }
    else
    {
      MGINFO_BLUE("----- BLOCK ADDED AS ALTERNATIVE ON HEIGHT " << bei.height << std::endl << "id:\t" << id << std::endl << "PoW:\t" << proof_of_work << std::endl << "difficulty:\t" << current_diff);
      return true;
    }
  }
  else
  {
    //block orphaned
    bvc.m_marked_as_orphaned = true;
    MERROR_VER("Block recognized as orphaned and rejected, id = " << id << ", height " << block_height
        << ", parent in alt " << (it_prev != m_alternative_chains.end()) << ", parent in main " << parent_in_main
        << " (parent " << b.prev_id << ", current top " << get_tail_id() << ", chain height " << get_current_blockchain_height() << ")");
  }

  return true;
}
//------------------------------------------------------------------
bool Blockchain::get_blocks(uint64_t start_offset, size_t count, std::vector<std::pair<cryptonote::blobdata,block>>& blocks, std::vector<cryptonote::blobdata>& txs) const
{
  LOG_PRINT_L3("Blockchain::" << __func__);
  CRITICAL_REGION_LOCAL(m_blockchain_lock);
  if(start_offset >= m_db->height())
    return false;

  if (!get_blocks(start_offset, count, blocks))
  {
    return false;
  }

  for(const auto& blk : blocks)
  {
    std::vector<crypto::hash> missed_ids;
    get_transactions_blobs(blk.second.tx_hashes, txs, missed_ids);
    CHECK_AND_ASSERT_MES(!missed_ids.size(), false, "has missed transactions in own block in main blockchain");
  }

  return true;
}
//------------------------------------------------------------------
bool Blockchain::get_blocks(uint64_t start_offset, size_t count, std::vector<std::pair<cryptonote::blobdata,block>>& blocks) const
{
  LOG_PRINT_L3("Blockchain::" << __func__);
  CRITICAL_REGION_LOCAL(m_blockchain_lock);
  const uint64_t height = m_db->height();
  if(start_offset >= height)
    return false;

  blocks.reserve(blocks.size() + height - start_offset);
  for(size_t i = start_offset; i < start_offset + count && i < height;i++)
  {
    blocks.push_back(std::make_pair(m_db->get_block_blob_from_height(i), block()));
    if (!parse_and_validate_block_from_blob(blocks.back().first, blocks.back().second))
    {
      LOG_ERROR("Invalid block");
      return false;
    }
  }
  return true;
}
//------------------------------------------------------------------
//TODO: This function *looks* like it won't need to be rewritten
//      to use BlockchainDB, as it calls other functions that were,
//      but it warrants some looking into later.
//
//FIXME: This function appears to want to return false if any transactions
//       that belong with blocks are missing, but not if blocks themselves
//       are missing.
bool Blockchain::handle_get_objects(NOTIFY_REQUEST_GET_OBJECTS::request& arg, NOTIFY_RESPONSE_GET_OBJECTS::request& rsp)
{
  LOG_PRINT_L3("Blockchain::" << __func__);
  CRITICAL_REGION_LOCAL(m_blockchain_lock);
  m_db->block_txn_start(true);
  rsp.current_blockchain_height = get_current_blockchain_height();
  std::vector<std::pair<cryptonote::blobdata,block>> blocks;
  get_blocks(arg.blocks, blocks, rsp.missed_ids);

  for (auto& bl: blocks)
  {
    std::vector<crypto::hash> missed_tx_ids;

    rsp.blocks.push_back(block_complete_entry());
    block_complete_entry& e = rsp.blocks.back();

    // FIXME: s/rsp.missed_ids/missed_tx_id/ ?  Seems like rsp.missed_ids
    //        is for missed blocks, not missed transactions as well.
    get_transactions_blobs(bl.second.tx_hashes, e.txs, missed_tx_ids);

    if (missed_tx_ids.size() != 0)
    {
      LOG_ERROR("Error retrieving blocks, missed " << missed_tx_ids.size()
          << " transactions for block with hash: " << get_block_hash(bl.second)
          << std::endl
      );

      // append missed transaction hashes to response missed_ids field,
      // as done below if any standalone transactions were requested
      // and missed.
      rsp.missed_ids.insert(rsp.missed_ids.end(), missed_tx_ids.begin(), missed_tx_ids.end());
      m_db->block_txn_stop();
      return false;
    }

    //pack block
    e.block = std::move(bl.first);
  }
  //get and pack other transactions, if needed
  get_transactions_blobs(arg.txs, rsp.txs, rsp.missed_ids);

  m_db->block_txn_stop();
  return true;
}
//------------------------------------------------------------------
bool Blockchain::get_alternative_blocks(std::vector<block>& blocks) const
{
  LOG_PRINT_L3("Blockchain::" << __func__);
  CRITICAL_REGION_LOCAL(m_blockchain_lock);

  blocks.reserve(m_alternative_chains.size());
  for (const auto& alt_bl: m_alternative_chains)
  {
    blocks.push_back(alt_bl.second.bl);
  }
  return true;
}
//------------------------------------------------------------------
size_t Blockchain::get_alternative_blocks_count() const
{
  LOG_PRINT_L3("Blockchain::" << __func__);
  CRITICAL_REGION_LOCAL(m_blockchain_lock);
  return m_alternative_chains.size();
}
//------------------------------------------------------------------
// This function adds the output specified by <amount, i> to the result_outs container
// unlocked and other such checks should be done by here.
uint64_t Blockchain::get_num_mature_outputs(uint64_t amount) const
{
  uint64_t num_outs = m_db->get_num_outputs(amount);
  // ensure we don't include outputs that aren't yet eligible to be used
  // outpouts are sorted by height
  const uint64_t blockchain_height = m_db->height();
  while (num_outs > 0)
  {
    const tx_out_index toi = m_db->get_output_tx_and_index(amount, num_outs - 1);
    const uint64_t height = m_db->get_tx_block_height(toi.first);
    if (height + CRYPTONOTE_DEFAULT_TX_SPENDABLE_AGE <= blockchain_height)
      break;
    --num_outs;
  }

  return num_outs;
}

crypto::public_key Blockchain::get_output_key(uint64_t amount, uint64_t global_index) const
{
  output_data_t data = m_db->get_output_key(amount, global_index);
  return data.pubkey;
}

//------------------------------------------------------------------
bool Blockchain::get_outs(const COMMAND_RPC_GET_OUTPUTS_BIN::request& req, COMMAND_RPC_GET_OUTPUTS_BIN::response& res) const
{
  LOG_PRINT_L3("Blockchain::" << __func__);
  CRITICAL_REGION_LOCAL(m_blockchain_lock);

  res.outs.clear();
  res.outs.reserve(req.outputs.size());

  std::vector<cryptonote::output_data_t> data;
  try
  {
    std::vector<uint64_t> amounts, offsets;
    amounts.reserve(req.outputs.size());
    offsets.reserve(req.outputs.size());
    for (const auto &i: req.outputs)
    {
      amounts.push_back(i.amount);
      offsets.push_back(i.index);
    }
    m_db->get_output_key(epee::span<const uint64_t>(amounts.data(), amounts.size()), offsets, data);
    if (data.size() != req.outputs.size())
    {
      MERROR("Unexpected output data size: expected " << req.outputs.size() << ", got " << data.size());
      return false;
    }
    for (const auto &t: data)
      res.outs.push_back({t.pubkey, t.commitment, is_output_spendtime_unlocked(t.unlock_time), t.height, crypto::null_hash});

    if (req.get_txid)
    {
      for (size_t i = 0; i < req.outputs.size(); ++i)
      {
        tx_out_index toi = m_db->get_output_tx_and_index(req.outputs[i].amount, req.outputs[i].index);
        res.outs[i].txid = toi.first;
      }
    }
  }
  catch (const std::exception &e)
  {
    return false;
  }
  return true;
}
//------------------------------------------------------------------
void Blockchain::get_output_key_mask_unlocked(const uint64_t& amount, const uint64_t& index, crypto::public_key& key, rct::key& mask, bool& unlocked) const
{
  const auto o_data = m_db->get_output_key(amount, index);
  key = o_data.pubkey;
  mask = o_data.commitment;
  unlocked = is_output_spendtime_unlocked(o_data.unlock_time);
}
//------------------------------------------------------------------
bool Blockchain::get_output_distribution(uint64_t amount, uint64_t from_height, uint64_t to_height, uint64_t &start_height, std::vector<uint64_t> &distribution, uint64_t &base) const
{
  // rct outputs don't exist before v4, NOTE(loki): we started from v7 so our start is always 0
  start_height = 0;
  base = 0;

  if (to_height > 0 && to_height < from_height)
    return false;

  const uint64_t real_start_height = start_height;
  if (from_height > start_height)
    start_height = from_height;

  distribution.clear();
  uint64_t db_height = m_db->height();
  if (db_height == 0)
    return false;
  if (start_height >= db_height || to_height >= db_height)
    return false;

  if (amount == 0)
  {
    std::vector<uint64_t> heights;
    heights.reserve(to_height + 1 - start_height);
    uint64_t real_start_height = start_height > 0 ? start_height-1 : start_height;
    for (uint64_t h = real_start_height; h <= to_height; ++h)
      heights.push_back(h);
    distribution = m_db->get_block_cumulative_rct_outputs(heights);
    if (start_height > 0)
    {
      base = distribution[0];
      distribution.erase(distribution.begin());
    }
    return true;
  }
  else
  {
    return m_db->get_output_distribution(amount, start_height, to_height, distribution, base);
  }
}
//------------------------------------------------------------------
bool Blockchain::get_output_blacklist(std::vector<uint64_t> &blacklist) const
{
  return m_db->get_output_blacklist(blacklist);
}
//------------------------------------------------------------------
// This function takes a list of block hashes from another node
// on the network to find where the split point is between us and them.
// This is used to see what to send another node that needs to sync.
bool Blockchain::find_blockchain_supplement(const std::list<crypto::hash>& qblock_ids, uint64_t& starter_offset) const
{
  LOG_PRINT_L3("Blockchain::" << __func__);
  CRITICAL_REGION_LOCAL(m_blockchain_lock);

  // make sure the request includes at least the genesis block, otherwise
  // how can we expect to sync from the client that the block list came from?
  if(qblock_ids.empty())
  {
    MCERROR("net.p2p", "Client sent wrong NOTIFY_REQUEST_CHAIN: m_block_ids.size()=" << qblock_ids.size() << ", dropping connection");
    return false;
  }

  m_db->block_txn_start(true);
  // make sure that the last block in the request's block list matches
  // the genesis block
  auto gen_hash = m_db->get_block_hash_from_height(0);
  if(qblock_ids.back() != gen_hash)
  {
    MCERROR("net.p2p", "Client sent wrong NOTIFY_REQUEST_CHAIN: genesis block mismatch: " << std::endl << "id: " << qblock_ids.back() << ", " << std::endl << "expected: " << gen_hash << "," << std::endl << " dropping connection");
	m_db->block_txn_abort();
    return false;
  }

  // Find the first block the foreign chain has that we also have.
  // Assume qblock_ids is in reverse-chronological order.
  auto bl_it = qblock_ids.begin();
  uint64_t split_height = 0;
  for(; bl_it != qblock_ids.end(); bl_it++)
  {
    try
    {
      if (m_db->block_exists(*bl_it, &split_height))
        break;
    }
    catch (const std::exception& e)
    {
      MWARNING("Non-critical error trying to find block by hash in BlockchainDB, hash: " << *bl_it);
	  m_db->block_txn_abort();
      return false;
    }
  }
  m_db->block_txn_stop();

  // this should be impossible, as we checked that we share the genesis block,
  // but just in case...
  if(bl_it == qblock_ids.end())
  {
    MERROR("Internal error handling connection, can't find split point");
    return false;
  }

  //we start to put block ids INCLUDING last known id, just to make other side be sure
  starter_offset = split_height;
  return true;
}
//------------------------------------------------------------------
uint64_t Blockchain::block_difficulty(uint64_t i) const
{
  LOG_PRINT_L3("Blockchain::" << __func__);
  // WARNING: this function does not take m_blockchain_lock, and thus should only call read only
  // m_db functions which do not depend on one another (ie, no getheight + gethash(height-1), as
  // well as not accessing class members, even read only (ie, m_invalid_blocks). The caller must
  // lock if it is otherwise needed.
  try
  {
    return m_db->get_block_difficulty(i);
  }
  catch (const BLOCK_DNE& e)
  {
    MERROR("Attempted to get block difficulty for height above blockchain height");
  }
  return 0;
}
//------------------------------------------------------------------
template<typename T> void reserve_container(std::vector<T> &v, size_t N) { v.reserve(N); }
template<typename T> void reserve_container(std::list<T> &v, size_t N) { }
//------------------------------------------------------------------
//TODO: return type should be void, throw on exception
//       alternatively, return true only if no blocks missed
template<class t_ids_container, class t_blocks_container, class t_missed_container>
bool Blockchain::get_blocks(const t_ids_container& block_ids, t_blocks_container& blocks, t_missed_container& missed_bs) const
{
  LOG_PRINT_L3("Blockchain::" << __func__);
  CRITICAL_REGION_LOCAL(m_blockchain_lock);

  reserve_container(blocks, block_ids.size());
  for (const auto& block_hash : block_ids)
  {
    try
    {
      uint64_t height = 0;
      if (m_db->block_exists(block_hash, &height))
      {
        blocks.push_back(std::make_pair(m_db->get_block_blob_from_height(height), block()));
        if (!parse_and_validate_block_from_blob(blocks.back().first, blocks.back().second))
        {
          LOG_ERROR("Invalid block: " << block_hash);
          blocks.pop_back();
          missed_bs.push_back(block_hash);
        }
      }
      else
        missed_bs.push_back(block_hash);
    }
    catch (const std::exception& e)
    {
      return false;
    }
  }
  return true;
}
//------------------------------------------------------------------
//TODO: return type should be void, throw on exception
//       alternatively, return true only if no transactions missed
template<class t_ids_container, class t_tx_container, class t_missed_container>
bool Blockchain::get_transactions_blobs(const t_ids_container& txs_ids, t_tx_container& txs, t_missed_container& missed_txs, bool pruned) const
{
  LOG_PRINT_L3("Blockchain::" << __func__);
  CRITICAL_REGION_LOCAL(m_blockchain_lock);

  reserve_container(txs, txs_ids.size());
  for (const auto& tx_hash : txs_ids)
  {
    try
    {
      cryptonote::blobdata tx;
      if (pruned && m_db->get_pruned_tx_blob(tx_hash, tx))
        txs.push_back(std::move(tx));
      else if (!pruned && m_db->get_tx_blob(tx_hash, tx))
        txs.push_back(std::move(tx));
      else
        missed_txs.push_back(tx_hash);
    }
    catch (const std::exception& e)
    {
      return false;
    }
  }
  return true;
}
//------------------------------------------------------------------
size_t get_transaction_version(const cryptonote::blobdata &bd)
{
  size_t version;
  const char* begin = static_cast<const char*>(bd.data());
  const char* end = begin + bd.size();
  int read = tools::read_varint(begin, end, version);
  if (read <= 0)
    throw std::runtime_error("Internal error getting transaction version");
  return version;
}
//------------------------------------------------------------------
template<class t_ids_container, class t_tx_container, class t_missed_container>
bool Blockchain::get_split_transactions_blobs(const t_ids_container& txs_ids, t_tx_container& txs, t_missed_container& missed_txs) const
{
  LOG_PRINT_L3("Blockchain::" << __func__);
  CRITICAL_REGION_LOCAL(m_blockchain_lock);

  reserve_container(txs, txs_ids.size());
  for (const auto& tx_hash : txs_ids)
  {
    try
    {
      cryptonote::blobdata tx;
      if (m_db->get_pruned_tx_blob(tx_hash, tx))
      {
        txs.push_back(std::make_tuple(tx_hash, std::move(tx), crypto::null_hash, cryptonote::blobdata()));
        if (!is_v1_tx(std::get<1>(txs.back())) && !m_db->get_prunable_tx_hash(tx_hash, std::get<2>(txs.back())))
        {
          MERROR("Prunable data hash not found for " << tx_hash);
          return false;
        }
        if (!m_db->get_prunable_tx_blob(tx_hash, std::get<3>(txs.back())))
          std::get<3>(txs.back()).clear();
      }
      else
        missed_txs.push_back(tx_hash);
    }
    catch (const std::exception& e)
    {
      return false;
    }
  }
  return true;
}
//------------------------------------------------------------------
template<class t_ids_container, class t_tx_container, class t_missed_container>
bool Blockchain::get_transactions(const t_ids_container& txs_ids, t_tx_container& txs, t_missed_container& missed_txs) const
{
  LOG_PRINT_L3("Blockchain::" << __func__);
  CRITICAL_REGION_LOCAL(m_blockchain_lock);

  reserve_container(txs, txs_ids.size());
  for (const auto& tx_hash : txs_ids)
  {
    try
    {
      cryptonote::blobdata tx;
      if (m_db->get_tx_blob(tx_hash, tx))
      {
        txs.push_back(transaction());
        if (!parse_and_validate_tx_from_blob(tx, txs.back()))
        {
          LOG_ERROR("Invalid transaction");
          return false;
        }
      }
      else
        missed_txs.push_back(tx_hash);
    }
    catch (const std::exception& e)
    {
      return false;
    }
  }
  return true;
}
//------------------------------------------------------------------
// Find the split point between us and foreign blockchain and return
// (by reference) the most recent common block hash along with up to
// BLOCKS_IDS_SYNCHRONIZING_DEFAULT_COUNT additional (more recent) hashes.
bool Blockchain::find_blockchain_supplement(const std::list<crypto::hash>& qblock_ids, std::vector<crypto::hash>& hashes, uint64_t& start_height, uint64_t& current_height) const
{
  LOG_PRINT_L3("Blockchain::" << __func__);
  CRITICAL_REGION_LOCAL(m_blockchain_lock);

  // if we can't find the split point, return false
  if(!find_blockchain_supplement(qblock_ids, start_height))
  {
    return false;
  }

  m_db->block_txn_start(true);
  current_height = get_current_blockchain_height();
  const uint32_t pruning_seed = get_blockchain_pruning_seed();
  start_height = tools::get_next_unpruned_block_height(start_height, current_height, pruning_seed);
  uint64_t stop_height = tools::get_next_pruned_block_height(start_height, current_height, pruning_seed);
  size_t count = 0;
  hashes.reserve(std::min((size_t)(stop_height - start_height), (size_t)BLOCKS_IDS_SYNCHRONIZING_DEFAULT_COUNT));
  for(size_t i = start_height; i < stop_height && count < BLOCKS_IDS_SYNCHRONIZING_DEFAULT_COUNT; i++, count++)
  {
    hashes.push_back(m_db->get_block_hash_from_height(i));
  }

  m_db->block_txn_stop();
  return true;
}

bool Blockchain::find_blockchain_supplement(const std::list<crypto::hash>& qblock_ids, NOTIFY_RESPONSE_CHAIN_ENTRY::request& resp) const
{
  LOG_PRINT_L3("Blockchain::" << __func__);
  CRITICAL_REGION_LOCAL(m_blockchain_lock);

  bool result = find_blockchain_supplement(qblock_ids, resp.m_block_ids, resp.start_height, resp.total_height);
  if (result)
    resp.cumulative_difficulty = m_db->get_block_cumulative_difficulty(resp.total_height - 1);

  return result;
}
//------------------------------------------------------------------
//FIXME: change argument to std::vector, low priority
// find split point between ours and foreign blockchain (or start at
// blockchain height <req_start_block>), and return up to max_count FULL
// blocks by reference.
bool Blockchain::find_blockchain_supplement(const uint64_t req_start_block, const std::list<crypto::hash>& qblock_ids, std::vector<std::pair<std::pair<cryptonote::blobdata, crypto::hash>, std::vector<std::pair<crypto::hash, cryptonote::blobdata> > > >& blocks, uint64_t& total_height, uint64_t& start_height, bool pruned, bool get_miner_tx_hash, size_t max_count) const
{
  LOG_PRINT_L3("Blockchain::" << __func__);
  CRITICAL_REGION_LOCAL(m_blockchain_lock);

  // if a specific start height has been requested
  if(req_start_block > 0)
  {
    // if requested height is higher than our chain, return false -- we can't help
    if (req_start_block >= m_db->height())
    {
      return false;
    }
    start_height = req_start_block;
  }
  else
  {
    if(!find_blockchain_supplement(qblock_ids, start_height))
    {
      return false;
    }
  }

  m_db->block_txn_start(true);
  total_height = get_current_blockchain_height();
  size_t count = 0, size = 0;
  blocks.reserve(std::min(std::min(max_count, (size_t)10000), (size_t)(total_height - start_height)));
  for(uint64_t i = start_height; i < total_height && count < max_count && (size < FIND_BLOCKCHAIN_SUPPLEMENT_MAX_SIZE || count < 3); i++, count++)
  {
    blocks.resize(blocks.size()+1);
    blocks.back().first.first = m_db->get_block_blob_from_height(i);
    block b;
    CHECK_AND_ASSERT_MES(parse_and_validate_block_from_blob(blocks.back().first.first, b), false, "internal error, invalid block");
    blocks.back().first.second = get_miner_tx_hash ? cryptonote::get_transaction_hash(b.miner_tx) : crypto::null_hash;
    std::vector<crypto::hash> mis;
    std::vector<cryptonote::blobdata> txs;
    get_transactions_blobs(b.tx_hashes, txs, mis, pruned);
    CHECK_AND_ASSERT_MES(!mis.size(), false, "internal error, transaction from block not found");
    size += blocks.back().first.first.size();
    for (const auto &t: txs)
      size += t.size();

    CHECK_AND_ASSERT_MES(txs.size() == b.tx_hashes.size(), false, "mismatched sizes of b.tx_hashes and txs");
    blocks.back().second.reserve(txs.size());
    for (size_t i = 0; i < txs.size(); ++i)
    {
      blocks.back().second.push_back(std::make_pair(b.tx_hashes[i], std::move(txs[i])));
    }
  }
  m_db->block_txn_stop();
  return true;
}
//------------------------------------------------------------------
bool Blockchain::add_block_as_invalid(const block& bl, const crypto::hash& h)
{
  LOG_PRINT_L3("Blockchain::" << __func__);
  block_extended_info bei = AUTO_VAL_INIT(bei);
  bei.bl = bl;
  return add_block_as_invalid(bei, h);
}
//------------------------------------------------------------------
bool Blockchain::add_block_as_invalid(const block_extended_info& bei, const crypto::hash& h)
{
  LOG_PRINT_L3("Blockchain::" << __func__);
  CRITICAL_REGION_LOCAL(m_blockchain_lock);
  auto i_res = m_invalid_blocks.insert(std::map<crypto::hash, block_extended_info>::value_type(h, bei));
  CHECK_AND_ASSERT_MES(i_res.second, false, "at insertion invalid by tx returned status existed");
  MINFO("BLOCK ADDED AS INVALID: " << h << std::endl << ", prev_id=" << bei.bl.prev_id << ", m_invalid_blocks count=" << m_invalid_blocks.size());
  return true;
}
//------------------------------------------------------------------
bool Blockchain::have_block(const crypto::hash& id) const
{
  LOG_PRINT_L3("Blockchain::" << __func__);
  CRITICAL_REGION_LOCAL(m_blockchain_lock);

  if(m_db->block_exists(id))
  {
    LOG_PRINT_L2("block " << id << " found in main chain");
    return true;
  }

  if(m_alternative_chains.count(id))
  {
    LOG_PRINT_L2("block " << id << " found in m_alternative_chains");
    return true;
  }

  if(m_invalid_blocks.count(id))
  {
    LOG_PRINT_L2("block " << id << " found in m_invalid_blocks");
    return true;
  }

  return false;
}
//------------------------------------------------------------------
bool Blockchain::handle_block_to_main_chain(const block& bl, block_verification_context& bvc)
{
    LOG_PRINT_L3("Blockchain::" << __func__);
    crypto::hash id = get_block_hash(bl);
    return handle_block_to_main_chain(bl, id, bvc);
}
//------------------------------------------------------------------
size_t Blockchain::get_total_transactions() const
{
  LOG_PRINT_L3("Blockchain::" << __func__);
  // WARNING: this function does not take m_blockchain_lock, and thus should only call read only
  // m_db functions which do not depend on one another (ie, no getheight + gethash(height-1), as
  // well as not accessing class members, even read only (ie, m_invalid_blocks). The caller must
  // lock if it is otherwise needed.
  return m_db->get_tx_count();
}
//------------------------------------------------------------------
// This function checks each input in the transaction <tx> to make sure it
// has not been used already, and adds its key to the container <keys_this_block>.
//
// This container should be managed by the code that validates blocks so we don't
// have to store the used keys in a given block in the permanent storage only to
// remove them later if the block fails validation.
bool Blockchain::check_for_double_spend(const transaction& tx, key_images_container& keys_this_block) const
{
  LOG_PRINT_L3("Blockchain::" << __func__);
  CRITICAL_REGION_LOCAL(m_blockchain_lock);
  struct add_transaction_input_visitor: public boost::static_visitor<bool>
  {
    key_images_container& m_spent_keys;
    BlockchainDB* m_db;
    add_transaction_input_visitor(key_images_container& spent_keys, BlockchainDB* db) :
      m_spent_keys(spent_keys), m_db(db)
    {
    }
    bool operator()(const txin_to_key& in) const
    {
      const crypto::key_image& ki = in.k_image;

      // attempt to insert the newly-spent key into the container of
      // keys spent this block.  If this fails, the key was spent already
      // in this block, return false to flag that a double spend was detected.
      //
      // if the insert into the block-wide spent keys container succeeds,
      // check the blockchain-wide spent keys container and make sure the
      // key wasn't used in another block already.
      auto r = m_spent_keys.insert(ki);
      if(!r.second || m_db->has_key_image(ki))
      {
        //double spend detected
        return false;
      }

      // if no double-spend detected, return true
      return true;
    }

    bool operator()(const txin_gen& tx) const
    {
      return true;
    }
    bool operator()(const txin_to_script& tx) const
    {
      return false;
    }
    bool operator()(const txin_to_scripthash& tx) const
    {
      return false;
    }
  };

  for (const txin_v& in : tx.vin)
  {
    if(!boost::apply_visitor(add_transaction_input_visitor(keys_this_block, m_db), in))
    {
      LOG_ERROR("Double spend detected!");
      return false;
    }
  }

  return true;
}
//------------------------------------------------------------------
bool Blockchain::get_tx_outputs_gindexs(const crypto::hash& tx_id, size_t n_txes, std::vector<std::vector<uint64_t>>& indexs) const
{
  LOG_PRINT_L3("Blockchain::" << __func__);
  CRITICAL_REGION_LOCAL(m_blockchain_lock);
  uint64_t tx_index;
  if (!m_db->tx_exists(tx_id, tx_index))
  {
    MERROR_VER("get_tx_outputs_gindexs failed to find transaction with id = " << tx_id);
    return false;
  }
  indexs = m_db->get_tx_amount_output_indices(tx_index, n_txes);
  CHECK_AND_ASSERT_MES(n_txes == indexs.size(), false, "Wrong indexs size");

  return true;
}
//------------------------------------------------------------------
bool Blockchain::get_tx_outputs_gindexs(const crypto::hash& tx_id, std::vector<uint64_t>& indexs) const
{
  LOG_PRINT_L3("Blockchain::" << __func__);
  CRITICAL_REGION_LOCAL(m_blockchain_lock);
  uint64_t tx_index;
  if (!m_db->tx_exists(tx_id, tx_index))
  {
    MERROR_VER("get_tx_outputs_gindexs failed to find transaction with id = " << tx_id);
    return false;
  }
  std::vector<std::vector<uint64_t>> indices = m_db->get_tx_amount_output_indices(tx_index, 1);
  CHECK_AND_ASSERT_MES(indices.size() == 1, false, "Wrong indices size");
  indexs = indices.front();
  return true;
}
//------------------------------------------------------------------
void Blockchain::on_new_tx_from_block(const cryptonote::transaction &tx)
{
#if defined(PER_BLOCK_CHECKPOINT)
  // check if we're doing per-block checkpointing
  if (m_db->height() < m_blocks_hash_check.size())
  {
    TIME_MEASURE_START(a);
    m_blocks_txs_check.push_back(get_transaction_hash(tx));
    TIME_MEASURE_FINISH(a);
    if(m_show_time_stats)
    {
      size_t ring_size = !tx.vin.empty() && tx.vin[0].type() == typeid(txin_to_key) ? boost::get<txin_to_key>(tx.vin[0]).key_offsets.size() : 0;
      MINFO("HASH: " << "-" << " I/M/O: " << tx.vin.size() << "/" << ring_size << "/" << tx.vout.size() << " H: " << 0 << " chcktx: " << a);
    }
  }
#endif
}
//------------------------------------------------------------------
//FIXME: it seems this function is meant to be merely a wrapper around
//       another function of the same name, this one adding one bit of
//       functionality.  Should probably move anything more than that
//       (getting the hash of the block at height max_used_block_id)
//       to the other function to keep everything in one place.
// This function overloads its sister function with
// an extra value (hash of highest block that holds an output used as input)
// as a return-by-reference.
bool Blockchain::check_tx_inputs(transaction& tx, uint64_t& max_used_block_height, crypto::hash& max_used_block_id, tx_verification_context &tvc, bool kept_by_block)
{
  LOG_PRINT_L3("Blockchain::" << __func__);
  CRITICAL_REGION_LOCAL(m_blockchain_lock);

#if defined(PER_BLOCK_CHECKPOINT)
  // check if we're doing per-block checkpointing
  if (m_db->height() < m_blocks_hash_check.size() && kept_by_block)
  {
    max_used_block_id = null_hash;
    max_used_block_height = 0;
    return true;
  }
#endif

  TIME_MEASURE_START(a);
  bool res = check_tx_inputs(tx, tvc, &max_used_block_height);
  TIME_MEASURE_FINISH(a);
  if(m_show_time_stats)
  {
    size_t ring_size = !tx.vin.empty() && tx.vin[0].type() == typeid(txin_to_key) ? boost::get<txin_to_key>(tx.vin[0]).key_offsets.size() : 0;
    MINFO("HASH: " <<  get_transaction_hash(tx) << " I/M/O: " << tx.vin.size() << "/" << ring_size << "/" << tx.vout.size() << " H: " << max_used_block_height << " ms: " << a + m_fake_scan_time << " B: " << get_object_blobsize(tx) << " W: " << get_transaction_weight(tx));
  }
  if (!res)
    return false;

  CHECK_AND_ASSERT_MES(max_used_block_height < m_db->height(), false,  "internal error: max used block index=" << max_used_block_height << " is not less then blockchain size = " << m_db->height());
  max_used_block_id = m_db->get_block_hash_from_height(max_used_block_height);
  return true;
}
//------------------------------------------------------------------
bool Blockchain::check_tx_outputs(const transaction& tx, tx_verification_context &tvc)
{
  LOG_PRINT_L3("Blockchain::" << __func__);
  CRITICAL_REGION_LOCAL(m_blockchain_lock);

  for (const auto &o: tx.vout) {
    if (o.amount != 0) { // in a v2 tx, all outputs must have 0 amount NOTE(loki): All loki tx's are atleast v2 from the beginning
      tvc.m_invalid_output = true;
      return false;
    }

    // from hardfork v4, forbid invalid pubkeys NOTE(loki): We started from hf7 so always execute branch
    if (o.target.type() == typeid(txout_to_key)) {
      const txout_to_key& out_to_key = boost::get<txout_to_key>(o.target);
      if (!crypto::check_key(out_to_key.key)) {
        tvc.m_invalid_output = true;
        return false;
      }
    }
  }

  // from v10, allow bulletproofs
  const uint8_t hf_version = m_hardfork->get_current_version();
  if (hf_version < network_version_10_bulletproofs) {
    const bool bulletproof = rct::is_rct_bulletproof(tx.rct_signatures.type);
    if (bulletproof || !tx.rct_signatures.p.bulletproofs.empty())
    {
      MERROR_VER("Bulletproofs are not allowed before v10");
      tvc.m_invalid_output = true;
      return false;
    }
  }
  else
  {
    const bool borromean = rct::is_rct_borromean(tx.rct_signatures.type);
    if (borromean)
    {
      uint64_t hf10_height = m_hardfork->get_earliest_ideal_height_for_version(network_version_10_bulletproofs);
      uint64_t curr_height = this->get_current_blockchain_height();
      if (curr_height == hf10_height)
      {
        // NOTE(loki): Allow the hardforking block to contain a borromean proof
        // incase there were some transactions in the TX Pool that were
        // generated pre-HF10 rules. Note, this isn't bulletproof. If there were
        // more than 1 blocks worth of borromean proof TX's sitting in the pool
        // this isn't going to work.
      }
      else
      {
        MERROR_VER("Borromean range proofs are not allowed after v10");
        tvc.m_invalid_output = true;
        return false;
      }
    }
  }

  if (hf_version < HF_VERSION_SMALLER_BP) {
    if (tx.rct_signatures.type == rct::RCTTypeBulletproof2)
    {
      MERROR_VER("Ringct type " << (unsigned)rct::RCTTypeBulletproof2 << " is not allowed before v" << HF_VERSION_SMALLER_BP);
      tvc.m_invalid_output = true;
      return false;
    }
  }

  if (hf_version > HF_VERSION_SMALLER_BP) {
    if (tx.version >= transaction::version_4_tx_types && tx.get_type() == transaction::type_standard) {
      if (tx.rct_signatures.type == rct::RCTTypeBulletproof)
      {
        MERROR_VER("Ringct type " << (unsigned)rct::RCTTypeBulletproof << " is not allowed from v" << (HF_VERSION_SMALLER_BP + 1));
        tvc.m_invalid_output = true;
        return false;
      }
    }
  }

  return true;
}
//------------------------------------------------------------------
bool Blockchain::have_tx_keyimges_as_spent(const transaction &tx) const
{
  LOG_PRINT_L3("Blockchain::" << __func__);
  for (const txin_v& in: tx.vin)
  {
    CHECKED_GET_SPECIFIC_VARIANT(in, const txin_to_key, in_to_key, true);
    if(have_tx_keyimg_as_spent(in_to_key.k_image))
      return true;
  }
  return false;
}
bool Blockchain::expand_transaction_2(transaction &tx, const crypto::hash &tx_prefix_hash, const std::vector<std::vector<rct::ctkey>> &pubkeys)
{
  PERF_TIMER(expand_transaction_2);
  CHECK_AND_ASSERT_MES(tx.version >= 2, false, "Transaction version is not greater than 2");

  rct::rctSig &rv = tx.rct_signatures;

  // message - hash of the transaction prefix
  rv.message = rct::hash2rct(tx_prefix_hash);

  // mixRing - full and simple store it in opposite ways
  if (rv.type == rct::RCTTypeFull)
  {
    CHECK_AND_ASSERT_MES(!pubkeys.empty() && !pubkeys[0].empty(), false, "empty pubkeys");
    rv.mixRing.resize(pubkeys[0].size());
    for (size_t m = 0; m < pubkeys[0].size(); ++m)
      rv.mixRing[m].clear();
    for (size_t n = 0; n < pubkeys.size(); ++n)
    {
      CHECK_AND_ASSERT_MES(pubkeys[n].size() <= pubkeys[0].size(), false, "More inputs that first ring");
      for (size_t m = 0; m < pubkeys[n].size(); ++m)
      {
        rv.mixRing[m].push_back(pubkeys[n][m]);
      }
    }
  }
  else if (rv.type == rct::RCTTypeSimple || rv.type == rct::RCTTypeBulletproof || rv.type == rct::RCTTypeBulletproof2)
  {
    CHECK_AND_ASSERT_MES(!pubkeys.empty() && !pubkeys[0].empty(), false, "empty pubkeys");
    rv.mixRing.resize(pubkeys.size());
    for (size_t n = 0; n < pubkeys.size(); ++n)
    {
      rv.mixRing[n].clear();
      for (size_t m = 0; m < pubkeys[n].size(); ++m)
      {
        rv.mixRing[n].push_back(pubkeys[n][m]);
      }
    }
  }
  else
  {
    CHECK_AND_ASSERT_MES(false, false, "Unsupported rct tx type: " + boost::lexical_cast<std::string>(rv.type));
  }

  // II
  if (rv.type == rct::RCTTypeFull)
  {
    rv.p.MGs.resize(1);
    rv.p.MGs[0].II.resize(tx.vin.size());
    for (size_t n = 0; n < tx.vin.size(); ++n)
      rv.p.MGs[0].II[n] = rct::ki2rct(boost::get<txin_to_key>(tx.vin[n]).k_image);
  }
  else if (rv.type == rct::RCTTypeSimple || rv.type == rct::RCTTypeBulletproof || rv.type == rct::RCTTypeBulletproof2)
  {
    CHECK_AND_ASSERT_MES(rv.p.MGs.size() == tx.vin.size(), false, "Bad MGs size");
    for (size_t n = 0; n < tx.vin.size(); ++n)
    {
      rv.p.MGs[n].II.resize(1);
      rv.p.MGs[n].II[0] = rct::ki2rct(boost::get<txin_to_key>(tx.vin[n]).k_image);
    }
  }
  else
  {
    CHECK_AND_ASSERT_MES(false, false, "Unsupported rct tx type: " + boost::lexical_cast<std::string>(rv.type));
  }

  // outPk was already done by handle_incoming_tx

  return true;
}
//------------------------------------------------------------------
// This function validates transaction inputs and their keys.
// FIXME: consider moving functionality specific to one input into
//        check_tx_input() rather than here, and use this function simply
//        to iterate the inputs as necessary (splitting the task
//        using threads, etc.)
bool Blockchain::check_tx_inputs(transaction& tx, tx_verification_context &tvc, uint64_t* pmax_used_block_height)
{
  PERF_TIMER(check_tx_inputs);
  LOG_PRINT_L3("Blockchain::" << __func__);
  if(pmax_used_block_height)
    *pmax_used_block_height = 0;

  const int hf_version = m_hardfork->get_current_version();

  // Min/Max Type/Version Check
  {
    size_t min_version = transaction::get_min_version_for_hf(hf_version, nettype());
    size_t max_version = transaction::get_max_version_for_hf(hf_version, nettype());

    if (hf_version >= network_version_11_infinite_staking)
      tvc.m_invalid_type    |= (tx.type > transaction::type_key_image_unlock);

    tvc.m_invalid_version = tx.version < min_version || tx.version > max_version;
    if (tvc.m_invalid_version || tvc.m_invalid_type)
    {
      if (tvc.m_invalid_version) MERROR_VER("TX Invalid version: " << tx.version << " for hardfork: " << hf_version << " min/max version:  " << min_version << "/" << max_version);
      if (tvc.m_invalid_type)    MERROR_VER("TX Invalid type for hardfork: " << hf_version);
      return false;
    }
  }

  transaction::type_t tx_type = tx.get_type();
  if (tx_type == transaction::type_standard)
  {
    crypto::hash tx_prefix_hash = get_transaction_prefix_hash(tx);

    auto it = m_check_txin_table.find(tx_prefix_hash);
    if(it == m_check_txin_table.end())
    {
      m_check_txin_table.emplace(tx_prefix_hash, std::unordered_map<crypto::key_image, bool>());
      it = m_check_txin_table.find(tx_prefix_hash);
      assert(it != m_check_txin_table.end());
    }

    std::vector<std::vector<rct::ctkey>> pubkeys(tx.vin.size());
    size_t sig_index = 0;
    const crypto::key_image *last_key_image = NULL;
    for (size_t sig_index = 0; sig_index < tx.vin.size(); sig_index++)
    {
      const auto& txin = tx.vin[sig_index];

      //
      // Monero Checks
      //
      // make sure output being spent is of type txin_to_key, rather than e.g.  txin_gen, which is only used for miner transactions
      CHECK_AND_ASSERT_MES(txin.type() == typeid(txin_to_key), false, "wrong type id in tx input at Blockchain::check_tx_inputs");
      const txin_to_key& in_to_key = boost::get<txin_to_key>(txin);
      {
        // make sure tx output has key offset(s) (is signed to be used)
        CHECK_AND_ASSERT_MES(in_to_key.key_offsets.size(), false, "empty in_to_key.key_offsets in transaction with id " << get_transaction_hash(tx));

        // Mixin Check, from hard fork 7, we require mixin at least 9, always.
        if (in_to_key.key_offsets.size() - 1 != CRYPTONOTE_DEFAULT_TX_MIXIN)
        {
          MERROR_VER("Tx " << get_transaction_hash(tx) << " has incorrect ring size (" << in_to_key.key_offsets.size() - 1 << ", expected (" << CRYPTONOTE_DEFAULT_TX_MIXIN << ")");
          tvc.m_low_mixin = true;
          return false;
        }

        // from v7, sorted ins
        {
          if (last_key_image && memcmp(&in_to_key.k_image, last_key_image, sizeof(*last_key_image)) >= 0)
          {
            MERROR_VER("transaction has unsorted inputs");
            tvc.m_verifivation_failed = true;
            return false;
          }
          last_key_image = &in_to_key.k_image;
        }

        if(have_tx_keyimg_as_spent(in_to_key.k_image))
        {
          MERROR_VER("Key image already spent in blockchain: " << epee::string_tools::pod_to_hex(in_to_key.k_image));
          tvc.m_double_spend = true;
          return false;
        }

        // make sure that output being spent matches up correctly with the
        // signature spending it.
        if (!check_tx_input(tx.version, in_to_key, tx_prefix_hash, std::vector<crypto::signature>(), tx.rct_signatures, pubkeys[sig_index], pmax_used_block_height))
        {
          it->second[in_to_key.k_image] = false;
          MERROR_VER("Failed to check ring signature for tx " << get_transaction_hash(tx) << "  vin key with k_image: " << in_to_key.k_image << "  sig_index: " << sig_index);
          if (pmax_used_block_height) // a default value of NULL is used when called from Blockchain::handle_block_to_main_chain()
          {
            MERROR_VER("  *pmax_used_block_height: " << *pmax_used_block_height);
          }

          return false;
        }
      }

      //
      // Service Node Checks
      //
      if (hf_version >= cryptonote::network_version_11_infinite_staking)
      {
        const std::vector<service_nodes::key_image_blacklist_entry> &blacklist = m_service_node_list.get_blacklisted_key_images();
        for (const auto &entry : blacklist)
        {
          if (in_to_key.k_image == entry.key_image) // Check if key image is on the blacklist
          {
            MERROR_VER("Key image: " << epee::string_tools::pod_to_hex(entry.key_image) << " is blacklisted by the service node network");
            tvc.m_key_image_blacklisted = true;
            return false;
          }
        }

        uint64_t unlock_height = 0;
        if (m_service_node_list.is_key_image_locked(in_to_key.k_image, &unlock_height))
        {
          MERROR_VER("Key image: " << epee::string_tools::pod_to_hex(in_to_key.k_image) << " is locked in a stake until height: " << unlock_height);
          tvc.m_key_image_locked_by_snode = true;
          return false;
        }
      }
    }

    if (!expand_transaction_2(tx, tx_prefix_hash, pubkeys))
    {
      MERROR_VER("Failed to expand rct signatures!");
      return false;
    }

    // from version 2, check ringct signatures
    // obviously, the original and simple rct APIs use a mixRing that's indexes
    // in opposite orders, because it'd be too simple otherwise...
    const rct::rctSig &rv = tx.rct_signatures;
    switch (rv.type)
    {
    case rct::RCTTypeNull: {
      // we only accept no signatures for coinbase txes
      MERROR_VER("Null rct signature on non-coinbase tx");
      return false;
    }
    case rct::RCTTypeSimple:
    case rct::RCTTypeBulletproof:
    case rct::RCTTypeBulletproof2:
    {
      // check all this, either reconstructed (so should really pass), or not
      {
        if (pubkeys.size() != rv.mixRing.size())
        {
          MERROR_VER("Failed to check ringct signatures: mismatched pubkeys/mixRing size");
          return false;
        }
        for (size_t i = 0; i < pubkeys.size(); ++i)
        {
          if (pubkeys[i].size() != rv.mixRing[i].size())
          {
            MERROR_VER("Failed to check ringct signatures: mismatched pubkeys/mixRing size");
            return false;
          }
        }

        for (size_t n = 0; n < pubkeys.size(); ++n)
        {
          for (size_t m = 0; m < pubkeys[n].size(); ++m)
          {
            if (pubkeys[n][m].dest != rct::rct2pk(rv.mixRing[n][m].dest))
            {
              MERROR_VER("Failed to check ringct signatures: mismatched pubkey at vin " << n << ", index " << m);
              return false;
            }
            if (pubkeys[n][m].mask != rct::rct2pk(rv.mixRing[n][m].mask))
            {
              MERROR_VER("Failed to check ringct signatures: mismatched commitment at vin " << n << ", index " << m);
              return false;
            }
          }
        }
      }

      if (rv.p.MGs.size() != tx.vin.size())
      {
        MERROR_VER("Failed to check ringct signatures: mismatched MGs/vin sizes");
        return false;
      }
      for (size_t n = 0; n < tx.vin.size(); ++n)
      {
        if (rv.p.MGs[n].II.empty() || memcmp(&boost::get<txin_to_key>(tx.vin[n]).k_image, &rv.p.MGs[n].II[0], 32))
        {
          MERROR_VER("Failed to check ringct signatures: mismatched key image");
          return false;
        }
      }

      if (!rct::verRctNonSemanticsSimple(rv))
      {
        MERROR_VER("Failed to check ringct signatures!");
        return false;
      }
      break;
    }
    case rct::RCTTypeFull:
    {
      // check all this, either reconstructed (so should really pass), or not
      {
        bool size_matches = true;
        for (size_t i = 0; i < pubkeys.size(); ++i)
          size_matches &= pubkeys[i].size() == rv.mixRing.size();
        for (size_t i = 0; i < rv.mixRing.size(); ++i)
          size_matches &= pubkeys.size() == rv.mixRing[i].size();
        if (!size_matches)
        {
          MERROR_VER("Failed to check ringct signatures: mismatched pubkeys/mixRing size");
          return false;
        }

        for (size_t n = 0; n < pubkeys.size(); ++n)
        {
          for (size_t m = 0; m < pubkeys[n].size(); ++m)
          {
            if (pubkeys[n][m].dest != rct::rct2pk(rv.mixRing[m][n].dest))
            {
              MERROR_VER("Failed to check ringct signatures: mismatched pubkey at vin " << n << ", index " << m);
              return false;
            }
            if (pubkeys[n][m].mask != rct::rct2pk(rv.mixRing[m][n].mask))
            {
              MERROR_VER("Failed to check ringct signatures: mismatched commitment at vin " << n << ", index " << m);
              return false;
            }
          }
        }
      }

      if (rv.p.MGs.size() != 1)
      {
        MERROR_VER("Failed to check ringct signatures: Bad MGs size");
        return false;
      }
      if (rv.p.MGs.empty() || rv.p.MGs[0].II.size() != tx.vin.size())
      {
        MERROR_VER("Failed to check ringct signatures: mismatched II/vin sizes");
        return false;
      }
      for (size_t n = 0; n < tx.vin.size(); ++n)
      {
        if (memcmp(&boost::get<txin_to_key>(tx.vin[n]).k_image, &rv.p.MGs[0].II[n], 32))
        {
          MERROR_VER("Failed to check ringct signatures: mismatched II/vin sizes");
          return false;
        }
      }

      if (!rct::verRct(rv, false))
      {
        MERROR_VER("Failed to check ringct signatures!");
        return false;
      }
      break;
    }
    default:
      MERROR_VER("Unsupported rct type: " << rv.type);
      return false;
    }

    // for bulletproofs, check they're only multi-output after v8
    if (rct::is_rct_bulletproof(rv.type) && hf_version < network_version_10_bulletproofs)
    {
      for (const rct::Bulletproof &proof: rv.p.bulletproofs)
      {
        if (proof.V.size() > 1)
        {
          MERROR_VER("Multi output bulletproofs are invalid before v10");
          return false;
        }
      }
    }
  }
  else
  {
    CHECK_AND_ASSERT_MES(tx.vin.size() == 0, false, "TX type: " << transaction::type_to_string(tx.type) << " should have 0 inputs. This should have been rejected in check_tx_semantic!");

    if (tx.rct_signatures.txnFee != 0)
    {
      tvc.m_invalid_input = true;
      tvc.m_verifivation_failed = true;
      MERROR_VER("TX type: " << transaction::type_to_string(tx.type) << " should have 0 fee!");
      return false;
    }

    if (tx_type == transaction::type_deregister)
    {
      // Check the inputs (votes) of the transaction have not already been
      // submitted to the blockchain under another transaction using a different
      // combination of votes.
      tx_extra_service_node_deregister deregister;
      if (!get_service_node_deregister_from_tx_extra(tx.extra, deregister))
      {
        MERROR_VER("Deregister TX did not have the deregister metadata in the tx_extra");
        return false;
      }

      const std::shared_ptr<const service_nodes::quorum_state> quorum_state = m_service_node_list.get_quorum_state(deregister.block_height);
      if (!quorum_state)
      {
        MERROR_VER("Deregister TX could not get quorum for height: " << deregister.block_height);
        return false;
      }

      if (!service_nodes::deregister_vote::verify_deregister(nettype(), deregister, tvc.m_vote_ctx, *quorum_state))
      {
        tvc.m_verifivation_failed = true;
        MERROR_VER("tx " << get_transaction_hash(tx) << ": deregister tx could not be completely verified reason: " << print_vote_verification_context(tvc.m_vote_ctx));
        return false;
      }

      // Check if deregister is too old or too new to hold onto
      {
        const uint64_t curr_height = get_current_blockchain_height();
        if (deregister.block_height >= curr_height)
        {
          LOG_PRINT_L1("Received deregister tx for height: " << deregister.block_height
                       << " and service node: "              << deregister.service_node_index
                       << ", is newer than current height: " << curr_height
                       << " blocks and has been rejected.");
          tvc.m_vote_ctx.m_invalid_block_height = true;
          tvc.m_verifivation_failed             = true;
          return false;
        }

        uint64_t delta_height = curr_height - deregister.block_height;
        if (delta_height >= service_nodes::deregister_vote::DEREGISTER_LIFETIME_BY_HEIGHT)
        {
          LOG_PRINT_L1("Received deregister tx for height: " << deregister.block_height
                       << " and service node: "     << deregister.service_node_index
                       << ", is older than: "       << service_nodes::deregister_vote::DEREGISTER_LIFETIME_BY_HEIGHT
                       << " blocks and has been rejected. The current height is: " << curr_height);
          tvc.m_vote_ctx.m_invalid_block_height = true;
          tvc.m_verifivation_failed             = true;
          return false;
        }
      }

      const uint64_t height            = deregister.block_height;
      const size_t num_blocks_to_check = service_nodes::deregister_vote::DEREGISTER_LIFETIME_BY_HEIGHT;

      std::vector<std::pair<cryptonote::blobdata,block>> blocks;
      std::vector<cryptonote::blobdata> txs;
      if (!get_blocks(height, num_blocks_to_check, blocks, txs))
      {
        return false;
      }

      for (blobdata const &blob : txs)
      {
        transaction existing_tx;
        if (!parse_and_validate_tx_from_blob(blob, existing_tx))
        {
          MERROR_VER("tx could not be validated from blob, possibly corrupt blockchain");
          continue;
        }

        if (existing_tx.get_type() != transaction::type_deregister)
          continue;

        tx_extra_service_node_deregister existing_deregister;
        if (!get_service_node_deregister_from_tx_extra(existing_tx.extra, existing_deregister))
        {
          MERROR_VER("could not get service node deregister from tx extra, possibly corrupt tx");
          continue;
        }

        const std::shared_ptr<const service_nodes::quorum_state> existing_deregister_quorum_state = m_service_node_list.get_quorum_state(existing_deregister.block_height);
        if (!existing_deregister_quorum_state)
        {
          MERROR_VER("could not get quorum state for recent deregister tx");
          continue;
        }

        if (existing_deregister_quorum_state->nodes_to_test[existing_deregister.service_node_index] ==
            quorum_state->nodes_to_test[deregister.service_node_index])
        {
          MERROR_VER("Already seen this deregister tx (aka double spend)");
          tvc.m_double_spend = true;
          return false;
        }
      }
    }
    else if (tx.get_type() == transaction::type_key_image_unlock)
    {
      cryptonote::tx_extra_tx_key_image_unlock unlock;
      if (!cryptonote::get_tx_key_image_unlock_from_tx_extra(tx.extra, unlock))
      {
        MERROR("TX extra didn't have key image unlock in the tx_extra");
        return false;
      }

      service_nodes::service_node_info::contribution_t contribution = {};
      uint64_t unlock_height = 0;
      if (!m_service_node_list.is_key_image_locked(unlock.key_image, &unlock_height, &contribution))
      {
        MERROR_VER("Requested key image: " << epee::string_tools::pod_to_hex(unlock.key_image) << " to unlock is not locked");
        tvc.m_invalid_input = true;
        return false;
      }

      crypto::hash const hash = service_nodes::generate_request_stake_unlock_hash(unlock.nonce);
      if (!crypto::check_signature(hash, contribution.key_image_pub_key, unlock.signature))
      {
        MERROR("Could not verify key image unlock transaction signature for tx: " << get_transaction_hash(tx));
        return false;
      }

      // Otherwise is a locked key image, if the unlock_height is set, it has been previously requested to unlock
      if (unlock_height != service_nodes::KEY_IMAGE_AWAITING_UNLOCK_HEIGHT)
      {
        tvc.m_double_spend = true;
        return false;
      }
    }
    else
    {
      MERROR_VER("Unhandled tx type: " << tx.type << " rejecting tx: " << get_transaction_hash(tx));
      tvc.m_invalid_type = true;;
      return false;
    }
  }

  return true;
}

//------------------------------------------------------------------
void Blockchain::check_ring_signature(const crypto::hash &tx_prefix_hash, const crypto::key_image &key_image, const std::vector<rct::ctkey> &pubkeys, const std::vector<crypto::signature>& sig, uint64_t &result)
{
  std::vector<const crypto::public_key *> p_output_keys;
  p_output_keys.reserve(pubkeys.size());
  for (auto &key : pubkeys)
  {
    // rct::key and crypto::public_key have the same structure, avoid object ctor/memcpy
    p_output_keys.push_back(&(const crypto::public_key&)key.dest);
  }

  result = crypto::check_ring_signature(tx_prefix_hash, key_image, p_output_keys, sig.data()) ? 1 : 0;
}

//------------------------------------------------------------------
uint64_t Blockchain::get_fee_quantization_mask()
{
  static uint64_t mask = 0;
  if (mask == 0)
  {
    mask = 1;
    for (size_t n = PER_KB_FEE_QUANTIZATION_DECIMALS; n < CRYPTONOTE_DISPLAY_DECIMAL_POINT; ++n)
      mask *= 10;
  }
  return mask;
}

//------------------------------------------------------------------
uint64_t Blockchain::get_dynamic_base_fee(uint64_t block_reward, size_t median_block_weight, uint8_t version)
{
  const uint64_t min_block_weight = get_min_block_weight(version);
  if (median_block_weight < min_block_weight)
    median_block_weight = min_block_weight;
  uint64_t hi, lo;

  if (version >= HF_VERSION_PER_BYTE_FEE)
  {
    lo = mul128(block_reward, DYNAMIC_FEE_REFERENCE_TRANSACTION_WEIGHT, &hi);
    div128_32(hi, lo, min_block_weight, &hi, &lo);
    div128_32(hi, lo, median_block_weight, &hi, &lo);
    assert(hi == 0);
    lo /= 5;
    return lo;
  }

  const uint64_t fee_base = version >= 5 ? DYNAMIC_FEE_PER_KB_BASE_FEE_V5 : DYNAMIC_FEE_PER_KB_BASE_FEE;

  uint64_t unscaled_fee_base = (fee_base * min_block_weight / median_block_weight);
  lo = mul128(unscaled_fee_base, block_reward, &hi);
  static_assert(DYNAMIC_FEE_PER_KB_BASE_BLOCK_REWARD % 1000000 == 0, "DYNAMIC_FEE_PER_KB_BASE_BLOCK_REWARD must be divisible by 1000000");
  static_assert(DYNAMIC_FEE_PER_KB_BASE_BLOCK_REWARD / 1000000 <= std::numeric_limits<uint32_t>::max(), "DYNAMIC_FEE_PER_KB_BASE_BLOCK_REWARD is too large");

  // divide in two steps, since the divisor must be 32 bits, but DYNAMIC_FEE_PER_KB_BASE_BLOCK_REWARD isn't
  div128_32(hi, lo, DYNAMIC_FEE_PER_KB_BASE_BLOCK_REWARD / 1000000, &hi, &lo);
  div128_32(hi, lo, 1000000, &hi, &lo);
  assert(hi == 0);

  // quantize fee up to 8 decimals
  uint64_t mask = get_fee_quantization_mask();
  uint64_t qlo = (lo + mask - 1) / mask * mask;
  MDEBUG("lo " << print_money(lo) << ", qlo " << print_money(qlo) << ", mask " << mask);

  return qlo;
}

//------------------------------------------------------------------
bool Blockchain::check_fee(size_t tx_weight, uint64_t fee) const
{
  const uint8_t version = get_current_hard_fork_version();
  const uint64_t blockchain_height = m_db->height();

  uint64_t median = 0;
  uint64_t already_generated_coins = 0;
  uint64_t base_reward = 0;
  if (version >= HF_VERSION_DYNAMIC_FEE)
  {
    median = m_current_block_cumul_weight_limit / 2;
    const uint64_t blockchain_height = m_db->height();
    already_generated_coins = blockchain_height ? m_db->get_block_already_generated_coins(blockchain_height - 1) : 0;
    if (!get_base_block_reward(median, 1, already_generated_coins, base_reward, version, blockchain_height))
      return false;
  }

  uint64_t needed_fee;
  if (version >= HF_VERSION_PER_BYTE_FEE)
  {
    const bool use_long_term_median_in_fee = version >= HF_VERSION_LONG_TERM_BLOCK_WEIGHT;
    uint64_t fee_per_byte = get_dynamic_base_fee(base_reward, use_long_term_median_in_fee ? m_long_term_effective_median_block_weight : median, version);
    MDEBUG("Using " << print_money(fee_per_byte) << "/byte fee");
    needed_fee = tx_weight * fee_per_byte;
    // quantize fee up to 8 decimals
    const uint64_t mask = get_fee_quantization_mask();
    needed_fee = (needed_fee + mask - 1) / mask * mask;
  }
  else
  {
    uint64_t fee_per_kb;
    if (version < HF_VERSION_DYNAMIC_FEE)
    {
      fee_per_kb = FEE_PER_KB;
    }
    else
    {
      fee_per_kb = get_dynamic_base_fee(base_reward, median, version);
    }
    MDEBUG("Using " << print_money(fee_per_kb) << "/kB fee");

    needed_fee = tx_weight / 1024;
    needed_fee += (tx_weight % 1024) ? 1 : 0;
    needed_fee *= fee_per_kb;
  }

  if (fee < needed_fee - needed_fee / 50) // keep a little 2% buffer on acceptance - no integer overflow
  {
    MERROR_VER("transaction fee is not enough: " << print_money(fee) << ", minimum fee: " << print_money(needed_fee));
    return false;
  }
  return true;
}

//------------------------------------------------------------------
uint64_t Blockchain::get_dynamic_base_fee_estimate(uint64_t grace_blocks) const
{
  const uint8_t version = get_current_hard_fork_version();
  const uint64_t db_height = m_db->height();

  if (version < HF_VERSION_DYNAMIC_FEE)
    return FEE_PER_KB;

  if (grace_blocks >= CRYPTONOTE_REWARD_BLOCKS_WINDOW)
    grace_blocks = CRYPTONOTE_REWARD_BLOCKS_WINDOW - 1;

  const uint64_t min_block_weight = get_min_block_weight(version);
  std::vector<uint64_t> weights;
  get_last_n_blocks_weights(weights, CRYPTONOTE_REWARD_BLOCKS_WINDOW - grace_blocks);
  weights.reserve(grace_blocks);
  for (size_t i = 0; i < grace_blocks; ++i)
    weights.push_back(min_block_weight);

  uint64_t median = epee::misc_utils::median(weights);
  if(median <= min_block_weight)
    median = min_block_weight;

  uint64_t already_generated_coins = db_height ? m_db->get_block_already_generated_coins(db_height - 1) : 0;
  uint64_t base_reward;
  if (!get_base_block_reward(median, 1, already_generated_coins, base_reward, version, m_db->height()))
  {
    MERROR("Failed to determine block reward, using placeholder " << print_money(BLOCK_REWARD_OVERESTIMATE) << " as a high bound");
    base_reward = BLOCK_REWARD_OVERESTIMATE;
  }

  const bool use_long_term_median_in_fee = version >= HF_VERSION_LONG_TERM_BLOCK_WEIGHT;
  uint64_t fee = get_dynamic_base_fee(base_reward, use_long_term_median_in_fee ? m_long_term_effective_median_block_weight : median, version);
  const bool per_byte = version < HF_VERSION_PER_BYTE_FEE;
  MDEBUG("Estimating " << grace_blocks << "-block fee at " << print_money(fee) << "/" << (per_byte ? "byte" : "kB"));
  return fee;
}

//------------------------------------------------------------------
// This function checks to see if a tx is unlocked.  unlock_time is either
// a block index or a unix time.
bool Blockchain::is_output_spendtime_unlocked(uint64_t unlock_time) const
{
  LOG_PRINT_L3("Blockchain::" << __func__);
  return cryptonote::rules::is_output_unlocked(unlock_time, m_db->height());
}
//------------------------------------------------------------------
// This function locates all outputs associated with a given input (mixins)
// and validates that they exist and are usable.  It also checks the ring
// signature for each input.
bool Blockchain::check_tx_input(size_t tx_version, const txin_to_key& txin, const crypto::hash& tx_prefix_hash, const std::vector<crypto::signature>& sig, const rct::rctSig &rct_signatures, std::vector<rct::ctkey> &output_keys, uint64_t* pmax_related_block_height)
{
  LOG_PRINT_L3("Blockchain::" << __func__);

  // ND:
  // 1. Disable locking and make method private.
  //CRITICAL_REGION_LOCAL(m_blockchain_lock);

  struct outputs_visitor
  {
    std::vector<rct::ctkey >& m_output_keys;
    const Blockchain& m_bch;
    outputs_visitor(std::vector<rct::ctkey>& output_keys, const Blockchain& bch) :
      m_output_keys(output_keys), m_bch(bch)
    {
    }
    bool handle_output(uint64_t unlock_time, const crypto::public_key &pubkey, const rct::key &commitment)
    {
      //check tx unlock time
      if (!m_bch.is_output_spendtime_unlocked(unlock_time))
      {
        MERROR_VER("One of outputs for one of inputs has wrong tx.unlock_time = " << unlock_time);
        return false;
      }

      // The original code includes a check for the output corresponding to this input
      // to be a txout_to_key. This is removed, as the database does not store this info,
      // but only txout_to_key outputs are stored in the DB in the first place, done in
      // Blockchain*::add_output

      m_output_keys.push_back(rct::ctkey({rct::pk2rct(pubkey), commitment}));
      return true;
    }
  };

  output_keys.clear();

  // collect output keys
  outputs_visitor vi(output_keys, *this);
  if (!scan_outputkeys_for_indexes(tx_version, txin, vi, tx_prefix_hash, pmax_related_block_height))
  {
    MERROR_VER("Failed to get output keys for tx with amount = " << print_money(txin.amount) << " and count indexes " << txin.key_offsets.size());
    return false;
  }

  if(txin.key_offsets.size() != output_keys.size())
  {
    MERROR_VER("Output keys for tx with amount = " << txin.amount << " and count indexes " << txin.key_offsets.size() << " returned wrong keys count " << output_keys.size());
    return false;
  }
  if (tx_version == 1) {
    CHECK_AND_ASSERT_MES(sig.size() == output_keys.size(), false, "internal error: tx signatures count=" << sig.size() << " mismatch with outputs keys count for inputs=" << output_keys.size());
  }
  // rct_signatures will be expanded after this
  return true;
}
//------------------------------------------------------------------
//TODO: Is this intended to do something else?  Need to look into the todo there.
uint64_t Blockchain::get_adjusted_time() const
{
  LOG_PRINT_L3("Blockchain::" << __func__);
  //TODO: add collecting median time
  return time(NULL);
}
//------------------------------------------------------------------
//TODO: revisit, has changed a bit on upstream
bool Blockchain::check_block_timestamp(std::vector<uint64_t>& timestamps, const block& b, uint64_t& median_ts) const
{
  LOG_PRINT_L3("Blockchain::" << __func__);
  median_ts = epee::misc_utils::median(timestamps);

  if(b.timestamp < median_ts)
  {
    MERROR_VER("Timestamp of block with id: " << get_block_hash(b) << ", " << b.timestamp << ", less than median of last " << BLOCKCHAIN_TIMESTAMP_CHECK_WINDOW << " blocks, " << median_ts);
    return false;
  }

  return true;
}
//------------------------------------------------------------------
// This function grabs the timestamps from the most recent <n> blocks,
// where n = BLOCKCHAIN_TIMESTAMP_CHECK_WINDOW.  If there are not those many
// blocks in the blockchain, the timestap is assumed to be valid.  If there
// are, this function returns:
//   true if the block's timestamp is not less than the timestamp of the
//       median of the selected blocks
//   false otherwise
bool Blockchain::check_block_timestamp(const block& b, uint64_t& median_ts) const
{
  LOG_PRINT_L3("Blockchain::" << __func__);
  uint64_t cryptonote_block_future_time_limit = CRYPTONOTE_BLOCK_FUTURE_TIME_LIMIT_V2;
  if(b.timestamp > get_adjusted_time() + cryptonote_block_future_time_limit)
  {
    MERROR_VER("Timestamp of block with id: " << get_block_hash(b) << ", " << b.timestamp << ", bigger than adjusted time + 2 hours");
    return false;
  }

  const auto h = m_db->height();

  // if not enough blocks, no proper median yet, return true
  if(h < BLOCKCHAIN_TIMESTAMP_CHECK_WINDOW)
  {
    return true;
  }

  std::vector<uint64_t> timestamps;

  // need most recent 60 blocks, get index of first of those
  size_t offset = h - BLOCKCHAIN_TIMESTAMP_CHECK_WINDOW;
  timestamps.reserve(h - offset);
  for(;offset < h; ++offset)
  {
    timestamps.push_back(m_db->get_block_timestamp(offset));
  }

  return check_block_timestamp(timestamps, b, median_ts);
}
//------------------------------------------------------------------
void Blockchain::return_tx_to_pool(std::vector<std::pair<transaction, blobdata>> &txs)
{
  uint8_t version = get_current_hard_fork_version();
  for (auto& tx : txs)
  {
    cryptonote::tx_verification_context tvc = AUTO_VAL_INIT(tvc);
    // We assume that if they were in a block, the transactions are already
    // known to the network as a whole. However, if we had mined that block,
    // that might not be always true. Unlikely though, and always relaying
    // these again might cause a spike of traffic as many nodes re-relay
    // all the transactions in a popped block when a reorg happens.
    const size_t weight = get_transaction_weight(tx.first, tx.second.size());
    const crypto::hash tx_hash = get_transaction_hash(tx.first);
    if (!m_tx_pool.add_tx(tx.first, tx_hash, tx.second, weight, tvc, true, true, false, version))
    {
      MERROR("Failed to return taken transaction with hash: " << get_transaction_hash(tx.first) << " to tx_pool");
    }
  }
}
//------------------------------------------------------------------
bool Blockchain::flush_txes_from_pool(const std::vector<crypto::hash> &txids)
{
  CRITICAL_REGION_LOCAL(m_tx_pool);

  bool res = true;
  for (const auto &txid: txids)
  {
    cryptonote::transaction tx;
    cryptonote::blobdata txblob;
    size_t tx_weight;
    uint64_t fee;
    bool relayed, do_not_relay, double_spend_seen;
    MINFO("Removing txid " << txid << " from the pool");
    if(m_tx_pool.have_tx(txid) && !m_tx_pool.take_tx(txid, tx, txblob, tx_weight, fee, relayed, do_not_relay, double_spend_seen))
    {
      MERROR("Failed to remove txid " << txid << " from the pool");
      res = false;
    }
  }
  return res;
}
//------------------------------------------------------------------
//      Needs to validate the block and acquire each transaction from the
//      transaction mem_pool, then pass the block and transactions to
//      m_db->add_block()
bool Blockchain::handle_block_to_main_chain(const block& bl, const crypto::hash& id, block_verification_context& bvc)
{
  LOG_PRINT_L3("Blockchain::" << __func__);

  TIME_MEASURE_START(block_processing_time);
  CRITICAL_REGION_LOCAL(m_blockchain_lock);
  TIME_MEASURE_START(t1);

  static bool seen_future_version = false;

  m_db->block_txn_start(true);
  uint64_t blockchain_height;
  const crypto::hash top_hash = get_tail_id(blockchain_height);
  ++blockchain_height; // block height to chain height
  if(bl.prev_id != top_hash)
  {
    MERROR_VER("Block with id: " << id << std::endl << "has wrong prev_id: " << bl.prev_id << std::endl << "expected: " << top_hash);
    bvc.m_verifivation_failed = true;
leave:
    m_db->block_txn_stop();
    return false;
  }

  // warn users if they're running an old version
  if (!seen_future_version && bl.major_version > m_hardfork->get_ideal_version())
  {
    seen_future_version = true;
    const el::Level level = el::Level::Warning;
    MCLOG_RED(level, "global", "**********************************************************************");
    MCLOG_RED(level, "global", "A block was seen on the network with a version higher than the last");
    MCLOG_RED(level, "global", "known one. This may be an old version of the daemon, and a software");
    MCLOG_RED(level, "global", "update may be required to sync further. Try running: update check");
    MCLOG_RED(level, "global", "**********************************************************************");
  }

  // this is a cheap test
  if (!m_hardfork->check(bl))
  {
    MERROR_VER("Block with id: " << id << std::endl << "has old version: " << (unsigned)bl.major_version << std::endl << "current: " << (unsigned)m_hardfork->get_current_version());
    bvc.m_verifivation_failed = true;
    goto leave;
  }

  TIME_MEASURE_FINISH(t1);
  TIME_MEASURE_START(t2);

  // make sure block timestamp is not less than the median timestamp
  // of a set number of the most recent blocks.
  if(!check_block_timestamp(bl))
  {
    MERROR_VER("Block with id: " << id << std::endl << "has invalid timestamp: " << bl.timestamp);
    bvc.m_verifivation_failed = true;
    goto leave;
  }

  TIME_MEASURE_FINISH(t2);
  //check proof of work
  TIME_MEASURE_START(target_calculating_time);

  // get the target difficulty for the block.
  // the calculation can overflow, among other failure cases,
  // so we need to check the return type.
  // FIXME: get_difficulty_for_next_block can also assert, look into
  // changing this to throwing exceptions instead so we can clean up.
  difficulty_type current_diffic = get_difficulty_for_next_block();
  CHECK_AND_ASSERT_MES(current_diffic, false, "!!!!!!!!! difficulty overhead !!!!!!!!!");

  TIME_MEASURE_FINISH(target_calculating_time);

  TIME_MEASURE_START(longhash_calculating_time);

  crypto::hash proof_of_work = null_hash;

  // Formerly the code below contained an if loop with the following condition
  // !m_checkpoints.is_in_checkpoint_zone(get_current_blockchain_height())
  // however, this caused the daemon to not bother checking PoW for blocks
  // before checkpoints, which is very dangerous behaviour. We moved the PoW
  // validation out of the next chunk of code to make sure that we correctly
  // check PoW now.
  // FIXME: height parameter is not used...should it be used or should it not
  // be a parameter?
  // validate proof_of_work versus difficulty target
  bool precomputed = false;
  bool fast_check = false;
#if defined(PER_BLOCK_CHECKPOINT)
  if (blockchain_height < m_blocks_hash_check.size())
  {
    const auto &expected_hash = m_blocks_hash_check[blockchain_height];
    if (expected_hash != crypto::null_hash)
    {
      if (memcmp(&id, &expected_hash, sizeof(hash)) != 0)
      {
        MERROR_VER("Block with id is INVALID: " << id << ", expected " << expected_hash);
        bvc.m_verifivation_failed = true;
        goto leave;
      }
      fast_check = true;
    }
    else
    {
      MCINFO("verify", "No pre-validated hash at height " << blockchain_height << ", verifying fully");
    }
  }
  else
#endif
  {
    auto it = m_blocks_longhash_table.find(id);
    if (it != m_blocks_longhash_table.end())
    {
      precomputed = true;
      proof_of_work = it->second;
    }
    else
      proof_of_work = get_block_longhash(bl, blockchain_height);

    // validate proof_of_work versus difficulty target
    if(!check_hash(proof_of_work, current_diffic))
    {
      MERROR_VER("Block with id: " << id << std::endl << "does not have enough proof of work: " << proof_of_work << " at height " << blockchain_height << ", unexpected difficulty: " << current_diffic);
      bvc.m_verifivation_failed = true;
      goto leave;
    }
  }

  // If we're at a checkpoint, ensure that our hardcoded checkpoint hash
  // is correct.
  if(m_checkpoints.is_in_checkpoint_zone(blockchain_height))
  {
    if(!m_checkpoints.check_block(blockchain_height, id))
    {
      LOG_ERROR("CHECKPOINT VALIDATION FAILED");
      bvc.m_verifivation_failed = true;
      goto leave;
    }
  }

  TIME_MEASURE_FINISH(longhash_calculating_time);
  if (precomputed)
    longhash_calculating_time += m_fake_pow_calc_time;

  TIME_MEASURE_START(t3);

  // sanity check basic miner tx properties;
  if(!prevalidate_miner_transaction(bl, blockchain_height))
  {
    MERROR_VER("Block with id: " << id << " failed to pass prevalidation");
    bvc.m_verifivation_failed = true;
    goto leave;
  }

  size_t coinbase_weight = get_transaction_weight(bl.miner_tx);
  size_t cumulative_block_weight = coinbase_weight;

  std::vector<std::pair<transaction, blobdata>> txs;
  key_images_container keys;

  uint64_t fee_summary = 0;
  uint64_t t_checktx = 0;
  uint64_t t_exists = 0;
  uint64_t t_pool = 0;
  uint64_t t_dblspnd = 0;
  TIME_MEASURE_FINISH(t3);

// XXX old code adds miner tx here

  size_t tx_index = 0;
  // Iterate over the block's transaction hashes, grabbing each
  // from the tx_pool and validating them.  Each is then added
  // to txs.  Keys spent in each are added to <keys> by the double spend check.
  txs.reserve(bl.tx_hashes.size());
  for (const crypto::hash& tx_id : bl.tx_hashes)
  {
    transaction tx_tmp;
    blobdata txblob;
    size_t tx_weight = 0;
    uint64_t fee = 0;
    bool relayed = false, do_not_relay = false, double_spend_seen = false;
    TIME_MEASURE_START(aa);

// XXX old code does not check whether tx exists
    if (m_db->tx_exists(tx_id))
    {
      MERROR("Block with id: " << id << " attempting to add transaction already in blockchain with id: " << tx_id);
      bvc.m_verifivation_failed = true;
      return_tx_to_pool(txs);
      goto leave;
    }

    TIME_MEASURE_FINISH(aa);
    t_exists += aa;
    TIME_MEASURE_START(bb);

    // get transaction with hash <tx_id> from tx_pool
    if(!m_tx_pool.take_tx(tx_id, tx_tmp, txblob, tx_weight, fee, relayed, do_not_relay, double_spend_seen))
    {
      MERROR_VER("Block with id: " << id  << " has at least one unknown transaction with id: " << tx_id);
      bvc.m_verifivation_failed = true;
      return_tx_to_pool(txs);
      goto leave;
    }

    TIME_MEASURE_FINISH(bb);
    t_pool += bb;
    // add the transaction to the temp list of transactions, so we can either
    // store the list of transactions all at once or return the ones we've
    // taken from the tx_pool back to it if the block fails verification.
    txs.push_back(std::make_pair(std::move(tx_tmp), std::move(txblob)));
    transaction &tx = txs.back().first;
    TIME_MEASURE_START(dd);

    // FIXME: the storage should not be responsible for validation.
    //        If it does any, it is merely a sanity check.
    //        Validation is the purview of the Blockchain class
    //        - TW
    //
    // ND: this is not needed, db->add_block() checks for duplicate k_images and fails accordingly.
    // if (!check_for_double_spend(tx, keys))
    // {
    //     LOG_PRINT_L0("Double spend detected in transaction (id: " << tx_id);
    //     bvc.m_verifivation_failed = true;
    //     break;
    // }

    TIME_MEASURE_FINISH(dd);
    t_dblspnd += dd;
    TIME_MEASURE_START(cc);

#if defined(PER_BLOCK_CHECKPOINT)
    if (!fast_check)
#endif
    {
      // validate that transaction inputs and the keys spending them are correct.
      tx_verification_context tvc = AUTO_VAL_INIT(tvc);
      if(!check_tx_inputs(tx, tvc))
      {
        MERROR_VER("Block with id: " << id  << " has at least one transaction (id: " << tx_id << ") with wrong inputs.");

        //TODO: why is this done?  make sure that keeping invalid blocks makes sense.
        add_block_as_invalid(bl, id);
        MERROR_VER("Block with id " << id << " added as invalid because of wrong inputs in transactions");
        MERROR_VER("tx_index " << tx_index << ", m_blocks_txs_check " << m_blocks_txs_check.size() << ":");
        for (const auto &h: m_blocks_txs_check) MERROR_VER("  " << h);
        bvc.m_verifivation_failed = true;
        return_tx_to_pool(txs);
        goto leave;
      }
    }
#if defined(PER_BLOCK_CHECKPOINT)
    else
    {
      // ND: if fast_check is enabled for blocks, there is no need to check
      // the transaction inputs, but do some sanity checks anyway.
      if (tx_index >= m_blocks_txs_check.size() || memcmp(&m_blocks_txs_check[tx_index++], &tx_id, sizeof(tx_id)) != 0)
      {
        MERROR_VER("Block with id: " << id << " has at least one transaction (id: " << tx_id << ") with wrong inputs.");
        //TODO: why is this done?  make sure that keeping invalid blocks makes sense.
        add_block_as_invalid(bl, id);
        MERROR_VER("Block with id " << id << " added as invalid because of wrong inputs in transactions");
        bvc.m_verifivation_failed = true;
        return_tx_to_pool(txs);
        goto leave;
      }
    }
#endif
    TIME_MEASURE_FINISH(cc);
    t_checktx += cc;
    fee_summary += fee;
    cumulative_block_weight += tx_weight;
  }

  m_blocks_txs_check.clear();

  TIME_MEASURE_START(vmt);
  uint64_t base_reward = 0;
  uint64_t already_generated_coins = blockchain_height ? m_db->get_block_already_generated_coins(blockchain_height - 1) : 0;
  if(!validate_miner_transaction(bl, cumulative_block_weight, fee_summary, base_reward, already_generated_coins, bvc.m_partial_block_reward, m_hardfork->get_current_version()))
  {
    MERROR_VER("Block with id: " << id << " has incorrect miner transaction");
    bvc.m_verifivation_failed = true;
    return_tx_to_pool(txs);
    goto leave;
  }

  TIME_MEASURE_FINISH(vmt);
  size_t block_weight;
  difficulty_type cumulative_difficulty;

  // populate various metadata about the block to be stored alongside it.
  block_weight = cumulative_block_weight;
  cumulative_difficulty = current_diffic;
  // In the "tail" state when the minimum subsidy (implemented in get_block_reward) is in effect, the number of
  // coins will eventually exceed MONEY_SUPPLY and overflow a uint64. To prevent overflow, cap already_generated_coins
  // at MONEY_SUPPLY. already_generated_coins is only used to compute the block subsidy and MONEY_SUPPLY yields a
  // subsidy of 0 under the base formula and therefore the minimum subsidy >0 in the tail state.
  already_generated_coins = base_reward < (MONEY_SUPPLY-already_generated_coins) ? already_generated_coins + base_reward : MONEY_SUPPLY;
  if(blockchain_height)
    cumulative_difficulty += m_db->get_block_cumulative_difficulty(blockchain_height - 1);

  TIME_MEASURE_FINISH(block_processing_time);
  if(precomputed)
    block_processing_time += m_fake_pow_calc_time;

  m_db->block_txn_stop();
  TIME_MEASURE_START(addblock);
  uint64_t new_height = 0;
  if (!bvc.m_verifivation_failed)
  {
    try
    {
      uint64_t long_term_block_weight = get_next_long_term_block_weight(block_weight);
      cryptonote::blobdata bd = cryptonote::block_to_blob(bl);
      new_height = m_db->add_block(std::make_pair(std::move(bl), std::move(bd)), block_weight, long_term_block_weight, cumulative_difficulty, already_generated_coins, txs);
    }
    catch (const KEY_IMAGE_EXISTS& e)
    {
      LOG_ERROR("Error adding block with hash: " << id << " to blockchain, what = " << e.what());
      bvc.m_verifivation_failed = true;
      return_tx_to_pool(txs);
      return false;
    }
    catch (const std::exception& e)
    {
      //TODO: figure out the best way to deal with this failure
      LOG_ERROR("Error adding block with hash: " << id << " to blockchain, what = " << e.what());
      bvc.m_verifivation_failed = true;
      return_tx_to_pool(txs);
      return false;
    }
  }
  else
  {
    LOG_ERROR("Blocks that failed verification should not reach here");
  }

  // TODO(loki): Not nice, making the hook take in a vector of pair<transaction,
  // blobdata> messes with service_node_list::init which only constructs
  // a vector of transactions and then subsequently calls block_added, so the
  // init step would have to intentionally allocate the blobs or retrieve them
  // from the DB.
  // Secondly we don't use the blobs at all in the hooks, so passing it in
  // doesn't seem right.
  std::vector<transaction> only_txs;
  only_txs.reserve(txs.size());
  for (std::pair<transaction, blobdata> const &tx_pair : txs)
    only_txs.push_back(tx_pair.first);

  for (BlockAddedHook* hook : m_block_added_hooks)
    hook->block_added(bl, only_txs);

  TIME_MEASURE_FINISH(addblock);

  // do this after updating the hard fork state since the weight limit may change due to fork
  if (!update_next_cumulative_weight_limit())
  {
    MERROR("Failed to update next cumulative weight limit");
    pop_block_from_blockchain();
    return false;
  }

  MINFO("+++++ BLOCK SUCCESSFULLY ADDED" << std::endl << "id:\t" << id << std::endl << "PoW:\t" << proof_of_work << std::endl << "HEIGHT " << new_height-1 << ", difficulty:\t" << current_diffic << std::endl << "block reward: " << print_money(fee_summary + base_reward) << "(" << print_money(base_reward) << " + " << print_money(fee_summary) << "), coinbase_weight: " << coinbase_weight << ", cumulative weight: " << cumulative_block_weight << ", " << block_processing_time << "(" << target_calculating_time << "/" << longhash_calculating_time << ")ms");
  if(m_show_time_stats)
  {
    MINFO("Height: " << new_height << " coinbase weight: " << coinbase_weight << " cumm: "
        << cumulative_block_weight << " p/t: " << block_processing_time << " ("
        << target_calculating_time << "/" << longhash_calculating_time << "/"
        << t1 << "/" << t2 << "/" << t3 << "/" << t_exists << "/" << t_pool
        << "/" << t_checktx << "/" << t_dblspnd << "/" << vmt << "/" << addblock << ")ms");
  }


  bvc.m_added_to_main_chain = true;
  ++m_sync_counter;

  // appears to be a NOP *and* is called elsewhere.  wat?
  m_tx_pool.on_blockchain_inc(new_height, id);
  get_difficulty_for_next_block(); // just to cache it
  invalidate_block_template_cache();

  // New height is the height of the block we just mined. We want (new_height
  // + 1) because our age checks for deregister votes is now (age >=
  // DEREGISTER_VOTE_LIFETIME_BY_HEIGHT) where age is derived from
  // get_current_blockchain_height() which gives you the height that you are
  // currently mining for, i.e. (new_height + 1). Otherwise peers will silently
  // drop connection from each other when they go around P2Ping votes.
  m_deregister_vote_pool.remove_expired_votes(new_height + 1);
  m_deregister_vote_pool.remove_used_votes(only_txs);

  std::shared_ptr<tools::Notify> block_notify = m_block_notify;
  if (block_notify)
    block_notify->notify("%s", epee::string_tools::pod_to_hex(id).c_str(), NULL);

  return true;
}
//------------------------------------------------------------------
bool Blockchain::prune_blockchain(uint32_t pruning_seed)
{
  return m_db->prune_blockchain(pruning_seed);
}
//------------------------------------------------------------------
bool Blockchain::update_blockchain_pruning()
{
  m_tx_pool.lock();
  epee::misc_utils::auto_scope_leave_caller unlocker = epee::misc_utils::create_scope_leave_handler([&](){m_tx_pool.unlock();});
  CRITICAL_REGION_LOCAL(m_blockchain_lock);

  return m_db->update_pruning();
}
//------------------------------------------------------------------
bool Blockchain::check_blockchain_pruning()
{
  m_tx_pool.lock();
  epee::misc_utils::auto_scope_leave_caller unlocker = epee::misc_utils::create_scope_leave_handler([&](){m_tx_pool.unlock();});
  CRITICAL_REGION_LOCAL(m_blockchain_lock);

  return m_db->check_pruning();
}
//------------------------------------------------------------------
uint64_t Blockchain::get_next_long_term_block_weight(uint64_t block_weight) const
{
  PERF_TIMER(get_next_long_term_block_weight);

  const uint64_t db_height = m_db->height();
  const uint64_t nblocks = std::min<uint64_t>(m_long_term_block_weights_window, db_height);

  const uint8_t hf_version = get_current_hard_fork_version();
  if (hf_version < HF_VERSION_LONG_TERM_BLOCK_WEIGHT)
    return block_weight;

  std::vector<uint64_t> weights;
  get_long_term_block_weights(weights, db_height - nblocks, nblocks);
  uint64_t long_term_median = epee::misc_utils::median(weights);
  uint64_t long_term_effective_median_block_weight = std::max<uint64_t>(CRYPTONOTE_BLOCK_GRANTED_FULL_REWARD_ZONE_V5, long_term_median);

  uint64_t short_term_constraint = long_term_effective_median_block_weight + long_term_effective_median_block_weight * 2 / 5;
  uint64_t long_term_block_weight = std::min<uint64_t>(block_weight, short_term_constraint);

  return long_term_block_weight;
}
//------------------------------------------------------------------
bool Blockchain::update_next_cumulative_weight_limit(uint64_t *long_term_effective_median_block_weight)
{
  PERF_TIMER(update_next_cumulative_weight_limit);

  LOG_PRINT_L3("Blockchain::" << __func__);

  m_db->block_txn_start(false);

  // when we reach this, the last hf version is not yet written to the db
  const uint64_t db_height = m_db->height();
  const uint8_t hf_version = get_current_hard_fork_version();
  uint64_t full_reward_zone = get_min_block_weight(hf_version);
  uint64_t long_term_block_weight;

  if (hf_version < HF_VERSION_LONG_TERM_BLOCK_WEIGHT)
  {
    std::vector<uint64_t> weights;
    get_last_n_blocks_weights(weights, CRYPTONOTE_REWARD_BLOCKS_WINDOW);
    m_current_block_cumul_weight_median = epee::misc_utils::median(weights);
    long_term_block_weight = weights.back();
  }
  else
  {
    const uint64_t block_weight = m_db->get_block_weight(db_height - 1);

    std::vector<uint64_t> weights, new_weights;
    uint64_t long_term_median;
    if (db_height == 1)
    {
      long_term_median = CRYPTONOTE_BLOCK_GRANTED_FULL_REWARD_ZONE_V5;
    }
    else
    {
      uint64_t nblocks = std::min<uint64_t>(m_long_term_block_weights_window, db_height);
      if (nblocks == db_height)
        --nblocks;
      get_long_term_block_weights(weights, db_height - nblocks - 1, nblocks);
      new_weights = weights;
      long_term_median = epee::misc_utils::median(weights);
    }

    m_long_term_effective_median_block_weight = std::max<uint64_t>(CRYPTONOTE_BLOCK_GRANTED_FULL_REWARD_ZONE_V5, long_term_median);

    uint64_t short_term_constraint = m_long_term_effective_median_block_weight + m_long_term_effective_median_block_weight * 2 / 5;
    long_term_block_weight = std::min<uint64_t>(block_weight, short_term_constraint);

    if (new_weights.empty())
      new_weights.resize(1);
    new_weights[0] = long_term_block_weight;
    long_term_median = epee::misc_utils::median(new_weights);
    m_long_term_effective_median_block_weight = std::max<uint64_t>(CRYPTONOTE_BLOCK_GRANTED_FULL_REWARD_ZONE_V5, long_term_median);
    short_term_constraint = m_long_term_effective_median_block_weight + m_long_term_effective_median_block_weight * 2 / 5;

    weights.clear();
    get_last_n_blocks_weights(weights, CRYPTONOTE_REWARD_BLOCKS_WINDOW);

    uint64_t short_term_median = epee::misc_utils::median(weights);
    uint64_t effective_median_block_weight = std::min<uint64_t>(std::max<uint64_t>(CRYPTONOTE_BLOCK_GRANTED_FULL_REWARD_ZONE_V5, short_term_median), CRYPTONOTE_SHORT_TERM_BLOCK_WEIGHT_SURGE_FACTOR * m_long_term_effective_median_block_weight);

    m_current_block_cumul_weight_median = effective_median_block_weight;
  }

  if (m_current_block_cumul_weight_median <= full_reward_zone)
    m_current_block_cumul_weight_median = full_reward_zone;

  m_current_block_cumul_weight_limit = m_current_block_cumul_weight_median * 2;

  if (long_term_effective_median_block_weight)
    *long_term_effective_median_block_weight = m_long_term_effective_median_block_weight;

  m_db->add_max_block_size(m_current_block_cumul_weight_limit);

  m_db->block_txn_stop();

  return true;
}
//------------------------------------------------------------------
bool Blockchain::add_new_block(const block& bl, block_verification_context& bvc)
{
  LOG_PRINT_L3("Blockchain::" << __func__);
  crypto::hash id = get_block_hash(bl);
  CRITICAL_REGION_LOCAL(m_tx_pool);//to avoid deadlock lets lock tx_pool for whole add/reorganize process
  CRITICAL_REGION_LOCAL1(m_blockchain_lock);
  m_db->block_txn_start(true);
  if(have_block(id))
  {
    LOG_PRINT_L3("block with id = " << id << " already exists");
    bvc.m_already_exists = true;
    m_db->block_txn_stop();
    m_blocks_txs_check.clear();
    return false;
  }

  //check that block refers to chain tail
  if(!(bl.prev_id == get_tail_id()))
  {
    //chain switching or wrong block
    bvc.m_added_to_main_chain = false;
    m_db->block_txn_stop();
    bool r = handle_alternative_block(bl, id, bvc);
    m_blocks_txs_check.clear();
    return r;
    //never relay alternative blocks
  }

  m_db->block_txn_stop();
  return handle_block_to_main_chain(bl, id, bvc);
}
//------------------------------------------------------------------
//TODO: Refactor, consider returning a failure height and letting
//      caller decide course of action.
void Blockchain::check_against_checkpoints(const checkpoints& points, bool enforce)
{
  const auto& pts = points.get_points();
  bool stop_batch;

  CRITICAL_REGION_LOCAL(m_blockchain_lock);
  stop_batch = m_db->batch_start();
  const uint64_t blockchain_height = m_db->height();
  for (const auto& pt : pts)
  {
    // if the checkpoint is for a block we don't have yet, move on
    if (pt.first >= blockchain_height)
    {
      continue;
    }

    if (!points.check_block(pt.first, m_db->get_block_hash_from_height(pt.first)))
    {
      // if asked to enforce checkpoints, roll back to a couple of blocks before the checkpoint
      if (enforce)
      {
        LOG_ERROR("Local blockchain failed to pass a checkpoint, rolling back!");
        std::list<block> empty;
        rollback_blockchain_switching(empty, pt.first - 2);
      }
      else
      {
        LOG_ERROR("WARNING: local blockchain failed to pass a MoneroPulse checkpoint, and you could be on a fork. You should either sync up from scratch, OR download a fresh blockchain bootstrap, OR enable checkpoint enforcing with the --enforce-dns-checkpointing command-line option");
      }
    }
  }
  if (stop_batch)
    m_db->batch_stop();
}
//------------------------------------------------------------------
// returns false if any of the checkpoints loading returns false.
// That should happen only if a checkpoint is added that conflicts
// with an existing checkpoint.
bool Blockchain::update_checkpoints(const std::string& file_path, bool check_dns)
{
  if (!m_checkpoints.load_checkpoints_from_json(file_path))
  {
      return false;
  }

  // if we're checking both dns and json, load checkpoints from dns.
  // if we're not hard-enforcing dns checkpoints, handle accordingly
  if (m_enforce_dns_checkpoints && check_dns && !m_offline)
  {
    if (!m_checkpoints.load_checkpoints_from_dns())
    {
      return false;
    }
  }
  else if (check_dns && !m_offline)
  {
    checkpoints dns_points;
    dns_points.load_checkpoints_from_dns();
    if (m_checkpoints.check_for_conflicts(dns_points))
    {
      check_against_checkpoints(dns_points, false);
    }
    else
    {
      MERROR("One or more checkpoints fetched from DNS conflicted with existing checkpoints!");
    }
  }

  check_against_checkpoints(m_checkpoints, true);

  return true;
}
//------------------------------------------------------------------
void Blockchain::set_enforce_dns_checkpoints(bool enforce_checkpoints)
{
  m_enforce_dns_checkpoints = enforce_checkpoints;
}

//------------------------------------------------------------------
void Blockchain::block_longhash_worker(uint64_t height, const epee::span<const block> &blocks, std::unordered_map<crypto::hash, crypto::hash> &map) const
{
  TIME_MEASURE_START(t);

  for (const auto & block : blocks)
  {
    if (m_cancel)
       break;
    crypto::hash id = get_block_hash(block);
    crypto::hash pow = get_block_longhash(block, height++);
    map.emplace(id, pow);
  }

  TIME_MEASURE_FINISH(t);
}

//------------------------------------------------------------------
bool Blockchain::cleanup_handle_incoming_blocks(bool force_sync)
{
  bool success = false;

  MTRACE("Blockchain::" << __func__);
  CRITICAL_REGION_BEGIN(m_blockchain_lock);
  TIME_MEASURE_START(t1);

  try
  {
    m_db->batch_stop();
    success = true;
  }
  catch (const std::exception &e)
  {
    MERROR("Exception in cleanup_handle_incoming_blocks: " << e.what());
  }

  if (success && m_sync_counter > 0)
  {
    if (force_sync)
    {
      if(m_db_sync_mode != db_nosync)
        store_blockchain();
      m_sync_counter = 0;
    }
    else if (m_db_sync_threshold && ((m_db_sync_on_blocks && m_sync_counter >= m_db_sync_threshold) || (!m_db_sync_on_blocks && m_bytes_to_sync >= m_db_sync_threshold)))
    {
      MDEBUG("Sync threshold met, syncing");
      if(m_db_sync_mode == db_async)
      {
        m_sync_counter = 0;
        m_bytes_to_sync = 0;
        m_async_service.dispatch(boost::bind(&Blockchain::store_blockchain, this));
      }
      else if(m_db_sync_mode == db_sync)
      {
        store_blockchain();
      }
      else // db_nosync
      {
        // DO NOTHING, not required to call sync.
      }
    }
  }

  TIME_MEASURE_FINISH(t1);
  m_blocks_longhash_table.clear();
  m_scan_table.clear();
  m_blocks_txs_check.clear();
  m_check_txin_table.clear();

  // when we're well clear of the precomputed hashes, free the memory
  if (!m_blocks_hash_check.empty() && m_db->height() > m_blocks_hash_check.size() + 4096)
  {
    MINFO("Dumping block hashes, we're now 4k past " << m_blocks_hash_check.size());
    m_blocks_hash_check.clear();
    m_blocks_hash_check.shrink_to_fit();
  }

  CRITICAL_REGION_END();
  m_tx_pool.unlock();

  update_blockchain_pruning();

  return success;
}

//------------------------------------------------------------------
void Blockchain::output_scan_worker(const uint64_t amount, const std::vector<uint64_t> &offsets, std::vector<output_data_t> &outputs) const
{
  try
  {
    m_db->get_output_key(epee::span<const uint64_t>(&amount, 1), offsets, outputs, true);
  }
  catch (const std::exception& e)
  {
    MERROR_VER("EXCEPTION: " << e.what());
  }
  catch (...)
  {

  }
}

uint64_t Blockchain::prevalidate_block_hashes(uint64_t height, const std::vector<crypto::hash> &hashes)
{
  // new: . . . . . X X X X X . . . . . .
  // pre: A A A A B B B B C C C C D D D D

  // easy case: height >= hashes
  if (height >= m_blocks_hash_of_hashes.size() * HASH_OF_HASHES_STEP)
    return hashes.size();

  // if we're getting old blocks, we might have jettisoned the hashes already
  if (m_blocks_hash_check.empty())
    return hashes.size();

  // find hashes encompassing those block
  size_t first_index = height / HASH_OF_HASHES_STEP;
  size_t last_index = (height + hashes.size() - 1) / HASH_OF_HASHES_STEP;
  MDEBUG("Blocks " << height << " - " << (height + hashes.size() - 1) << " start at " << first_index << " and end at " << last_index);

  // case of not enough to calculate even a single hash
  if (first_index == last_index && hashes.size() < HASH_OF_HASHES_STEP && (height + hashes.size()) % HASH_OF_HASHES_STEP)
    return hashes.size();

  // build hashes vector to hash hashes together
  std::vector<crypto::hash> data;
  data.reserve(hashes.size() + HASH_OF_HASHES_STEP - 1); // may be a bit too much

  // we expect height to be either equal or a bit below db height
  bool disconnected = (height > m_db->height());
  size_t pop;
  if (disconnected && height % HASH_OF_HASHES_STEP)
  {
    ++first_index;
    pop = HASH_OF_HASHES_STEP - height % HASH_OF_HASHES_STEP;
  }
  else
  {
    // we might need some already in the chain for the first part of the first hash
    for (uint64_t h = first_index * HASH_OF_HASHES_STEP; h < height; ++h)
    {
      data.push_back(m_db->get_block_hash_from_height(h));
    }
    pop = 0;
  }

  // push the data to check
  for (const auto &h: hashes)
  {
    if (pop)
      --pop;
    else
      data.push_back(h);
  }

  // hash and check
  uint64_t usable = first_index * HASH_OF_HASHES_STEP - height; // may start negative, but unsigned under/overflow is not UB
  for (size_t n = first_index; n <= last_index; ++n)
  {
    if (n < m_blocks_hash_of_hashes.size())
    {
      // if the last index isn't fully filled, we can't tell if valid
      if (data.size() < (n - first_index) * HASH_OF_HASHES_STEP + HASH_OF_HASHES_STEP)
        break;

      crypto::hash hash;
      cn_fast_hash(data.data() + (n - first_index) * HASH_OF_HASHES_STEP, HASH_OF_HASHES_STEP * sizeof(crypto::hash), hash);
      bool valid = hash == m_blocks_hash_of_hashes[n];

      // add to the known hashes array
      if (!valid)
      {
        MDEBUG("invalid hash for blocks " << n * HASH_OF_HASHES_STEP << " - " << (n * HASH_OF_HASHES_STEP + HASH_OF_HASHES_STEP - 1));
        break;
      }

      size_t end = n * HASH_OF_HASHES_STEP + HASH_OF_HASHES_STEP;
      for (size_t i = n * HASH_OF_HASHES_STEP; i < end; ++i)
      {
        CHECK_AND_ASSERT_MES(m_blocks_hash_check[i] == crypto::null_hash || m_blocks_hash_check[i] == data[i - first_index * HASH_OF_HASHES_STEP],
            0, "Consistency failure in m_blocks_hash_check construction");
        m_blocks_hash_check[i] = data[i - first_index * HASH_OF_HASHES_STEP];
      }
      usable += HASH_OF_HASHES_STEP;
    }
    else
    {
      // if after the end of the precomputed blocks, accept anything
      usable += HASH_OF_HASHES_STEP;
      if (usable > hashes.size())
        usable = hashes.size();
    }
  }
  MDEBUG("usable: " << usable << " / " << hashes.size());
  CHECK_AND_ASSERT_MES(usable < std::numeric_limits<uint64_t>::max() / 2, 0, "usable is negative");
  return usable;
}

bool Blockchain::calc_batched_governance_reward(uint64_t height, uint64_t &reward) const
{
  reward = 0;
  int hard_fork_version = get_ideal_hard_fork_version(height);
  if (hard_fork_version <= network_version_9_service_nodes)
  {
    return true;
  }

  if (!height_has_governance_output(nettype(), hard_fork_version, height))
  {
    return true;
  }

  // Ignore governance reward and payout instead the last
  // GOVERNANCE_BLOCK_REWARD_INTERVAL number of blocks governance rewards.  We
  // come back for this height's rewards in the next interval. The reward is
  // 0 if it's not time to pay out the batched payments

  const cryptonote::config_t &network = cryptonote::get_config(nettype(), hard_fork_version);
  size_t num_blocks                   = network.GOVERNANCE_REWARD_INTERVAL_IN_BLOCKS;
  uint64_t start_height               = height - num_blocks;

  if (height < num_blocks)
  {
    start_height = 0;
    num_blocks   = height;
  }

  std::vector<std::pair<cryptonote::blobdata, cryptonote::block>> blocks;
  if (!get_blocks(start_height, num_blocks, blocks))
  {
    LOG_ERROR("Unable to get historical blocks to calculated batched governance payment");
    return false;
  }

  for (const auto &it : blocks)
  {
    cryptonote::block const &block = it.second;
    if (block.major_version >= network_version_10_bulletproofs)
      reward += derive_governance_from_block_reward(nettype(), block);
  }

  return true;
}

//------------------------------------------------------------------
// ND: Speedups:
// 1. Thread long_hash computations if possible (m_max_prepare_blocks_threads = nthreads, default = 4)
// 2. Group all amounts (from txs) and related absolute offsets and form a table of tx_prefix_hash
//    vs [k_image, output_keys] (m_scan_table). This is faster because it takes advantage of bulk queries
//    and is threaded if possible. The table (m_scan_table) will be used later when querying output
//    keys.
bool Blockchain::prepare_handle_incoming_blocks(const std::vector<block_complete_entry> &blocks_entry, std::vector<block> &blocks)
{
  MTRACE("Blockchain::" << __func__);
  TIME_MEASURE_START(prepare);
  bool stop_batch;
  uint64_t bytes = 0;
  size_t total_txs = 0;
  blocks.clear();

  // Order of locking must be:
  //  m_incoming_tx_lock (optional)
  //  m_tx_pool lock
  //  blockchain lock
  //
  //  Something which takes the blockchain lock may never take the txpool lock
  //  if it has not provably taken the txpool lock earlier
  //
  //  The txpool lock is now taken in prepare_handle_incoming_blocks
  //  and released in cleanup_handle_incoming_blocks. This avoids issues
  //  when something uses the pool, which now uses the blockchain and
  //  needs a batch, since a batch could otherwise be active while the
  //  txpool and blockchain locks were not held

  m_tx_pool.lock();
  CRITICAL_REGION_LOCAL1(m_blockchain_lock);

  if(blocks_entry.size() == 0)
    return false;

  for (const auto &entry : blocks_entry)
  {
    bytes += entry.block.size();
    for (const auto &tx_blob : entry.txs)
    {
      bytes += tx_blob.size();
    }
    total_txs += entry.txs.size();
  }
  m_bytes_to_sync += bytes;
  while (!(stop_batch = m_db->batch_start(blocks_entry.size(), bytes))) {
    m_blockchain_lock.unlock();
    m_tx_pool.unlock();
    epee::misc_utils::sleep_no_w(1000);
    m_tx_pool.lock();
    m_blockchain_lock.lock();
  }

  const uint64_t height = m_db->height();
  if ((height + blocks_entry.size()) < m_blocks_hash_check.size())
    return true;

  bool blocks_exist = false;
  tools::threadpool& tpool = tools::threadpool::getInstance();
  unsigned threads = tpool.get_max_concurrency();
  blocks.resize(blocks_entry.size());

  if (1)
  {
    // limit threads, default limit = 4
    if(threads > m_max_prepare_blocks_threads)
      threads = m_max_prepare_blocks_threads;

    unsigned int batches = blocks_entry.size() / threads;
    unsigned int extra = blocks_entry.size() % threads;
    MDEBUG("block_batches: " << batches);
    std::vector<std::unordered_map<crypto::hash, crypto::hash>> maps(threads);
    auto it = blocks_entry.begin();
    unsigned blockidx = 0;

    const crypto::hash tophash = m_db->top_block_hash();
    for (unsigned i = 0; i < threads; i++)
    {
      for (unsigned int j = 0; j < batches; j++, ++blockidx)
      {
        block &block = blocks[blockidx];
        crypto::hash block_hash;

        if (!parse_and_validate_block_from_blob(it->block, block, block_hash))
          return false;

        // check first block and skip all blocks if its not chained properly
        if (blockidx == 0)
        {
          if (block.prev_id != tophash)
          {
            MDEBUG("Skipping prepare blocks. New blocks don't belong to chain.");
            blocks.clear();
            return true;
          }
        }
        if (have_block(block_hash))
          blocks_exist = true;

        std::advance(it, 1);
      }
    }

    for (unsigned i = 0; i < extra && !blocks_exist; i++, blockidx++)
    {
      block &block = blocks[blockidx];
      crypto::hash block_hash;

      if (!parse_and_validate_block_from_blob(it->block, block, block_hash))
        return false;

      if (have_block(block_hash))
        blocks_exist = true;

      std::advance(it, 1);
    }

    if (!blocks_exist)
    {
      m_blocks_longhash_table.clear();
      uint64_t thread_height = height;
      tools::threadpool::waiter waiter;
      for (unsigned int i = 0; i < threads; i++)
      {
        unsigned nblocks = batches;
        if (i < extra)
          ++nblocks;
        tpool.submit(&waiter, boost::bind(&Blockchain::block_longhash_worker, this, thread_height, epee::span<const block>(&blocks[thread_height - height], nblocks), std::ref(maps[i])), true);
        thread_height += nblocks;
      }

      waiter.wait(&tpool);

      if (m_cancel)
         return false;

      for (const auto & map : maps)
      {
        m_blocks_longhash_table.insert(map.begin(), map.end());
      }
    }
  }

  if (m_cancel)
    return false;

  if (blocks_exist)
  {
    MDEBUG("Skipping remainder of prepare blocks. Blocks exist.");
    return true;
  }

  m_fake_scan_time = 0;
  m_fake_pow_calc_time = 0;

  m_scan_table.clear();
  m_check_txin_table.clear();

  TIME_MEASURE_FINISH(prepare);
  m_fake_pow_calc_time = prepare / blocks_entry.size();

  if (blocks_entry.size() > 1 && threads > 1 && m_show_time_stats)
    MDEBUG("Prepare blocks took: " << prepare << " ms");

  TIME_MEASURE_START(scantable);

  // [input] stores all unique amounts found
  std::vector < uint64_t > amounts;
  // [input] stores all absolute_offsets for each amount
  std::map<uint64_t, std::vector<uint64_t>> offset_map;
  // [output] stores all output_data_t for each absolute_offset
  std::map<uint64_t, std::vector<output_data_t>> tx_map;
  std::vector<std::pair<cryptonote::transaction, crypto::hash>> txes(total_txs);

#define SCAN_TABLE_QUIT(m) \
        do { \
            MERROR_VER(m) ;\
            m_scan_table.clear(); \
            return false; \
        } while(0); \

  // generate sorted tables for all amounts and absolute offsets
  size_t tx_index = 0, block_index = 0;
  for (const auto &entry : blocks_entry)
  {
    if (m_cancel)
      return false;

    for (const auto &tx_blob : entry.txs)
    {
      if (tx_index >= txes.size())
        SCAN_TABLE_QUIT("tx_index is out of sync");
      transaction &tx = txes[tx_index].first;
      crypto::hash &tx_prefix_hash = txes[tx_index].second;
      ++tx_index;

      if (!parse_and_validate_tx_base_from_blob(tx_blob, tx))
        SCAN_TABLE_QUIT("Could not parse tx from incoming blocks.");
      cryptonote::get_transaction_prefix_hash(tx, tx_prefix_hash);

      auto its = m_scan_table.find(tx_prefix_hash);
      if (its != m_scan_table.end())
        SCAN_TABLE_QUIT("Duplicate tx found from incoming blocks.");

      m_scan_table.emplace(tx_prefix_hash, std::unordered_map<crypto::key_image, std::vector<output_data_t>>());
      its = m_scan_table.find(tx_prefix_hash);
      assert(its != m_scan_table.end());

      // get all amounts from tx.vin(s)
      for (const auto &txin : tx.vin)
      {
        const txin_to_key &in_to_key = boost::get < txin_to_key > (txin);

        // check for duplicate
        auto it = its->second.find(in_to_key.k_image);
        if (it != its->second.end())
          SCAN_TABLE_QUIT("Duplicate key_image found from incoming blocks.");

        amounts.push_back(in_to_key.amount);
      }

      // sort and remove duplicate amounts from amounts list
      std::sort(amounts.begin(), amounts.end());
      auto last = std::unique(amounts.begin(), amounts.end());
      amounts.erase(last, amounts.end());

      // add amount to the offset_map and tx_map
      for (const uint64_t &amount : amounts)
      {
        if (offset_map.find(amount) == offset_map.end())
          offset_map.emplace(amount, std::vector<uint64_t>());

        if (tx_map.find(amount) == tx_map.end())
          tx_map.emplace(amount, std::vector<output_data_t>());
      }

      // add new absolute_offsets to offset_map
      for (const auto &txin : tx.vin)
      {
        const txin_to_key &in_to_key = boost::get < txin_to_key > (txin);
        // no need to check for duplicate here.
        auto absolute_offsets = relative_output_offsets_to_absolute(in_to_key.key_offsets);
        for (const auto & offset : absolute_offsets)
          offset_map[in_to_key.amount].push_back(offset);

      }
    }
    ++block_index;
  }

  // sort and remove duplicate absolute_offsets in offset_map
  for (auto &offsets : offset_map)
  {
    std::sort(offsets.second.begin(), offsets.second.end());
    auto last = std::unique(offsets.second.begin(), offsets.second.end());
    offsets.second.erase(last, offsets.second.end());
  }

  // gather all the output keys
  threads = tpool.get_max_concurrency();
  if (!m_db->can_thread_bulk_indices())
    threads = 1;

  if (threads > 1 && amounts.size() > 1)
  {
    tools::threadpool::waiter waiter;

    for (size_t i = 0; i < amounts.size(); i++)
    {
      uint64_t amount = amounts[i];
      tpool.submit(&waiter, boost::bind(&Blockchain::output_scan_worker, this, amount, std::cref(offset_map[amount]), std::ref(tx_map[amount])), true);
    }
    waiter.wait(&tpool);
  }
  else
  {
    for (size_t i = 0; i < amounts.size(); i++)
    {
      uint64_t amount = amounts[i];
      output_scan_worker(amount, offset_map[amount], tx_map[amount]);
    }
  }

  // now generate a table for each tx_prefix and k_image hashes
  tx_index = 0;
  for (const auto &entry : blocks_entry)
  {
    if (m_cancel)
      return false;

    for (const auto &tx_blob : entry.txs)
    {
      if (tx_index >= txes.size())
        SCAN_TABLE_QUIT("tx_index is out of sync");
      const transaction &tx = txes[tx_index].first;
      const crypto::hash &tx_prefix_hash = txes[tx_index].second;
      ++tx_index;

      auto its = m_scan_table.find(tx_prefix_hash);
      if (its == m_scan_table.end())
        SCAN_TABLE_QUIT("Tx not found on scan table from incoming blocks.");

      for (const auto &txin : tx.vin)
      {
        const txin_to_key &in_to_key = boost::get < txin_to_key > (txin);
        auto needed_offsets = relative_output_offsets_to_absolute(in_to_key.key_offsets);

        std::vector<output_data_t> outputs;
        for (const uint64_t & offset_needed : needed_offsets)
        {
          size_t pos = 0;
          bool found = false;

          for (const uint64_t &offset_found : offset_map[in_to_key.amount])
          {
            if (offset_needed == offset_found)
            {
              found = true;
              break;
            }

            ++pos;
          }

          if (found && pos < tx_map[in_to_key.amount].size())
            outputs.push_back(tx_map[in_to_key.amount].at(pos));
          else
            break;
        }

        its->second.emplace(in_to_key.k_image, outputs);
      }
    }
  }

  TIME_MEASURE_FINISH(scantable);
  if (total_txs > 0)
  {
    m_fake_scan_time = scantable / total_txs;
    if(m_show_time_stats)
      MDEBUG("Prepare scantable took: " << scantable << " ms");
  }

  return true;
}

void Blockchain::add_txpool_tx(const crypto::hash &txid, const cryptonote::blobdata &blob, const txpool_tx_meta_t &meta)
{
  m_db->add_txpool_tx(txid, blob, meta);
}

void Blockchain::update_txpool_tx(const crypto::hash &txid, const txpool_tx_meta_t &meta)
{
  m_db->update_txpool_tx(txid, meta);
}

void Blockchain::remove_txpool_tx(const crypto::hash &txid)
{
  m_db->remove_txpool_tx(txid);
}

uint64_t Blockchain::get_txpool_tx_count(bool include_unrelayed_txes) const
{
  return m_db->get_txpool_tx_count(include_unrelayed_txes);
}

bool Blockchain::get_txpool_tx_meta(const crypto::hash& txid, txpool_tx_meta_t &meta) const
{
  return m_db->get_txpool_tx_meta(txid, meta);
}

bool Blockchain::get_txpool_tx_blob(const crypto::hash& txid, cryptonote::blobdata &bd) const
{
  return m_db->get_txpool_tx_blob(txid, bd);
}

cryptonote::blobdata Blockchain::get_txpool_tx_blob(const crypto::hash& txid) const
{
  return m_db->get_txpool_tx_blob(txid);
}

bool Blockchain::for_all_txpool_txes(std::function<bool(const crypto::hash&, const txpool_tx_meta_t&, const cryptonote::blobdata*)> f, bool include_blob, bool include_unrelayed_txes) const
{
  return m_db->for_all_txpool_txes(f, include_blob, include_unrelayed_txes);
}

void Blockchain::set_user_options(uint64_t maxthreads, bool sync_on_blocks, uint64_t sync_threshold, blockchain_db_sync_mode sync_mode, bool fast_sync)
{
  if (sync_mode == db_defaultsync)
  {
    m_db_default_sync = true;
    sync_mode = db_async;
  }
  m_db_sync_mode = sync_mode;
  m_fast_sync = fast_sync;
  m_db_sync_on_blocks = sync_on_blocks;
  m_db_sync_threshold = sync_threshold;
  m_max_prepare_blocks_threads = maxthreads;
}

void Blockchain::safesyncmode(const bool onoff)
{
  /* all of this is no-op'd if the user set a specific
   * --db-sync-mode at startup.
   */
  if (m_db_default_sync)
  {
    m_db->safesyncmode(onoff);
    m_db_sync_mode = onoff ? db_nosync : db_async;
  }
}

HardFork::State Blockchain::get_hard_fork_state() const
{
  return m_hardfork->get_state();
}

const std::vector<HardFork::Params>& Blockchain::get_hard_fork_heights(network_type nettype)
{
  static const std::vector<HardFork::Params> mainnet_heights = []()
  {
    std::vector<HardFork::Params> heights;
    for (const auto& i : mainnet_hard_forks)
      heights.emplace_back(i.version, i.height, i.threshold, i.time);
    return heights;
  }();
  static const std::vector<HardFork::Params> testnet_heights = []()
  {
    std::vector<HardFork::Params> heights;
    for (const auto& i : testnet_hard_forks)
      heights.emplace_back(i.version, i.height, i.threshold, i.time);
    return heights;
  }();
  static const std::vector<HardFork::Params> stagenet_heights = []()
  {
    std::vector<HardFork::Params> heights;
    for (const auto& i : stagenet_hard_forks)
      heights.emplace_back(i.version, i.height, i.threshold, i.time);
    return heights;
  }();
  static const std::vector<HardFork::Params> dummy;
  switch (nettype)
  {
    case MAINNET: return mainnet_heights;
    case TESTNET: return testnet_heights;
    case STAGENET: return stagenet_heights;
    default: return dummy;
  }
}

bool Blockchain::get_hard_fork_voting_info(uint8_t version, uint32_t &window, uint32_t &votes, uint32_t &threshold, uint64_t &earliest_height, uint8_t &voting) const
{
  return m_hardfork->get_voting_info(version, window, votes, threshold, earliest_height, voting);
}

uint64_t Blockchain::get_difficulty_target() const
{
  return DIFFICULTY_TARGET_V2;
}

std::map<uint64_t, std::tuple<uint64_t, uint64_t, uint64_t>> Blockchain:: get_output_histogram(const std::vector<uint64_t> &amounts, bool unlocked, uint64_t recent_cutoff, uint64_t min_count) const
{
  return m_db->get_output_histogram(amounts, unlocked, recent_cutoff, min_count);
}

std::list<std::pair<Blockchain::block_extended_info,std::vector<crypto::hash>>> Blockchain::get_alternative_chains() const
{
  std::list<std::pair<Blockchain::block_extended_info,std::vector<crypto::hash>>> chains;

  for (const auto &i: m_alternative_chains)
  {
    const crypto::hash &top = i.first;
    bool found = false;
    for (const auto &j: m_alternative_chains)
    {
      if (j.second.bl.prev_id == top)
      {
        found = true;
        break;
      }
    }
    if (!found)
    {
      std::vector<crypto::hash> chain;
      auto h = i.second.bl.prev_id;
      chain.push_back(top);
      blocks_ext_by_hash::const_iterator prev;
      while ((prev = m_alternative_chains.find(h)) != m_alternative_chains.end())
      {
        chain.push_back(h);
        h = prev->second.bl.prev_id;
      }
      chains.push_back(std::make_pair(i.second, chain));
    }
  }
  return chains;
}

void Blockchain::cancel()
{
  m_cancel = true;
}

#if defined(PER_BLOCK_CHECKPOINT)
static const char expected_block_hashes_hash[] = "63b6445540c13f74d73fd753906e80bb84328c57b5a5a90c73353ed8405e7043";
void Blockchain::load_compiled_in_block_hashes(const GetCheckpointsCallback& get_checkpoints)
{
  if (get_checkpoints == nullptr || !m_fast_sync)
  {
    return;
  }
  const epee::span<const unsigned char> &checkpoints = get_checkpoints(m_nettype);
  if (!checkpoints.empty())
  {
    MINFO("Loading precomputed blocks (" << checkpoints.size() << " bytes)");
    if (m_nettype == MAINNET)
    {
      // first check hash
      crypto::hash hash;
      if (!tools::sha256sum(checkpoints.data(), checkpoints.size(), hash))
      {
        MERROR("Failed to hash precomputed blocks data");
        return;
      }
      MINFO("precomputed blocks hash: " << hash << ", expected " << expected_block_hashes_hash);
      cryptonote::blobdata expected_hash_data;
      if (!epee::string_tools::parse_hexstr_to_binbuff(std::string(expected_block_hashes_hash), expected_hash_data) || expected_hash_data.size() != sizeof(crypto::hash))
      {
        MERROR("Failed to parse expected block hashes hash");
        return;
      }
      const crypto::hash expected_hash = *reinterpret_cast<const crypto::hash*>(expected_hash_data.data());
      if (hash != expected_hash)
      {
        MERROR("Block hash data does not match expected hash");
        return;
      }
    }

    if (checkpoints.size() > 4)
    {
      const unsigned char *p = checkpoints.data();
      const uint32_t nblocks = *p | ((*(p+1))<<8) | ((*(p+2))<<16) | ((*(p+3))<<24);
      if (nblocks > (std::numeric_limits<uint32_t>::max() - 4) / sizeof(hash))
      {
        MERROR("Block hash data is too large");
        return;
      }
      const size_t size_needed = 4 + nblocks * sizeof(crypto::hash);
      if(nblocks > 0 && nblocks > (m_db->height() + HASH_OF_HASHES_STEP - 1) / HASH_OF_HASHES_STEP && checkpoints.size() >= size_needed)
      {
        p += sizeof(uint32_t);
        m_blocks_hash_of_hashes.reserve(nblocks);
        for (uint32_t i = 0; i < nblocks; i++)
        {
          crypto::hash hash;
          memcpy(hash.data, p, sizeof(hash.data));
          p += sizeof(hash.data);
          m_blocks_hash_of_hashes.push_back(hash);
        }
        m_blocks_hash_check.resize(m_blocks_hash_of_hashes.size() * HASH_OF_HASHES_STEP, crypto::null_hash);
        MINFO(nblocks << " block hashes loaded");

        // FIXME: clear tx_pool because the process might have been
        // terminated and caused it to store txs kept by blocks.
        // The core will not call check_tx_inputs(..) for these
        // transactions in this case. Consequently, the sanity check
        // for tx hashes will fail in handle_block_to_main_chain(..)
        CRITICAL_REGION_LOCAL(m_tx_pool);

        std::vector<transaction> txs;
        m_tx_pool.get_transactions(txs);

        size_t tx_weight;
        uint64_t fee;
        bool relayed, do_not_relay, double_spend_seen;
        transaction pool_tx;
        blobdata txblob;
        for(const transaction &tx : txs)
        {
          crypto::hash tx_hash = get_transaction_hash(tx);
          m_tx_pool.take_tx(tx_hash, pool_tx, txblob, tx_weight, fee, relayed, do_not_relay, double_spend_seen);
        }
      }
    }
  }
}
#endif

bool Blockchain::is_within_compiled_block_hash_area(uint64_t height) const
{
#if defined(PER_BLOCK_CHECKPOINT)
  return height < m_blocks_hash_of_hashes.size() * HASH_OF_HASHES_STEP;
#else
  return false;
#endif
}

void Blockchain::lock()
{
  m_blockchain_lock.lock();
}

void Blockchain::unlock()
{
  m_blockchain_lock.unlock();
}

bool Blockchain::for_all_key_images(std::function<bool(const crypto::key_image&)> f) const
{
  return m_db->for_all_key_images(f);
}

bool Blockchain::for_blocks_range(const uint64_t& h1, const uint64_t& h2, std::function<bool(uint64_t, const crypto::hash&, const block&)> f) const
{
  return m_db->for_blocks_range(h1, h2, f);
}

bool Blockchain::for_all_transactions(std::function<bool(const crypto::hash&, const cryptonote::transaction&)> f, bool pruned) const
{
  return m_db->for_all_transactions(f, pruned);
}

bool Blockchain::for_all_outputs(std::function<bool(uint64_t amount, const crypto::hash &tx_hash, uint64_t height, size_t tx_idx)> f) const
{
  return m_db->for_all_outputs(f);;
}

bool Blockchain::for_all_outputs(uint64_t amount, std::function<bool(uint64_t height)> f) const
{
  return m_db->for_all_outputs(amount, f);;
}

void Blockchain::invalidate_block_template_cache()
{
  MDEBUG("Invalidating block template cache");
  m_btc_valid = false;
}

void Blockchain::cache_block_template(const block &b, const cryptonote::account_public_address &address, const blobdata &nonce, const difficulty_type &diff, uint64_t height, uint64_t expected_reward, uint64_t pool_cookie)
{
  MDEBUG("Setting block template cache");
  m_btc = b;
  m_btc_address = address;
  m_btc_nonce = nonce;
  m_btc_difficulty = diff;
  m_btc_height = height;
  m_btc_expected_reward = expected_reward;
  m_btc_pool_cookie = pool_cookie;
  m_btc_valid = true;
}

namespace cryptonote {
template bool Blockchain::get_transactions(const std::vector<crypto::hash>&, std::vector<transaction>&, std::vector<crypto::hash>&) const;
template bool Blockchain::get_transactions_blobs(const std::vector<crypto::hash>&, std::vector<cryptonote::blobdata>&, std::vector<crypto::hash>&, bool) const;
template bool Blockchain::get_split_transactions_blobs(const std::vector<crypto::hash>&, std::vector<std::tuple<crypto::hash, cryptonote::blobdata, crypto::hash, cryptonote::blobdata>>&, std::vector<crypto::hash>&) const;
}<|MERGE_RESOLUTION|>--- conflicted
+++ resolved
@@ -1372,13 +1372,7 @@
   m_tx_pool.lock();
   const auto txpool_unlocker = epee::misc_utils::create_scope_leave_handler([&]() { m_tx_pool.unlock(); });
   CRITICAL_REGION_LOCAL(m_blockchain_lock);
-<<<<<<< HEAD
-
-  height = m_db->height();
-  if (m_btc_valid) {
-=======
   if (m_btc_valid && !from_block) {
->>>>>>> 9c77dbf3
     // The pool cookie is atomic. The lack of locking is OK, as if it changes
     // just as we compare it, we'll just use a slightly old template, but
     // this would be the case anyway if we'd lock, and the change happened
@@ -1473,11 +1467,7 @@
 
   size_t txs_weight;
   uint64_t fee;
-<<<<<<< HEAD
-  if (!m_tx_pool.fill_block_template(b, median_weight, already_generated_coins, txs_weight, fee, expected_reward, m_hardfork->get_current_version(), height))
-=======
-  if (!m_tx_pool.fill_block_template(b, median_weight, already_generated_coins, txs_weight, fee, expected_reward, b.major_version))
->>>>>>> 9c77dbf3
+  if (!m_tx_pool.fill_block_template(b, median_weight, already_generated_coins, txs_weight, fee, expected_reward, b.major_version, height))
   {
     return false;
   }
@@ -1540,9 +1530,7 @@
    block weight, so first miner transaction generated with fake amount of money, and with phase we know think we know expected block weight
    */
   //make blocks coin-base tx looks close to real coinbase tx to get truthful blob weight
-<<<<<<< HEAD
-  uint8_t hf_version = m_hardfork->get_current_version();
-
+  uint8_t hf_version = b.major_version;
   loki_miner_tx_context miner_tx_context(m_nettype,
                                          m_service_node_list.select_winner(),
                                          m_service_node_list.get_winner_addresses_and_portions());
@@ -1555,11 +1543,6 @@
 
   bool r = construct_miner_tx(height, median_weight, already_generated_coins, txs_weight, fee, miner_address, b.miner_tx, ex_nonce, hf_version, miner_tx_context);
 
-=======
-  uint8_t hf_version = b.major_version;
-  size_t max_outs = hf_version >= 4 ? 1 : 11;
-  bool r = construct_miner_tx(height, median_weight, already_generated_coins, txs_weight, fee, miner_address, b.miner_tx, ex_nonce, max_outs, hf_version);
->>>>>>> 9c77dbf3
   CHECK_AND_ASSERT_MES(r, false, "Failed to construct miner tx, first chance");
   size_t cumulative_weight = txs_weight + get_transaction_weight(b.miner_tx);
 #if defined(DEBUG_CREATE_BLOCK_TEMPLATE)
