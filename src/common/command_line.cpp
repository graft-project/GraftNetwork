--- conflicted
+++ resolved
@@ -76,52 +76,4 @@
 
   const arg_descriptor<bool> arg_help = {"help", "Produce help message"};
   const arg_descriptor<bool> arg_version = {"version", "Output version information"};
-<<<<<<< HEAD
-  const arg_descriptor<std::string> arg_data_dir = {"data-dir", "Specify data directory"};
-  const arg_descriptor<std::string> arg_testnet_data_dir = {"testnet-data-dir", "Specify testnet data directory"};
-  const arg_descriptor<bool>		arg_test_drop_download  		= {"test-drop-download", "For net tests: in download, discard ALL blocks instead checking/saving them (very fast)"};
-  const arg_descriptor<uint64_t>	arg_test_drop_download_height  	= {"test-drop-download-height", "Like test-drop-download but disards only after around certain height", 0};
-  const arg_descriptor<int> 		arg_test_dbg_lock_sleep = {"test-dbg-lock-sleep", "Sleep time in ms, defaults to 0 (off), used to debug before/after locking mutex. Values 100 to 1000 are good for tests."};
-  const arg_descriptor<bool, false> arg_testnet_on  = {
-    "testnet"
-  , "Run on testnet. The wallet must be launched with --testnet flag."
-  , false
-  };
-  const arg_descriptor<bool> arg_dns_checkpoints  = {
-    "enforce-dns-checkpointing"
-  , "checkpoints from DNS server will be enforced"
-  , false
-  };
-  const command_line::arg_descriptor<uint64_t> arg_fast_block_sync = {
-    "fast-block-sync"
-  , "Sync up most of the way by using embedded, known block hashes."
-  , 1
-  };
-  const command_line::arg_descriptor<uint64_t> arg_prep_blocks_threads = {
-    "prep-blocks-threads"
-  , "Max number of threads to use when preparing block hashes in groups."
-  , 4
-  };
-  const command_line::arg_descriptor<uint64_t> arg_show_time_stats  = {
-    "show-time-stats"
-  , "Show time-stats when processing blocks/txs and disk synchronization."
-  , 0
-  };
-  const command_line::arg_descriptor<size_t> arg_block_sync_size  = {
-    "block-sync-size"
-  , "How many blocks to sync at once during chain synchronization (0 = adaptive)."
-  , 0
-  };
-  const command_line::arg_descriptor<std::string> arg_check_updates = {
-    "check-updates"
-  , "Check for new versions of monero: [disabled|notify|download|update]"
-  , "notify"
-  };
-  const arg_descriptor<bool> arg_fluffy_blocks  = {
-    "fluffy-blocks"
-  , "Relay blocks as fluffy blocks where possible (automatic on testnet)"
-  , false
-  };
-=======
->>>>>>> c29890c2
 }