// Copyright (c) 2014-2018, The Monero Project
// 
// All rights reserved.
// 
// Redistribution and use in source and binary forms, with or without modification, are
// permitted provided that the following conditions are met:
// 
// 1. Redistributions of source code must retain the above copyright notice, this list of
//    conditions and the following disclaimer.
// 
// 2. Redistributions in binary form must reproduce the above copyright notice, this list
//    of conditions and the following disclaimer in the documentation and/or other
//    materials provided with the distribution.
// 
// 3. Neither the name of the copyright holder nor the names of its contributors may be
//    used to endorse or promote products derived from this software without specific
//    prior written permission.
// 
// THIS SOFTWARE IS PROVIDED BY THE COPYRIGHT HOLDERS AND CONTRIBUTORS "AS IS" AND ANY
// EXPRESS OR IMPLIED WARRANTIES, INCLUDING, BUT NOT LIMITED TO, THE IMPLIED WARRANTIES OF
// MERCHANTABILITY AND FITNESS FOR A PARTICULAR PURPOSE ARE DISCLAIMED. IN NO EVENT SHALL
// THE COPYRIGHT HOLDER OR CONTRIBUTORS BE LIABLE FOR ANY DIRECT, INDIRECT, INCIDENTAL,
// SPECIAL, EXEMPLARY, OR CONSEQUENTIAL DAMAGES (INCLUDING, BUT NOT LIMITED TO,
// PROCUREMENT OF SUBSTITUTE GOODS OR SERVICES; LOSS OF USE, DATA, OR PROFITS; OR BUSINESS
// INTERRUPTION) HOWEVER CAUSED AND ON ANY THEORY OF LIABILITY, WHETHER IN CONTRACT,
// STRICT LIABILITY, OR TORT (INCLUDING NEGLIGENCE OR OTHERWISE) ARISING IN ANY WAY OUT OF
// THE USE OF THIS SOFTWARE, EVEN IF ADVISED OF THE POSSIBILITY OF SUCH DAMAGE.
// 
// Parts of this file are originally copyright (c) 2012-2013 The Cryptonote developers

#pragma once

#include <functional>
#include <iostream>
#include <sstream>
#include <array>
#include <type_traits>

#include <boost/program_options/parsers.hpp>
#include <boost/program_options/options_description.hpp>
#include <boost/program_options/variables_map.hpp>
#include "include_base_utils.h"

namespace command_line
{

  //! \return True if `str` is `is_iequal("y" || "yes" || `tr("yes"))`.
  bool is_yes(const std::string& str);
  //! \return True if `str` is `is_iequal("n" || "no" || `tr("no"))`.
  bool is_no(const std::string& str);

  template<typename T, bool required = false, bool dependent = false, int NUM_DEPS = 1>
  struct arg_descriptor;

  template<typename T>
  struct arg_descriptor<T, false>
  {
    typedef T value_type;

    const char* name;
    const char* description;
    T default_value;
    bool not_use_default;
  };

  template<typename T>
  struct arg_descriptor<std::vector<T>, false>
  {
    typedef std::vector<T> value_type;

    const char* name;
    const char* description;
  };

  template<typename T>
  struct arg_descriptor<T, true>
  {
    static_assert(!std::is_same<T, bool>::value, "Boolean switch can't be required");

    typedef T value_type;

    const char* name;
    const char* description;
  };

  template<typename T>
  struct arg_descriptor<T, false, true>
  {
    typedef T value_type;

    const char* name;
    const char* description;

    T default_value;

    const arg_descriptor<bool, false>& ref;
    std::function<T(bool, bool, T)> depf;

    bool not_use_default;
  };

  template<typename T, int NUM_DEPS>
  struct arg_descriptor<T, false, true, NUM_DEPS>
  {
    typedef T value_type;

    const char* name;
    const char* description;

    T default_value;

    std::array<const arg_descriptor<bool, false> *, NUM_DEPS> ref;
    std::function<T(std::array<bool, NUM_DEPS>, bool, T)> depf;

    bool not_use_default;
  };

  template<typename T>
  boost::program_options::typed_value<T, char>* make_semantic(const arg_descriptor<T, true>& /*arg*/)
  {
    return boost::program_options::value<T>()->required();
  }

  template<typename T>
  boost::program_options::typed_value<T, char>* make_semantic(const arg_descriptor<T, false>& arg)
  {
    auto semantic = boost::program_options::value<T>();
    if (!arg.not_use_default)
      semantic->default_value(arg.default_value);
    return semantic;
  }

  template<typename T>
  boost::program_options::typed_value<T, char>* make_semantic(const arg_descriptor<T, false, true>& arg)
  {
    auto semantic = boost::program_options::value<T>();
    if (!arg.not_use_default) {
      std::ostringstream format;
      format << arg.depf(false, true, arg.default_value) << ", "
             << arg.depf(true, true, arg.default_value) << " if '"
             << arg.ref.name << "'";
      semantic->default_value(arg.depf(arg.ref.default_value, true, arg.default_value), format.str());
    }
    return semantic;
  }

  template<typename T, int NUM_DEPS>
  boost::program_options::typed_value<T, char>* make_semantic(const arg_descriptor<T, false, true, NUM_DEPS>& arg)
  {
    auto semantic = boost::program_options::value<T>();
    if (!arg.not_use_default) {
      std::array<bool, NUM_DEPS> depval;
      depval.fill(false);
      std::ostringstream format;
      format << arg.depf(depval, true, arg.default_value);
      for (size_t i = 0; i < depval.size(); ++i)
      {
        depval.fill(false);
        depval[i] = true;
        format << ", " << arg.depf(depval, true, arg.default_value) << " if '" << arg.ref[i]->name << "'";
      }
      for (size_t i = 0; i < depval.size(); ++i)
        depval[i] = arg.ref[i]->default_value;
      semantic->default_value(arg.depf(depval, true, arg.default_value), format.str());
    }
    return semantic;
  }

  template<typename T>
  boost::program_options::typed_value<T, char>* make_semantic(const arg_descriptor<T, false>& arg, const T& def)
  {
    auto semantic = boost::program_options::value<T>();
    if (!arg.not_use_default)
      semantic->default_value(def);
    return semantic;
  }

  template<typename T>
  boost::program_options::typed_value<std::vector<T>, char>* make_semantic(const arg_descriptor<std::vector<T>, false>& /*arg*/)
  {
    auto semantic = boost::program_options::value< std::vector<T> >();
    semantic->default_value(std::vector<T>(), "");
    return semantic;
  }

  template<typename T, bool required, bool dependent, int NUM_DEPS>
  void add_arg(boost::program_options::options_description& description, const arg_descriptor<T, required, dependent, NUM_DEPS>& arg, bool unique = true)
  {
    if (0 != description.find_nothrow(arg.name, false))
    {
      CHECK_AND_ASSERT_MES(!unique, void(), "Argument already exists: " << arg.name);
      return;
    }

    description.add_options()(arg.name, make_semantic(arg), arg.description);
  }

  template<typename T>
  void add_arg(boost::program_options::options_description& description, const arg_descriptor<T, false>& arg, const T& def, bool unique = true)
  {
    if (0 != description.find_nothrow(arg.name, false))
    {
      CHECK_AND_ASSERT_MES(!unique, void(), "Argument already exists: " << arg.name);
      return;
    }

    description.add_options()(arg.name, make_semantic(arg, def), arg.description);
  }

  template<>
  inline void add_arg(boost::program_options::options_description& description, const arg_descriptor<bool, false>& arg, bool unique)
  {
    if (0 != description.find_nothrow(arg.name, false))
    {
      CHECK_AND_ASSERT_MES(!unique, void(), "Argument already exists: " << arg.name);
      return;
    }

    description.add_options()(arg.name, boost::program_options::bool_switch(), arg.description);
  }

  template<typename charT>
  boost::program_options::basic_parsed_options<charT> parse_command_line(int argc, const charT* const argv[],
    const boost::program_options::options_description& desc, bool allow_unregistered = false)
  {
    auto parser = boost::program_options::command_line_parser(argc, argv);
    parser.options(desc);
    if (allow_unregistered)
    {
      parser.allow_unregistered();
    }
    return parser.run();
  }

  template<typename F>
  bool handle_error_helper(const boost::program_options::options_description& desc, F parser)
  {
    try
    {
      return parser();
    }
    catch (const std::exception& e)
    {
      std::cerr << "Failed to parse arguments: " << e.what() << std::endl;
      std::cerr << desc << std::endl;
      return false;
    }
    catch (...)
    {
      std::cerr << "Failed to parse arguments: unknown exception" << std::endl;
      std::cerr << desc << std::endl;
      return false;
    }
  }

  template<typename T, bool required, bool dependent, int NUM_DEPS>
  typename std::enable_if<!std::is_same<T, bool>::value, bool>::type has_arg(const boost::program_options::variables_map& vm, const arg_descriptor<T, required, dependent, NUM_DEPS>& arg)
  {
    auto value = vm[arg.name];
    return !value.empty();
  }

  template<typename T, bool required, bool dependent, int NUM_DEPS>
  bool is_arg_defaulted(const boost::program_options::variables_map& vm, const arg_descriptor<T, required, dependent, NUM_DEPS>& arg)
  {
    return vm[arg.name].defaulted();
  }

  template<typename T>
  T get_arg(const boost::program_options::variables_map& vm, const arg_descriptor<T, false, true>& arg)
  {
    return arg.depf(get_arg(vm, arg.ref), is_arg_defaulted(vm, arg), vm[arg.name].template as<T>());
  }

  template<typename T, int NUM_DEPS>
  T get_arg(const boost::program_options::variables_map& vm, const arg_descriptor<T, false, true, NUM_DEPS>& arg)
  {
    std::array<bool, NUM_DEPS> depval;
    for (size_t i = 0; i < depval.size(); ++i)
      depval[i] = get_arg(vm, *arg.ref[i]);
    return arg.depf(depval, is_arg_defaulted(vm, arg), vm[arg.name].template as<T>());
  }

  template<typename T, bool required>
  T get_arg(const boost::program_options::variables_map& vm, const arg_descriptor<T, required>& arg)
  {
    return vm[arg.name].template as<T>();
  }
 
  template<bool dependent, int NUM_DEPS>
  inline bool has_arg(const boost::program_options::variables_map& vm, const arg_descriptor<bool, false, dependent, NUM_DEPS>& arg)
  {
    return get_arg(vm, arg);
  }


  extern const arg_descriptor<bool> arg_help;
  extern const arg_descriptor<bool> arg_version;
<<<<<<< HEAD
  extern const arg_descriptor<std::string> arg_data_dir;
  extern const arg_descriptor<std::string> arg_testnet_data_dir;
  extern const arg_descriptor<bool>		arg_test_drop_download;
  extern const arg_descriptor<uint64_t>	arg_test_drop_download_height;
  extern const arg_descriptor<int> 		arg_test_dbg_lock_sleep;
  extern const arg_descriptor<bool, false> arg_testnet_on;
  extern const arg_descriptor<bool> arg_dns_checkpoints;
  extern const arg_descriptor<uint64_t> arg_fast_block_sync;
  extern const arg_descriptor<uint64_t> arg_prep_blocks_threads;
  extern const arg_descriptor<uint64_t> arg_show_time_stats;
  extern const arg_descriptor<size_t> arg_block_sync_size;
  extern const arg_descriptor<std::string> arg_check_updates;
  extern const arg_descriptor<bool> arg_fluffy_blocks;
=======
>>>>>>> c29890c2
}<|MERGE_RESOLUTION|>--- conflicted
+++ resolved
@@ -296,20 +296,4 @@
 
   extern const arg_descriptor<bool> arg_help;
   extern const arg_descriptor<bool> arg_version;
-<<<<<<< HEAD
-  extern const arg_descriptor<std::string> arg_data_dir;
-  extern const arg_descriptor<std::string> arg_testnet_data_dir;
-  extern const arg_descriptor<bool>		arg_test_drop_download;
-  extern const arg_descriptor<uint64_t>	arg_test_drop_download_height;
-  extern const arg_descriptor<int> 		arg_test_dbg_lock_sleep;
-  extern const arg_descriptor<bool, false> arg_testnet_on;
-  extern const arg_descriptor<bool> arg_dns_checkpoints;
-  extern const arg_descriptor<uint64_t> arg_fast_block_sync;
-  extern const arg_descriptor<uint64_t> arg_prep_blocks_threads;
-  extern const arg_descriptor<uint64_t> arg_show_time_stats;
-  extern const arg_descriptor<size_t> arg_block_sync_size;
-  extern const arg_descriptor<std::string> arg_check_updates;
-  extern const arg_descriptor<bool> arg_fluffy_blocks;
-=======
->>>>>>> c29890c2
 }