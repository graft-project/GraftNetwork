--- conflicted
+++ resolved
@@ -1,10 +1,6 @@
-<<<<<<< HEAD
 // Copyright (c) 2018, The Graft Project
-// Copyright (c) 2014-2018, The Monero Project
-=======
 // Copyright (c) 2014-2019, The Monero Project
 // Copyright (c) 2018-2019, The Loki Project
->>>>>>> 6d2881c8
 //
 // All rights reserved.
 //
@@ -37,29 +33,23 @@
 // IP blocking adapted from Boolberry
 
 #include <algorithm>
-<<<<<<< HEAD
 #include <atomic>
 #include <chrono>
 
-=======
 #include <boost/bind/bind.hpp>
->>>>>>> 6d2881c8
 #include <boost/date_time/posix_time/posix_time.hpp>
 #include <boost/filesystem/operations.hpp>
 #include <boost/optional/optional.hpp>
 #include <boost/thread/thread.hpp>
 #include <boost/uuid/uuid_io.hpp>
 #include <atomic>
-<<<<<<< HEAD
 #include <random>
 #include <boost/algorithm/string/join.hpp> // for logging
-=======
 #include <functional>
 #include <limits>
 #include <memory>
 #include <tuple>
 #include <vector>
->>>>>>> 6d2881c8
 
 #include "version.h"
 #include "string_tools.h"
@@ -75,18 +65,14 @@
 #include "crypto/crypto.h"
 #include "storages/levin_abstract_invoke2.h"
 #include "cryptonote_core/cryptonote_core.h"
-<<<<<<< HEAD
-#include "storages/http_abstract_invoke.h"
-=======
 #include "net/parse.h"
->>>>>>> 6d2881c8
 
 #include <miniupnp/miniupnpc/miniupnpc.h>
 #include <miniupnp/miniupnpc/upnpcommands.h>
 #include <miniupnp/miniupnpc/upnperrors.h>
 
-#undef LOKI_DEFAULT_LOG_CATEGORY
-#define LOKI_DEFAULT_LOG_CATEGORY "net.p2p"
+#undef MONERO_DEFAULT_LOG_CATEGORY
+#define MONERO_DEFAULT_LOG_CATEGORY "net.p2p"
 
 #define NET_MAKE_IP(b1,b2,b3,b4)  ((LPARAM)(((DWORD)(b1)<<24)+((DWORD)(b2)<<16)+((DWORD)(b3)<<8)+((DWORD)(b4))))
 
@@ -211,11 +197,9 @@
     command_line::add_arg(desc, arg_limit_rate_up);
     command_line::add_arg(desc, arg_limit_rate_down);
     command_line::add_arg(desc, arg_limit_rate);
-<<<<<<< HEAD
+    // TODO: Graft: remove two args below?
     command_line::add_arg(desc, arg_save_graph);
     command_line::add_arg(desc, arg_p2p_net_id);
-=======
->>>>>>> 6d2881c8
   }
   //-----------------------------------------------------------------------------------
   template<class t_payload_net_handler>
@@ -681,7 +665,6 @@
     
     if (nettype == cryptonote::TESTNET)
     {
-<<<<<<< HEAD
       if (m_custom_seed_nodes.size() > 0)
       {
           for (const auto& na : m_custom_seed_nodes)
@@ -698,42 +681,18 @@
     }
     else if (nettype == cryptonote::STAGENET)
     {
-=======
-      full_addrs.insert("159.69.109.145:38156");
-    }
-    else if (nettype == cryptonote::STAGENET)
-    {
-      full_addrs.insert("159.69.109.145:38153");
->>>>>>> 6d2881c8
     }
     else if (nettype == cryptonote::FAKECHAIN)
     {
     }
     else
     {
-<<<<<<< HEAD
       full_addrs.insert("109.74.204.179:18980");
       full_addrs.insert("45.79.42.116:18980");
       full_addrs.insert("207.148.153.14:18980");
-=======
-      full_addrs.insert("116.203.196.12:22022");  // Hetzner seed node
-      full_addrs.insert("149.56.165.115:22022");  // Jason's seed node
-      full_addrs.insert("192.250.236.196:22022"); // Rangeproof Test VPSC Box
-      full_addrs.insert("144.217.243.15:22022");  // OVH(1)
-      full_addrs.insert("51.38.133.145:22022");   // OVH(2)
->>>>>>> 6d2881c8
     }
     return full_addrs;
   }
-  //-----------------------------------------------------------------------------------
-  template<class t_payload_net_handler>
-  typename node_server<t_payload_net_handler>::network_zone& node_server<t_payload_net_handler>::add_zone(const epee::net_utils::zone zone)
-  {
-    const auto zone_ = m_network_zones.lower_bound(zone);
-    if (zone_ != m_network_zones.end() && zone_->first == zone)
-      return zone_->second;
-
-<<<<<<< HEAD
   inline void assign_network_id(const boost::program_options::variables_map& vm, const bool testnet, Uuid& net_id)
   {
     Uuid id = ::config::NETWORK_ID;
@@ -774,11 +733,17 @@
     MDEBUG("NETWORK_ID: '" << net_id << "' (" << hint << ")" << std::endl);
   }
 
-=======
+  //-----------------------------------------------------------------------------------
+  template<class t_payload_net_handler>
+  typename node_server<t_payload_net_handler>::network_zone& node_server<t_payload_net_handler>::add_zone(const epee::net_utils::zone zone)
+  {
+    const auto zone_ = m_network_zones.lower_bound(zone);
+    if (zone_ != m_network_zones.end() && zone_->first == zone)
+      return zone_->second;
+
     network_zone& public_zone = m_network_zones[epee::net_utils::zone::public_];
     return m_network_zones.emplace_hint(zone_, std::piecewise_construct, std::make_tuple(zone), std::tie(public_zone.m_net_server.get_io_service()))->second;
   }
->>>>>>> 6d2881c8
   //-----------------------------------------------------------------------------------
   template<class t_payload_net_handler>
   bool node_server<t_payload_net_handler>::init(const boost::program_options::variables_map& vm)
@@ -811,13 +776,8 @@
     }
     else
     {
-<<<<<<< HEAD
       assign_network_id(vm, false, m_network_id);
-      if (m_exclusive_peers.empty())
-=======
-      memcpy(&m_network_id, &::config::NETWORK_ID, 16);
       if (m_exclusive_peers.empty() && !m_offline)
->>>>>>> 6d2881c8
       {
       // for each hostname in the seed nodes list, attempt to DNS resolve and
       // add the result addresses as seed nodes
@@ -1289,7 +1249,6 @@
   }
 
   //-----------------------------------------------------------------------------------
-<<<<<<< HEAD
   template<class t_payload_net_handler>
   std::list<std::string> node_server<t_payload_net_handler>::get_routes()
   {
@@ -1689,8 +1648,6 @@
   }
 
   //-----------------------------------------------------------------------------------
-=======
->>>>>>> 6d2881c8
   template<class t_payload_net_handler>
   bool node_server<t_payload_net_handler>::do_handshake_with_peer(peerid_type& pi, p2p_connection_context& context_, bool just_take_peerlist)
   {
@@ -1935,22 +1892,8 @@
         << (last_seen_stamp ? epee::misc_utils::get_time_interval_string(time(NULL) - last_seen_stamp):"never")
         << ")...");
 
-<<<<<<< HEAD
-    CHECK_AND_ASSERT_MES(na.get_type_id() == epee::net_utils::ipv4_network_address::ID, false,
-        "Only IPv4 addresses are supported here");
-    const epee::net_utils::ipv4_network_address &ipv4 = na.as<const epee::net_utils::ipv4_network_address>();
-
-    typename net_server::t_connection_context con = AUTO_VAL_INIT(con);
-    bool res = m_net_server.connect(epee::string_tools::get_ip_string_from_int32(ipv4.ip()),
-      epee::string_tools::num_to_string_fast(ipv4.port()),
-      m_config.m_net_config.connection_timeout,
-      con, m_bind_ip);
-
-    if(!res)
-=======
     auto con = zone.m_connect(zone, na, m_ssl_support);
     if(!con)
->>>>>>> 6d2881c8
     {
       bool is_priority = is_priority_node(na);
       LOG_PRINT_CC_PRIORITY_NODE(is_priority, bool(con), "Connect failed to " << na.str()
@@ -2013,22 +1956,8 @@
                                   << (last_seen_stamp ? epee::misc_utils::get_time_interval_string(time(NULL) - last_seen_stamp):"never")
                                   << ")...");
 
-<<<<<<< HEAD
-    CHECK_AND_ASSERT_MES(na.get_type_id() == epee::net_utils::ipv4_network_address::ID, false,
-        "Only IPv4 addresses are supported here");
-    const epee::net_utils::ipv4_network_address &ipv4 = na.as<epee::net_utils::ipv4_network_address>();
-
-    typename net_server::t_connection_context con = AUTO_VAL_INIT(con);
-    bool res = m_net_server.connect(epee::string_tools::get_ip_string_from_int32(ipv4.ip()),
-                                    epee::string_tools::num_to_string_fast(ipv4.port()),
-                                    m_config.m_net_config.connection_timeout,
-                                    con, m_bind_ip);
-
-    if (!res) {
-=======
     auto con = zone.m_connect(zone, na, m_ssl_support);
     if (!con) {
->>>>>>> 6d2881c8
       bool is_priority = is_priority_node(na);
 
       LOG_PRINT_CC_PRIORITY_NODE(is_priority, p2p_connection_context{}, "Connect failed to " << na.str());
@@ -2683,11 +2612,7 @@
     }
     rsp.connections_count = get_connections_count();
     rsp.incoming_connections_count = rsp.connections_count - get_outgoing_connections_count();
-<<<<<<< HEAD
     rsp.version = GRAFT_VERSION_FULL;
-=======
-    rsp.version = LOKI_VERSION_FULL;
->>>>>>> 6d2881c8
     rsp.os_version = tools::get_os_version_string();
     m_payload_handler.get_stat_info(rsp.payload_info);
     return 1;
@@ -2739,17 +2664,12 @@
   }
   //-----------------------------------------------------------------------------------
   template<class t_payload_net_handler>
-<<<<<<< HEAD
   bool node_server<t_payload_net_handler>::relay_notify(int command, const std::string& data_buff, const boost::uuids::uuid& connection_id)
   {
       return m_net_server.get_config_object().notify(command, data_buff, connection_id) >= 0;
   }
   //-----------------------------------------------------------------------------------
-  template<class t_payload_net_handler>
-  bool node_server<t_payload_net_handler>::relay_notify_to_list(int command, const std::string& data_buff, const std::list<boost::uuids::uuid> &connections)
-=======
   bool node_server<t_payload_net_handler>::relay_notify_to_list(int command, const epee::span<const uint8_t> data_buff, std::vector<std::pair<epee::net_utils::zone, boost::uuids::uuid>> connections)
->>>>>>> 6d2881c8
   {
     std::sort(connections.begin(), connections.end());
     auto zone = m_network_zones.begin();
@@ -2901,11 +2821,7 @@
         return false;
       }
       return true;
-<<<<<<< HEAD
-    }, m_bind_ip);
-=======
     }, zone.m_bind_ip);
->>>>>>> 6d2881c8
     if(!r)
     {
       LOG_WARNING_CC(context, "Failed to call connect_async, network error.");
@@ -2922,17 +2838,10 @@
     COMMAND_REQUEST_SUPPORT_FLAGS::request support_flags_request;
     bool r = epee::net_utils::async_invoke_remote_command2<typename COMMAND_REQUEST_SUPPORT_FLAGS::response>
     (
-<<<<<<< HEAD
-      context.m_connection_id,
-      COMMAND_REQUEST_SUPPORT_FLAGS::ID,
-      support_flags_request,
-      m_net_server.get_config_object(),
-=======
       context.m_connection_id, 
       COMMAND_REQUEST_SUPPORT_FLAGS::ID, 
       support_flags_request, 
       m_network_zones.at(epee::net_utils::zone::public_).m_net_server.get_config_object(),
->>>>>>> 6d2881c8
       [=](int code, const typename COMMAND_REQUEST_SUPPORT_FLAGS::response& rsp, p2p_connection_context& context_)
       {
         if(code < 0)
@@ -3477,15 +3386,6 @@
     std::stringstream ss;
     for (auto& zone : m_network_zones)
     {
-<<<<<<< HEAD
-      ss << cntxt.m_remote_address.str()
-        << " \t\tpeer_id " << cntxt.peer_id
-        << " \t\tconn_id " << epee::string_tools::get_str_from_guid_a(cntxt.m_connection_id) << (cntxt.m_is_income ? " INC":" OUT")
-        << " state: " << cryptonote::get_protocol_state_string(cntxt.m_state)
-        << std::endl;
-      return true;
-    });
-=======
       zone.second.m_net_server.get_config_object().foreach_connection([&](const p2p_connection_context& cntxt)
       {
         ss << cntxt.m_remote_address.str()
@@ -3495,7 +3395,6 @@
         return true;
       });
     }
->>>>>>> 6d2881c8
     std::string s = ss.str();
     return s;
   }
@@ -3686,14 +3585,10 @@
   template<class t_payload_net_handler>
   bool node_server<t_payload_net_handler>::has_too_many_connections(const epee::net_utils::network_address &address)
   {
-<<<<<<< HEAD
-    const size_t max_connections = 100;
-=======
     if (address.get_zone() != epee::net_utils::zone::public_)
       return false; // Unable to determine how many connections from host
 
     const size_t max_connections = m_nettype == cryptonote::MAINNET ? 1 : 20;
->>>>>>> 6d2881c8
     size_t count = 0;
 
     m_network_zones.at(epee::net_utils::zone::public_).m_net_server.get_config_object().foreach_connection([&](const p2p_connection_context& cntxt)
@@ -3896,7 +3791,6 @@
   }
 
   template<class t_payload_net_handler>
-<<<<<<< HEAD
   void node_server<t_payload_net_handler>::handle_stakes_update(uint64_t block_height, const cryptonote::StakeTransactionProcessor::supernode_stake_array& stakes)
   {
     static std::string supernode_endpoint("send_supernode_stakes");
@@ -3981,7 +3875,9 @@
   void node_server<t_payload_net_handler>::send_blockchain_based_list_to_supernode(uint64_t last_received_block_height)
   {
     m_payload_handler.get_core().invoke_update_blockchain_based_list_handler(last_received_block_height);
-=======
+  }
+
+  template<class t_payload_net_handler>
   void node_server<t_payload_net_handler>::delete_upnp_port_mapping_v4(uint32_t port)
   {
     delete_upnp_port_mapping_impl(port, false);
@@ -4052,6 +3948,5 @@
     if (res)
       return {std::move(con)};
     return boost::none;
->>>>>>> 6d2881c8
   }
 }