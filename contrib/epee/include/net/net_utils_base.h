// Copyright (c) 2006-2013, Andrey N. Sabelnikov, www.sabelnikov.net
// All rights reserved.
// 
// Redistribution and use in source and binary forms, with or without
// modification, are permitted provided that the following conditions are met:
// * Redistributions of source code must retain the above copyright
// notice, this list of conditions and the following disclaimer.
// * Redistributions in binary form must reproduce the above copyright
// notice, this list of conditions and the following disclaimer in the
// documentation and/or other materials provided with the distribution.
// * Neither the name of the Andrey N. Sabelnikov nor the
// names of its contributors may be used to endorse or promote products
// derived from this software without specific prior written permission.
// 
// THIS SOFTWARE IS PROVIDED BY THE COPYRIGHT HOLDERS AND CONTRIBUTORS "AS IS" AND
// ANY EXPRESS OR IMPLIED WARRANTIES, INCLUDING, BUT NOT LIMITED TO, THE IMPLIED
// WARRANTIES OF MERCHANTABILITY AND FITNESS FOR A PARTICULAR PURPOSE ARE
// DISCLAIMED. IN NO EVENT SHALL THE COPYRIGHT OWNER  BE LIABLE FOR ANY
// DIRECT, INDIRECT, INCIDENTAL, SPECIAL, EXEMPLARY, OR CONSEQUENTIAL DAMAGES
// (INCLUDING, BUT NOT LIMITED TO, PROCUREMENT OF SUBSTITUTE GOODS OR SERVICES;
// LOSS OF USE, DATA, OR PROFITS; OR BUSINESS INTERRUPTION) HOWEVER CAUSED AND
// ON ANY THEORY OF LIABILITY, WHETHER IN CONTRACT, STRICT LIABILITY, OR TORT
// (INCLUDING NEGLIGENCE OR OTHERWISE) ARISING IN ANY WAY OUT OF THE USE OF THIS
// SOFTWARE, EVEN IF ADVISED OF THE POSSIBILITY OF SUCH DAMAGE.
// 



#ifndef _NET_UTILS_BASE_H_
#define _NET_UTILS_BASE_H_

#include <boost/uuid/uuid.hpp>
#include <boost/asio/io_service.hpp>
#include <typeinfo>
#include <type_traits>
#include "serialization/keyvalue_serialization.h"
#include "misc_log_ex.h"

#undef MONERO_DEFAULT_LOG_CATEGORY
#define MONERO_DEFAULT_LOG_CATEGORY "net"

#ifndef MAKE_IP
#define MAKE_IP( a1, a2, a3, a4 )	(a1|(a2<<8)|(a3<<16)|(a4<<24))
#endif

namespace epee
{
namespace net_utils
{
	class ipv4_network_address
	{
		uint32_t m_ip;
		uint16_t m_port;

	public:
		constexpr ipv4_network_address(uint32_t ip, uint16_t port) noexcept
			: m_ip(ip), m_port(port) {}

		bool equal(const ipv4_network_address& other) const noexcept;
		bool less(const ipv4_network_address& other) const noexcept;
		constexpr bool is_same_host(const ipv4_network_address& other) const noexcept
		{ return ip() == other.ip(); }

		constexpr uint32_t ip() const noexcept { return m_ip; }
		constexpr uint16_t port() const noexcept { return m_port; }
		std::string str() const; 
		std::string host_str() const;
		bool is_loopback() const;
		bool is_local() const;
		static constexpr uint8_t get_type_id() noexcept { return ID; }

		static const uint8_t ID = 1;
		BEGIN_KV_SERIALIZE_MAP()
			KV_SERIALIZE(m_ip)
			KV_SERIALIZE(m_port)
		END_KV_SERIALIZE_MAP()
	};

	inline bool operator==(const ipv4_network_address& lhs, const ipv4_network_address& rhs) noexcept
	{ return lhs.equal(rhs); }
	inline bool operator!=(const ipv4_network_address& lhs, const ipv4_network_address& rhs) noexcept
	{ return !lhs.equal(rhs); }
	inline bool operator<(const ipv4_network_address& lhs, const ipv4_network_address& rhs) noexcept
	{ return lhs.less(rhs); }
	inline bool operator<=(const ipv4_network_address& lhs, const ipv4_network_address& rhs) noexcept
	{ return !rhs.less(lhs); }
	inline bool operator>(const ipv4_network_address& lhs, const ipv4_network_address& rhs) noexcept
	{ return rhs.less(lhs); }
	inline bool operator>=(const ipv4_network_address& lhs, const ipv4_network_address& rhs) noexcept
	{ return !lhs.less(rhs); }

	class network_address
	{
		struct interface
		{
                        virtual ~interface() {};

			virtual bool equal(const interface&) const = 0;
			virtual bool less(const interface&) const = 0;
			virtual bool is_same_host(const interface&) const = 0;

			virtual std::string str() const = 0;
			virtual std::string host_str() const = 0;
			virtual bool is_loopback() const = 0;
			virtual bool is_local() const = 0;
			virtual uint8_t get_type_id() const = 0;
		};

		template<typename T>
		struct implementation final : interface
		{
			T value;

			implementation(const T& src) : value(src) {}
			~implementation() = default;

			// Type-checks for cast are done in cpp
			static const T& cast(const interface& src) noexcept
			{ return static_cast<const implementation<T>&>(src).value; }

			virtual bool equal(const interface& other) const override
			{ return value.equal(cast(other)); }

			virtual bool less(const interface& other) const override
			{ return value.less(cast(other)); }

			virtual bool is_same_host(const interface& other) const override
			{ return value.is_same_host(cast(other)); }

			virtual std::string str() const override { return value.str(); }
			virtual std::string host_str() const override { return value.host_str(); }
			virtual bool is_loopback() const override { return value.is_loopback(); }
			virtual bool is_local() const override { return value.is_local(); }
			virtual uint8_t get_type_id() const override { return value.get_type_id(); }
		};

		std::shared_ptr<interface> self;

		template<typename Type>
		Type& as_mutable() const
		{
			// types `implmentation<Type>` and `implementation<const Type>` are unique
			using Type_ = typename std::remove_const<Type>::type;
			network_address::interface* const self_ = self.get(); // avoid clang warning in typeid
			if (!self_ || typeid(implementation<Type_>) != typeid(*self_))
				throw std::bad_cast{};
			return static_cast<implementation<Type_>*>(self_)->value;
		}
	public:
<<<<<<< HEAD
		network_address() : self(nullptr) {}
		template<typename T>
		network_address(const T& src)
			: self(std::make_shared<implementation<T>>(src)) {}
		bool equal(const network_address &other) const;
		bool less(const network_address &other) const;
		bool is_same_host(const network_address &other) const;
		std::string str() const { return self ? self->str() : "<none>"; }
		std::string host_str() const { return self ? self->host_str() : "<none>"; }
		bool is_loopback() const { return self ? self->is_loopback() : false; }
		bool is_local() const { return self ? self->is_local() : false; }
		uint8_t get_type_id() const { return self ? self->get_type_id() : 0; }
		template<typename Type> const Type &as() const { return as_mutable<const Type>(); }
=======
		network_address() {}
		network_address(ipv4_network_address *address): boost::shared_ptr<network_address_base>(address) {}
		bool operator==(const network_address &other) const { return (*this)->operator==(*other); }
		bool operator!=(const network_address &other) const { return (*this)->operator!=(*other); }
		bool operator<(const network_address &other) const { return (*this)->operator<(*other); }
		bool is_same_host(const network_address &other) const { return (*this)->is_same_host(*other); }
		std::string str() const { return (*this) ? (*this)->str() : "<none>"; }
		std::string host_str() const { return (*this) ? (*this)->host_str() : "<none>"; }
		bool is_loopback() const { return (*this)->is_loopback(); }
		bool is_local() const { return (*this)->is_local(); }
		uint8_t get_type_id() const { return (*this)->get_type_id(); }
        template<typename Type> Type &as() { if (get_type_id() != Type::ID) throw std::runtime_error("Bad type"); return *(Type*)get(); }
        template<typename Type> const Type &as() const { if (get_type_id() != Type::ID) throw std::runtime_error("Bad type"); return *(const Type*)get(); }
>>>>>>> a3985793

		BEGIN_KV_SERIALIZE_MAP()
			uint8_t type = is_store ? this_ref.get_type_id() : 0;
			if (!epee::serialization::selector<is_store>::serialize(type, stg, hparent_section, "type"))
				return false;
			switch (type)
			{
				case ipv4_network_address::ID:
				{
					if (!is_store)
					{
						const_cast<network_address&>(this_ref) = ipv4_network_address{0, 0};
						auto &addr = this_ref.template as_mutable<ipv4_network_address>();
						if (epee::serialization::selector<is_store>::serialize(addr, stg, hparent_section, "addr"))
							MDEBUG("Found as addr: " << this_ref.str());
						else if (epee::serialization::selector<is_store>::serialize(addr, stg, hparent_section, "template as<ipv4_network_address>()"))
							MDEBUG("Found as template as<ipv4_network_address>(): " << this_ref.str());
						else if (epee::serialization::selector<is_store>::serialize(addr, stg, hparent_section, "template as_mutable<ipv4_network_address>()"))
							MDEBUG("Found as template as_mutable<ipv4_network_address>(): " << this_ref.str());
						else
						{
							MWARNING("Address not found");
							return false;
						}
					}
					else
					{
						auto &addr = this_ref.template as_mutable<ipv4_network_address>();
						if (!epee::serialization::selector<is_store>::serialize(addr, stg, hparent_section, "addr"))
							return false;
					}
					break;
				}
				default: MERROR("Unsupported network address type: " << (unsigned)type); return false;
			}
		END_KV_SERIALIZE_MAP()
	};

	inline bool operator==(const network_address& lhs, const network_address& rhs)
	{ return lhs.equal(rhs); }
	inline bool operator!=(const network_address& lhs, const network_address& rhs)
	{ return !lhs.equal(rhs); }
	inline bool operator<(const network_address& lhs, const network_address& rhs)
	{ return lhs.less(rhs); }
	inline bool operator<=(const network_address& lhs, const network_address& rhs)
	{ return !rhs.less(lhs); }
	inline bool operator>(const network_address& lhs, const network_address& rhs)
	{ return rhs.less(lhs); }
	inline bool operator>=(const network_address& lhs, const network_address& rhs)
	{ return !lhs.less(rhs); }

	bool create_network_address(network_address &address, const std::string &string, uint16_t default_port = 0);

	/************************************************************************/
	/*                                                                      */
	/************************************************************************/
	struct connection_context_base
	{
    const boost::uuids::uuid m_connection_id;
    const network_address m_remote_address;
    const bool     m_is_income;
    const time_t   m_started;
    time_t   m_last_recv;
    time_t   m_last_send;
    uint64_t m_recv_cnt;
    uint64_t m_send_cnt;
    double m_current_speed_down;
    double m_current_speed_up;

    connection_context_base(boost::uuids::uuid connection_id,
                            const network_address &remote_address, bool is_income,
                            time_t last_recv = 0, time_t last_send = 0,
                            uint64_t recv_cnt = 0, uint64_t send_cnt = 0):
                                            m_connection_id(connection_id),
                                            m_remote_address(remote_address),
                                            m_is_income(is_income),
                                            m_started(time(NULL)),
                                            m_last_recv(last_recv),
                                            m_last_send(last_send),
                                            m_recv_cnt(recv_cnt),
                                            m_send_cnt(send_cnt),
                                            m_current_speed_down(0),
                                            m_current_speed_up(0)
    {}

    connection_context_base(): m_connection_id(),
                               m_remote_address(ipv4_network_address{0,0}),
                               m_is_income(false),
                               m_started(time(NULL)),
                               m_last_recv(0),
                               m_last_send(0),
                               m_recv_cnt(0),
                               m_send_cnt(0),
                               m_current_speed_down(0),
                               m_current_speed_up(0)
    {}

    connection_context_base& operator=(const connection_context_base& a)
    {
      if(&a == this) {
        MWARNING("self assignment for " << m_connection_id << "(" << this << ")");
        return *this;
      }
      set_details(a.m_connection_id, a.m_remote_address, a.m_is_income);
      return *this;
    }
    
  private:
    template<class t_protocol_handler>
    friend class connection;
    void set_details(boost::uuids::uuid connection_id, const network_address &remote_address, bool is_income)
    {
      this->~connection_context_base();
      new(this) connection_context_base(connection_id, remote_address, is_income);
    }

	};

	/************************************************************************/
	/*                                                                      */
	/************************************************************************/
	struct i_service_endpoint
	{
		virtual bool do_send(const void* ptr, size_t cb)=0;
    virtual bool close()=0;
    virtual bool send_done()=0;
    virtual bool call_run_once_service_io()=0;
    virtual bool request_callback()=0;
    virtual boost::asio::io_service& get_io_service()=0;
    //protect from deletion connection object(with protocol instance) during external call "invoke"
    virtual bool add_ref()=0;
    virtual bool release()=0;
  protected:
    virtual ~i_service_endpoint() noexcept(false) {}
	};


  //some helpers


  std::string print_connection_context(const connection_context_base& ctx);
  std::string print_connection_context_short(const connection_context_base& ctx);

inline MAKE_LOGGABLE(connection_context_base, ct, os)
{
  os << "[" << epee::net_utils::print_connection_context_short(ct) << "] ";
  return os;
}

#define LOG_ERROR_CC(ct, message) MERROR(ct << message)
#define LOG_WARNING_CC(ct, message) MWARNING(ct << message)
#define LOG_INFO_CC(ct, message) MINFO(ct << message)
#define LOG_DEBUG_CC(ct, message) MDEBUG(ct << message)
#define LOG_TRACE_CC(ct, message) MTRACE(ct << message)
#define LOG_CC(level, ct, message) MLOG(level, ct << message)

#define LOG_PRINT_CC_L0(ct, message) LOG_PRINT_L0(ct << message)
#define LOG_PRINT_CC_L1(ct, message) LOG_PRINT_L1(ct << message)
#define LOG_PRINT_CC_L2(ct, message) LOG_PRINT_L2(ct << message)
#define LOG_PRINT_CC_L3(ct, message) LOG_PRINT_L3(ct << message)
#define LOG_PRINT_CC_L4(ct, message) LOG_PRINT_L4(ct << message)

#define LOG_PRINT_CCONTEXT_L0(message) LOG_PRINT_CC_L0(context, message)
#define LOG_PRINT_CCONTEXT_L1(message) LOG_PRINT_CC_L1(context, message)
#define LOG_PRINT_CCONTEXT_L2(message) LOG_PRINT_CC_L2(context, message)
#define LOG_PRINT_CCONTEXT_L3(message) LOG_PRINT_CC_L3(context, message)
#define LOG_ERROR_CCONTEXT(message)    LOG_ERROR_CC(context, message)
 
#define CHECK_AND_ASSERT_MES_CC(condition, return_val, err_message) CHECK_AND_ASSERT_MES(condition, return_val, "[" << epee::net_utils::print_connection_context_short(context) << "]" << err_message)

}
}

#endif //_NET_UTILS_BASE_H_<|MERGE_RESOLUTION|>--- conflicted
+++ resolved
@@ -147,7 +147,6 @@
 			return static_cast<implementation<Type_>*>(self_)->value;
 		}
 	public:
-<<<<<<< HEAD
 		network_address() : self(nullptr) {}
 		template<typename T>
 		network_address(const T& src)
@@ -160,22 +159,8 @@
 		bool is_loopback() const { return self ? self->is_loopback() : false; }
 		bool is_local() const { return self ? self->is_local() : false; }
 		uint8_t get_type_id() const { return self ? self->get_type_id() : 0; }
-		template<typename Type> const Type &as() const { return as_mutable<const Type>(); }
-=======
-		network_address() {}
-		network_address(ipv4_network_address *address): boost::shared_ptr<network_address_base>(address) {}
-		bool operator==(const network_address &other) const { return (*this)->operator==(*other); }
-		bool operator!=(const network_address &other) const { return (*this)->operator!=(*other); }
-		bool operator<(const network_address &other) const { return (*this)->operator<(*other); }
-		bool is_same_host(const network_address &other) const { return (*this)->is_same_host(*other); }
-		std::string str() const { return (*this) ? (*this)->str() : "<none>"; }
-		std::string host_str() const { return (*this) ? (*this)->host_str() : "<none>"; }
-		bool is_loopback() const { return (*this)->is_loopback(); }
-		bool is_local() const { return (*this)->is_local(); }
-		uint8_t get_type_id() const { return (*this)->get_type_id(); }
-        template<typename Type> Type &as() { if (get_type_id() != Type::ID) throw std::runtime_error("Bad type"); return *(Type*)get(); }
-        template<typename Type> const Type &as() const { if (get_type_id() != Type::ID) throw std::runtime_error("Bad type"); return *(const Type*)get(); }
->>>>>>> a3985793
+        template<typename Type> Type &as() { if (get_type_id() != Type::ID) throw std::runtime_error("Bad type"); return *(Type*)self.get(); }
+        template<typename Type> const Type &as() const { return as_mutable<const Type>(); }
 
 		BEGIN_KV_SERIALIZE_MAP()
 			uint8_t type = is_store ? this_ref.get_type_id() : 0;
@@ -275,10 +260,6 @@
 
     connection_context_base& operator=(const connection_context_base& a)
     {
-      if(&a == this) {
-        MWARNING("self assignment for " << m_connection_id << "(" << this << ")");
-        return *this;
-      }
       set_details(a.m_connection_id, a.m_remote_address, a.m_is_income);
       return *this;
     }
