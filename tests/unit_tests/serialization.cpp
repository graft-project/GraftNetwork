<<<<<<< HEAD
// Copyright (c) 2017-2018, The Graft Project
// Copyright (c) 2014-2018, The Monero Project
//
=======
// Copyright (c) 2014-2019, The Monero Project
// 
>>>>>>> adc2e3f1
// All rights reserved.
//
// Redistribution and use in source and binary forms, with or without modification, are
// permitted provided that the following conditions are met:
//
// 1. Redistributions of source code must retain the above copyright notice, this list of
//    conditions and the following disclaimer.
//
// 2. Redistributions in binary form must reproduce the above copyright notice, this list
//    of conditions and the following disclaimer in the documentation and/or other
//    materials provided with the distribution.
//
// 3. Neither the name of the copyright holder nor the names of its contributors may be
//    used to endorse or promote products derived from this software without specific
//    prior written permission.
//
// THIS SOFTWARE IS PROVIDED BY THE COPYRIGHT HOLDERS AND CONTRIBUTORS "AS IS" AND ANY
// EXPRESS OR IMPLIED WARRANTIES, INCLUDING, BUT NOT LIMITED TO, THE IMPLIED WARRANTIES OF
// MERCHANTABILITY AND FITNESS FOR A PARTICULAR PURPOSE ARE DISCLAIMED. IN NO EVENT SHALL
// THE COPYRIGHT HOLDER OR CONTRIBUTORS BE LIABLE FOR ANY DIRECT, INDIRECT, INCIDENTAL,
// SPECIAL, EXEMPLARY, OR CONSEQUENTIAL DAMAGES (INCLUDING, BUT NOT LIMITED TO,
// PROCUREMENT OF SUBSTITUTE GOODS OR SERVICES; LOSS OF USE, DATA, OR PROFITS; OR BUSINESS
// INTERRUPTION) HOWEVER CAUSED AND ON ANY THEORY OF LIABILITY, WHETHER IN CONTRACT,
// STRICT LIABILITY, OR TORT (INCLUDING NEGLIGENCE OR OTHERWISE) ARISING IN ANY WAY OUT OF
// THE USE OF THIS SOFTWARE, EVEN IF ADVISED OF THE POSSIBILITY OF SUCH DAMAGE.
//
// Parts of this file are originally copyright (c) 2012-2013 The Cryptonote developers

#include <cstring>
#include <cstdint>
#include <cstdio>
#include <iostream>
#include <vector>
#include <boost/foreach.hpp>
#include <boost/archive/portable_binary_iarchive.hpp>
#include "cryptonote_basic/cryptonote_basic.h"
#include "cryptonote_basic/cryptonote_basic_impl.h"
#include "ringct/rctSigs.h"
#include "serialization/binary_archive.h"
#include "serialization/json_archive.h"
#include "serialization/debug_archive.h"
#include "serialization/variant.h"
#include "serialization/vector.h"
#include "serialization/binary_utils.h"
#include "wallet/wallet2.h"
#include "gtest/gtest.h"
#include "unit_tests_utils.h"
#include "device/device.hpp"
using namespace std;
using namespace crypto;

namespace {
    static const string ADDRESS1 = "F8ER6NJ6zka6keUKJjX8ry44mVaXuQeVg5dPsuW3gyWRDzxCXpwuHVkMCNmrXZEMVHMFo5zEkoNTeb95hkqWgzMDSWFvana";
    static const string ADDRESS2 = "F85wjfH5DH6Hyo27TbCG98aBDw5J7xEYpJL2QC2cj5TTdinKu3XE6z1Uojry6aa9py94H9RCnQu4gdM6ywERTvCHVfDcMoE";
}

struct Struct
{
  int32_t a;
  int32_t b;
  char blob[8];
};

template <class Archive>
struct serializer<Archive, Struct>
{
  static bool serialize(Archive &ar, Struct &s) {
    ar.begin_object();
    ar.tag("a");
    ar.serialize_int(s.a);
    ar.tag("b");
    ar.serialize_int(s.b);
    ar.tag("blob");
    ar.serialize_blob(s.blob, sizeof(s.blob));
    ar.end_object();
    return true;
  }
};

struct Struct1
{
  vector<boost::variant<Struct, int32_t>> si;
  vector<int16_t> vi;

  BEGIN_SERIALIZE_OBJECT()
    FIELD(si)
    FIELD(vi)
  END_SERIALIZE()
  /*template <bool W, template <bool> class Archive>
  bool do_serialize(Archive<W> &ar)
  {
    ar.begin_object();
    ar.tag("si");
    ::do_serialize(ar, si);
    ar.tag("vi");
    ::do_serialize(ar, vi);
    ar.end_object();
  }*/
};

struct Blob
{
  uint64_t a;
  uint32_t b;

  bool operator==(const Blob& rhs) const
  {
    return a == rhs.a;
  }
};

VARIANT_TAG(binary_archive, Struct, 0xe0);
VARIANT_TAG(binary_archive, int, 0xe1);
VARIANT_TAG(json_archive, Struct, "struct");
VARIANT_TAG(json_archive, int, "int");
VARIANT_TAG(debug_archive, Struct1, "struct1");
VARIANT_TAG(debug_archive, Struct, "struct");
VARIANT_TAG(debug_archive, int, "int");

BLOB_SERIALIZER(Blob);

bool try_parse(const string &blob)
{
  Struct1 s1;
  return serialization::parse_binary(blob, s1);
}

TEST(Serialization, BinaryArchiveInts) {
  uint64_t x = 0xff00000000, x1;

  ostringstream oss;
  binary_archive<true> oar(oss);
  oar.serialize_int(x);
  ASSERT_TRUE(oss.good());
  ASSERT_EQ(8, oss.str().size());
  ASSERT_EQ(string("\0\0\0\0\xff\0\0\0", 8), oss.str());

  istringstream iss(oss.str());
  binary_archive<false> iar(iss);
  iar.serialize_int(x1);
  ASSERT_EQ(8, iss.tellg());
  ASSERT_TRUE(iss.good());

  ASSERT_EQ(x, x1);
}

TEST(Serialization, BinaryArchiveVarInts) {
  uint64_t x = 0xff00000000, x1;

  ostringstream oss;
  binary_archive<true> oar(oss);
  oar.serialize_varint(x);
  ASSERT_TRUE(oss.good());
  ASSERT_EQ(6, oss.str().size());
  ASSERT_EQ(string("\x80\x80\x80\x80\xF0\x1F", 6), oss.str());

  istringstream iss(oss.str());
  binary_archive<false> iar(iss);
  iar.serialize_varint(x1);
  ASSERT_TRUE(iss.good());
  ASSERT_EQ(x, x1);
}

TEST(Serialization, Test1) {
  ostringstream str;
  binary_archive<true> ar(str);

  Struct1 s1;
  s1.si.push_back(0);
  {
    Struct s;
    s.a = 5;
    s.b = 65539;
    std::memcpy(s.blob, "12345678", 8);
    s1.si.push_back(s);
  }
  s1.si.push_back(1);
  s1.vi.push_back(10);
  s1.vi.push_back(22);

  string blob;
  ASSERT_TRUE(serialization::dump_binary(s1, blob));
  ASSERT_TRUE(try_parse(blob));

  ASSERT_EQ('\xE0', blob[6]);
  blob[6] = '\xE1';
  ASSERT_FALSE(try_parse(blob));
  blob[6] = '\xE2';
  ASSERT_FALSE(try_parse(blob));
}

TEST(Serialization, Overflow) {
  Blob x = { 0xff00000000 };
  Blob x1;

  string blob;
  ASSERT_TRUE(serialization::dump_binary(x, blob));
  ASSERT_EQ(sizeof(Blob), blob.size());

  ASSERT_TRUE(serialization::parse_binary(blob, x1));
  ASSERT_EQ(x, x1);

  vector<Blob> bigvector;
  ASSERT_FALSE(serialization::parse_binary(blob, bigvector));
  ASSERT_EQ(0, bigvector.size());
}

TEST(Serialization, serializes_vector_uint64_as_varint)
{
  std::vector<uint64_t> v;
  string blob;

  ASSERT_TRUE(serialization::dump_binary(v, blob));
  ASSERT_EQ(1, blob.size());

  // +1 byte
  v.push_back(0);
  ASSERT_TRUE(serialization::dump_binary(v, blob));
  ASSERT_EQ(2, blob.size());

  // +1 byte
  v.push_back(1);
  ASSERT_TRUE(serialization::dump_binary(v, blob));
  ASSERT_EQ(3, blob.size());

  // +2 bytes
  v.push_back(0x80);
  ASSERT_TRUE(serialization::dump_binary(v, blob));
  ASSERT_EQ(5, blob.size());

  // +2 bytes
  v.push_back(0xFF);
  ASSERT_TRUE(serialization::dump_binary(v, blob));
  ASSERT_EQ(7, blob.size());

  // +2 bytes
  v.push_back(0x3FFF);
  ASSERT_TRUE(serialization::dump_binary(v, blob));
  ASSERT_EQ(9, blob.size());

  // +3 bytes
  v.push_back(0x40FF);
  ASSERT_TRUE(serialization::dump_binary(v, blob));
  ASSERT_EQ(12, blob.size());

  // +10 bytes
  v.push_back(0xFFFFFFFFFFFFFFFF);
  ASSERT_TRUE(serialization::dump_binary(v, blob));
  ASSERT_EQ(22, blob.size());
}

TEST(Serialization, serializes_vector_int64_as_fixed_int)
{
  std::vector<int64_t> v;
  string blob;

  ASSERT_TRUE(serialization::dump_binary(v, blob));
  ASSERT_EQ(1, blob.size());

  // +8 bytes
  v.push_back(0);
  ASSERT_TRUE(serialization::dump_binary(v, blob));
  ASSERT_EQ(9, blob.size());

  // +8 bytes
  v.push_back(1);
  ASSERT_TRUE(serialization::dump_binary(v, blob));
  ASSERT_EQ(17, blob.size());

  // +8 bytes
  v.push_back(0x80);
  ASSERT_TRUE(serialization::dump_binary(v, blob));
  ASSERT_EQ(25, blob.size());

  // +8 bytes
  v.push_back(0xFF);
  ASSERT_TRUE(serialization::dump_binary(v, blob));
  ASSERT_EQ(33, blob.size());

  // +8 bytes
  v.push_back(0x3FFF);
  ASSERT_TRUE(serialization::dump_binary(v, blob));
  ASSERT_EQ(41, blob.size());

  // +8 bytes
  v.push_back(0x40FF);
  ASSERT_TRUE(serialization::dump_binary(v, blob));
  ASSERT_EQ(49, blob.size());

  // +8 bytes
  v.push_back(0xFFFFFFFFFFFFFFFF);
  ASSERT_TRUE(serialization::dump_binary(v, blob));
  ASSERT_EQ(57, blob.size());
}

namespace
{
  template<typename T>
  std::vector<T> linearize_vector2(const std::vector< std::vector<T> >& vec_vec)
  {
    std::vector<T> res;
    BOOST_FOREACH(const auto& vec, vec_vec)
    {
      res.insert(res.end(), vec.begin(), vec.end());
    }
    return res;
  }
}

TEST(Serialization, serializes_transacion_signatures_correctly)
{
  using namespace cryptonote;

  transaction tx;
  transaction tx1;
  string blob;

  // Empty tx
  tx.set_null();
  ASSERT_TRUE(serialization::dump_binary(tx, blob));
  ASSERT_EQ(5, blob.size()); // 5 bytes + 0 bytes extra + 0 bytes signatures
  ASSERT_TRUE(serialization::parse_binary(blob, tx1));
  ASSERT_EQ(tx, tx1);
  ASSERT_EQ(linearize_vector2(tx.signatures), linearize_vector2(tx1.signatures));

  // Miner tx without signatures
  txin_gen txin_gen1;
  txin_gen1.height = 0;
  tx.set_null();
  tx.vin.push_back(txin_gen1);
  ASSERT_TRUE(serialization::dump_binary(tx, blob));
  ASSERT_EQ(7, blob.size()); // 5 bytes + 2 bytes vin[0] + 0 bytes extra + 0 bytes signatures
  ASSERT_TRUE(serialization::parse_binary(blob, tx1));
  ASSERT_EQ(tx, tx1);
  ASSERT_EQ(linearize_vector2(tx.signatures), linearize_vector2(tx1.signatures));

  // Miner tx with empty signatures 2nd vector
  tx.signatures.resize(1);
  tx.invalidate_hashes();
  ASSERT_TRUE(serialization::dump_binary(tx, blob));
  ASSERT_EQ(7, blob.size()); // 5 bytes + 2 bytes vin[0] + 0 bytes extra + 0 bytes signatures
  ASSERT_TRUE(serialization::parse_binary(blob, tx1));
  ASSERT_EQ(tx, tx1);
  ASSERT_EQ(linearize_vector2(tx.signatures), linearize_vector2(tx1.signatures));

  // Miner tx with one signature
  tx.signatures[0].resize(1);
  ASSERT_FALSE(serialization::dump_binary(tx, blob));

  // Miner tx with 2 empty vectors
  tx.signatures.resize(2);
  tx.signatures[0].resize(0);
  tx.signatures[1].resize(0);
  tx.invalidate_hashes();
  ASSERT_FALSE(serialization::dump_binary(tx, blob));

  // Miner tx with 2 signatures
  tx.signatures[0].resize(1);
  tx.signatures[1].resize(1);
  tx.invalidate_hashes();
  ASSERT_FALSE(serialization::dump_binary(tx, blob));

  // Two txin_gen, no signatures
  tx.vin.push_back(txin_gen1);
  tx.signatures.resize(0);
  tx.invalidate_hashes();
  ASSERT_TRUE(serialization::dump_binary(tx, blob));
  ASSERT_EQ(9, blob.size()); // 5 bytes + 2 * 2 bytes vins + 0 bytes extra + 0 bytes signatures
  ASSERT_TRUE(serialization::parse_binary(blob, tx1));
  ASSERT_EQ(tx, tx1);
  ASSERT_EQ(linearize_vector2(tx.signatures), linearize_vector2(tx1.signatures));

  // Two txin_gen, signatures vector contains only one empty element
  tx.signatures.resize(1);
  tx.invalidate_hashes();
  ASSERT_FALSE(serialization::dump_binary(tx, blob));

  // Two txin_gen, signatures vector contains two empty elements
  tx.signatures.resize(2);
  tx.invalidate_hashes();
  ASSERT_TRUE(serialization::dump_binary(tx, blob));
  ASSERT_EQ(9, blob.size()); // 5 bytes + 2 * 2 bytes vins + 0 bytes extra + 0 bytes signatures
  ASSERT_TRUE(serialization::parse_binary(blob, tx1));
  ASSERT_EQ(tx, tx1);
  ASSERT_EQ(linearize_vector2(tx.signatures), linearize_vector2(tx1.signatures));

  // Two txin_gen, signatures vector contains three empty elements
  tx.signatures.resize(3);
  tx.invalidate_hashes();
  ASSERT_FALSE(serialization::dump_binary(tx, blob));

  // Two txin_gen, signatures vector contains two non empty elements
  tx.signatures.resize(2);
  tx.signatures[0].resize(1);
  tx.signatures[1].resize(1);
  tx.invalidate_hashes();
  ASSERT_FALSE(serialization::dump_binary(tx, blob));

  // A few bytes instead of signature
  tx.vin.clear();
  tx.vin.push_back(txin_gen1);
  tx.signatures.clear();
  tx.invalidate_hashes();
  ASSERT_TRUE(serialization::dump_binary(tx, blob));
  blob.append(std::string(sizeof(crypto::signature) / 2, 'x'));
  ASSERT_FALSE(serialization::parse_binary(blob, tx1));

  // blob contains one signature
  blob.append(std::string(sizeof(crypto::signature) / 2, 'y'));
  ASSERT_FALSE(serialization::parse_binary(blob, tx1));

  // Not enough signature vectors for all inputs
  txin_to_key txin_to_key1;
  txin_to_key1.amount = 1;
  memset(&txin_to_key1.k_image, 0x42, sizeof(crypto::key_image));
  txin_to_key1.key_offsets.push_back(12);
  txin_to_key1.key_offsets.push_back(3453);
  tx.vin.clear();
  tx.vin.push_back(txin_to_key1);
  tx.vin.push_back(txin_to_key1);
  tx.signatures.resize(1);
  tx.signatures[0].resize(2);
  tx.invalidate_hashes();
  ASSERT_FALSE(serialization::dump_binary(tx, blob));

  // Too much signatures for two inputs
  tx.signatures.resize(3);
  tx.signatures[0].resize(2);
  tx.signatures[1].resize(2);
  tx.signatures[2].resize(2);
  tx.invalidate_hashes();
  ASSERT_FALSE(serialization::dump_binary(tx, blob));

  // First signatures vector contains too little elements
  tx.signatures.resize(2);
  tx.signatures[0].resize(1);
  tx.signatures[1].resize(2);
  tx.invalidate_hashes();
  ASSERT_FALSE(serialization::dump_binary(tx, blob));

  // First signatures vector contains too much elements
  tx.signatures.resize(2);
  tx.signatures[0].resize(3);
  tx.signatures[1].resize(2);
  tx.invalidate_hashes();
  ASSERT_FALSE(serialization::dump_binary(tx, blob));

  // There are signatures for each input
  tx.signatures.resize(2);
  tx.signatures[0].resize(2);
  tx.signatures[1].resize(2);
  tx.invalidate_hashes();
  ASSERT_TRUE(serialization::dump_binary(tx, blob));
  ASSERT_TRUE(serialization::parse_binary(blob, tx1));
  ASSERT_EQ(tx, tx1);
  ASSERT_EQ(linearize_vector2(tx.signatures), linearize_vector2(tx1.signatures));

  // Blob doesn't contain enough data
  blob.resize(blob.size() - sizeof(crypto::signature) / 2);
  ASSERT_FALSE(serialization::parse_binary(blob, tx1));

  // Blob contains too much data
  blob.resize(blob.size() + sizeof(crypto::signature));
  ASSERT_FALSE(serialization::parse_binary(blob, tx1));

  // Blob contains one excess signature
  blob.resize(blob.size() + sizeof(crypto::signature) / 2);
  ASSERT_FALSE(serialization::parse_binary(blob, tx1));
}

TEST(Serialization, serializes_ringct_types)
{
  string blob;
  rct::key key0, key1;
  rct::keyV keyv0, keyv1;
  rct::keyM keym0, keym1;
  rct::ctkey ctkey0, ctkey1;
  rct::ctkeyV ctkeyv0, ctkeyv1;
  rct::ctkeyM ctkeym0, ctkeym1;
  rct::ecdhTuple ecdh0, ecdh1;
  rct::boroSig boro0, boro1;
  rct::mgSig mg0, mg1;
  rct::Bulletproof bp0, bp1;
  rct::rctSig s0, s1;
  cryptonote::transaction tx0, tx1;

  key0 = rct::skGen();
  ASSERT_TRUE(serialization::dump_binary(key0, blob));
  ASSERT_TRUE(serialization::parse_binary(blob, key1));
  ASSERT_TRUE(key0 == key1);

  keyv0 = rct::skvGen(30);
  for (size_t n = 0; n < keyv0.size(); ++n)
    keyv0[n] = rct::skGen();
  ASSERT_TRUE(serialization::dump_binary(keyv0, blob));
  ASSERT_TRUE(serialization::parse_binary(blob, keyv1));
  ASSERT_TRUE(keyv0.size() == keyv1.size());
  for (size_t n = 0; n < keyv0.size(); ++n)
  {
    ASSERT_TRUE(keyv0[n] == keyv1[n]);
  }

  keym0 = rct::keyMInit(9, 12);
  for (size_t n = 0; n < keym0.size(); ++n)
    for (size_t i = 0; i < keym0[n].size(); ++i)
      keym0[n][i] = rct::skGen();
  ASSERT_TRUE(serialization::dump_binary(keym0, blob));
  ASSERT_TRUE(serialization::parse_binary(blob, keym1));
  ASSERT_TRUE(keym0.size() == keym1.size());
  for (size_t n = 0; n < keym0.size(); ++n)
  {
    ASSERT_TRUE(keym0[n].size() == keym1[n].size());
    for (size_t i = 0; i < keym0[n].size(); ++i)
    {
      ASSERT_TRUE(keym0[n][i] == keym1[n][i]);
    }
  }

  rct::skpkGen(ctkey0.dest, ctkey0.mask);
  ASSERT_TRUE(serialization::dump_binary(ctkey0, blob));
  ASSERT_TRUE(serialization::parse_binary(blob, ctkey1));
  ASSERT_TRUE(!memcmp(&ctkey0, &ctkey1, sizeof(ctkey0)));

  ctkeyv0 = std::vector<rct::ctkey>(14);
  for (size_t n = 0; n < ctkeyv0.size(); ++n)
    rct::skpkGen(ctkeyv0[n].dest, ctkeyv0[n].mask);
  ASSERT_TRUE(serialization::dump_binary(ctkeyv0, blob));
  ASSERT_TRUE(serialization::parse_binary(blob, ctkeyv1));
  ASSERT_TRUE(ctkeyv0.size() == ctkeyv1.size());
  for (size_t n = 0; n < ctkeyv0.size(); ++n)
  {
    ASSERT_TRUE(!memcmp(&ctkeyv0[n], &ctkeyv1[n], sizeof(ctkeyv0[n])));
  }

  ctkeym0 = std::vector<rct::ctkeyV>(9);
  for (size_t n = 0; n < ctkeym0.size(); ++n)
  {
    ctkeym0[n] = std::vector<rct::ctkey>(11);
    for (size_t i = 0; i < ctkeym0[n].size(); ++i)
      rct::skpkGen(ctkeym0[n][i].dest, ctkeym0[n][i].mask);
  }
  ASSERT_TRUE(serialization::dump_binary(ctkeym0, blob));
  ASSERT_TRUE(serialization::parse_binary(blob, ctkeym1));
  ASSERT_TRUE(ctkeym0.size() == ctkeym1.size());
  for (size_t n = 0; n < ctkeym0.size(); ++n)
  {
    ASSERT_TRUE(ctkeym0[n].size() == ctkeym1[n].size());
    for (size_t i = 0; i < ctkeym0.size(); ++i)
    {
      ASSERT_TRUE(!memcmp(&ctkeym0[n][i], &ctkeym1[n][i], sizeof(ctkeym0[n][i])));
    }
  }

  ecdh0.mask = rct::skGen();
  ecdh0.amount = rct::skGen();
  ASSERT_TRUE(serialization::dump_binary(ecdh0, blob));
  ASSERT_TRUE(serialization::parse_binary(blob, ecdh1));
  ASSERT_TRUE(!memcmp(&ecdh0.mask, &ecdh1.mask, sizeof(ecdh0.mask)));
  ASSERT_TRUE(!memcmp(&ecdh0.amount, &ecdh1.amount, sizeof(ecdh0.amount)));

  for (size_t n = 0; n < 64; ++n)
  {
    boro0.s0[n] = rct::skGen();
    boro0.s1[n] = rct::skGen();
  }
  boro0.ee = rct::skGen();
  ASSERT_TRUE(serialization::dump_binary(boro0, blob));
  ASSERT_TRUE(serialization::parse_binary(blob, boro1));
  ASSERT_TRUE(!memcmp(&boro0, &boro1, sizeof(boro0)));

  // create a full rct signature to use its innards
  vector<uint64_t> inamounts;
  rct::ctkeyV sc, pc;
  rct::ctkey sctmp, pctmp;
  inamounts.push_back(6000);
  tie(sctmp, pctmp) = rct::ctskpkGen(inamounts.back());
  sc.push_back(sctmp);
  pc.push_back(pctmp);
  inamounts.push_back(7000);
  tie(sctmp, pctmp) = rct::ctskpkGen(inamounts.back());
  sc.push_back(sctmp);
  pc.push_back(pctmp);
  vector<uint64_t> amounts;
  rct::keyV amount_keys;
  //add output 500
  amounts.push_back(500);
  amount_keys.push_back(rct::hash_to_scalar(rct::zero()));
  rct::keyV destinations;
  rct::key Sk, Pk;
  rct::skpkGen(Sk, Pk);
  destinations.push_back(Pk);
  //add output for 12500
  amounts.push_back(12500);
  amount_keys.push_back(rct::hash_to_scalar(rct::zero()));
  rct::skpkGen(Sk, Pk);
  destinations.push_back(Pk);
  //compute rct data with mixin 3
  const rct::RCTConfig rct_config{ rct::RangeProofPaddedBulletproof, 0 };
  s0 = rct::genRctSimple(rct::zero(), sc, pc, destinations, inamounts, amounts, amount_keys, NULL, NULL, 0, 3, rct_config, hw::get_device("default"));

  mg0 = s0.p.MGs[0];
  ASSERT_TRUE(serialization::dump_binary(mg0, blob));
  ASSERT_TRUE(serialization::parse_binary(blob, mg1));
  ASSERT_TRUE(mg0.ss.size() == mg1.ss.size());
  for (size_t n = 0; n < mg0.ss.size(); ++n)
  {
    ASSERT_TRUE(mg0.ss[n] == mg1.ss[n]);
  }
  ASSERT_TRUE(mg0.cc == mg1.cc);

  // mixRing and II are not serialized, they are meant to be reconstructed
  ASSERT_TRUE(mg1.II.empty());

  ASSERT_FALSE(s0.p.bulletproofs.empty());
  bp0 = s0.p.bulletproofs.front();
  ASSERT_TRUE(serialization::dump_binary(bp0, blob));
  ASSERT_TRUE(serialization::parse_binary(blob, bp1));
  bp1.V = bp0.V; // this is not saved, as it is reconstructed from other tx data
  ASSERT_EQ(bp0, bp1);
}


TEST(Serialization, serializes_rta_transaction_correctly)
{
  string blob;

  // Empty tx
  cryptonote::transaction tx;
  cryptonote::transaction tx1;
  tx.version = 3;
  tx.type = cryptonote::transaction::tx_type_rta;
  cryptonote::rta_header rta_hdr_in, rta_hdr_out;
  std::vector<cryptonote::account_base> accounts;

  for (size_t i = 0; i < 10; ++i) {
      cryptonote::account_base acc;
      acc.generate();
      rta_hdr_in.keys.push_back(acc.get_keys().m_account_address.m_view_public_key);
      accounts.push_back(acc);
  }

  cryptonote::add_graft_rta_header_to_extra(tx.extra, rta_hdr_in);

  crypto::hash tx_hash;
  ASSERT_TRUE(cryptonote::get_transaction_hash(tx, tx_hash));


  std::vector<cryptonote::rta_signature> signatures1, signatures2;

  for (size_t i = 0; i < 10; ++i) {
      crypto::signature sign;
      crypto::generate_signature(tx_hash, accounts[i].get_keys().m_account_address.m_view_public_key, accounts[i].get_keys().m_view_secret_key, sign);
      signatures1.push_back({i, sign});
  }

  ASSERT_TRUE(cryptonote::add_graft_rta_signatures_to_extra2(tx.extra2, signatures1));


  ASSERT_TRUE(serialization::dump_binary(tx, blob));
  ASSERT_TRUE(serialization::parse_binary(blob, tx1));
  ASSERT_EQ(tx, tx1);
  ASSERT_TRUE(cryptonote::get_graft_rta_signatures_from_extra2(tx, signatures2));
  ASSERT_EQ(signatures1, signatures2);

  crypto::hash tx_hash1;
  ASSERT_TRUE(cryptonote::get_transaction_hash(tx1, tx_hash1));
  ASSERT_EQ(tx_hash, tx_hash1);
  ASSERT_TRUE(cryptonote::get_graft_rta_header_from_extra(tx1, rta_hdr_out));
  ASSERT_EQ(rta_hdr_in, rta_hdr_out);
}

TEST(Serialization, empty_rta_signatures)
{
  string blob;

  // Empty tx
  cryptonote::transaction tx_in;
  cryptonote::transaction tx_out;
  tx_in.version = 3;
  tx_in.type = cryptonote::transaction::tx_type_rta;
  cryptonote::rta_header rta_hdr_in, rta_hdr_out;
  std::vector<cryptonote::account_base> accounts;

  for (size_t i = 0; i < 10; ++i) {
      cryptonote::account_base acc;
      acc.generate();
      rta_hdr_in.keys.push_back(acc.get_keys().m_account_address.m_view_public_key);
      accounts.push_back(acc);
  }

  cryptonote::add_graft_rta_header_to_extra(tx_in.extra, rta_hdr_in);

  crypto::hash tx_hash;
  ASSERT_TRUE(cryptonote::get_transaction_hash(tx_in, tx_hash));


  std::vector<cryptonote::rta_signature> signatures1, signatures2;

  ASSERT_TRUE(cryptonote::add_graft_rta_signatures_to_extra2(tx_in.extra2, signatures1));


  ASSERT_TRUE(serialization::dump_binary(tx_in, blob));
  ASSERT_TRUE(serialization::parse_binary(blob, tx_out));
  ASSERT_EQ(tx_in, tx_out);
  ASSERT_TRUE(cryptonote::get_graft_rta_signatures_from_extra2(tx_out, signatures2));
  ASSERT_EQ(signatures1, signatures2);

}


TEST(Serialization, portability_wallet)
{
  const cryptonote::network_type nettype = cryptonote::TESTNET;
  //const bool restricted = false;
  //tools::wallet2 w(nettype, restricted);
  tools::wallet2 w(nettype);
  const boost::filesystem::path wallet_file = unit_test::data_dir / "wallet_serialization_portability";
  string password = "test";
  bool r = false;
  try
  {
    w.load(wallet_file.string(), password);
    r = true;
  }
  catch (const exception& e)
  {}
  ASSERT_TRUE(r);
  /*
  fields of tools::wallet2 to be checked:
    std::vector<crypto::hash>                                       m_blockchain
    std::vector<transfer_details>                                   m_transfers               // TODO
    cryptonote::account_public_address                              m_account_public_address
    std::unordered_map<crypto::key_image, size_t>                   m_key_images
    std::unordered_map<crypto::hash, unconfirmed_transfer_details>  m_unconfirmed_txs
    std::unordered_multimap<crypto::hash, payment_details>          m_payments
    std::unordered_map<crypto::hash, crypto::secret_key>            m_tx_keys
    std::unordered_map<crypto::hash, confirmed_transfer_details>    m_confirmed_txs
    std::unordered_map<crypto::hash, std::string>                   m_tx_notes
    std::unordered_map<crypto::hash, payment_details>               m_unconfirmed_payments
    std::unordered_map<crypto::public_key, size_t>                  m_pub_keys
    std::vector<tools::wallet2::address_book_row>                   m_address_book
  */
  // blockchain


  // reset blockchain to block1
  //  auto bk1 = w.m_blockchain.at(0);
  //  w.m_blockchain.clear();
  //  w.m_blockchain.push_back(bk1);
  //  w.store();

  ASSERT_TRUE(w.m_blockchain.size() == 1);

//  std::cout << "bc1 hash: " << epee::string_tools::pod_to_hex(w.m_blockchain[0]) << std::endl;
//  std::cout << "transfers.size: " << w.m_transfers.size() << std::endl;
//  std::cout << "m_account_public_address.m_view_public_key: " << epee::string_tools::pod_to_hex(w.m_account_public_address.m_view_public_key)<< std::endl;
//  std::cout << "m_account_public_address.m_spend_public_key: " << epee::string_tools::pod_to_hex(w.m_account_public_address.m_spend_public_key)<< std::endl;
//  std::cout << "m_key_images.size(): " << w.m_key_images.size() << std::endl;

  ASSERT_TRUE(epee::string_tools::pod_to_hex(w.m_blockchain[0]) == "94752090109e778fc031bde61d01bbcedc6131a4f3c0f37311bf7d37e5be6c0c");
  // transfers (TODO)
  ASSERT_TRUE(w.m_transfers.size() == 3);
  // account public address
  ASSERT_TRUE(epee::string_tools::pod_to_hex(w.m_account_public_address.m_view_public_key) == "16599404f42d78ff494f604bda38430c4720c77bdae1e7b4960ffca825c05b5e");
  ASSERT_TRUE(epee::string_tools::pod_to_hex(w.m_account_public_address.m_spend_public_key) == "0c3b464f0f6922879ea76cdc553f18620b3528c7c8ab665e3b52c54b72795c90");
  // key images
  ASSERT_TRUE(w.m_key_images.size() == 3);
  {
    crypto::key_image ki[3];
    epee::string_tools::hex_to_pod("9c19942199c94fe15c39afd079a454caa6ce84c018009adad310f4e26e520821", ki[0]);
    epee::string_tools::hex_to_pod("38fd58fe20b4350ddd1f91a84f6cd44ad48ffaab71814506c0beb08a275a8394", ki[1]);
    epee::string_tools::hex_to_pod("cb135da497d98f9a000c6915131cf4b9481744918a8cf95e17e8711c6ea268d4", ki[2]);


//    for (const auto &it : w.m_key_images) {
//        std::cout << "key_image: " << epee::string_tools::pod_to_hex(it.first) << std::endl;
//        std::cout << "size: " << it.second << std::endl;
//    }

    ASSERT_EQ_MAP(0, w.m_key_images, ki[0]);
    ASSERT_EQ_MAP(1, w.m_key_images, ki[1]);
    ASSERT_EQ_MAP(2, w.m_key_images, ki[2]);

  }
  // unconfirmed txs
  ASSERT_TRUE(w.m_unconfirmed_txs.size() == 0);
  // payments
  ASSERT_TRUE(w.m_payments.size() == 2);
  {
    auto pd0 = w.m_payments.begin();
    auto pd1 = pd0;
    ++pd1;
    ASSERT_TRUE(epee::string_tools::pod_to_hex(pd0->first) == "0000000000000000000000000000000000000000000000000000000000000000");
    ASSERT_TRUE(epee::string_tools::pod_to_hex(pd1->first) == "0000000000000000000000000000000000000000000000000000000000000000");
    if (epee::string_tools::pod_to_hex(pd0->second.m_tx_hash) == "199ea366ca190788e12e7849c9625dd7cad33d2b926de10294005fc20cd41576")
      swap(pd0, pd1);

//    std::cout << "pd0->second.m_tx_hash:" << epee::string_tools::pod_to_hex(pd0->second.m_tx_hash) << std::endl;
//    std::cout << "pd1->second.m_tx_hash:" << epee::string_tools::pod_to_hex(pd1->second.m_tx_hash) << std::endl;

//    std::cout << "pd0->second.m_amount: " << pd0->second.m_amount << std::endl;
//    std::cout << "pd1->second.m_amount: " << pd1->second.m_amount << std::endl;

//    std::cout << "pd0->second.m_block_height: " << pd0->second.m_block_height << std::endl;
//    std::cout << "pd1->second.m_block_height: " << pd1->second.m_block_height << std::endl;

//    std::cout << "pd0->second.m_unlock_time: " << pd0->second.m_unlock_time << std::endl;
//    std::cout << "pd1->second.m_unlock_time: " << pd1->second.m_unlock_time << std::endl;

//    std::cout << "pd0->second.m_timestamp: " << pd0->second.m_timestamp << std::endl;
//    std::cout << "pd1->second.m_timestamp: " << pd1->second.m_timestamp << std::endl;


    ASSERT_TRUE(epee::string_tools::pod_to_hex(pd0->second.m_tx_hash) == "98fd487fc3f6a30114f2d4e8dde8cbded186850bfeeaa0c0c2af2053da8003cd");
    ASSERT_TRUE(epee::string_tools::pod_to_hex(pd1->second.m_tx_hash) == "199ea366ca190788e12e7849c9625dd7cad33d2b926de10294005fc20cd41576");
    ASSERT_TRUE(pd0->second.m_amount == 1200000000000);
    ASSERT_TRUE(pd1->second.m_amount == 13400000000000);
    ASSERT_TRUE(pd1->second.m_block_height == 586);
    ASSERT_TRUE(pd0->second.m_block_height == 632);
    ASSERT_TRUE(pd0->second.m_unlock_time == 0);
    ASSERT_TRUE(pd1->second.m_unlock_time == 0);
    ASSERT_TRUE(pd0->second.m_timestamp == 1510673887);
    ASSERT_TRUE(pd1->second.m_timestamp == 1510673233);

  }

  // tx keys
  ASSERT_TRUE(w.m_tx_keys.size() == 1);
  {
    const std::vector<std::pair<std::string, std::string>> txid_txkey =
    {
      {"22d51db704e40da3b4b359f51b7560446af049dfd2cf01d26d761631a371b911", "474054ac26dd71f87c99f62a29fd7bc05fcc8cb6bded11e03732f359be152e03"},
    };
    for (size_t i = 0; i < txid_txkey.size(); ++i)
    {
      crypto::hash txid;
      crypto::secret_key txkey;
      epee::string_tools::hex_to_pod(txid_txkey[i].first, txid);
      epee::string_tools::hex_to_pod(txid_txkey[i].second, txkey);
      ASSERT_EQ_MAP(txkey, w.m_tx_keys, txid);
    }
  }
  // confirmed txs
  ASSERT_TRUE(w.m_confirmed_txs.size() == 1);
  // tx notes
  ASSERT_TRUE(w.m_tx_notes.size() == 2);
  {
    crypto::hash h[2];
    epee::string_tools::hex_to_pod("199ea366ca190788e12e7849c9625dd7cad33d2b926de10294005fc20cd41576", h[0]);
    epee::string_tools::hex_to_pod("22d51db704e40da3b4b359f51b7560446af049dfd2cf01d26d761631a371b911", h[1]);
    ASSERT_EQ_MAP("sample note", w.m_tx_notes, h[0]);
    ASSERT_EQ_MAP("sample note 2", w.m_tx_notes, h[1]);
  }
  // unconfirmed payments
  ASSERT_TRUE(w.m_unconfirmed_payments.size() == 0);
  // pub keys
  ASSERT_TRUE(w.m_pub_keys.size() == 3);
  {
    crypto::public_key pubkey[3];

//    for (auto it : w.m_pub_keys) {
//        std::cout << "pk: " << it.first << ", size: " << it.second << std::endl;
//    }
    epee::string_tools::hex_to_pod("6932b7994a60ac1a65d901466f54782748d72d1949aa0be736673f80112e6336", pubkey[0]);
    epee::string_tools::hex_to_pod("accad0137be7cfd8f5378ebdb6d6226144592aff24a6a84f1489e03e764e2fef", pubkey[1]);
    epee::string_tools::hex_to_pod("9ca6a989cb0910c2e3ad02e1f0bad5d54629bab5d5a306358548d183ec10bbba", pubkey[2]);

    ASSERT_EQ_MAP(0, w.m_pub_keys, pubkey[0]);
    ASSERT_EQ_MAP(1, w.m_pub_keys, pubkey[1]);
    ASSERT_EQ_MAP(2, w.m_pub_keys, pubkey[2]);

  }

  // address book
  ASSERT_TRUE(w.m_address_book.size() == 1);
  {
    auto address_book_row = w.m_address_book.begin();
    ASSERT_TRUE(epee::string_tools::pod_to_hex(address_book_row->m_address.m_spend_public_key) == "8c1c6fd0d62bce5b69c6738b76bc0b1183e27896a4ea937fa69d91599509d886");
    ASSERT_TRUE(epee::string_tools::pod_to_hex(address_book_row->m_address.m_view_public_key) == "1c0e75cd947b909a605d7cbc8735543d16502e25028a5d6036a67a24f7c56147");
    ASSERT_TRUE(epee::string_tools::pod_to_hex(address_book_row->m_payment_id) == "0123456789abcdef0123456789abcdef0123456789abcdef0123456789abcdef");
    ASSERT_TRUE(address_book_row->m_description == "testnet wallet 9xUcAx");
  }
}

#define OUTPUT_EXPORT_FILE_MAGIC "Graft output export\003"
TEST(Serialization, portability_outputs)
{
  // read file
  const boost::filesystem::path filename = unit_test::data_dir / "outputs";
  std::string data;
  bool r = epee::file_io_utils::load_file_to_string(filename.string(), data);
  ASSERT_TRUE(r);
  const size_t magiclen = strlen(OUTPUT_EXPORT_FILE_MAGIC);
  ASSERT_FALSE(data.size() < magiclen || memcmp(data.data(), OUTPUT_EXPORT_FILE_MAGIC, magiclen));
  // decrypt (copied from wallet2::decrypt)
  auto decrypt = [] (const std::string &ciphertext, const crypto::secret_key &skey, bool authenticated) -> string
  {
    const size_t prefix_size = sizeof(chacha_iv) + (authenticated ? sizeof(crypto::signature) : 0);
    if(ciphertext.size() < prefix_size)
      return {};
    crypto::chacha_key key;
    crypto::generate_chacha_key(&skey, sizeof(skey), key, 1);
    const crypto::chacha_iv &iv = *(const crypto::chacha_iv*)&ciphertext[0];
    std::string plaintext;
    plaintext.resize(ciphertext.size() - prefix_size);
    if (authenticated)
    {
      crypto::hash hash;
      crypto::cn_fast_hash(ciphertext.data(), ciphertext.size() - sizeof(signature), hash);
      crypto::public_key pkey;
      crypto::secret_key_to_public_key(skey, pkey);
      const crypto::signature &signature = *(const crypto::signature*)&ciphertext[ciphertext.size() - sizeof(crypto::signature)];
      if(!crypto::check_signature(hash, pkey, signature))
        return {};
    }
    crypto::chacha8(ciphertext.data() + sizeof(iv), ciphertext.size() - prefix_size, key, iv, &plaintext[0]);
    return plaintext;
  };
  crypto::secret_key view_secret_key;
  epee::string_tools::hex_to_pod("816d922dbc4a0ae6c5649a9dd8c0aba50e9fbd996de32405d228c7c61f14a90e", view_secret_key);
  bool authenticated = true;
  data = decrypt(std::string(data, magiclen), view_secret_key, authenticated);
  ASSERT_FALSE(data.empty());
  // check public view/spend keys
  const size_t headerlen = 2 * sizeof(crypto::public_key);
  ASSERT_FALSE(data.size() < headerlen);
  const crypto::public_key &public_spend_key = *(const crypto::public_key*)&data[0];
  const crypto::public_key &public_view_key = *(const crypto::public_key*)&data[sizeof(crypto::public_key)];
  ASSERT_TRUE(epee::string_tools::pod_to_hex(public_spend_key) == "ed550c634928d78d493fd1bb127639f4a1ad5531c9a7ce8ab86f339b23f38dbf");
  ASSERT_TRUE(epee::string_tools::pod_to_hex(public_view_key) == "b285c18da8936c1996cb1ca2063bb44e114f9d6287817ba134cbb801dfbdc099");
  r = false;
  std::vector<tools::wallet2::transfer_details> outputs;
  try
  {
    std::istringstream iss(std::string(data, headerlen));
    boost::archive::portable_binary_iarchive ar(iss);
    ar >> outputs;
    r = true;
  }
  catch (...)
  {}
  ASSERT_TRUE(r);
  /*
  fields of tools::wallet2::transfer_details to be checked:
    uint64_t                        m_block_height
    cryptonote::transaction_prefix  m_tx                        // TODO
    crypto::hash                    m_txid
    size_t                          m_internal_output_index
    uint64_t                        m_global_output_index
    bool                            m_spent
    uint64_t                        m_spent_height
    crypto::key_image               m_key_image
    rct::key                        m_mask
    uint64_t                        m_amount
    bool                            m_rct
    bool                            m_key_image_known
    size_t                          m_pk_index
  */

  // std::cout << "ouputs.size: " << outputs.size() << std::endl;
  ASSERT_TRUE(outputs.size() == 3);
  auto& td0 = outputs[0];
  auto& td1 = outputs[1];
  auto& td2 = outputs[2];
  ASSERT_TRUE(td0.m_block_height == 558);
  ASSERT_TRUE(td1.m_block_height == 559);
  ASSERT_TRUE(td2.m_block_height == 571);
  ASSERT_TRUE(epee::string_tools::pod_to_hex(td0.m_txid) == "d7cc6d9a6fd6e5677cdaa814e1205f18948b20dae6c8c4e52077ece17ae1744a");
  ASSERT_TRUE(epee::string_tools::pod_to_hex(td1.m_txid) == "5660064154833a523398529e1594504443917b78c034cbf3ef65498cabf71f01");
  ASSERT_TRUE(epee::string_tools::pod_to_hex(td2.m_txid) == "65c07779e1682cf497740a8262a4f5f2d22e1b58d4a5187ce62b53c2ca742ef7");
  /*
  std::cout << "td0.m_internal_output_index: " << td0.m_internal_output_index << std::endl;
  std::cout << "td1.m_internal_output_index: " << td1.m_internal_output_index << std::endl;
  std::cout << "td2.m_internal_output_index: " << td2.m_internal_output_index << std::endl;
  */

  ASSERT_TRUE(td0.m_internal_output_index == 1);
  ASSERT_TRUE(td1.m_internal_output_index == 1);
  ASSERT_TRUE(td2.m_internal_output_index == 1);

  /*
  std::cout << "td0.m_global_output_index: " << td0.m_global_output_index << std::endl;
  std::cout << "td1.m_global_output_index: " << td1.m_global_output_index << std::endl;
  std::cout << "td2.m_global_output_index: " << td2.m_global_output_index << std::endl;
  */

  ASSERT_TRUE(td0.m_global_output_index == 591);
  ASSERT_TRUE(td1.m_global_output_index == 594);
  ASSERT_TRUE(td2.m_global_output_index == 608);

  /*
  std::cout << "td0.m_spent: " << td0.m_spent << std::endl;
  std::cout << "td1.m_spent: " << td1.m_spent << std::endl;
  std::cout << "td2.m_spent: " << td2.m_spent << std::endl;
  */

  ASSERT_TRUE (td0.m_spent);
  ASSERT_FALSE(td1.m_spent);
  ASSERT_FALSE(td2.m_spent);

  /*
  std::cout << "td0.m_spent_height: " << td0.m_spent_height << std::endl;
  std::cout << "td1.m_spent_height: " << td1.m_spent_height << std::endl;
  std::cout << "td2.m_spent_height: " << td2.m_spent_height << std::endl;
  */

  ASSERT_TRUE(td0.m_spent_height == 571);
  ASSERT_TRUE(td1.m_spent_height == 0);
  ASSERT_TRUE(td2.m_spent_height == 0);

  /*
  std::cout << "td0.m_key_image: " << epee::string_tools::pod_to_hex(td0.m_key_image) << std::endl;
  std::cout << "td1.m_key_image: " << epee::string_tools::pod_to_hex(td1.m_key_image) << std::endl;
  std::cout << "td2.m_key_image: " << epee::string_tools::pod_to_hex(td2.m_key_image) << std::endl;

  std::cout << "td0.m_mask: " << epee::string_tools::pod_to_hex(td0.m_mask) << std::endl;
  std::cout << "td1.m_mask: " << epee::string_tools::pod_to_hex(td1.m_mask) << std::endl;
  std::cout << "td2.m_mask: " << epee::string_tools::pod_to_hex(td2.m_mask) << std::endl;

  std::cout << "td0.m_amount: " << td0.m_amount << std::endl;
  std::cout << "td1.m_amount: " << td1.m_amount << std::endl;
  std::cout << "td2.m_amount: " << td2.m_amount << std::endl;
  */

  ASSERT_TRUE(epee::string_tools::pod_to_hex(td0.m_key_image) == "f2ec6edb5214711b4ec20708f3985f8a2ae92800fd4e1301a1a73a6ee9b78119");
  ASSERT_TRUE(epee::string_tools::pod_to_hex(td1.m_key_image) == "10f63431577a46ff3b2dc7a57921e6914ce87e5ca0c748c31b21cebde2167d14");
  ASSERT_TRUE(epee::string_tools::pod_to_hex(td2.m_key_image) == "61e06b0a1f29f19cef5181963ab5735f3f3dee5a5b26d85964c81dfb60e799f7");
  ASSERT_TRUE(epee::string_tools::pod_to_hex(td0.m_mask) == "64df2b95101186541cdf29bf3988115d825122c5b4f07e8eb4fa6d2e49230f05");
  ASSERT_TRUE(epee::string_tools::pod_to_hex(td1.m_mask) == "48cbd8dabab25085cc878bd2af84a463e53cb6dbf523363361b26ddcd9c86809");
  ASSERT_TRUE(epee::string_tools::pod_to_hex(td2.m_mask) == "7f8dcd6f36bc1bf466c5771d688b7251203aa51a8b6fc1d100758e67e03ad504");
  ASSERT_TRUE(td0.m_amount == 2000000000000);
  ASSERT_TRUE(td1.m_amount == 1000000000000);
  ASSERT_TRUE(td2.m_amount == 796000000000);
  ASSERT_TRUE(td0.m_rct);
  ASSERT_TRUE(td1.m_rct);
  ASSERT_TRUE(td2.m_rct);
  ASSERT_TRUE(td0.m_key_image_known);
  ASSERT_TRUE(td1.m_key_image_known);
  ASSERT_TRUE(td2.m_key_image_known);
  ASSERT_TRUE(td0.m_pk_index == 0);
  ASSERT_TRUE(td1.m_pk_index == 0);
  ASSERT_TRUE(td2.m_pk_index == 0);
}

<<<<<<< HEAD
namespace helper {
    void dump_unsigned_tx(const tools::wallet2::unsigned_tx_set &tx, cryptonote::network_type nettype)
    {
        std::cout << "txes.size(): " << tx.txes.size() << std::endl;
        for (int i = 0; i < tx.txes.size(); ++i) {
            auto & tcd = tx.txes[i];
            std::cout << "tcd[" << i << "].sources.size(): "  << tcd.sources.size() << std::endl;
            auto & tses = tcd.sources;
            for (int j = 0; j < tses.size(); ++j) {
                auto &tse = tses[j];
                auto &outputs = tse.outputs;
                for (int k = 0; k < outputs.size(); ++k) {
                    auto &out = outputs[k];
                    std::cout << "out[" << j << "][" << k << "].first:  " << out.first << std::endl;
                    std::cout << "out[" << j << "][" << k << "].second: " << epee::string_tools::pod_to_hex(out.second) << std::endl;
                }
                std::cout << "tse[" << j << "].real_output: " << tse.real_output;
                std::cout << "tse[" << j << "].real_out_tx_key: " << epee::string_tools::pod_to_hex(tse.real_out_tx_key) << std::endl;
                std::cout << "tse[" << j << "].amount: " << tse.amount << std::endl;
                std::cout << "tse[" << j << "].rct: " << tse.rct << std::endl;
                std::cout << "tse[" << j << "].mask: " << epee::string_tools::pod_to_hex(tse.mask) << std::endl;
            }
            std::cout << "tcd[" << i << "].change_dts.amount: "  << tcd.change_dts.amount << std::endl;
            std::cout << "tcd[" << i << "].change_dts.addr:   "  << cryptonote::get_account_address_as_str(nettype, false, tcd.change_dts.addr) << std::endl;

            auto &splitted_dsts = tcd.splitted_dsts;
            for (int j = 0; j < splitted_dsts.size(); ++j) {
                auto splitted_dst = splitted_dsts[j];
                std::cout << "tcd[" << i << "].splitted_dsts[" << j << "].amount: " << splitted_dst.amount << std::endl;
                std::cout << "tcd[" << i << "].splitted_dsts[" << j << "].addr: " <<  cryptonote::get_account_address_as_str(nettype, false, splitted_dst.addr) << std::endl;
            }

            auto &selected_transfers = tcd.selected_transfers;


            int j = 0;
            for (auto it = selected_transfers.begin(); it != selected_transfers.end(); ++it) {
                std::cout << "tcd[" << i << "].selected_transfer[" << j++ << "]: " << *it << std::endl;
            }

            std::cout << "tcd[" << i << "].extra.size(): " << tcd.extra.size() << std::endl;
            std::cout << "tcd[" << i << "].unlock_time: " << tcd.unlock_time << std::endl;
            std::cout << "tcd[" << i << "].rct: " << tcd.use_rct << std::endl;

            auto &dests = tcd.dests;
            for (int j = 0; j < dests.size(); ++j) {
                std::cout << "tcd[" << i << "].dests[" << j << "].amount: " <<  tcd.dests[j].amount << std::endl;
                std::cout << "tcd[" << i << "].dests[" << j << "].addr: " << cryptonote::get_account_address_as_str(nettype, false, tcd.dests[j].addr) << std::endl;
            }
        }


        for (int i = 0; i < tx.transfers.size(); ++i) {
            auto &td = tx.transfers[i];
            std::cout << "td[" << i << "].m_block_height: " << td.m_block_height << std::endl;
            std::cout << "td[" << i << "].m_txid: " << epee::string_tools::pod_to_hex(td.m_txid) << std::endl;
            std::cout << "td[" << i << "].m_internal_output_index: " << td.m_internal_output_index << std::endl;
            std::cout << "td[" << i << "].m_global_output_index: " << td.m_global_output_index << std::endl;
            std::cout << "td[" << i << "].m_spent: " << td.m_spent << std::endl;
            std::cout << "td[" << i << "].m_spent_height: " << td.m_spent_height << std::endl;
            std::cout << "td[" << i << "].m_key_image: " << epee::string_tools::pod_to_hex(td.m_key_image) << std::endl;
            std::cout << "td[" << i << "].m_mask: " << epee::string_tools::pod_to_hex(td.m_mask) << std::endl;
            std::cout << "td[" << i << "].m_amount: " << td.m_amount << std::endl;
            std::cout << "td[" << i << "].m_rct: " << td.m_rct << std::endl;
            std::cout << "td[" << i << "].m_key_image_known: " << td.m_key_image_known << std::endl;
            std::cout << "td[" << i << "].m_pk_index: " << td.m_pk_index << std::endl;
        }

    }
}

#define UNSIGNED_TX_PREFIX "Graft unsigned tx set\003"
=======
struct unsigned_tx_set
{
  std::vector<tools::wallet2::tx_construction_data> txes;
  tools::wallet2::transfer_container transfers;
};
template <class Archive>
inline void serialize(Archive &a, unsigned_tx_set &x, const boost::serialization::version_type ver)
{
  a & x.txes;
  a & x.transfers;
}
#define UNSIGNED_TX_PREFIX "Monero unsigned tx set\003"
>>>>>>> adc2e3f1
TEST(Serialization, portability_unsigned_tx)
{
  const boost::filesystem::path filename = unit_test::data_dir / "unsigned_monero_tx";
  std::string s;
  const cryptonote::network_type nettype = cryptonote::TESTNET;
  bool r = epee::file_io_utils::load_file_to_string(filename.string(), s);
  ASSERT_TRUE(r);
  const size_t magiclen = strlen(UNSIGNED_TX_PREFIX);
  ASSERT_FALSE(strncmp(s.c_str(), UNSIGNED_TX_PREFIX, magiclen));
  unsigned_tx_set exported_txs;
  s = s.substr(magiclen);
  r = false;
  try
  {
    std::istringstream iss(s);
    boost::archive::portable_binary_iarchive ar(iss);
    ar >> exported_txs;
    r = true;
  }
  catch (...)
  {}
  ASSERT_TRUE(r);
  // helper::dump_unsigned_tx(exported_txs, true);
  /*
  fields of tools::wallet2::unsigned_tx_set to be checked:
    std::vector<tx_construction_data> txes
    std::vector<wallet2::transfer_details> m_transfers

  fields of toolw::wallet2::tx_construction_data to be checked:
    std::vector<cryptonote::tx_source_entry>      sources
    cryptonote::tx_destination_entry              change_dts
    std::vector<cryptonote::tx_destination_entry> splitted_dsts
    std::list<size_t>                             selected_transfers
    std::vector<uint8_t>                          extra
    uint64_t                                      unlock_time
    bool                                          use_rct
    std::vector<cryptonote::tx_destination_entry> dests

  fields of cryptonote::tx_source_entry to be checked:
    std::vector<std::pair<uint64_t, rct::ctkey>>  outputs
    size_t                                        real_output
    crypto::public_key                            real_out_tx_key
    size_t                                        real_output_in_tx_index
    uint64_t                                      amount
    bool                                          rct
    rct::key                                      mask

  fields of cryptonote::tx_destination_entry to be checked:
    uint64_t                amount
    account_public_address  addr
  */
  // txes
  ASSERT_TRUE(exported_txs.txes.size() == 1);
  auto& tcd = exported_txs.txes[0];
  // tcd.sources
  ASSERT_TRUE(tcd.sources.size() == 2);
  auto& tse = tcd.sources[0];
  // tcd.sources[0].outputs
  ASSERT_TRUE(tse.outputs.size() == 5);
  auto& out0 = tse.outputs[0];
  auto& out1 = tse.outputs[1];
  auto& out2 = tse.outputs[2];
  auto& out3 = tse.outputs[3];
  auto& out4 = tse.outputs[4];

  ASSERT_TRUE(out0.first == 34);
  ASSERT_TRUE(out1.first == 79);
  ASSERT_TRUE(out2.first == 81);
  ASSERT_TRUE(out3.first == 97);
  ASSERT_TRUE(out4.first == 116);
  ASSERT_TRUE(epee::string_tools::pod_to_hex(out0.second) == "bd79f6db4ed2d93cc000b841ec935b606162c8285dac368b09e3e06db6776057690c312586bbdf123d9e34ad7955e1c2ae5259cd3effd0b08b19cb556d65ec25");
  ASSERT_TRUE(epee::string_tools::pod_to_hex(out1.second) == "3f920b629e61b0666730961ad846e32289ac43bc72fc1339001119bca857c4f4be8aa4ab10aab1cd1920b83243ebdfb84c2275dc0eaeee8b7e202c3d1f314c92");
  ASSERT_TRUE(epee::string_tools::pod_to_hex(out2.second) == "764c2dbecec111f58645924a3d3c327ddd13b81fa089b5a61b43e6d102840aa7f06c06d7981152fa81cee8520c271b2f3bf3b4c913f3dc6d887bd7fcb30e299c");
  ASSERT_TRUE(epee::string_tools::pod_to_hex(out3.second) == "4a89575fddc7ba0134c11e4583910ab62947fdbf3924d81cd5662b9020216e2a3e979ba58c2c25010e4168a3e9f704aaa0a10316128093819ebd22d930955df0");
  ASSERT_TRUE(epee::string_tools::pod_to_hex(out4.second) == "66e61044129c9f3de919dad3e035d57be1923a1818465f0cb6ce155a2dc86f1cde69d7c1c2558e4fdfe015a579e748603b74361a224d19bf7d089f817649387b");
  // tcd.sources[0].{real_output, real_out_tx_key, real_output_in_tx_index, amount, rct, mask}
  ASSERT_TRUE(tse.real_output == 4);

  ASSERT_TRUE(epee::string_tools::pod_to_hex(tse.real_out_tx_key) == "5e68e9272cc31399ae309e28ed4b83426fcc8f7bc98fda358b6b15d024b9842d");
  ASSERT_TRUE(tse.real_output_in_tx_index == 0);
  ASSERT_TRUE(tse.amount == 5000000000000);
  ASSERT_TRUE(tse.rct);

  ASSERT_TRUE(epee::string_tools::pod_to_hex(tse.mask) == "796309c7e57439028f111714bd04c8bbe22167bd2f7c04c21dc99b0c16478003");
  // tcd.change_dts

  ASSERT_TRUE(tcd.change_dts.amount == 7784000000000);

  ASSERT_TRUE(cryptonote::get_account_address_as_str(nettype, false, tcd.change_dts.addr) == ADDRESS1);

  // tcd.splitted_dsts
  ASSERT_TRUE(tcd.splitted_dsts.size() == 2);
  auto& splitted_dst0 = tcd.splitted_dsts[0];
  auto& splitted_dst1 = tcd.splitted_dsts[1];

  ASSERT_TRUE(splitted_dst0.amount == 1000000000000);
  ASSERT_TRUE(splitted_dst1.amount == 7784000000000);

  ASSERT_TRUE(cryptonote::get_account_address_as_str(nettype, false, splitted_dst0.addr) == ADDRESS2);
  ASSERT_TRUE(cryptonote::get_account_address_as_str(nettype, false, splitted_dst1.addr) == ADDRESS1);

  // tcd.selected_transfers
  ASSERT_TRUE(tcd.selected_transfers.size() == 2);
  ASSERT_TRUE(tcd.selected_transfers.front() == 0);

  // tcd.extra
  ASSERT_TRUE(tcd.extra.size() == 33);
  // tcd.{unlock_time, use_rct}
  ASSERT_TRUE(tcd.unlock_time == 0);
  ASSERT_TRUE(tcd.use_rct);
  // tcd.dests
  ASSERT_TRUE(tcd.dests.size() == 1);
  auto& dest = tcd.dests[0];

  ASSERT_TRUE(dest.amount == 1000000000000);
  ASSERT_TRUE(cryptonote::get_account_address_as_str(nettype, false, dest.addr) == ADDRESS2);
  // transfers
  ASSERT_TRUE(exported_txs.transfers.size() == 2);
  auto& td0 = exported_txs.transfers[0];
  auto& td1 = exported_txs.transfers[1];

  ASSERT_TRUE(td0.m_block_height == 116);
  ASSERT_TRUE(td1.m_block_height == 137);
  ASSERT_TRUE(epee::string_tools::pod_to_hex(td0.m_txid) == "751ff215db8f9f5a336bf0df14d379551fa9880da981c33f469f858c434d9f94");
  ASSERT_TRUE(epee::string_tools::pod_to_hex(td1.m_txid) == "1f15f51b40cc56c6b627b2ae22b783be9e1d62609cae92f1ebccd10c2166d7ff");
  ASSERT_TRUE(td0.m_internal_output_index == 0);
  ASSERT_TRUE(td1.m_internal_output_index == 1);
  ASSERT_TRUE(td0.m_global_output_index == 116);
  ASSERT_TRUE(td1.m_global_output_index == 140);

  // TODO: not clear how to save "spent" tx to file with regular (non view only) wallet
  ASSERT_FALSE(td0.m_spent);
  ASSERT_FALSE(td1.m_spent);

  ASSERT_TRUE(td0.m_spent_height == 0);
  ASSERT_TRUE(td1.m_spent_height == 0);
  ASSERT_TRUE(epee::string_tools::pod_to_hex(td0.m_key_image) == "2a37328f8b3b8ce84188eb3c8645b42609fc29987189bfd2e78053b82f9c3beb");
  ASSERT_TRUE(epee::string_tools::pod_to_hex(td1.m_key_image) == "a10c3eed1263324df14745a9e832548a6fe8e65f7cdfc56d68e1ab6088fcda43");
  ASSERT_TRUE(epee::string_tools::pod_to_hex(td0.m_mask) == "796309c7e57439028f111714bd04c8bbe22167bd2f7c04c21dc99b0c16478003");
  ASSERT_TRUE(epee::string_tools::pod_to_hex(td1.m_mask) == "e1c9ec9eecae42f5a36b4de28738eb0718b026019686507bed8246fa3e96a202");

  ASSERT_TRUE(td0.m_amount == 5000000000000);
  ASSERT_TRUE(td1.m_amount == 3896000000000);

  ASSERT_TRUE(td0.m_rct);
  ASSERT_TRUE(td1.m_rct);

  // TODO: ASSERT_TRUE in monero code and test tx file
  ASSERT_FALSE(td0.m_key_image_known);
  ASSERT_FALSE(td1.m_key_image_known);
  ASSERT_TRUE(td0.m_pk_index == 0);
  ASSERT_TRUE(td1.m_pk_index == 0);

}

#define SIGNED_TX_PREFIX "Graft signed tx set\003"
TEST(Serialization, portability_signed_tx)
{
  const boost::filesystem::path filename = unit_test::data_dir / "signed_monero_tx";
  const cryptonote::network_type nettype = cryptonote::TESTNET;
  std::string s;
  bool r = epee::file_io_utils::load_file_to_string(filename.string(), s);
  ASSERT_TRUE(r);
  const size_t magiclen = strlen(SIGNED_TX_PREFIX);
  ASSERT_FALSE(strncmp(s.c_str(), SIGNED_TX_PREFIX, magiclen));
  tools::wallet2::signed_tx_set exported_txs;
  s = s.substr(magiclen);
  r = false;
  try
  {
    std::istringstream iss(s);
    boost::archive::portable_binary_iarchive ar(iss);
    ar >> exported_txs;
    r = true;
  }
  catch (...)
  {}
  ASSERT_TRUE(r);
  /*
  fields of tools::wallet2::signed_tx_set to be checked:
    std::vector<pending_tx>         ptx
    std::vector<crypto::key_image>  key_images

  fields of tools::walllet2::pending_tx to be checked:
    cryptonote::transaction                       tx                  // TODO
    uint64_t                                      dust
    uint64_t                                      fee
    bool                                          dust_added_to_fee
    cryptonote::tx_destination_entry              change_dts
    std::list<size_t>                             selected_transfers
    std::string                                   key_images
    crypto::secret_key                            tx_key
    std::vector<cryptonote::tx_destination_entry> dests
    tx_construction_data                          construction_data
  */
  // ptx
  ASSERT_TRUE(exported_txs.ptx.size() == 1);
  auto& ptx = exported_txs.ptx[0];

  // ptx.{dust, fee, dust_added_to_fee}
  ASSERT_TRUE (ptx.dust == 0);
  ASSERT_TRUE (ptx.fee == 112000000000);
  ASSERT_FALSE(ptx.dust_added_to_fee);
  // ptx.change.{amount, addr}

  ASSERT_TRUE(ptx.change_dts.amount == 7784000000000);
  ASSERT_TRUE(cryptonote::get_account_address_as_str(nettype, false, ptx.change_dts.addr) == ADDRESS1);

  // ptx.selected_transfers
  ASSERT_TRUE(ptx.selected_transfers.size() == 2);
  ASSERT_TRUE(ptx.selected_transfers.front() == 0);
  // ptx.{key_images, tx_key}
  ASSERT_TRUE(ptx.key_images == std::string("<f03885a4220f3df8b12f4798d9d67932457bfb90dc6099293455f6da94f0cfa1> <f8b8af82c1be1a10d3900bbcbf318ae9388e5111f655a3bcab98852731d231cf> "));
  ASSERT_TRUE(epee::string_tools::pod_to_hex(ptx.tx_key) == "0100000000000000000000000000000000000000000000000000000000000000");
  // ptx.dests
  ASSERT_TRUE(ptx.dests.size() == 1);

  ASSERT_TRUE(ptx.dests[0].amount == 1000000000000);
  ASSERT_TRUE(cryptonote::get_account_address_as_str(nettype, false, ptx.dests[0].addr) == ADDRESS2);
  // ptx.construction_data
  auto& tcd = ptx.construction_data;
  ASSERT_TRUE(tcd.sources.size() == 2);
  auto& tse = tcd.sources[0];
  // ptx.construction_data.sources[0].outputs
  ASSERT_TRUE(tse.outputs.size() == 5);
  auto& out0 = tse.outputs[0];
  auto& out1 = tse.outputs[1];
  auto& out2 = tse.outputs[2];
  auto& out3 = tse.outputs[3];
  auto& out4 = tse.outputs[4];
  ASSERT_TRUE(out0.first == 34);
  ASSERT_TRUE(out1.first == 79);
  ASSERT_TRUE(out2.first == 81);
  ASSERT_TRUE(out3.first == 97);
  ASSERT_TRUE(out4.first == 116);
  ASSERT_TRUE(epee::string_tools::pod_to_hex(out0.second) == "bd79f6db4ed2d93cc000b841ec935b606162c8285dac368b09e3e06db6776057690c312586bbdf123d9e34ad7955e1c2ae5259cd3effd0b08b19cb556d65ec25");
  ASSERT_TRUE(epee::string_tools::pod_to_hex(out1.second) == "3f920b629e61b0666730961ad846e32289ac43bc72fc1339001119bca857c4f4be8aa4ab10aab1cd1920b83243ebdfb84c2275dc0eaeee8b7e202c3d1f314c92");
  ASSERT_TRUE(epee::string_tools::pod_to_hex(out2.second) == "764c2dbecec111f58645924a3d3c327ddd13b81fa089b5a61b43e6d102840aa7f06c06d7981152fa81cee8520c271b2f3bf3b4c913f3dc6d887bd7fcb30e299c");
  ASSERT_TRUE(epee::string_tools::pod_to_hex(out3.second) == "4a89575fddc7ba0134c11e4583910ab62947fdbf3924d81cd5662b9020216e2a3e979ba58c2c25010e4168a3e9f704aaa0a10316128093819ebd22d930955df0");
  ASSERT_TRUE(epee::string_tools::pod_to_hex(out4.second) == "66e61044129c9f3de919dad3e035d57be1923a1818465f0cb6ce155a2dc86f1cde69d7c1c2558e4fdfe015a579e748603b74361a224d19bf7d089f817649387b");
  // ptx.construction_data.sources[0].{real_output, real_out_tx_key, real_output_in_tx_index, amount, rct, mask}
  ASSERT_TRUE(tse.real_output == 4);
  ASSERT_TRUE(epee::string_tools::pod_to_hex(tse.real_out_tx_key) == "5e68e9272cc31399ae309e28ed4b83426fcc8f7bc98fda358b6b15d024b9842d");
  ASSERT_TRUE(tse.real_output_in_tx_index == 0);
  ASSERT_TRUE(tse.amount == 5000000000000);
  ASSERT_TRUE(tse.rct);
  ASSERT_TRUE(epee::string_tools::pod_to_hex(tse.mask) == "796309c7e57439028f111714bd04c8bbe22167bd2f7c04c21dc99b0c16478003");
  // ptx.construction_data.change_dts

  ASSERT_TRUE(tcd.change_dts.amount == 7784000000000);
  ASSERT_TRUE(cryptonote::get_account_address_as_str(nettype, false, tcd.change_dts.addr) == ADDRESS1);
  // ptx.construction_data.splitted_dsts
  ASSERT_TRUE(tcd.splitted_dsts.size() == 2);
  auto& splitted_dst0 = tcd.splitted_dsts[0];
  auto& splitted_dst1 = tcd.splitted_dsts[1];

  ASSERT_TRUE(splitted_dst0.amount == 1000000000000);
  ASSERT_TRUE(splitted_dst1.amount == 7784000000000);
  ASSERT_TRUE(cryptonote::get_account_address_as_str(nettype, false, splitted_dst0.addr) == ADDRESS2);
  ASSERT_TRUE(cryptonote::get_account_address_as_str(nettype, false, splitted_dst1.addr) == ADDRESS1);

  // ptx.construction_data.selected_transfers
  ASSERT_TRUE(tcd.selected_transfers.size() == 2);
  ASSERT_TRUE(tcd.selected_transfers.front() == 0);
  // ptx.construction_data.extra
  ASSERT_TRUE(tcd.extra.size() == 33);
  // ptx.construction_data.{unlock_time, use_rct}
  ASSERT_TRUE(tcd.unlock_time == 0);
  ASSERT_TRUE(tcd.use_rct);
  // ptx.construction_data.dests
  ASSERT_TRUE(tcd.dests.size() == 1);
  auto& dest = tcd.dests[0];

  ASSERT_TRUE(dest.amount == 1000000000000);
  ASSERT_TRUE(cryptonote::get_account_address_as_str(nettype, false, dest.addr) == ADDRESS2);

  // key_images
  ASSERT_TRUE(exported_txs.key_images.size() == 2);
  auto& ki0 = exported_txs.key_images[0];
  auto& ki1 = exported_txs.key_images[1];
<<<<<<< HEAD
  ASSERT_TRUE(epee::string_tools::pod_to_hex(ki0) == "f03885a4220f3df8b12f4798d9d67932457bfb90dc6099293455f6da94f0cfa1");
  ASSERT_TRUE(epee::string_tools::pod_to_hex(ki1) == "f8b8af82c1be1a10d3900bbcbf318ae9388e5111f655a3bcab98852731d231cf");

=======
  auto& ki2 = exported_txs.key_images[2];
  ASSERT_TRUE(epee::string_tools::pod_to_hex(ki0) == "c5680d3735b90871ca5e3d90cd82d6483eed1151b9ab75c2c8c3a7d89e00a5a8");
  ASSERT_TRUE(epee::string_tools::pod_to_hex(ki1) == "d54cbd435a8d636ad9b01b8d4f3eb13bd0cf1ce98eddf53ab1617f9b763e66c0");
  ASSERT_TRUE(epee::string_tools::pod_to_hex(ki2) == "6c3cd6af97c4070a7aef9b1344e7463e29c7cd245076fdb65da447a34da3ca76");
}

TEST(Serialization, difficulty_type)
{
  std::vector<cryptonote::difficulty_type> v_original;

  for(int i = 0; i != 100; i++)
  {
    v_original.push_back(cryptonote::difficulty_type("117868131154734361989189100"));
    if(v_original.size() > 1)
      v_original.back() *= v_original[v_original.size()-2];
  }

  std::stringstream ss;
  boost::archive::portable_binary_oarchive a(ss);
  a << v_original;

  std::vector<cryptonote::difficulty_type> v_unserialized;

  boost::archive::portable_binary_iarchive a2(ss);
  a2 >> v_unserialized;

  ASSERT_EQ(v_original, v_unserialized);
>>>>>>> adc2e3f1
}<|MERGE_RESOLUTION|>--- conflicted
+++ resolved
@@ -1,11 +1,6 @@
-<<<<<<< HEAD
-// Copyright (c) 2017-2018, The Graft Project
-// Copyright (c) 2014-2018, The Monero Project
-//
-=======
+// Copyright (c) 2017-2019, The Graft Project
 // Copyright (c) 2014-2019, The Monero Project
 // 
->>>>>>> adc2e3f1
 // All rights reserved.
 //
 // Redistribution and use in source and binary forms, with or without modification, are
@@ -1050,7 +1045,6 @@
   ASSERT_TRUE(td2.m_pk_index == 0);
 }
 
-<<<<<<< HEAD
 namespace helper {
     void dump_unsigned_tx(const tools::wallet2::unsigned_tx_set &tx, cryptonote::network_type nettype)
     {
@@ -1123,7 +1117,6 @@
 }
 
 #define UNSIGNED_TX_PREFIX "Graft unsigned tx set\003"
-=======
 struct unsigned_tx_set
 {
   std::vector<tools::wallet2::tx_construction_data> txes;
@@ -1135,8 +1128,6 @@
   a & x.txes;
   a & x.transfers;
 }
-#define UNSIGNED_TX_PREFIX "Monero unsigned tx set\003"
->>>>>>> adc2e3f1
 TEST(Serialization, portability_unsigned_tx)
 {
   const boost::filesystem::path filename = unit_test::data_dir / "unsigned_monero_tx";
@@ -1417,15 +1408,9 @@
   ASSERT_TRUE(exported_txs.key_images.size() == 2);
   auto& ki0 = exported_txs.key_images[0];
   auto& ki1 = exported_txs.key_images[1];
-<<<<<<< HEAD
   ASSERT_TRUE(epee::string_tools::pod_to_hex(ki0) == "f03885a4220f3df8b12f4798d9d67932457bfb90dc6099293455f6da94f0cfa1");
   ASSERT_TRUE(epee::string_tools::pod_to_hex(ki1) == "f8b8af82c1be1a10d3900bbcbf318ae9388e5111f655a3bcab98852731d231cf");
 
-=======
-  auto& ki2 = exported_txs.key_images[2];
-  ASSERT_TRUE(epee::string_tools::pod_to_hex(ki0) == "c5680d3735b90871ca5e3d90cd82d6483eed1151b9ab75c2c8c3a7d89e00a5a8");
-  ASSERT_TRUE(epee::string_tools::pod_to_hex(ki1) == "d54cbd435a8d636ad9b01b8d4f3eb13bd0cf1ce98eddf53ab1617f9b763e66c0");
-  ASSERT_TRUE(epee::string_tools::pod_to_hex(ki2) == "6c3cd6af97c4070a7aef9b1344e7463e29c7cd245076fdb65da447a34da3ca76");
 }
 
 TEST(Serialization, difficulty_type)
@@ -1449,5 +1434,4 @@
   a2 >> v_unserialized;
 
   ASSERT_EQ(v_original, v_unserialized);
->>>>>>> adc2e3f1
 }