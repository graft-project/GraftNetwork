--- conflicted
+++ resolved
@@ -28,68 +28,64 @@
 //
 
 #include "AuthSampleObject.h"
-#include "graft_wallet2.h"
+#include "wallet/graft_wallet.h"
 
 void supernode::AuthSampleObject::Owner(AuthSample* o) { m_Owner = o; }
 
 bool supernode::AuthSampleObject::Init(const RTA_TransactionRecord& src) {
-    TransactionRecord = src;
+	TransactionRecord = src;
 
-    ADD_RTA_OBJECT_HANDLER(WalletProxyGetPosData, rpc_command::WALLET_GET_POS_DATA, AuthSampleObject);
-    ADD_RTA_OBJECT_HANDLER(WalletProxyRejectPay, rpc_command::WALLET_REJECT_PAY, AuthSampleObject);
+	ADD_RTA_OBJECT_HANDLER(WalletProxyGetPosData, rpc_command::WALLET_GET_POS_DATA, AuthSampleObject);
+	ADD_RTA_OBJECT_HANDLER(WalletProxyRejectPay, rpc_command::WALLET_REJECT_PAY, AuthSampleObject);
 
-    return true;
+	return true;
 }
 
 
 bool supernode::AuthSampleObject::WalletProxyPay(const rpc_command::WALLET_PROXY_PAY::request& inp, rpc_command::WALLET_PROXY_PAY::response& out) {
-    RTA_TransactionRecord src;
-    rpc_command::ConvertToTR(src, inp, m_Servant);
+	RTA_TransactionRecord src;
+	rpc_command::ConvertToTR(src, inp, m_Servant);
     if(src!=TransactionRecord) { LOG_PRINT_L4("not eq records"); return false; }
 
-<<<<<<< HEAD
-    string data = TransactionRecord.PaymentID + string(":") + inp.CustomerWalletAddr;
-    bool signok = tools::GraftWallet::verify(data, inp.CustomerWalletAddr, inp.CustomerWalletSign, m_Servant->nettype());
-=======
 	string data = TransactionRecord.PaymentID + string(":") + inp.CustomerWalletAddr;
-    bool signok = tools::GraftWallet2::verifySignedMessage(data, inp.CustomerWalletAddr, inp.CustomerWalletSign, m_Servant->IsTestnet());
->>>>>>> a3985793
+    bool signok = tools::GraftWallet::verify_message(data, inp.CustomerWalletAddr, inp.CustomerWalletSign,
+                                                     m_Servant->nettype());
 
-    // TODO: send LOCK. WTF?? all our nodes got this packet by sub-net broadcast. so only top node must send broad cast
+	// TODO: send LOCK. WTF?? all our nodes got this packet by sub-net broadcast. so only top node must send broad cast
 
-    ADD_RTA_OBJECT_HANDLER(WalletPutTxInPool, rpc_command::WALLET_PUT_TX_IN_POOL, AuthSampleObject);
+	ADD_RTA_OBJECT_HANDLER(WalletPutTxInPool, rpc_command::WALLET_PUT_TX_IN_POOL, AuthSampleObject);
 
-    out.Sign = GenerateSignForTransaction();
-    out.FSN_StakeWalletAddr = m_Servant->GetMyStakeWallet().Addr;
+	out.Sign = GenerateSignForTransaction();
+	out.FSN_StakeWalletAddr = m_Servant->GetMyStakeWallet().Addr;
 
-    return true;
+	return true;
 }
 
 bool supernode::AuthSampleObject::WalletPutTxInPool(const rpc_command::WALLET_PUT_TX_IN_POOL::request& in, rpc_command::WALLET_PUT_TX_IN_POOL::response& out) {
-    // all ok, notify PoS about this
-    rpc_command::POS_TR_SIGNED::request req;
-    rpc_command::POS_TR_SIGNED::response resp;
-    req.TransactionPoolID = in.TransactionPoolID;
-    if( !SendDAPICall(PosIP, PosPort, dapi_call::PoSTRSigned, req, resp) ) return false;
+	// all ok, notify PoS about this
+	rpc_command::POS_TR_SIGNED::request req;
+	rpc_command::POS_TR_SIGNED::response resp;
+	req.TransactionPoolID = in.TransactionPoolID;
+	if( !SendDAPICall(PosIP, PosPort, dapi_call::PoSTRSigned, req, resp) ) return false;
 
 
-    return true;
+	return true;
 }
 
 bool supernode::AuthSampleObject::WalletProxyGetPosData(const rpc_command::WALLET_GET_POS_DATA::request& in, rpc_command::WALLET_GET_POS_DATA::response& out) {
     out.POSSaleDetails = TransactionRecord.POSSaleDetails;
-    return true;
+	return true;
 }
 
 bool supernode::AuthSampleObject::WalletProxyRejectPay(const rpc_command::WALLET_REJECT_PAY::request &in, rpc_command::WALLET_REJECT_PAY::response &out) {
-    rpc_command::WALLET_REJECT_PAY::request in2 = in;
-    bool ret = SendDAPICall(PosIP, PosPort, dapi_call::AuthWalletRejectPay, in2, out);
-    return ret;
+	rpc_command::WALLET_REJECT_PAY::request in2 = in;
+	bool ret = SendDAPICall(PosIP, PosPort, dapi_call::AuthWalletRejectPay, in2, out);
+	return ret;
 }
 
 string supernode::AuthSampleObject::GenerateSignForTransaction() {
     string sign = m_Servant->SignByWalletPrivateKey( TransactionRecord.MessageForSign(), m_Servant->GetMyStakeWallet().Addr );
-    return sign;
+	return sign;
 }
 
 
