# Copyright (c) 2014-2018, The Monero Project
#
# All rights reserved.
#
# Redistribution and use in source and binary forms, with or without modification, are
# permitted provided that the following conditions are met:
#
# 1. Redistributions of source code must retain the above copyright notice, this list of
#    conditions and the following disclaimer.
#
# 2. Redistributions in binary form must reproduce the above copyright notice, this list
#    of conditions and the following disclaimer in the documentation and/or other
#    materials provided with the distribution.
#
# 3. Neither the name of the copyright holder nor the names of its contributors may be
#    used to endorse or promote products derived from this software without specific
#    prior written permission.
#
# THIS SOFTWARE IS PROVIDED BY THE COPYRIGHT HOLDERS AND CONTRIBUTORS "AS IS" AND ANY
# EXPRESS OR IMPLIED WARRANTIES, INCLUDING, BUT NOT LIMITED TO, THE IMPLIED WARRANTIES OF
# MERCHANTABILITY AND FITNESS FOR A PARTICULAR PURPOSE ARE DISCLAIMED. IN NO EVENT SHALL
# THE COPYRIGHT HOLDER OR CONTRIBUTORS BE LIABLE FOR ANY DIRECT, INDIRECT, INCIDENTAL,
# SPECIAL, EXEMPLARY, OR CONSEQUENTIAL DAMAGES (INCLUDING, BUT NOT LIMITED TO,
# PROCUREMENT OF SUBSTITUTE GOODS OR SERVICES; LOSS OF USE, DATA, OR PROFITS; OR BUSINESS
# INTERRUPTION) HOWEVER CAUSED AND ON ANY THEORY OF LIABILITY, WHETHER IN CONTRACT,
# STRICT LIABILITY, OR TORT (INCLUDING NEGLIGENCE OR OTHERWISE) ARISING IN ANY WAY OUT OF
# THE USE OF THIS SOFTWARE, EVEN IF ADVISED OF THE POSSIBILITY OF SUCH DAMAGE.

# include (${PROJECT_SOURCE_DIR}/cmake/libutils.cmake)

set(CMAKE_ARCHIVE_OUTPUT_DIRECTORY ${CMAKE_BINARY_DIR}/lib)

set(wallet_sources
  wallet2.cpp
  graft_wallet.cpp
  wallet_args.cpp
  ringdb.cpp
  node_rpc_proxy.cpp)

set(wallet_private_headers
  wallet2.h
  graft_wallet.h
  wallet_args.h
  wallet_errors.h
  wallet_rpc_server.h
  wallet_rpc_server_commands_defs.h
  wallet_rpc_server_error_codes.h
  ringdb.h
  node_rpc_proxy.h)

monero_private_headers(wallet
  ${wallet_private_headers})
monero_add_library(wallet
  ${wallet_sources}
  ${wallet_private_headers})
target_link_libraries(wallet
  PUBLIC
    multisig
    common
    cryptonote_core
    mnemonics
<<<<<<< HEAD
    ${LMDB_LIBRARY}
=======
    p2p
    utils
>>>>>>> a3985793
    ${Boost_CHRONO_LIBRARY}
    ${Boost_SERIALIZATION_LIBRARY}
    ${Boost_FILESYSTEM_LIBRARY}
    ${Boost_SYSTEM_LIBRARY}
    ${Boost_THREAD_LIBRARY}
    ${Boost_REGEX_LIBRARY}
  PRIVATE
    ${EXTRA_LIBRARIES})

set(wallet_rpc_sources
  wallet_rpc_server.cpp)

set(wallet_rpc_headers)

set(wallet_rpc_private_headers
  wallet_rpc_server.h)

monero_private_headers(wallet_rpc_server
  ${wallet_rpc_private_headers})
monero_add_executable(wallet_rpc_server
  ${wallet_rpc_sources}
  ${wallet_rpc_headers}
  ${wallet_rpc_private_headers})

target_link_libraries(wallet_rpc_server
  PRIVATE
    wallet
    rpc_base
    cryptonote_core
    cncrypto
    common
    version
    daemonizer
    ${EPEE_READLINE}
    ${Boost_CHRONO_LIBRARY}
    ${Boost_PROGRAM_OPTIONS_LIBRARY}
    ${Boost_FILESYSTEM_LIBRARY}
    ${Boost_THREAD_LIBRARY}
    ${CMAKE_THREAD_LIBS_INIT}
    ${EXTRA_LIBRARIES})
set_property(TARGET wallet_rpc_server
  PROPERTY
    OUTPUT_NAME "graft-wallet-rpc")
install(TARGETS wallet_rpc_server DESTINATION bin)

# build and install libwallet_merged only if we building for GUI
if (BUILD_GUI_DEPS)
<<<<<<< HEAD
    set(libs_to_merge
            wallet_api
            wallet
            multisig
            cryptonote_core
            cryptonote_basic
            mnemonics
            common
            cncrypto
            device
            ringct
            ringct_basic
            checkpoints
            version)
=======
    set(libs_to_merge wallet cryptonote_core cryptonote_basic mnemonics common cncrypto ringct utils)
>>>>>>> a3985793

    foreach(lib ${libs_to_merge})
        list(APPEND objlibs $<TARGET_OBJECTS:obj_${lib}>) # matches naming convention in src/CMakeLists.txt
    endforeach()
    add_library(wallet_merged STATIC ${objlibs})
    if(IOS)
        set(lib_folder lib-${ARCH})
    else()
        set(lib_folder lib)
    endif()
    install(TARGETS wallet_merged
        ARCHIVE DESTINATION ${lib_folder})
endif()

add_subdirectory(api)<|MERGE_RESOLUTION|>--- conflicted
+++ resolved
@@ -59,12 +59,9 @@
     common
     cryptonote_core
     mnemonics
-<<<<<<< HEAD
     ${LMDB_LIBRARY}
-=======
     p2p
     utils
->>>>>>> a3985793
     ${Boost_CHRONO_LIBRARY}
     ${Boost_SERIALIZATION_LIBRARY}
     ${Boost_FILESYSTEM_LIBRARY}
@@ -112,7 +109,6 @@
 
 # build and install libwallet_merged only if we building for GUI
 if (BUILD_GUI_DEPS)
-<<<<<<< HEAD
     set(libs_to_merge
             wallet_api
             wallet
@@ -126,10 +122,8 @@
             ringct
             ringct_basic
             checkpoints
-            version)
-=======
-    set(libs_to_merge wallet cryptonote_core cryptonote_basic mnemonics common cncrypto ringct utils)
->>>>>>> a3985793
+            version
+            utils)
 
     foreach(lib ${libs_to_merge})
         list(APPEND objlibs $<TARGET_OBJECTS:obj_${lib}>) # matches naming convention in src/CMakeLists.txt
