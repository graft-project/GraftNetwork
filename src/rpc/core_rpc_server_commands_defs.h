// Copyright (c) 2014-2019, The Monero Project
// 
// All rights reserved.
// 
// Redistribution and use in source and binary forms, with or without modification, are
// permitted provided that the following conditions are met:
// 
// 1. Redistributions of source code must retain the above copyright notice, this list of
//    conditions and the following disclaimer.
// 
// 2. Redistributions in binary form must reproduce the above copyright notice, this list
//    of conditions and the following disclaimer in the documentation and/or other
//    materials provided with the distribution.
// 
// 3. Neither the name of the copyright holder nor the names of its contributors may be
//    used to endorse or promote products derived from this software without specific
//    prior written permission.
// 
// THIS SOFTWARE IS PROVIDED BY THE COPYRIGHT HOLDERS AND CONTRIBUTORS "AS IS" AND ANY
// EXPRESS OR IMPLIED WARRANTIES, INCLUDING, BUT NOT LIMITED TO, THE IMPLIED WARRANTIES OF
// MERCHANTABILITY AND FITNESS FOR A PARTICULAR PURPOSE ARE DISCLAIMED. IN NO EVENT SHALL
// THE COPYRIGHT HOLDER OR CONTRIBUTORS BE LIABLE FOR ANY DIRECT, INDIRECT, INCIDENTAL,
// SPECIAL, EXEMPLARY, OR CONSEQUENTIAL DAMAGES (INCLUDING, BUT NOT LIMITED TO,
// PROCUREMENT OF SUBSTITUTE GOODS OR SERVICES; LOSS OF USE, DATA, OR PROFITS; OR BUSINESS
// INTERRUPTION) HOWEVER CAUSED AND ON ANY THEORY OF LIABILITY, WHETHER IN CONTRACT,
// STRICT LIABILITY, OR TORT (INCLUDING NEGLIGENCE OR OTHERWISE) ARISING IN ANY WAY OUT OF
// THE USE OF THIS SOFTWARE, EVEN IF ADVISED OF THE POSSIBILITY OF SUCH DAMAGE.
// 
// Parts of this file are originally copyright (c) 2012-2013 The Cryptonote developers

#pragma once
#include <boost/asio/ip/address_v4.hpp>
#include <boost/asio.hpp> // cross-platform way to include a header with 'ntohl' 
#include <boost/date_time/posix_time/posix_time_types.hpp>
#include <boost/date_time/posix_time/posix_time.hpp>

#include "cryptonote_protocol/cryptonote_protocol_defs.h"
#include "cryptonote_basic/cryptonote_basic.h"
#include "cryptonote_basic/difficulty.h"
#include "crypto/hash.h"
#include "rpc/rpc_handler.h"
#include "common/varint.h"
#include "common/perf_timer.h"

namespace
{
  template<typename T>
  std::string compress_integer_array(const std::vector<T> &v)
  {
    std::string s;
    s.resize(v.size() * (sizeof(T) * 8 / 7 + 1));
    char *ptr = (char*)s.data();
    for (const T &t: v)
      tools::write_varint(ptr, t);
    s.resize(ptr - s.data());
    return s;
  }

  template<typename T>
  std::vector<T> decompress_integer_array(const std::string &s)
  {
    std::vector<T> v;
    v.reserve(s.size());
    int read = 0;
    const std::string::const_iterator end = s.end();
    for (std::string::const_iterator i = s.begin(); i != end; std::advance(i, read))
    {
      T t;
      read = tools::read_varint(std::string::const_iterator(i), s.end(), t);
      CHECK_AND_ASSERT_THROW_MES(read > 0 && read <= 256, "Error decompressing data");
      v.push_back(t);
    }
    return v;
  }
}

namespace cryptonote
{
  //-----------------------------------------------
#define CORE_RPC_STATUS_OK   "OK"
#define CORE_RPC_STATUS_BUSY   "BUSY"
#define CORE_RPC_STATUS_NOT_MINING "NOT MINING"

// When making *any* change here, bump minor
// If the change is incompatible, then bump major and set minor to 0
// This ensures CORE_RPC_VERSION always increases, that every change
// has its own version, and that clients can just test major to see
// whether they can talk to a given daemon without having to know in
// advance which version they will stop working with
// Don't go over 32767 for any of these
#define CORE_RPC_VERSION_MAJOR 2
#define CORE_RPC_VERSION_MINOR 6
#define MAKE_CORE_RPC_VERSION(major,minor) (((major)<<16)|(minor))
#define CORE_RPC_VERSION MAKE_CORE_RPC_VERSION(CORE_RPC_VERSION_MAJOR, CORE_RPC_VERSION_MINOR)

  struct COMMAND_RPC_GET_HEIGHT
  {
    struct request_t
    {
      BEGIN_KV_SERIALIZE_MAP()
      END_KV_SERIALIZE_MAP()
    };
    typedef epee::misc_utils::struct_init<request_t> request;

    struct response_t
    {
      uint64_t 	 height;
      std::string status;
      bool untrusted;
      std::string hash;

      BEGIN_KV_SERIALIZE_MAP()
        KV_SERIALIZE(height)
        KV_SERIALIZE(status)
        KV_SERIALIZE(untrusted)
        KV_SERIALIZE(hash)
      END_KV_SERIALIZE_MAP()
    };
    typedef epee::misc_utils::struct_init<response_t> response;
  };

  struct COMMAND_RPC_GET_BLOCKS_FAST
  {

    struct request_t
    {
      std::list<crypto::hash> block_ids; //*first 10 blocks id goes sequential, next goes in pow(2,n) offset, like 2, 4, 8, 16, 32, 64 and so on, and the last one is always genesis block */
      uint64_t    start_height;
      bool        prune;
      bool        no_miner_tx;
      BEGIN_KV_SERIALIZE_MAP()
        KV_SERIALIZE_CONTAINER_POD_AS_BLOB(block_ids)
        KV_SERIALIZE(start_height)
        KV_SERIALIZE(prune)
        KV_SERIALIZE_OPT(no_miner_tx, false)
      END_KV_SERIALIZE_MAP()
    };
    typedef epee::misc_utils::struct_init<request_t> request;

    struct tx_output_indices
    {
      std::vector<uint64_t> indices;

      BEGIN_KV_SERIALIZE_MAP()
        KV_SERIALIZE(indices)
      END_KV_SERIALIZE_MAP()
    };

    struct block_output_indices
    {
      std::vector<tx_output_indices> indices;

      BEGIN_KV_SERIALIZE_MAP()
        KV_SERIALIZE(indices)
      END_KV_SERIALIZE_MAP()
    };

    struct response_t
    {
      std::vector<block_complete_entry> blocks;
      uint64_t    start_height;
      uint64_t    current_height;
      std::string status;
      std::vector<block_output_indices> output_indices;
      bool untrusted;

      BEGIN_KV_SERIALIZE_MAP()
        KV_SERIALIZE(blocks)
        KV_SERIALIZE(start_height)
        KV_SERIALIZE(current_height)
        KV_SERIALIZE(status)
        KV_SERIALIZE(output_indices)
        KV_SERIALIZE(untrusted)
      END_KV_SERIALIZE_MAP()
    };
    typedef epee::misc_utils::struct_init<response_t> response;
  };

  struct COMMAND_RPC_GET_BLOCKS_BY_HEIGHT
  {
    struct request_t
    {
      std::vector<uint64_t> heights;
      BEGIN_KV_SERIALIZE_MAP()
        KV_SERIALIZE(heights)
      END_KV_SERIALIZE_MAP()
    };
    typedef epee::misc_utils::struct_init<request_t> request;

    struct response_t
    {
      std::vector<block_complete_entry> blocks;
      std::string status;
      bool untrusted;

      BEGIN_KV_SERIALIZE_MAP()
        KV_SERIALIZE(blocks)
        KV_SERIALIZE(status)
        KV_SERIALIZE(untrusted)
      END_KV_SERIALIZE_MAP()
    };
    typedef epee::misc_utils::struct_init<response_t> response;
  };

    struct COMMAND_RPC_GET_ALT_BLOCKS_HASHES
    {
        struct request_t
        {
            BEGIN_KV_SERIALIZE_MAP()
            END_KV_SERIALIZE_MAP()
        };
        typedef epee::misc_utils::struct_init<request_t> request;

        struct response_t
        {
            std::vector<std::string> blks_hashes;
            std::string status;
            bool untrusted;

            BEGIN_KV_SERIALIZE_MAP()
                KV_SERIALIZE(blks_hashes)
                KV_SERIALIZE(status)
                KV_SERIALIZE(untrusted)
            END_KV_SERIALIZE_MAP()
        };
        typedef epee::misc_utils::struct_init<response_t> response;
    };
  struct COMMAND_RPC_GET_HASHES_FAST
  {

    struct request_t
    {
      std::list<crypto::hash> block_ids; //*first 10 blocks id goes sequential, next goes in pow(2,n) offset, like 2, 4, 8, 16, 32, 64 and so on, and the last one is always genesis block */
      uint64_t    start_height;
      BEGIN_KV_SERIALIZE_MAP()
        KV_SERIALIZE_CONTAINER_POD_AS_BLOB(block_ids)
        KV_SERIALIZE(start_height)
      END_KV_SERIALIZE_MAP()
    };
    typedef epee::misc_utils::struct_init<request_t> request;

    struct response_t
    {
      std::vector<crypto::hash> m_block_ids;
      uint64_t    start_height;
      uint64_t    current_height;
      std::string status;
      bool untrusted;

      BEGIN_KV_SERIALIZE_MAP()
        KV_SERIALIZE_CONTAINER_POD_AS_BLOB(m_block_ids)
        KV_SERIALIZE(start_height)
        KV_SERIALIZE(current_height)
        KV_SERIALIZE(status)
        KV_SERIALIZE(untrusted)
      END_KV_SERIALIZE_MAP()
    };
    typedef epee::misc_utils::struct_init<response_t> response;
  };

  //-----------------------------------------------
  struct COMMAND_RPC_GET_RANDOM_OUTS
  {
      struct request_t
      {
        std::vector<std::string> amounts;
        uint32_t count;

        BEGIN_KV_SERIALIZE_MAP()
          KV_SERIALIZE(amounts)
          KV_SERIALIZE(count)
        END_KV_SERIALIZE_MAP()
      };
      typedef epee::misc_utils::struct_init<request_t> request;
    
      
      struct output {
        std::string public_key;
        uint64_t global_index;
        std::string rct; // 64+64+64 characters long (<rct commit> + <encrypted mask> + <rct amount>)

        BEGIN_KV_SERIALIZE_MAP()
          KV_SERIALIZE(public_key)
          KV_SERIALIZE(global_index)
          KV_SERIALIZE(rct)                                 
        END_KV_SERIALIZE_MAP()
      };
      
      struct amount_out {
        uint64_t amount;
        std::vector<output> outputs;
        BEGIN_KV_SERIALIZE_MAP()
          KV_SERIALIZE(amount)
          KV_SERIALIZE(outputs)                                
        END_KV_SERIALIZE_MAP()
        
      };
      
      struct response_t
      {
        std::vector<amount_out> amount_outs;
        std::string Error;
        BEGIN_KV_SERIALIZE_MAP()
          KV_SERIALIZE(amount_outs)
          KV_SERIALIZE(Error)
        END_KV_SERIALIZE_MAP()
      };
      typedef epee::misc_utils::struct_init<response_t> response;
  };
  //-----------------------------------------------
  struct COMMAND_RPC_SUBMIT_RAW_TX
  {
      struct request_t
      {
        std::string address;
        std::string view_key;
        std::string tx;

        BEGIN_KV_SERIALIZE_MAP()
          KV_SERIALIZE(address)
          KV_SERIALIZE(view_key)
          KV_SERIALIZE(tx)  
        END_KV_SERIALIZE_MAP()
      };
      typedef epee::misc_utils::struct_init<request_t> request;
    
      
      struct response_t
      {
        std::string status;
        std::string error;
        
        BEGIN_KV_SERIALIZE_MAP()
          KV_SERIALIZE(status)
          KV_SERIALIZE(error)
        END_KV_SERIALIZE_MAP()
      };
      typedef epee::misc_utils::struct_init<response_t> response;
  };
  //-----------------------------------------------
  struct COMMAND_RPC_GET_TRANSACTIONS
  {
    struct request_t
    {
      std::vector<std::string> txs_hashes;
      bool decode_as_json;
      bool prune;
      bool split;

      BEGIN_KV_SERIALIZE_MAP()
        KV_SERIALIZE(txs_hashes)
        KV_SERIALIZE(decode_as_json)
        KV_SERIALIZE_OPT(prune, false)
        KV_SERIALIZE_OPT(split, false)
      END_KV_SERIALIZE_MAP()
    };
    typedef epee::misc_utils::struct_init<request_t> request;

    struct entry
    {
      std::string tx_hash;
      std::string as_hex;
      std::string pruned_as_hex;
      std::string prunable_as_hex;
      std::string prunable_hash;
      std::string as_json;
      bool in_pool;
      bool double_spend_seen;
      uint64_t block_height;
      uint64_t block_timestamp;
      std::vector<uint64_t> output_indices;
      bool relayed;

      BEGIN_KV_SERIALIZE_MAP()
        KV_SERIALIZE(tx_hash)
        KV_SERIALIZE(as_hex)
        KV_SERIALIZE(pruned_as_hex)
        KV_SERIALIZE(prunable_as_hex)
        KV_SERIALIZE(prunable_hash)
        KV_SERIALIZE(as_json)
        KV_SERIALIZE(in_pool)
        KV_SERIALIZE(double_spend_seen)
        if (!this_ref.in_pool)
        {
          KV_SERIALIZE(block_height)
          KV_SERIALIZE(block_timestamp)
          KV_SERIALIZE(output_indices)
        }
        else
        {
          KV_SERIALIZE(relayed)
        }
      END_KV_SERIALIZE_MAP()
    };

    struct response_t
    {
      // older compatibility stuff
      std::vector<std::string> txs_as_hex;  //transactions blobs as hex (old compat)
      std::vector<std::string> txs_as_json; //transactions decoded as json (old compat)

      // in both old and new
      std::vector<std::string> missed_tx;   //not found transactions

      // new style
      std::vector<entry> txs;
      std::string status;
      bool untrusted;

      BEGIN_KV_SERIALIZE_MAP()
        KV_SERIALIZE(txs_as_hex)
        KV_SERIALIZE(txs_as_json)
        KV_SERIALIZE(txs)
        KV_SERIALIZE(missed_tx)
        KV_SERIALIZE(status)
        KV_SERIALIZE(untrusted)
      END_KV_SERIALIZE_MAP()
    };
    typedef epee::misc_utils::struct_init<response_t> response;
  };

  //-----------------------------------------------
  struct COMMAND_RPC_IS_KEY_IMAGE_SPENT
  {
    enum STATUS {
      UNSPENT = 0,
      SPENT_IN_BLOCKCHAIN = 1,
      SPENT_IN_POOL = 2,
    };

    struct request_t
    {
      std::vector<std::string> key_images;

      BEGIN_KV_SERIALIZE_MAP()
        KV_SERIALIZE(key_images)
      END_KV_SERIALIZE_MAP()
    };
    typedef epee::misc_utils::struct_init<request_t> request;


    struct response_t
    {
      std::vector<int> spent_status;
      std::string status;
      bool untrusted;

      BEGIN_KV_SERIALIZE_MAP()
        KV_SERIALIZE(spent_status)
        KV_SERIALIZE(status)
        KV_SERIALIZE(untrusted)
      END_KV_SERIALIZE_MAP()
    };
    typedef epee::misc_utils::struct_init<response_t> response;
  };

  //-----------------------------------------------
  struct COMMAND_RPC_GET_TX_GLOBAL_OUTPUTS_INDEXES
  {
    struct request_t
    {
      crypto::hash txid;
      BEGIN_KV_SERIALIZE_MAP()
        KV_SERIALIZE_VAL_POD_AS_BLOB(txid)
      END_KV_SERIALIZE_MAP()
    };
    typedef epee::misc_utils::struct_init<request_t> request;


    struct response_t
    {
      std::vector<uint64_t> o_indexes;
      std::string status;
      bool untrusted;
      BEGIN_KV_SERIALIZE_MAP()
        KV_SERIALIZE(o_indexes)
        KV_SERIALIZE(status)
        KV_SERIALIZE(untrusted)
      END_KV_SERIALIZE_MAP()
    };
    typedef epee::misc_utils::struct_init<response_t> response;
  };
  //-----------------------------------------------
  struct get_outputs_out
  {
    uint64_t amount;
    uint64_t index;

    BEGIN_KV_SERIALIZE_MAP()
      KV_SERIALIZE(amount)
      KV_SERIALIZE(index)
    END_KV_SERIALIZE_MAP()
  };

  struct COMMAND_RPC_GET_OUTPUTS_BIN
  {
    struct request_t
    {
      std::vector<get_outputs_out> outputs;
      bool get_txid;

      BEGIN_KV_SERIALIZE_MAP()
        KV_SERIALIZE(outputs)
        KV_SERIALIZE_OPT(get_txid, true)
      END_KV_SERIALIZE_MAP()
    };
    typedef epee::misc_utils::struct_init<request_t> request;

    struct outkey
    {
      crypto::public_key key;
      rct::key mask;
      bool unlocked;
      uint64_t height;
      crypto::hash txid;

      BEGIN_KV_SERIALIZE_MAP()
        KV_SERIALIZE_VAL_POD_AS_BLOB(key)
        KV_SERIALIZE_VAL_POD_AS_BLOB(mask)
        KV_SERIALIZE(unlocked)
        KV_SERIALIZE(height)
        KV_SERIALIZE_VAL_POD_AS_BLOB(txid)
      END_KV_SERIALIZE_MAP()
    };

    struct response_t
    {
      std::vector<outkey> outs;
      std::string status;
      bool untrusted;

      BEGIN_KV_SERIALIZE_MAP()
        KV_SERIALIZE(outs)
        KV_SERIALIZE(status)
        KV_SERIALIZE(untrusted)
      END_KV_SERIALIZE_MAP()
    };
    typedef epee::misc_utils::struct_init<response_t> response;
  };
  //-----------------------------------------------
  struct COMMAND_RPC_GET_OUTPUTS
  {
    struct request_t
    {
      std::vector<get_outputs_out> outputs;
      bool get_txid;

      BEGIN_KV_SERIALIZE_MAP()
        KV_SERIALIZE(outputs)
        KV_SERIALIZE(get_txid)
      END_KV_SERIALIZE_MAP()
    };
    typedef epee::misc_utils::struct_init<request_t> request;

    struct outkey
    {
      std::string key;
      std::string mask;
      bool unlocked;
      uint64_t height;
      std::string txid;

      BEGIN_KV_SERIALIZE_MAP()
        KV_SERIALIZE(key)
        KV_SERIALIZE(mask)
        KV_SERIALIZE(unlocked)
        KV_SERIALIZE(height)
        KV_SERIALIZE(txid)
      END_KV_SERIALIZE_MAP()
    };

    struct response_t
    {
      std::vector<outkey> outs;
      std::string status;
      bool untrusted;

      BEGIN_KV_SERIALIZE_MAP()
        KV_SERIALIZE(outs)
        KV_SERIALIZE(status)
        KV_SERIALIZE(untrusted)
      END_KV_SERIALIZE_MAP()
    };
    typedef epee::misc_utils::struct_init<response_t> response;
  };
  //-----------------------------------------------
  struct COMMAND_RPC_SEND_RAW_TX
  {
    struct request_t
    {
      std::string tx_as_hex;
      bool do_not_relay;
      bool do_sanity_checks;

      BEGIN_KV_SERIALIZE_MAP()
        KV_SERIALIZE(tx_as_hex)
        KV_SERIALIZE_OPT(do_not_relay, false)
        KV_SERIALIZE_OPT(do_sanity_checks, true)
      END_KV_SERIALIZE_MAP()
    };
    typedef epee::misc_utils::struct_init<request_t> request;

<<<<<<< HEAD
    struct response
=======

    struct response_t
>>>>>>> adc2e3f1
    {
      std::string status;
      std::string reason;
      bool not_relayed;
      bool low_mixin;
      bool double_spend;
      bool invalid_input;
      bool invalid_output;
      bool too_big;
      bool overspend;
      bool fee_too_low;
      bool not_rct;
      bool sanity_check_failed;
      bool untrusted;
      bool rta_validation_failed;

      BEGIN_KV_SERIALIZE_MAP()
        KV_SERIALIZE(status)
        KV_SERIALIZE(reason)
        KV_SERIALIZE(not_relayed)
        KV_SERIALIZE(low_mixin)
        KV_SERIALIZE(double_spend)
        KV_SERIALIZE(invalid_input)
        KV_SERIALIZE(invalid_output)
        KV_SERIALIZE(too_big)
        KV_SERIALIZE(overspend)
        KV_SERIALIZE(fee_too_low)
        KV_SERIALIZE(not_rct)
        KV_SERIALIZE(sanity_check_failed)
        KV_SERIALIZE(untrusted)
        KV_SERIALIZE(rta_validation_failed)
      END_KV_SERIALIZE_MAP()
    };
    typedef epee::misc_utils::struct_init<response_t> response;
  };
  //-----------------------------------------------
  struct COMMAND_RPC_START_MINING
  {
    struct request_t
    {
      std::string miner_address;
      uint64_t    threads_count;
      bool        do_background_mining;
      bool        ignore_battery;

      BEGIN_KV_SERIALIZE_MAP()
        KV_SERIALIZE(miner_address)
        KV_SERIALIZE(threads_count)
        KV_SERIALIZE(do_background_mining)        
        KV_SERIALIZE(ignore_battery)        
      END_KV_SERIALIZE_MAP()
    };
    typedef epee::misc_utils::struct_init<request_t> request;

    struct response_t
    {
      std::string status;

      BEGIN_KV_SERIALIZE_MAP()
        KV_SERIALIZE(status)
      END_KV_SERIALIZE_MAP()
    };
    typedef epee::misc_utils::struct_init<response_t> response;
  };
  //-----------------------------------------------
  struct COMMAND_RPC_GET_INFO
  {
    struct request_t
    {

      BEGIN_KV_SERIALIZE_MAP()
      END_KV_SERIALIZE_MAP()
    };
    typedef epee::misc_utils::struct_init<request_t> request;

    struct response_t
    {
      std::string status;
      uint64_t height;
      uint64_t target_height;
      uint64_t difficulty;
      std::string wide_difficulty;
      uint64_t difficulty_top64;
      uint64_t target;
      uint64_t tx_count;
      uint64_t tx_pool_size;
      uint64_t alt_blocks_count;
      uint64_t outgoing_connections_count;
      uint64_t incoming_connections_count;
      uint64_t rpc_connections_count;
      uint64_t white_peerlist_size;
      uint64_t grey_peerlist_size;
      bool mainnet;
      bool testnet;
      bool stagenet;
      std::string nettype;
      std::string top_block_hash;
      uint64_t cumulative_difficulty;
      std::string wide_cumulative_difficulty;
      uint64_t cumulative_difficulty_top64;
      uint64_t block_size_limit;
      uint64_t block_weight_limit;
      uint64_t block_size_median;
      uint64_t block_weight_median;
      uint64_t start_time;
      uint64_t free_space;
      bool offline;
      bool untrusted;
      std::string bootstrap_daemon_address;
      uint64_t height_without_bootstrap;
      bool was_bootstrap_ever_used;
      uint64_t database_size;
      bool update_available;
      std::string version;

      BEGIN_KV_SERIALIZE_MAP()
        KV_SERIALIZE(status)
        KV_SERIALIZE(height)
        KV_SERIALIZE(target_height)
        KV_SERIALIZE(difficulty)
        KV_SERIALIZE(wide_difficulty)
        KV_SERIALIZE(difficulty_top64)
        KV_SERIALIZE(target)
        KV_SERIALIZE(tx_count)
        KV_SERIALIZE(tx_pool_size)
        KV_SERIALIZE(alt_blocks_count)
        KV_SERIALIZE(outgoing_connections_count)
        KV_SERIALIZE(incoming_connections_count)
        KV_SERIALIZE(rpc_connections_count)
        KV_SERIALIZE(white_peerlist_size)
        KV_SERIALIZE(grey_peerlist_size)
        KV_SERIALIZE(mainnet)
        KV_SERIALIZE(testnet)
        KV_SERIALIZE(stagenet)
        KV_SERIALIZE(nettype)
        KV_SERIALIZE(top_block_hash)
        KV_SERIALIZE(cumulative_difficulty)
        KV_SERIALIZE(wide_cumulative_difficulty)
        KV_SERIALIZE(cumulative_difficulty_top64)
        KV_SERIALIZE(block_size_limit)
        KV_SERIALIZE_OPT(block_weight_limit, (uint64_t)0)
        KV_SERIALIZE(block_size_median)
        KV_SERIALIZE_OPT(block_weight_median, (uint64_t)0)
        KV_SERIALIZE(start_time)
        KV_SERIALIZE(free_space)
        KV_SERIALIZE(offline)
        KV_SERIALIZE(untrusted)
        KV_SERIALIZE(bootstrap_daemon_address)
        KV_SERIALIZE(height_without_bootstrap)
        KV_SERIALIZE(was_bootstrap_ever_used)
        KV_SERIALIZE(database_size)
        KV_SERIALIZE(update_available)
        KV_SERIALIZE(version)
      END_KV_SERIALIZE_MAP()
    };
    typedef epee::misc_utils::struct_init<response_t> response;
  };

    
  //-----------------------------------------------
  struct COMMAND_RPC_GET_NET_STATS
  {
    struct request_t
    {

      BEGIN_KV_SERIALIZE_MAP()
      END_KV_SERIALIZE_MAP()
    };
    typedef epee::misc_utils::struct_init<request_t> request;


    struct response_t
    {
      std::string status;
      uint64_t start_time;
      uint64_t total_packets_in;
      uint64_t total_bytes_in;
      uint64_t total_packets_out;
      uint64_t total_bytes_out;

      BEGIN_KV_SERIALIZE_MAP()
        KV_SERIALIZE(status)
        KV_SERIALIZE(start_time)
        KV_SERIALIZE(total_packets_in)
        KV_SERIALIZE(total_bytes_in)
        KV_SERIALIZE(total_packets_out)
        KV_SERIALIZE(total_bytes_out)
      END_KV_SERIALIZE_MAP()
    };
    typedef epee::misc_utils::struct_init<response_t> response;
  };

  //-----------------------------------------------
  struct COMMAND_RPC_STOP_MINING
  {
    struct request_t
    {

      BEGIN_KV_SERIALIZE_MAP()
      END_KV_SERIALIZE_MAP()
    };
    typedef epee::misc_utils::struct_init<request_t> request;


    struct response_t
    {
      std::string status;

      BEGIN_KV_SERIALIZE_MAP()
        KV_SERIALIZE(status)
      END_KV_SERIALIZE_MAP()
    };
    typedef epee::misc_utils::struct_init<response_t> response;
  };

  //-----------------------------------------------
  struct COMMAND_RPC_MINING_STATUS
  {
    struct request_t
    {

      BEGIN_KV_SERIALIZE_MAP()
      END_KV_SERIALIZE_MAP()
    };
    typedef epee::misc_utils::struct_init<request_t> request;


    struct response_t
    {
      std::string status;
      bool active;
      uint64_t speed;
      uint32_t threads_count;
      std::string address;
      std::string pow_algorithm;
      bool is_background_mining_enabled;
      uint8_t bg_idle_threshold;
      uint8_t bg_min_idle_seconds;
      bool bg_ignore_battery;
      uint8_t bg_target;
      uint32_t block_target;
      uint64_t block_reward;
      uint64_t difficulty;
      std::string wide_difficulty;
      uint64_t difficulty_top64;

      BEGIN_KV_SERIALIZE_MAP()
        KV_SERIALIZE(status)
        KV_SERIALIZE(active)
        KV_SERIALIZE(speed)
        KV_SERIALIZE(threads_count)
        KV_SERIALIZE(address)
        KV_SERIALIZE(pow_algorithm)
        KV_SERIALIZE(is_background_mining_enabled)
        KV_SERIALIZE(bg_idle_threshold)
        KV_SERIALIZE(bg_min_idle_seconds)
        KV_SERIALIZE(bg_ignore_battery)
        KV_SERIALIZE(bg_target)
        KV_SERIALIZE(block_target)
        KV_SERIALIZE(block_reward)
        KV_SERIALIZE(difficulty)
        KV_SERIALIZE(wide_difficulty)
        KV_SERIALIZE(difficulty_top64)
      END_KV_SERIALIZE_MAP()
    };
    typedef epee::misc_utils::struct_init<response_t> response;
  };

  //-----------------------------------------------
  struct COMMAND_RPC_SAVE_BC
  {
    struct request_t
    {

      BEGIN_KV_SERIALIZE_MAP()
      END_KV_SERIALIZE_MAP()
    };
    typedef epee::misc_utils::struct_init<request_t> request;


    struct response_t
    {
      std::string status;

      BEGIN_KV_SERIALIZE_MAP()
        KV_SERIALIZE(status)
      END_KV_SERIALIZE_MAP()
    };
    typedef epee::misc_utils::struct_init<response_t> response;
  };
  
  //
  struct COMMAND_RPC_GETBLOCKCOUNT
  {
    typedef std::list<std::string> request;

    struct response_t
    {
      uint64_t count;
      std::string status;

      BEGIN_KV_SERIALIZE_MAP()
        KV_SERIALIZE(count)
        KV_SERIALIZE(status)
      END_KV_SERIALIZE_MAP()
    };
    typedef epee::misc_utils::struct_init<response_t> response;
  };

  struct COMMAND_RPC_GETBLOCKHASH
  {
    typedef std::vector<uint64_t> request;

    typedef std::string response;
  };


  struct COMMAND_RPC_GETBLOCKTEMPLATE
  {
    struct request_t
    {
      uint64_t reserve_size;       //max 255 bytes
      std::string wallet_address;
      std::string prev_block;

      BEGIN_KV_SERIALIZE_MAP()
        KV_SERIALIZE(reserve_size)
        KV_SERIALIZE(wallet_address)
        KV_SERIALIZE(prev_block)
      END_KV_SERIALIZE_MAP()
    };
    typedef epee::misc_utils::struct_init<request_t> request;

    struct response_t
    {
      uint64_t difficulty;
      std::string wide_difficulty;
      uint64_t difficulty_top64;
      uint64_t height;
      uint64_t reserved_offset;
      uint64_t expected_reward;
      std::string prev_hash;
      blobdata blocktemplate_blob;
      blobdata blockhashing_blob;
      std::string status;
      bool untrusted;

      BEGIN_KV_SERIALIZE_MAP()
        KV_SERIALIZE(difficulty)
        KV_SERIALIZE(wide_difficulty)
        KV_SERIALIZE(difficulty_top64)
        KV_SERIALIZE(height)
        KV_SERIALIZE(reserved_offset)
        KV_SERIALIZE(expected_reward)
        KV_SERIALIZE(prev_hash)
        KV_SERIALIZE(blocktemplate_blob)
        KV_SERIALIZE(blockhashing_blob)
        KV_SERIALIZE(status)
        KV_SERIALIZE(untrusted)
      END_KV_SERIALIZE_MAP()
    };
    typedef epee::misc_utils::struct_init<response_t> response;
  };

  struct COMMAND_RPC_SUBMITBLOCK
  {
    typedef std::vector<std::string> request;
    
    struct response_t
    {
      std::string status;

      BEGIN_KV_SERIALIZE_MAP()
        KV_SERIALIZE(status)
      END_KV_SERIALIZE_MAP()
    };
    typedef epee::misc_utils::struct_init<response_t> response;
  };

  struct COMMAND_RPC_GENERATEBLOCKS
  {
    struct request_t
    {
      uint64_t amount_of_blocks;
      std::string wallet_address;
      std::string prev_block;
      uint32_t starting_nonce;

      BEGIN_KV_SERIALIZE_MAP()
        KV_SERIALIZE(amount_of_blocks)
        KV_SERIALIZE(wallet_address)
        KV_SERIALIZE(prev_block)
        KV_SERIALIZE_OPT(starting_nonce, (uint32_t)0)
      END_KV_SERIALIZE_MAP()
    };
    typedef epee::misc_utils::struct_init<request_t> request;
    
    struct response_t
    {
      uint64_t height;
      std::vector<std::string> blocks;
      std::string status;
      
      BEGIN_KV_SERIALIZE_MAP()
        KV_SERIALIZE(height)
        KV_SERIALIZE(blocks)
        KV_SERIALIZE(status)
      END_KV_SERIALIZE_MAP()
    };
    typedef epee::misc_utils::struct_init<response_t> response;
  };
  
  struct block_header_response
  {
      uint8_t major_version;
      uint8_t minor_version;
      uint64_t timestamp;
      std::string prev_hash;
      uint32_t nonce;
      bool orphan_status;
      uint64_t height;
      uint64_t depth;
      std::string hash;
      uint64_t difficulty;
      std::string wide_difficulty;
      uint64_t difficulty_top64;
      uint64_t cumulative_difficulty;
      std::string wide_cumulative_difficulty;
      uint64_t cumulative_difficulty_top64;
      uint64_t reward;
      uint64_t block_size;
      uint64_t block_weight;
      uint64_t num_txes;
      std::string pow_hash;
      uint64_t long_term_weight;
      std::string miner_tx_hash;
      
      BEGIN_KV_SERIALIZE_MAP()
        KV_SERIALIZE(major_version)
        KV_SERIALIZE(minor_version)
        KV_SERIALIZE(timestamp)
        KV_SERIALIZE(prev_hash)
        KV_SERIALIZE(nonce)
        KV_SERIALIZE(orphan_status)
        KV_SERIALIZE(height)
        KV_SERIALIZE(depth)
        KV_SERIALIZE(hash)
        KV_SERIALIZE(difficulty)
        KV_SERIALIZE(wide_difficulty)
        KV_SERIALIZE(difficulty_top64)
        KV_SERIALIZE(cumulative_difficulty)
        KV_SERIALIZE(wide_cumulative_difficulty)
        KV_SERIALIZE(cumulative_difficulty_top64)
        KV_SERIALIZE(reward)
        KV_SERIALIZE(block_size)
        KV_SERIALIZE_OPT(block_weight, (uint64_t)0)
        KV_SERIALIZE(num_txes)
        KV_SERIALIZE(pow_hash)
        KV_SERIALIZE_OPT(long_term_weight, (uint64_t)0)
        KV_SERIALIZE(miner_tx_hash)
      END_KV_SERIALIZE_MAP()
  };

  struct COMMAND_RPC_GET_LAST_BLOCK_HEADER
  {
    struct request_t
    {
      bool fill_pow_hash;

      BEGIN_KV_SERIALIZE_MAP()
        KV_SERIALIZE_OPT(fill_pow_hash, false);
      END_KV_SERIALIZE_MAP()
    };
    typedef epee::misc_utils::struct_init<request_t> request;

    struct response_t
    {
      std::string status;
      block_header_response block_header;
      bool untrusted;
      
      BEGIN_KV_SERIALIZE_MAP()
        KV_SERIALIZE(block_header)
        KV_SERIALIZE(status)
        KV_SERIALIZE(untrusted)
      END_KV_SERIALIZE_MAP()
    };
    typedef epee::misc_utils::struct_init<response_t> response;

  };
  
  struct COMMAND_RPC_GET_BLOCK_HEADER_BY_HASH
  {
    struct request_t
    {
      std::string hash;
      bool fill_pow_hash;

      BEGIN_KV_SERIALIZE_MAP()
        KV_SERIALIZE(hash)
        KV_SERIALIZE_OPT(fill_pow_hash, false);
      END_KV_SERIALIZE_MAP()
    };
    typedef epee::misc_utils::struct_init<request_t> request;

    struct response_t
    {
      std::string status;
      block_header_response block_header;
      bool untrusted;
      
      BEGIN_KV_SERIALIZE_MAP()
        KV_SERIALIZE(block_header)
        KV_SERIALIZE(status)
        KV_SERIALIZE(untrusted)
      END_KV_SERIALIZE_MAP()
    };
    typedef epee::misc_utils::struct_init<response_t> response;
  };

  struct COMMAND_RPC_GET_BLOCK_HEADER_BY_HEIGHT
  {
    struct request_t
    {
      uint64_t height;
      bool fill_pow_hash;

      BEGIN_KV_SERIALIZE_MAP()
        KV_SERIALIZE(height)
        KV_SERIALIZE_OPT(fill_pow_hash, false);
      END_KV_SERIALIZE_MAP()
    };
    typedef epee::misc_utils::struct_init<request_t> request;

    struct response_t
    {
      std::string status;
      block_header_response block_header;
      bool untrusted;
      
      BEGIN_KV_SERIALIZE_MAP()
        KV_SERIALIZE(block_header)
        KV_SERIALIZE(status)
        KV_SERIALIZE(untrusted)
      END_KV_SERIALIZE_MAP()
    };
    typedef epee::misc_utils::struct_init<response_t> response;
  };

  struct COMMAND_RPC_GET_BLOCK
  {
    struct request_t
    {
      std::string hash;
      uint64_t height;
      bool fill_pow_hash;

      BEGIN_KV_SERIALIZE_MAP()
        KV_SERIALIZE(hash)
        KV_SERIALIZE(height)
        KV_SERIALIZE_OPT(fill_pow_hash, false);
      END_KV_SERIALIZE_MAP()
    };
    typedef epee::misc_utils::struct_init<request_t> request;

    struct response_t
    {
      std::string status;
      block_header_response block_header;
      std::string miner_tx_hash;
      std::vector<std::string> tx_hashes;
      std::string blob;
      std::string json;
      bool untrusted;
      
      BEGIN_KV_SERIALIZE_MAP()
        KV_SERIALIZE(block_header)
        KV_SERIALIZE(miner_tx_hash)
        KV_SERIALIZE(tx_hashes)
        KV_SERIALIZE(status)
        KV_SERIALIZE(blob)
        KV_SERIALIZE(json)
        KV_SERIALIZE(untrusted)
      END_KV_SERIALIZE_MAP()
    };
    typedef epee::misc_utils::struct_init<response_t> response;
  };

  struct peer {
    uint64_t id;
    std::string host;
    uint32_t ip;
    uint16_t port;
    uint16_t rpc_port;
    uint64_t last_seen;
<<<<<<< HEAD
    std::string last_seen_str;

    peer() = default;

    peer(uint64_t id, const std::string &host, uint64_t last_seen)
      : id(id), host(host), ip(0), port(0), last_seen(last_seen)
    {
        last_seen_str = boost::posix_time::to_simple_string(boost::posix_time::from_time_t(last_seen));
    }
    peer(uint64_t id, uint32_t ip, uint16_t port, uint64_t last_seen)
      : id(id), ip(ntohl(ip)), port(port), last_seen(last_seen)
    {
        auto _ip = boost::asio::ip::address_v4(this->ip);
        host = _ip.to_string();
        last_seen_str = boost::posix_time::to_simple_string(boost::posix_time::from_time_t(last_seen));
    }
=======
    uint32_t pruning_seed;

    peer() = default;

    peer(uint64_t id, const std::string &host, uint64_t last_seen, uint32_t pruning_seed, uint16_t rpc_port)
      : id(id), host(host), ip(0), port(0), rpc_port(rpc_port), last_seen(last_seen), pruning_seed(pruning_seed)
    {}
    peer(uint64_t id, uint32_t ip, uint16_t port, uint64_t last_seen, uint32_t pruning_seed, uint16_t rpc_port)
      : id(id), host(std::to_string(ip)), ip(ip), port(port), rpc_port(rpc_port), last_seen(last_seen), pruning_seed(pruning_seed)
    {}
>>>>>>> adc2e3f1

    BEGIN_KV_SERIALIZE_MAP()
      KV_SERIALIZE(id)
      KV_SERIALIZE(host)
      KV_SERIALIZE(ip)
      KV_SERIALIZE(port)
      KV_SERIALIZE_OPT(rpc_port, (uint16_t)0)
      KV_SERIALIZE(last_seen)
<<<<<<< HEAD
      KV_SERIALIZE(last_seen_str)
=======
      KV_SERIALIZE_OPT(pruning_seed, (uint32_t)0)
>>>>>>> adc2e3f1
    END_KV_SERIALIZE_MAP()
  };

  struct COMMAND_RPC_GET_PEER_LIST
  {
    struct request_t
    {
      BEGIN_KV_SERIALIZE_MAP()
      END_KV_SERIALIZE_MAP()
    };
    typedef epee::misc_utils::struct_init<request_t> request;

    struct response_t
    {
      std::string status;
      std::vector<peer> white_list;
      std::vector<peer> gray_list;

      BEGIN_KV_SERIALIZE_MAP()
        KV_SERIALIZE(status)
        KV_SERIALIZE(white_list)
        KV_SERIALIZE(gray_list)
      END_KV_SERIALIZE_MAP()
    };
    typedef epee::misc_utils::struct_init<response_t> response;
  };

  struct COMMAND_RPC_SET_LOG_HASH_RATE
  {
    struct request_t
    {
      bool visible;

      BEGIN_KV_SERIALIZE_MAP()
        KV_SERIALIZE(visible)
      END_KV_SERIALIZE_MAP()
    };
    typedef epee::misc_utils::struct_init<request_t> request;

    struct response_t
    {
      std::string status;
      BEGIN_KV_SERIALIZE_MAP()
        KV_SERIALIZE(status)
      END_KV_SERIALIZE_MAP()
    };
    typedef epee::misc_utils::struct_init<response_t> response;
  };

  struct COMMAND_RPC_SET_LOG_LEVEL
  {
    struct request_t
    {
      int8_t level;

      BEGIN_KV_SERIALIZE_MAP()
        KV_SERIALIZE(level)
      END_KV_SERIALIZE_MAP()
    };
    typedef epee::misc_utils::struct_init<request_t> request;

    struct response_t
    {
      std::string status;
      BEGIN_KV_SERIALIZE_MAP()
        KV_SERIALIZE(status)
      END_KV_SERIALIZE_MAP()
    };
    typedef epee::misc_utils::struct_init<response_t> response;
  };

  struct COMMAND_RPC_SET_LOG_CATEGORIES
  {
    struct request_t
    {
      std::string categories;

      BEGIN_KV_SERIALIZE_MAP()
        KV_SERIALIZE(categories)
      END_KV_SERIALIZE_MAP()
    };
    typedef epee::misc_utils::struct_init<request_t> request;

    struct response_t
    {
      std::string status;
      std::string categories;

      BEGIN_KV_SERIALIZE_MAP()
        KV_SERIALIZE(status)
        KV_SERIALIZE(categories)
      END_KV_SERIALIZE_MAP()
    };
    typedef epee::misc_utils::struct_init<response_t> response;
  };

  struct tx_info
  {
    std::string id_hash;
    std::string tx_json; // TODO - expose this data directly
    uint64_t blob_size;
    uint64_t weight;
    uint64_t fee;
    std::string max_used_block_id_hash;
    uint64_t max_used_block_height;
    bool kept_by_block;
    uint64_t last_failed_height;
    std::string last_failed_id_hash;
    uint64_t receive_time;
    bool relayed;
    uint64_t last_relayed_time;
    bool do_not_relay;
    bool double_spend_seen;
    std::string tx_blob;

    BEGIN_KV_SERIALIZE_MAP()
      KV_SERIALIZE(id_hash)
      KV_SERIALIZE(tx_json)
      KV_SERIALIZE(blob_size)
      KV_SERIALIZE_OPT(weight, (uint64_t)0)
      KV_SERIALIZE(fee)
      KV_SERIALIZE(max_used_block_id_hash)
      KV_SERIALIZE(max_used_block_height)
      KV_SERIALIZE(kept_by_block)
      KV_SERIALIZE(last_failed_height)
      KV_SERIALIZE(last_failed_id_hash)
      KV_SERIALIZE(receive_time)
      KV_SERIALIZE(relayed)
      KV_SERIALIZE(last_relayed_time)
      KV_SERIALIZE(do_not_relay)
      KV_SERIALIZE(double_spend_seen)
      KV_SERIALIZE(tx_blob)
    END_KV_SERIALIZE_MAP()
  };

  struct spent_key_image_info
  {
    std::string id_hash;
    std::vector<std::string> txs_hashes;

    BEGIN_KV_SERIALIZE_MAP()
      KV_SERIALIZE(id_hash)
      KV_SERIALIZE(txs_hashes)
    END_KV_SERIALIZE_MAP()
  };

  struct COMMAND_RPC_GET_TRANSACTION_POOL
  {
    struct request_t
    {
      BEGIN_KV_SERIALIZE_MAP()
      END_KV_SERIALIZE_MAP()
    };
    typedef epee::misc_utils::struct_init<request_t> request;

    struct response_t
    {
      std::string status;
      std::vector<tx_info> transactions;
      std::vector<spent_key_image_info> spent_key_images;
      bool untrusted;

      BEGIN_KV_SERIALIZE_MAP()
        KV_SERIALIZE(status)
        KV_SERIALIZE(transactions)
        KV_SERIALIZE(spent_key_images)
        KV_SERIALIZE(untrusted)
      END_KV_SERIALIZE_MAP()
    };
    typedef epee::misc_utils::struct_init<response_t> response;
  };

  struct COMMAND_RPC_GET_TRANSACTION_POOL_HASHES_BIN
  {
    struct request_t
    {
      BEGIN_KV_SERIALIZE_MAP()
      END_KV_SERIALIZE_MAP()
    };
    typedef epee::misc_utils::struct_init<request_t> request;

    struct response_t
    {
      std::string status;
      std::vector<crypto::hash> tx_hashes;
      bool untrusted;

      BEGIN_KV_SERIALIZE_MAP()
        KV_SERIALIZE(status)
        KV_SERIALIZE_CONTAINER_POD_AS_BLOB(tx_hashes)
        KV_SERIALIZE(untrusted)
      END_KV_SERIALIZE_MAP()
    };
    typedef epee::misc_utils::struct_init<response_t> response;
  };

  struct COMMAND_RPC_GET_TRANSACTION_POOL_HASHES
  {
    struct request_t
    {
      BEGIN_KV_SERIALIZE_MAP()
      END_KV_SERIALIZE_MAP()
    };
    typedef epee::misc_utils::struct_init<request_t> request;

    struct response_t
    {
      std::string status;
      std::vector<std::string> tx_hashes;
      bool untrusted;

      BEGIN_KV_SERIALIZE_MAP()
        KV_SERIALIZE(status)
        KV_SERIALIZE(tx_hashes)
        KV_SERIALIZE(untrusted)
      END_KV_SERIALIZE_MAP()
    };
    typedef epee::misc_utils::struct_init<response_t> response;
  };

  struct tx_backlog_entry
  {
    uint64_t weight;
    uint64_t fee;
    uint64_t time_in_pool;
  };

  struct COMMAND_RPC_GET_TRANSACTION_POOL_BACKLOG
  {
    struct request_t
    {
      BEGIN_KV_SERIALIZE_MAP()
      END_KV_SERIALIZE_MAP()
    };
    typedef epee::misc_utils::struct_init<request_t> request;

    struct response_t
    {
      std::string status;
      std::vector<tx_backlog_entry> backlog;
      bool untrusted;

      BEGIN_KV_SERIALIZE_MAP()
        KV_SERIALIZE(status)
        KV_SERIALIZE_CONTAINER_POD_AS_BLOB(backlog)
        KV_SERIALIZE(untrusted)
      END_KV_SERIALIZE_MAP()
    };
    typedef epee::misc_utils::struct_init<response_t> response;
  };

  struct txpool_histo
  {
    uint32_t txs;
    uint64_t bytes;

    BEGIN_KV_SERIALIZE_MAP()
      KV_SERIALIZE(txs)
      KV_SERIALIZE(bytes)
    END_KV_SERIALIZE_MAP()
  };

  struct txpool_stats
  {
    uint64_t bytes_total;
    uint32_t bytes_min;
    uint32_t bytes_max;
    uint32_t bytes_med;
    uint64_t fee_total;
    uint64_t oldest;
    uint32_t txs_total;
    uint32_t num_failing;
    uint32_t num_10m;
    uint32_t num_not_relayed;
    uint64_t histo_98pc;
    std::vector<txpool_histo> histo;
    uint32_t num_double_spends;

    txpool_stats(): bytes_total(0), bytes_min(0), bytes_max(0), bytes_med(0), fee_total(0), oldest(0), txs_total(0), num_failing(0), num_10m(0), num_not_relayed(0), histo_98pc(0), num_double_spends(0) {}

    BEGIN_KV_SERIALIZE_MAP()
      KV_SERIALIZE(bytes_total)
      KV_SERIALIZE(bytes_min)
      KV_SERIALIZE(bytes_max)
      KV_SERIALIZE(bytes_med)
      KV_SERIALIZE(fee_total)
      KV_SERIALIZE(oldest)
      KV_SERIALIZE(txs_total)
      KV_SERIALIZE(num_failing)
      KV_SERIALIZE(num_10m)
      KV_SERIALIZE(num_not_relayed)
      KV_SERIALIZE(histo_98pc)
      KV_SERIALIZE_CONTAINER_POD_AS_BLOB(histo)
      KV_SERIALIZE(num_double_spends)
    END_KV_SERIALIZE_MAP()
  };

  struct COMMAND_RPC_GET_TRANSACTION_POOL_STATS
  {
    struct request_t
    {
      BEGIN_KV_SERIALIZE_MAP()
      END_KV_SERIALIZE_MAP()
    };
    typedef epee::misc_utils::struct_init<request_t> request;

    struct response_t
    {
      std::string status;
      txpool_stats pool_stats;
      bool untrusted;

      BEGIN_KV_SERIALIZE_MAP()
        KV_SERIALIZE(status)
        KV_SERIALIZE(pool_stats)
        KV_SERIALIZE(untrusted)
      END_KV_SERIALIZE_MAP()
    };
    typedef epee::misc_utils::struct_init<response_t> response;
  };

  struct COMMAND_RPC_GET_CONNECTIONS
  {
    struct request_t
    {
      BEGIN_KV_SERIALIZE_MAP()
      END_KV_SERIALIZE_MAP()
    };
    typedef epee::misc_utils::struct_init<request_t> request;

    struct response_t
    {
      std::string status;
      std::list<connection_info> connections;
      
      BEGIN_KV_SERIALIZE_MAP()
        KV_SERIALIZE(status)
        KV_SERIALIZE(connections)
      END_KV_SERIALIZE_MAP()
    };
    typedef epee::misc_utils::struct_init<response_t> response;
  };

  struct COMMAND_RPC_GET_BLOCK_HEADERS_RANGE
  {
    struct request_t
    {
      uint64_t start_height;
      uint64_t end_height;
      bool fill_pow_hash;

      BEGIN_KV_SERIALIZE_MAP()
        KV_SERIALIZE(start_height)
        KV_SERIALIZE(end_height)
        KV_SERIALIZE_OPT(fill_pow_hash, false);
      END_KV_SERIALIZE_MAP()
    };
    typedef epee::misc_utils::struct_init<request_t> request;

    struct response_t
    {
      std::string status;
      std::vector<block_header_response> headers;
      bool untrusted;

      BEGIN_KV_SERIALIZE_MAP()
        KV_SERIALIZE(status)
        KV_SERIALIZE(headers)
        KV_SERIALIZE(untrusted)
      END_KV_SERIALIZE_MAP()
    };
    typedef epee::misc_utils::struct_init<response_t> response;
  };

  struct COMMAND_RPC_STOP_DAEMON
  {
    struct request_t
    {
      BEGIN_KV_SERIALIZE_MAP()
      END_KV_SERIALIZE_MAP()
    };
    typedef epee::misc_utils::struct_init<request_t> request;

    struct response_t
    {
      std::string status;

      BEGIN_KV_SERIALIZE_MAP()
        KV_SERIALIZE(status)
      END_KV_SERIALIZE_MAP()
    };
    typedef epee::misc_utils::struct_init<response_t> response;
  };
  
  struct COMMAND_RPC_FAST_EXIT
  {
    struct request_t
    {
      BEGIN_KV_SERIALIZE_MAP()
      END_KV_SERIALIZE_MAP()
    };
    typedef epee::misc_utils::struct_init<request_t> request;
    
    struct response_t
    {
	  std::string status;
	  
      BEGIN_KV_SERIALIZE_MAP()
        KV_SERIALIZE(status)
      END_KV_SERIALIZE_MAP()
    };
    typedef epee::misc_utils::struct_init<response_t> response;
  };
  
  struct COMMAND_RPC_GET_LIMIT
  {
    struct request_t
    {
      BEGIN_KV_SERIALIZE_MAP()
      END_KV_SERIALIZE_MAP()
    };
    typedef epee::misc_utils::struct_init<request_t> request;
    
    struct response_t
    {
      std::string status;
      uint64_t limit_up;
      uint64_t limit_down;
      bool untrusted;
      
      BEGIN_KV_SERIALIZE_MAP()
        KV_SERIALIZE(status)
        KV_SERIALIZE(limit_up)
        KV_SERIALIZE(limit_down)
        KV_SERIALIZE(untrusted)
      END_KV_SERIALIZE_MAP()
    };
    typedef epee::misc_utils::struct_init<response_t> response;
  };
  
  struct COMMAND_RPC_SET_LIMIT
  {
    struct request_t
    {
      int64_t limit_down;  // all limits (for get and set) are kB/s
      int64_t limit_up;
      
      BEGIN_KV_SERIALIZE_MAP()
        KV_SERIALIZE(limit_down)
        KV_SERIALIZE(limit_up)
      END_KV_SERIALIZE_MAP()
    };
    typedef epee::misc_utils::struct_init<request_t> request;
    
    struct response_t
    {
      std::string status;
      int64_t limit_up;
      int64_t limit_down;
      
      BEGIN_KV_SERIALIZE_MAP()
        KV_SERIALIZE(status)
        KV_SERIALIZE(limit_up)
        KV_SERIALIZE(limit_down)
      END_KV_SERIALIZE_MAP()
    };
    typedef epee::misc_utils::struct_init<response_t> response;
  };
  
  struct COMMAND_RPC_OUT_PEERS
  {
    struct request_t
    {
	  uint64_t out_peers;
      BEGIN_KV_SERIALIZE_MAP()
        KV_SERIALIZE(out_peers)
      END_KV_SERIALIZE_MAP()
    };
    typedef epee::misc_utils::struct_init<request_t> request;
    
    struct response_t
    {
      std::string status;

      BEGIN_KV_SERIALIZE_MAP()
        KV_SERIALIZE(status)
      END_KV_SERIALIZE_MAP()
    };
    typedef epee::misc_utils::struct_init<response_t> response;
  };

  struct COMMAND_RPC_IN_PEERS
  {
    struct request_t
    {
      uint64_t in_peers;
      BEGIN_KV_SERIALIZE_MAP()
        KV_SERIALIZE(in_peers)
      END_KV_SERIALIZE_MAP()
    };
    typedef epee::misc_utils::struct_init<request_t> request;

    struct response_t
    {
      std::string status;

      BEGIN_KV_SERIALIZE_MAP()
        KV_SERIALIZE(status)
      END_KV_SERIALIZE_MAP()
    };
    typedef epee::misc_utils::struct_init<response_t> response;
  };
    
  struct COMMAND_RPC_START_SAVE_GRAPH
  {
    struct request_t
    {
      BEGIN_KV_SERIALIZE_MAP()
      END_KV_SERIALIZE_MAP()
    };
    typedef epee::misc_utils::struct_init<request_t> request;
    
    struct response_t
    {
	  std::string status;
	  
      BEGIN_KV_SERIALIZE_MAP()
        KV_SERIALIZE(status)
      END_KV_SERIALIZE_MAP()
    };
    typedef epee::misc_utils::struct_init<response_t> response;
  };
  
  struct COMMAND_RPC_STOP_SAVE_GRAPH
  {
    struct request_t
    {
      BEGIN_KV_SERIALIZE_MAP()
      END_KV_SERIALIZE_MAP()
    };
    typedef epee::misc_utils::struct_init<request_t> request;
    
    struct response_t
    {
	  std::string status;
	  
      BEGIN_KV_SERIALIZE_MAP()
        KV_SERIALIZE(status)
      END_KV_SERIALIZE_MAP()
    };
    typedef epee::misc_utils::struct_init<response_t> response;
  };

  struct COMMAND_RPC_HARD_FORK_INFO
  {
    struct request_t
    {
      uint8_t version;

      BEGIN_KV_SERIALIZE_MAP()
        KV_SERIALIZE(version)
      END_KV_SERIALIZE_MAP()
    };
    typedef epee::misc_utils::struct_init<request_t> request;

    struct response_t
    {
      uint8_t version;
      bool enabled;
      uint32_t window;
      uint32_t votes;
      uint32_t threshold;
      uint8_t voting;
      uint32_t state;
      uint64_t earliest_height;
      std::string status;
      bool untrusted;

      BEGIN_KV_SERIALIZE_MAP()
        KV_SERIALIZE(version)
        KV_SERIALIZE(enabled)
        KV_SERIALIZE(window)
        KV_SERIALIZE(votes)
        KV_SERIALIZE(threshold)
        KV_SERIALIZE(voting)
        KV_SERIALIZE(state)
        KV_SERIALIZE(earliest_height)
        KV_SERIALIZE(status)
        KV_SERIALIZE(untrusted)
      END_KV_SERIALIZE_MAP()
    };
    typedef epee::misc_utils::struct_init<response_t> response;
  };

  struct COMMAND_RPC_GETBANS
  {
    struct ban
    {
      std::string host;
      uint32_t ip;
      uint32_t seconds;

      BEGIN_KV_SERIALIZE_MAP()
        KV_SERIALIZE(host)
        KV_SERIALIZE(ip)
        KV_SERIALIZE(seconds)
      END_KV_SERIALIZE_MAP()
    };

    struct request_t
    {
      BEGIN_KV_SERIALIZE_MAP()
      END_KV_SERIALIZE_MAP()
    };
    typedef epee::misc_utils::struct_init<request_t> request;

    struct response_t
    {
      std::string status;
      std::vector<ban> bans;

      BEGIN_KV_SERIALIZE_MAP()
        KV_SERIALIZE(status)
        KV_SERIALIZE(bans)
      END_KV_SERIALIZE_MAP()
    };
    typedef epee::misc_utils::struct_init<response_t> response;
  };

  struct COMMAND_RPC_SETBANS
  {
    struct ban
    {
      std::string host;
      uint32_t ip;
      bool ban;
      uint32_t seconds;

      BEGIN_KV_SERIALIZE_MAP()
        KV_SERIALIZE(host)
        KV_SERIALIZE(ip)
        KV_SERIALIZE(ban)
        KV_SERIALIZE(seconds)
      END_KV_SERIALIZE_MAP()
    };

    struct request_t
    {
      std::vector<ban> bans;

      BEGIN_KV_SERIALIZE_MAP()
        KV_SERIALIZE(bans)
      END_KV_SERIALIZE_MAP()
    };
    typedef epee::misc_utils::struct_init<request_t> request;

    struct response_t
    {
      std::string status;

      BEGIN_KV_SERIALIZE_MAP()
        KV_SERIALIZE(status)
      END_KV_SERIALIZE_MAP()
    };
    typedef epee::misc_utils::struct_init<response_t> response;
  };

  struct COMMAND_RPC_FLUSH_TRANSACTION_POOL
  {
    struct request_t
    {
      std::vector<std::string> txids;

      BEGIN_KV_SERIALIZE_MAP()
        KV_SERIALIZE(txids)
      END_KV_SERIALIZE_MAP()
    };
    typedef epee::misc_utils::struct_init<request_t> request;

    struct response_t
    {
      std::string status;

      BEGIN_KV_SERIALIZE_MAP()
        KV_SERIALIZE(status)
      END_KV_SERIALIZE_MAP()
    };
    typedef epee::misc_utils::struct_init<response_t> response;
  };

  struct COMMAND_RPC_GET_OUTPUT_HISTOGRAM
  {
    struct request_t
    {
      std::vector<uint64_t> amounts;
      uint64_t min_count;
      uint64_t max_count;
      bool unlocked;
      uint64_t recent_cutoff;

      BEGIN_KV_SERIALIZE_MAP()
        KV_SERIALIZE(amounts);
        KV_SERIALIZE(min_count);
        KV_SERIALIZE(max_count);
        KV_SERIALIZE(unlocked);
        KV_SERIALIZE(recent_cutoff);
      END_KV_SERIALIZE_MAP()
    };
    typedef epee::misc_utils::struct_init<request_t> request;

    struct entry
    {
      uint64_t amount;
      uint64_t total_instances;
      uint64_t unlocked_instances;
      uint64_t recent_instances;

      BEGIN_KV_SERIALIZE_MAP()
        KV_SERIALIZE(amount);
        KV_SERIALIZE(total_instances);
        KV_SERIALIZE(unlocked_instances);
        KV_SERIALIZE(recent_instances);
      END_KV_SERIALIZE_MAP()

      entry(uint64_t amount, uint64_t total_instances, uint64_t unlocked_instances, uint64_t recent_instances):
          amount(amount), total_instances(total_instances), unlocked_instances(unlocked_instances), recent_instances(recent_instances) {}
      entry() {}
    };

    struct response_t
    {
      std::string status;
      std::vector<entry> histogram;
      bool untrusted;

      BEGIN_KV_SERIALIZE_MAP()
        KV_SERIALIZE(status)
        KV_SERIALIZE(histogram)
        KV_SERIALIZE(untrusted)
      END_KV_SERIALIZE_MAP()
    };
    typedef epee::misc_utils::struct_init<response_t> response;
  };

  struct COMMAND_RPC_GET_VERSION
  {
    struct request_t
    {
      BEGIN_KV_SERIALIZE_MAP()
      END_KV_SERIALIZE_MAP()
    };
    typedef epee::misc_utils::struct_init<request_t> request;

    struct response_t
    {
      std::string status;
      uint32_t version;
      bool untrusted;

      BEGIN_KV_SERIALIZE_MAP()
        KV_SERIALIZE(status)
        KV_SERIALIZE(version)
        KV_SERIALIZE(untrusted)
      END_KV_SERIALIZE_MAP()
    };
    typedef epee::misc_utils::struct_init<response_t> response;
  };

  struct COMMAND_RPC_GET_COINBASE_TX_SUM
  {
    struct request_t
    {
      uint64_t height;
      uint64_t count;

      BEGIN_KV_SERIALIZE_MAP()
        KV_SERIALIZE(height);
        KV_SERIALIZE(count);
      END_KV_SERIALIZE_MAP()
    };
    typedef epee::misc_utils::struct_init<request_t> request;

    struct response_t
    {
      std::string status;
      uint64_t emission_amount;
      uint64_t fee_amount;

      BEGIN_KV_SERIALIZE_MAP()
        KV_SERIALIZE(status)
        KV_SERIALIZE(emission_amount)
        KV_SERIALIZE(fee_amount)
      END_KV_SERIALIZE_MAP()
    };
    typedef epee::misc_utils::struct_init<response_t> response;
  };

  struct COMMAND_RPC_GET_BASE_FEE_ESTIMATE
  {
    struct request_t
    {
      uint64_t grace_blocks;

      BEGIN_KV_SERIALIZE_MAP()
        KV_SERIALIZE(grace_blocks)
      END_KV_SERIALIZE_MAP()
    };
    typedef epee::misc_utils::struct_init<request_t> request;

    struct response_t
    {
      std::string status;
      uint64_t fee;
      uint64_t quantization_mask;
      bool untrusted;

      BEGIN_KV_SERIALIZE_MAP()
        KV_SERIALIZE(status)
        KV_SERIALIZE(fee)
        KV_SERIALIZE_OPT(quantization_mask, (uint64_t)1)
        KV_SERIALIZE(untrusted)
      END_KV_SERIALIZE_MAP()
    };
    typedef epee::misc_utils::struct_init<response_t> response;
  };

  struct COMMAND_RPC_GET_ALTERNATE_CHAINS
  {
    struct request_t
    {
      BEGIN_KV_SERIALIZE_MAP()
      END_KV_SERIALIZE_MAP()
    };
    typedef epee::misc_utils::struct_init<request_t> request;

    struct chain_info
    {
      std::string block_hash;
      uint64_t height;
      uint64_t length;
      uint64_t difficulty;
      std::string wide_difficulty;
      uint64_t difficulty_top64;
      std::vector<std::string> block_hashes;
      std::string main_chain_parent_block;

      BEGIN_KV_SERIALIZE_MAP()
        KV_SERIALIZE(block_hash)
        KV_SERIALIZE(height)
        KV_SERIALIZE(length)
        KV_SERIALIZE(difficulty)
        KV_SERIALIZE(wide_difficulty)
        KV_SERIALIZE(difficulty_top64)
        KV_SERIALIZE(block_hashes)
        KV_SERIALIZE(main_chain_parent_block)
      END_KV_SERIALIZE_MAP()
    };

    struct response_t
    {
      std::string status;
      std::list<chain_info> chains;

      BEGIN_KV_SERIALIZE_MAP()
        KV_SERIALIZE(status)
        KV_SERIALIZE(chains)
      END_KV_SERIALIZE_MAP()
    };
    typedef epee::misc_utils::struct_init<response_t> response;
  };

  struct COMMAND_RPC_UPDATE
  {
    struct request_t
    {
      std::string command;
      std::string path;

      BEGIN_KV_SERIALIZE_MAP()
        KV_SERIALIZE(command);
        KV_SERIALIZE(path);
      END_KV_SERIALIZE_MAP()
    };
    typedef epee::misc_utils::struct_init<request_t> request;

    struct response_t
    {
      std::string status;
      bool update;
      std::string version;
      std::string user_uri;
      std::string auto_uri;
      std::string hash;
      std::string path;

      BEGIN_KV_SERIALIZE_MAP()
        KV_SERIALIZE(status)
        KV_SERIALIZE(update)
        KV_SERIALIZE(version)
        KV_SERIALIZE(user_uri)
        KV_SERIALIZE(auto_uri)
        KV_SERIALIZE(hash)
        KV_SERIALIZE(path)
      END_KV_SERIALIZE_MAP()
    };
    typedef epee::misc_utils::struct_init<response_t> response;
  };

  struct COMMAND_RPC_RELAY_TX
  {
    struct request_t
    {
      std::vector<std::string> txids;

      BEGIN_KV_SERIALIZE_MAP()
        KV_SERIALIZE(txids)
      END_KV_SERIALIZE_MAP()
    };
    typedef epee::misc_utils::struct_init<request_t> request;

    struct response_t
    {
      std::string status;

      BEGIN_KV_SERIALIZE_MAP()
        KV_SERIALIZE(status)
      END_KV_SERIALIZE_MAP()
    };
    typedef epee::misc_utils::struct_init<response_t> response;
  };

  struct COMMAND_RPC_SYNC_INFO
  {
    struct request_t
    {
      BEGIN_KV_SERIALIZE_MAP()
      END_KV_SERIALIZE_MAP()
    };
    typedef epee::misc_utils::struct_init<request_t> request;

    struct peer
    {
      connection_info info;

      BEGIN_KV_SERIALIZE_MAP()
        KV_SERIALIZE(info)
      END_KV_SERIALIZE_MAP()
    };

    struct span
    {
      uint64_t start_block_height;
      uint64_t nblocks;
      std::string connection_id;
      uint32_t rate;
      uint32_t speed;
      uint64_t size;
      std::string remote_address;

      BEGIN_KV_SERIALIZE_MAP()
        KV_SERIALIZE(start_block_height)
        KV_SERIALIZE(nblocks)
        KV_SERIALIZE(connection_id)
        KV_SERIALIZE(rate)
        KV_SERIALIZE(speed)
        KV_SERIALIZE(size)
        KV_SERIALIZE(remote_address)
      END_KV_SERIALIZE_MAP()
    };

    struct response_t
    {
      std::string status;
      uint64_t height;
      uint64_t target_height;
      uint32_t next_needed_pruning_seed;
      std::list<peer> peers;
      std::list<span> spans;
      std::string overview;

      BEGIN_KV_SERIALIZE_MAP()
        KV_SERIALIZE(status)
        KV_SERIALIZE(height)
        KV_SERIALIZE(target_height)
        KV_SERIALIZE(next_needed_pruning_seed)
        KV_SERIALIZE(peers)
        KV_SERIALIZE(spans)
        KV_SERIALIZE(overview)
      END_KV_SERIALIZE_MAP()
    };
    typedef epee::misc_utils::struct_init<response_t> response;
  };

  //---------- Graft RTA commands ---------------------
  struct COMMAND_RPC_SUPERNODE_GET_STAKES
  {
    struct request
    {
      std::string supernode_public_id;
      std::string network_address;
      BEGIN_KV_SERIALIZE_MAP()
        KV_SERIALIZE(supernode_public_id)
        KV_SERIALIZE(network_address)
      END_KV_SERIALIZE_MAP()
    };

    struct response
    {
      int64_t status;
      BEGIN_KV_SERIALIZE_MAP()
        KV_SERIALIZE(status)
      END_KV_SERIALIZE_MAP()
    };
  };

  struct COMMAND_RPC_SUPERNODE_STAKES
  {
    struct supernode_stake
    {
      uint64_t amount;
      unsigned int tier;
      uint64_t block_height;
      uint64_t unlock_time;
      std::string supernode_public_id;
      std::string supernode_public_address;
      BEGIN_KV_SERIALIZE_MAP()
        KV_SERIALIZE(amount)
        KV_SERIALIZE(tier)
        KV_SERIALIZE(block_height)
        KV_SERIALIZE(unlock_time)
        KV_SERIALIZE(supernode_public_id)
        KV_SERIALIZE(supernode_public_address)
      END_KV_SERIALIZE_MAP()
    };

    struct request
    {
      uint64_t block_height;
      std::vector<supernode_stake> stakes;
      BEGIN_KV_SERIALIZE_MAP()
        KV_SERIALIZE(block_height)
        KV_SERIALIZE(stakes)
      END_KV_SERIALIZE_MAP()
    };

    struct response
    {
      int64_t status;
      BEGIN_KV_SERIALIZE_MAP()
        KV_SERIALIZE(status)
      END_KV_SERIALIZE_MAP()
    };
  };

  struct COMMAND_RPC_SUPERNODE_GET_BLOCKCHAIN_BASED_LIST
  {
    struct request
    {
      std::string supernode_public_id;
      std::string network_address;
      uint64_t    last_received_block_height;
      BEGIN_KV_SERIALIZE_MAP()
        KV_SERIALIZE(supernode_public_id)
        KV_SERIALIZE(network_address)
        KV_SERIALIZE(last_received_block_height)
      END_KV_SERIALIZE_MAP()
    };

    struct response
    {
      int64_t status;
      BEGIN_KV_SERIALIZE_MAP()
        KV_SERIALIZE(status)
      END_KV_SERIALIZE_MAP()
    };
  };

  struct COMMAND_RPC_SUPERNODE_BLOCKCHAIN_BASED_LIST
  {
    struct supernode
    {
      std::string supernode_public_id;
      std::string supernode_public_address;
      uint64_t    amount;
      BEGIN_KV_SERIALIZE_MAP()
        KV_SERIALIZE(supernode_public_id)
        KV_SERIALIZE(supernode_public_address)
        KV_SERIALIZE(amount)
      END_KV_SERIALIZE_MAP()
    };

    struct tier
    {
      std::vector<supernode> supernodes;
      BEGIN_KV_SERIALIZE_MAP()
        KV_SERIALIZE(supernodes)
      END_KV_SERIALIZE_MAP()
    };

    struct request
    {
      uint64_t block_height;
      std::vector<tier> tiers;
      BEGIN_KV_SERIALIZE_MAP()
        KV_SERIALIZE(block_height)
        KV_SERIALIZE(tiers)
      END_KV_SERIALIZE_MAP()
    };

    struct response
    {
      int64_t status;
      BEGIN_KV_SERIALIZE_MAP()
        KV_SERIALIZE(status)
      END_KV_SERIALIZE_MAP()
    };
  };

  struct COMMAND_RPC_SUPERNODE_ANNOUNCE
  {
    struct request
    {

      std::string supernode_public_id;
      uint64_t height;
      std::string signature;
      std::string network_address;

      BEGIN_KV_SERIALIZE_MAP()
        KV_SERIALIZE(supernode_public_id)
        KV_SERIALIZE(height)
        KV_SERIALIZE(signature)
        KV_SERIALIZE(network_address)
      END_KV_SERIALIZE_MAP()
    };

    struct response
    {
      int64_t status;
      BEGIN_KV_SERIALIZE_MAP()
        KV_SERIALIZE(status)
      END_KV_SERIALIZE_MAP()
    };
  };

  struct COMMAND_RPC_BROADCAST
  {
    struct request
    {
      std::string sender_address;
      std::string callback_uri;
      std::string data;
      bool wait_answer;
      BEGIN_KV_SERIALIZE_MAP()
        KV_SERIALIZE(sender_address)
        KV_SERIALIZE(callback_uri)
        KV_SERIALIZE(data)
        KV_SERIALIZE(wait_answer)
      END_KV_SERIALIZE_MAP()
    };

    struct response
    {
      int64_t status;
      BEGIN_KV_SERIALIZE_MAP()
        KV_SERIALIZE(status)
      END_KV_SERIALIZE_MAP()
    };
  };

  struct COMMAND_RPC_MULTICAST
  {
    struct request
    {
      std::list<std::string> receiver_addresses;
      std::string sender_address;
      std::string callback_uri;
      std::string data;
      bool wait_answer;
      BEGIN_KV_SERIALIZE_MAP()
        KV_SERIALIZE(receiver_addresses)
        KV_SERIALIZE(sender_address)
        KV_SERIALIZE(callback_uri)
        KV_SERIALIZE(data)
        KV_SERIALIZE(wait_answer)
      END_KV_SERIALIZE_MAP()
    };

    struct response
    {
      int64_t status;
      BEGIN_KV_SERIALIZE_MAP()
        KV_SERIALIZE(status)
      END_KV_SERIALIZE_MAP()
    };
  };

  struct COMMAND_RPC_UNICAST
  {
    struct request
    {
      std::string receiver_address;
      std::string sender_address;
      std::string callback_uri;
      std::string data;
      bool wait_answer;
      BEGIN_KV_SERIALIZE_MAP()
        KV_SERIALIZE(receiver_address)
        KV_SERIALIZE(sender_address)
        KV_SERIALIZE(callback_uri)
        KV_SERIALIZE(data)
        KV_SERIALIZE(wait_answer)
      END_KV_SERIALIZE_MAP()
    };

    struct response
    {
      int64_t status;
      BEGIN_KV_SERIALIZE_MAP()
        KV_SERIALIZE(status)
      END_KV_SERIALIZE_MAP()
    };
  };

  struct peer_data
  {
      std::string host;
      uint16_t port;
      uint64_t id;
      int64_t last_seen;
      BEGIN_KV_SERIALIZE_MAP()
        KV_SERIALIZE(host)
        KV_SERIALIZE(port)
        KV_SERIALIZE(id)
        KV_SERIALIZE(last_seen)
      END_KV_SERIALIZE_MAP()
  };

  struct route_data
  {
    std::string address;
    uint64_t last_announce_height;
    uint64_t last_announce_time;
    uint64_t max_hop;
    std::vector<peer_data> peers;

    BEGIN_KV_SERIALIZE_MAP()
      KV_SERIALIZE(address)
      KV_SERIALIZE(last_announce_height)
      KV_SERIALIZE(last_announce_time)
      KV_SERIALIZE(max_hop)
      KV_SERIALIZE(peers)
    END_KV_SERIALIZE_MAP()
  };

  struct COMMAND_RPC_TUNNEL_DATA
  {
    struct request
    {
      BEGIN_KV_SERIALIZE_MAP()
      END_KV_SERIALIZE_MAP()
    };

    struct response
    {
      std::string supernode_address;
      std::vector<route_data> tunnels;
      std::vector<std::string> supernodes_addresses;
      BEGIN_KV_SERIALIZE_MAP()
        KV_SERIALIZE(supernode_address)
        KV_SERIALIZE(tunnels)
        KV_SERIALIZE(supernodes_addresses)
      END_KV_SERIALIZE_MAP()
    };
  };

  struct COMMAND_RPC_RTA_STATS
  {
    struct request
    {
      BEGIN_KV_SERIALIZE_MAP()
      END_KV_SERIALIZE_MAP()
    };

    struct response
    {
      uint64_t announce_bytes_in;
      uint64_t announce_bytes_out;
      uint64_t broadcast_bytes_in;
      uint64_t broadcast_bytes_out;
      uint64_t multicast_bytes_in;
      uint64_t multicast_bytes_out;
      BEGIN_KV_SERIALIZE_MAP()
        KV_SERIALIZE(announce_bytes_in)
        KV_SERIALIZE(announce_bytes_out)
        KV_SERIALIZE(broadcast_bytes_in)
        KV_SERIALIZE(broadcast_bytes_out)
        KV_SERIALIZE(multicast_bytes_in)
        KV_SERIALIZE(multicast_bytes_out)
      END_KV_SERIALIZE_MAP()
    };
  };

  struct COMMAND_RPC_GET_OUTPUT_DISTRIBUTION
  {
    struct request_t
    {
      std::vector<uint64_t> amounts;
      uint64_t from_height;
      uint64_t to_height;
      bool cumulative;
      bool binary;
      bool compress;

      BEGIN_KV_SERIALIZE_MAP()
        KV_SERIALIZE(amounts)
        KV_SERIALIZE_OPT(from_height, (uint64_t)0)
        KV_SERIALIZE_OPT(to_height, (uint64_t)0)
        KV_SERIALIZE_OPT(cumulative, false)
        KV_SERIALIZE_OPT(binary, true)
        KV_SERIALIZE_OPT(compress, false)
      END_KV_SERIALIZE_MAP()
    };
    typedef epee::misc_utils::struct_init<request_t> request;

    struct distribution
    {
      rpc::output_distribution_data data;
      uint64_t amount;
      std::string compressed_data;
      bool binary;
      bool compress;

      BEGIN_KV_SERIALIZE_MAP()
        KV_SERIALIZE(amount)
        KV_SERIALIZE_N(data.start_height, "start_height")
        KV_SERIALIZE(binary)
        KV_SERIALIZE(compress)
        if (this_ref.binary)
        {
          if (is_store)
          {
            if (this_ref.compress)
            {
              const_cast<std::string&>(this_ref.compressed_data) = compress_integer_array(this_ref.data.distribution);
              KV_SERIALIZE(compressed_data)
            }
            else
              KV_SERIALIZE_CONTAINER_POD_AS_BLOB_N(data.distribution, "distribution")
          }
          else
          {
            if (this_ref.compress)
            {
              KV_SERIALIZE(compressed_data)
              const_cast<std::vector<uint64_t>&>(this_ref.data.distribution) = decompress_integer_array<uint64_t>(this_ref.compressed_data);
            }
            else
              KV_SERIALIZE_CONTAINER_POD_AS_BLOB_N(data.distribution, "distribution")
          }
        }
        else
          KV_SERIALIZE_N(data.distribution, "distribution")
        KV_SERIALIZE_N(data.base, "base")
      END_KV_SERIALIZE_MAP()
    };

    struct response_t
    {
      std::string status;
      std::vector<distribution> distributions;
      bool untrusted;

      BEGIN_KV_SERIALIZE_MAP()
        KV_SERIALIZE(status)
        KV_SERIALIZE(distributions)
        KV_SERIALIZE(untrusted)
      END_KV_SERIALIZE_MAP()
    };
    typedef epee::misc_utils::struct_init<response_t> response;
  };

  struct COMMAND_RPC_POP_BLOCKS
  {
    struct request_t
    {
      uint64_t nblocks;

      BEGIN_KV_SERIALIZE_MAP()
        KV_SERIALIZE(nblocks);
      END_KV_SERIALIZE_MAP()
    };
    typedef epee::misc_utils::struct_init<request_t> request;

    struct response_t
    {
      std::string status;
      uint64_t height;

      BEGIN_KV_SERIALIZE_MAP()
        KV_SERIALIZE(status)
        KV_SERIALIZE(height)
      END_KV_SERIALIZE_MAP()
    };
    typedef epee::misc_utils::struct_init<response_t> response;
  };

  struct COMMAND_RPC_PRUNE_BLOCKCHAIN
  {
    struct request_t
    {
      bool check;

      BEGIN_KV_SERIALIZE_MAP()
        KV_SERIALIZE_OPT(check, false)
      END_KV_SERIALIZE_MAP()
    };
    typedef epee::misc_utils::struct_init<request_t> request;

    struct response_t
    {
      bool pruned;
      uint32_t pruning_seed;
      std::string status;

      BEGIN_KV_SERIALIZE_MAP()
        KV_SERIALIZE(status)
        KV_SERIALIZE(pruned)
        KV_SERIALIZE(pruning_seed)
      END_KV_SERIALIZE_MAP()
    };
    typedef epee::misc_utils::struct_init<response_t> response;
  };

}<|MERGE_RESOLUTION|>--- conflicted
+++ resolved
@@ -600,12 +600,7 @@
     };
     typedef epee::misc_utils::struct_init<request_t> request;
 
-<<<<<<< HEAD
-    struct response
-=======
-
-    struct response_t
->>>>>>> adc2e3f1
+    struct response_t
     {
       std::string status;
       std::string reason;
@@ -1201,35 +1196,23 @@
     uint16_t port;
     uint16_t rpc_port;
     uint64_t last_seen;
-<<<<<<< HEAD
     std::string last_seen_str;
+    uint32_t pruning_seed;
 
     peer() = default;
 
-    peer(uint64_t id, const std::string &host, uint64_t last_seen)
-      : id(id), host(host), ip(0), port(0), last_seen(last_seen)
+    peer(uint64_t id, const std::string &host, uint64_t last_seen, uint32_t pruning_seed, uint16_t rpc_port)
+      : id(id), host(host), ip(0), port(0), rpc_port(rpc_port), last_seen(last_seen), pruning_seed(pruning_seed)
     {
         last_seen_str = boost::posix_time::to_simple_string(boost::posix_time::from_time_t(last_seen));
     }
-    peer(uint64_t id, uint32_t ip, uint16_t port, uint64_t last_seen)
-      : id(id), ip(ntohl(ip)), port(port), last_seen(last_seen)
+    peer(uint64_t id, uint32_t ip, uint16_t port, uint64_t last_seen, uint32_t pruning_seed, uint16_t rpc_port)
+      : id(id), host(std::to_string(ip)), ip(ip), port(port), rpc_port(rpc_port), last_seen(last_seen), pruning_seed(pruning_seed)
     {
         auto _ip = boost::asio::ip::address_v4(this->ip);
         host = _ip.to_string();
         last_seen_str = boost::posix_time::to_simple_string(boost::posix_time::from_time_t(last_seen));
     }
-=======
-    uint32_t pruning_seed;
-
-    peer() = default;
-
-    peer(uint64_t id, const std::string &host, uint64_t last_seen, uint32_t pruning_seed, uint16_t rpc_port)
-      : id(id), host(host), ip(0), port(0), rpc_port(rpc_port), last_seen(last_seen), pruning_seed(pruning_seed)
-    {}
-    peer(uint64_t id, uint32_t ip, uint16_t port, uint64_t last_seen, uint32_t pruning_seed, uint16_t rpc_port)
-      : id(id), host(std::to_string(ip)), ip(ip), port(port), rpc_port(rpc_port), last_seen(last_seen), pruning_seed(pruning_seed)
-    {}
->>>>>>> adc2e3f1
 
     BEGIN_KV_SERIALIZE_MAP()
       KV_SERIALIZE(id)
@@ -1238,11 +1221,8 @@
       KV_SERIALIZE(port)
       KV_SERIALIZE_OPT(rpc_port, (uint16_t)0)
       KV_SERIALIZE(last_seen)
-<<<<<<< HEAD
       KV_SERIALIZE(last_seen_str)
-=======
       KV_SERIALIZE_OPT(pruning_seed, (uint32_t)0)
->>>>>>> adc2e3f1
     END_KV_SERIALIZE_MAP()
   };
 
@@ -2239,7 +2219,7 @@
   //---------- Graft RTA commands ---------------------
   struct COMMAND_RPC_SUPERNODE_GET_STAKES
   {
-    struct request
+    struct request_t
     {
       std::string supernode_public_id;
       std::string network_address;
@@ -2249,7 +2229,7 @@
       END_KV_SERIALIZE_MAP()
     };
 
-    struct response
+    struct response_t
     {
       int64_t status;
       BEGIN_KV_SERIALIZE_MAP()
@@ -2278,7 +2258,7 @@
       END_KV_SERIALIZE_MAP()
     };
 
-    struct request
+    struct request_t
     {
       uint64_t block_height;
       std::vector<supernode_stake> stakes;
@@ -2288,7 +2268,7 @@
       END_KV_SERIALIZE_MAP()
     };
 
-    struct response
+    struct response_t
     {
       int64_t status;
       BEGIN_KV_SERIALIZE_MAP()
@@ -2299,7 +2279,7 @@
 
   struct COMMAND_RPC_SUPERNODE_GET_BLOCKCHAIN_BASED_LIST
   {
-    struct request
+    struct request_t
     {
       std::string supernode_public_id;
       std::string network_address;
@@ -2311,7 +2291,7 @@
       END_KV_SERIALIZE_MAP()
     };
 
-    struct response
+    struct response_t
     {
       int64_t status;
       BEGIN_KV_SERIALIZE_MAP()
