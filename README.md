--- conflicted
+++ resolved
@@ -244,15 +244,6 @@
 
 ## Using readline
 
-<<<<<<< HEAD
-While bitmonerod and simplewallet do not use readline directly, most of the
-functionality can be obtained by running them via rlwrap. This allows command
-recall, edit capabilities, etc. It does not give autocompletion without an
-extra completion file, however. To use rlwrap, prefix the command with
-`rlwrap`:
-
-    rlwrap bin/simplewallet --wallet-file /path/to/wallet
-=======
 While bitmonerod and simplewallet do not use readline directly, most of the functionality can be obtained by running them via rlwrap. This allows command recall, edit capabilities, etc. It does not give autocompletion without an extra completion file, however. To use rlwrap, simply prepend `rlwrap` to the command line, eg:
-`rlwrap bin/simplewallet --wallet-file /path/to/wallet`
->>>>>>> 00bcae4c
+
+`rlwrap bin/simplewallet --wallet-file /path/to/wallet`