--- conflicted
+++ resolved
@@ -1760,12 +1760,8 @@
 
   bool core_rpc_server::on_supernode_announce(const COMMAND_RPC_SUPERNODE_ANNOUNCE::request &req, COMMAND_RPC_SUPERNODE_ANNOUNCE::response &res, json_rpc::error &error_resp)
   {
-<<<<<<< HEAD
       LOG_PRINT_L0("on_supernode_announce start");
-      if(!check_core_busy())
-=======
       if (!check_core_busy())
->>>>>>> 05caabb4
       {
         error_resp.code = CORE_RPC_ERROR_CODE_CORE_BUSY;
         error_resp.message = "Core is busy.";
