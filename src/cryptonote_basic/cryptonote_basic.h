--- conflicted
+++ resolved
@@ -151,14 +151,9 @@
 
   };
 
-<<<<<<< HEAD
-
-
-=======
   template<typename T> static inline unsigned int getpos(T &ar) { return 0; }
   template<> inline unsigned int getpos(binary_archive<true> &ar) { return ar.stream().tellp(); }
   template<> inline unsigned int getpos(binary_archive<false> &ar) { return ar.stream().tellg(); }
->>>>>>> adc2e3f1
 
   class transaction_prefix
   {
@@ -175,15 +170,22 @@
 
     BEGIN_SERIALIZE()
       VARINT_FIELD(version)
-      if (version == 0 || CURRENT_TRANSACTION_VERSION < version) return false;
+      if(version == 0 || CURRENT_TRANSACTION_VERSION < version) return false;
       VARINT_FIELD(unlock_time)
       FIELD(vin)
       FIELD(vout)
       FIELD(extra)
     END_SERIALIZE()
   public:
-<<<<<<< HEAD
-
+    transaction_prefix(){ set_null(); }
+    void set_null()
+    {
+      version = 1;
+      unlock_time = 0;
+      vin.clear();
+      vout.clear();
+      extra.clear();
+    }
   };
 
   /************************************************************************/
@@ -255,16 +257,6 @@
     bool operator== (const rta_signature &other) const
     {
       return this->signature == other.signature;
-=======
-    transaction_prefix(){ set_null(); }
-    void set_null()
-    {
-      version = 1;
-      unlock_time = 0;
-      vin.clear();
-      vout.clear();
-      extra.clear();
->>>>>>> adc2e3f1
     }
   };
 
@@ -283,7 +275,6 @@
     mutable crypto::hash hash;
     mutable size_t blob_size;
 
-<<<<<<< HEAD
     // graft: introducing transaction type. currently this field is not used to calculate tx hash
     // TODO: probably move it to transaction_prefix.extra
     enum tx_type {
@@ -301,19 +292,14 @@
 
     std::vector<uint8_t> extra2;
 
-    transaction();
-    transaction(const transaction &t): transaction_prefix(t), hash_valid(false), blob_size_valid(false), signatures(t.signatures), rct_signatures(t.rct_signatures), type(t.type), extra2(t.extra2) { if (t.is_hash_valid()) { hash = t.hash; set_hash_valid(true); } if (t.is_blob_size_valid()) { blob_size = t.blob_size; set_blob_size_valid(true); } }
-    transaction &operator=(const transaction &t) { transaction_prefix::operator=(t); set_hash_valid(false); set_blob_size_valid(false); signatures = t.signatures; rct_signatures = t.rct_signatures; type = t.type; extra2 = t.extra2; if (t.is_hash_valid()) { hash = t.hash; set_hash_valid(true); } if (t.is_blob_size_valid()) { blob_size = t.blob_size; set_blob_size_valid(true); } return *this; }
-=======
     bool pruned;
 
     std::atomic<unsigned int> unprunable_size;
     std::atomic<unsigned int> prefix_size;
 
     transaction();
-    transaction(const transaction &t): transaction_prefix(t), hash_valid(false), blob_size_valid(false), signatures(t.signatures), rct_signatures(t.rct_signatures), pruned(t.pruned), unprunable_size(t.unprunable_size.load()), prefix_size(t.prefix_size.load()) { if (t.is_hash_valid()) { hash = t.hash; set_hash_valid(true); } if (t.is_blob_size_valid()) { blob_size = t.blob_size; set_blob_size_valid(true); } }
-    transaction &operator=(const transaction &t) { transaction_prefix::operator=(t); set_hash_valid(false); set_blob_size_valid(false); signatures = t.signatures; rct_signatures = t.rct_signatures; if (t.is_hash_valid()) { hash = t.hash; set_hash_valid(true); } if (t.is_blob_size_valid()) { blob_size = t.blob_size; set_blob_size_valid(true); } pruned = t.pruned; unprunable_size = t.unprunable_size.load(); prefix_size = t.prefix_size.load(); return *this; }
->>>>>>> adc2e3f1
+    transaction(const transaction &t): transaction_prefix(t), hash_valid(false), blob_size_valid(false), signatures(t.signatures), rct_signatures(t.rct_signatures), type(t.type), extra2(t.extra2), pruned(t.pruned), unprunable_size(t.unprunable_size.load()), prefix_size(t.prefix_size.load()) { if (t.is_hash_valid()) { hash = t.hash; set_hash_valid(true); } if (t.is_blob_size_valid()) { blob_size = t.blob_size; set_blob_size_valid(true); } }
+    transaction &operator=(const transaction &t) { transaction_prefix::operator=(t); set_hash_valid(false); set_blob_size_valid(false); signatures = t.signatures; rct_signatures = t.rct_signatures; type = t.type; extra2 = t.extra2; if (t.is_hash_valid()) { hash = t.hash; set_hash_valid(true); } if (t.is_blob_size_valid()) { blob_size = t.blob_size; set_blob_size_valid(true); } pruned = t.pruned; unprunable_size = t.unprunable_size.load(); prefix_size = t.prefix_size.load(); return *this; }
     virtual ~transaction();
     void set_null();
     void invalidate_hashes();
@@ -396,17 +382,14 @@
           }
         }
       }
-<<<<<<< HEAD
       // version >= 3 is rta transaction: allowed 0 fee and auth sample signatures
       if (version >= 3)
       {
         FIELD(type)
         FIELD(extra2)
       }
-=======
       if (!typename Archive<W>::is_saving())
         pruned = false;
->>>>>>> adc2e3f1
     END_SERIALIZE()
 
     template<bool W, template <bool> class Archive>
@@ -458,13 +441,10 @@
     rct_signatures.type = rct::RCTTypeNull;
     set_hash_valid(false);
     set_blob_size_valid(false);
-<<<<<<< HEAD
     type = tx_type_generic;
-=======
     pruned = false;
     unprunable_size = 0;
     prefix_size = 0;
->>>>>>> adc2e3f1
   }
 
   inline
