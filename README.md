--- conflicted
+++ resolved
@@ -1,29 +1,43 @@
-<<<<<<< HEAD
 # Graft Network
 
 Copyright (c) 2017-2019, The Graft Project
-
-## Monero Fork (Monero version 0.13)
-
-Copyright (c) 2014-2019, The Monero Project
-
-Portions Copyright (c) 2012-2013, The Cryptonote developers
-
+Copyright (c) 2014-2019 The Monero Project.   
+Copyright (c) 2018-2020 The Loki Project
+Portions Copyright (c) 2012-2013 The Cryptonote developers.
+## Table of Contents
+
+  - [Development resources](#development-resources)
+  - [Translations](#translations)
+  - [Build](#build)
+    - [IMPORTANT](#important)
+  - [Coverage](#coverage)
+  - [Introduction](#introduction)
+  - [About this project](#about-this-project)
+  - [Supporting the project](#supporting-the-project)
+  - [License](#license)
+  - [Contributing](#contributing)
+  
+
+
+# Graft Network
+
+Copyright (c) 2017-2019, The Graft Project
+Copyright (c) 2014-2019 The Monero Project.   
+Portions Copyright (c) 2012-2013 The Cryptonote developers.
+
+## Monero Fork (Monero version 0.14)
 ## Development resources
-
 - Web: [graft.network](https://www.graft.network)
 - Forum: [Graft Blockchain Forum](https://www.graft.network/forum/)
 - GitHub: [https://github.com/graft-project/GraftNetwork](https://github.com/graft-project/GraftNetwork)
 - Monero GitHub: [https://github.com/monero-project/monero](https://github.com/monero-project/monero)
 
-## Build
-
-### IMPORTANT 
+
+### IMPORTANT
 
 These builds are of the master branch, which is used for active development and can be either unstable or incompatible with release software. Please compile release branches.
 
 | Operating System      | Processor | Status |
-| --------------------- | --------- |--------|
 
 ## Coverage
 
@@ -41,6 +55,8 @@
 
 **Untraceability:** By taking advantage of ring signatures, a special property of a certain type of cryptography, Graft Network is able to ensure that transactions are not only untraceable, but have an optional measure of ambiguity that ensures that transactions cannot easily be tied back to an individual user or computer.
 
+**Decentralization:** The utility of monero depends on its decentralised peer-to-peer consensus network - anyone should be able to run the monero software, validate the integrity of the blockchain, and participate in all aspects of the monero network using consumer-grade commodity hardware. Decentralization of the monero network is maintained by software development that minimizes the costs of running the monero software and inhibits the proliferation of specialized, non-commodity hardware.  
+
 ## About this project
 
 This is the core implementation of Graft Network. It is open source and completely free to use without restrictions, except for those specified in the license agreement below. There are no restrictions on anyone creating an alternative implementation of Graft Network that uses the protocol and network in a compatible manner.
@@ -53,37 +69,15 @@
 ## Supporting the Project
 
 Graft Network development can be supported directly through donations.
-=======
-# Loki
-
-<p align="center">
-    <a href="https://github.com/loki-project/loki/commits/dev"><img alt="pipeline status" src="https://gitlab.com/lokiproject/loki/badges/dev/pipeline.svg" /></a>
-</p>
-
-Copyright (c) 2018 The Loki Project.   
-Portions Copyright (c) 2014-2019 The Monero Project.   
-Portions Copyright (c) 2012-2013 The Cryptonote developers.
-
-## Development resources
-
-- Web: [loki.network](https://loki.network)
-- Telegram: [t.me/LokiCommunity](https://t.me/LokiCommunity)
-- Mail: [team@loki.network](mailto:team@loki.network)
-- GitHub: [https://github.com/loki-project/loki](https://github.com/loki-project/loki)
-- Discord: [https://discord.gg/67GXfD6](https://discord.gg/67GXfD6)
-
-## Vulnerability disclosure
->>>>>>> 6d2881c8
-
-- Check out our [Vulnerability Response Process](https://loki-project.github.io/loki-docs/Contributing/VULNERABILITY_RESPONSE_LOKI), encourages prompt disclosure of any Vulnerabilities
-
-## Information
-
-Loki is a private cryptocurrency based on Monero. Loki currently offers an incentivised full node layer, over the coming months we will be looking to support a secondary p2p network (Lokinet) and a messenger that offers private communications based on the Signal protocol (Loki Messenger).
-
-More information on the project can be found on the website and in the whitepaper.
-
-<<<<<<< HEAD
+
+## License
+
+See [LICENSE](LICENSE).
+
+## Contributing
+
+If you want to help out, see [CONTRIBUTING](CONTRIBUTING.md) for a set of guidelines.
+
 ## Vulnerability Response Process
 
 See [Vulnerability Response Process](VULNERABILITY_RESPONSE_PROCESS.md).
@@ -94,7 +88,6 @@
 
 Graft Network uses a fixed-schedule hard fork mechanism to implement new features. This means that users of Graft Network (end users and service providers) need to run current versions and update their software on a regular schedule. Here is the current schedule, versions, and compatibility.
 Dates are provided in the format YYYY-MM-DD. 
-
 
 | Fork Date         | Consensus version | Minimum Graft Network Version | Recommended Graft Network Version | Details            |
 | ----------------- | ----------------- | ---------------------- | -------------------------- | ------------------ |
@@ -110,17 +103,11 @@
 | 2019-08-08        | v16               | 1.9.2                | 1.9.2                    | maximum stake period is 32 days |
 
 
-
 ## Installing Graft Network from a package
 
 Not available yet!
 
 ## Compiling Graft Network from Source
-=======
-Loki is an open source project, and we encourage contributions from anyone with something to offer. For more information on contributing, please contact team@loki.network
-
-## Compiling Loki from source
->>>>>>> 6d2881c8
 
 ### Dependencies
 
@@ -135,7 +122,6 @@
 packages often include only shared library binaries (`.so`) but not static
 library archives (`.a`).
 
-<<<<<<< HEAD
 | Dep          | Min. version  | Vendored | Debian/Ubuntu pkg  | Arch pkg     | Fedora            | Optional | Purpose        |
 | ------------ | ------------- | -------- | ------------------ | ------------ | ----------------- | -------- | -------------- |
 | GCC          | 4.7.3         | NO       | `build-essential`  | `base-devel` | `gcc`             | NO       |                |
@@ -145,6 +131,7 @@
 | OpenSSL      | 1.0.2         | NO       | `libssl-dev`       | `openssl`    | `openssl-devel`   | NO       | sha256 sum     |
 | libzmq       | 3.0.0         | NO       | `libzmq3-dev`      | `zeromq`     | `cppzmq-devel`    | NO       | ZeroMQ library |
 | OpenPGM      | ?             | NO       | `libpgm-dev`       | `libpgm`     | `openpgm-devel`   | NO       | For ZeroMQ     |
+| libnorm[2]   | ?             | NO       | `libnorm-dev`      |              |               `   | YES      | For ZeroMQ     |
 | libunbound   | 1.4.16        | YES      | `libunbound-dev`   | `unbound`    | `unbound-devel`   | NO       | DNS resolver   |
 | libsodium    | ?             | NO       | `libsodium-dev`    | `libsodium`  | `libsodium-devel` | NO       | cryptography   |
 | libunwind    | any           | NO       | `libunwind8-dev`   | `libunwind`  | `libunwind-devel` | YES      | Stack traces   |
@@ -152,60 +139,30 @@
 | libreadline  | 6.3.0         | NO       | `libreadline6-dev` | `readline`   | `readline-devel`  | YES      | Input editing  |
 | ldns         | 1.6.17        | NO       | `libldns-dev`      | `ldns`       | `ldns-devel`      | YES      | SSL toolkit    |
 | expat        | 1.1           | NO       | `libexpat1-dev`    | `expat`      | `expat-devel`     | YES      | XML parsing    |
-| GTest        | 1.5           | YES      | `libgtest-dev`^    | `gtest`      | `gtest-devel`     | YES      | Test suite     |
+| GTest        | 1.5           | YES      | `libgtest-dev`[1]  | `gtest`      | `gtest-devel`     | YES      | Test suite     |
 | Doxygen      | any           | NO       | `doxygen`          | `doxygen`    | `doxygen`         | YES      | Documentation  |
 | Graphviz     | any           | NO       | `graphviz`         | `graphviz`   | `graphviz`        | YES      | Documentation  |
-
-[^] On Debian/Ubuntu `libgtest-dev` only includes sources and headers. You must
-=======
-| Dep          | Min. version  | Vendored | Debian/Ubuntu pkg  | Arch pkg     | Fedora            | Optional | Purpose          |
-| ------------ | ------------- | -------- | ------------------ | ------------ | ----------------- | -------- | ---------------- |
-| GCC          | 4.7.3         | NO       | `build-essential`  | `base-devel` | `gcc`             | NO       |                  |
-| CMake        | 3.5           | NO       | `cmake`            | `cmake`      | `cmake`           | NO       |                  |
-| pkg-config   | any           | NO       | `pkg-config`       | `base-devel` | `pkgconf`         | NO       |                  |
-| Boost        | 1.58          | NO       | `libboost-all-dev` | `boost`      | `boost-devel`     | NO       | C++ libraries    |
-| OpenSSL      | basically any | NO       | `libssl-dev`       | `openssl`    | `openssl-devel`   | NO       | sha256 sum       |
-| libzmq       | 4.0.0         | NO       | `libzmq3-dev`      | `zeromq`     | `zeromq-devel`    | NO       | ZeroMQ library   |
-| OpenPGM      | ?             | NO       | `libpgm-dev`       | `libpgm`     | `openpgm-devel`   | NO       | For ZeroMQ       |
-| sqlite3      | ?             | YES      | `libsqlite3-dev`   | `sqlite`     | `sqlite-devel`    | NO       | Loki Name System |
-| libnorm[2]   | ?             | NO       | `libnorm-dev`      |              |               `   | YES      | For ZeroMQ       |
-| libunbound   | 1.4.16        | YES      | `libunbound-dev`   | `unbound`    | `unbound-devel`   | NO       | DNS resolver     |
-| libsodium    | ?             | NO       | `libsodium-dev`    | `libsodium`  | `libsodium-devel` | NO       | cryptography     |
-| libunwind    | any           | NO       | `libunwind8-dev`   | `libunwind`  | `libunwind-devel` | YES      | Stack traces     |
-| liblzma      | any           | NO       | `liblzma-dev`      | `xz`         | `xz-devel`        | YES      | For libunwind    |
-| libreadline  | 6.3.0         | NO       | `libreadline6-dev` | `readline`   | `readline-devel`  | YES      | Input editing    |
-| ldns         | 1.6.17        | NO       | `libldns-dev`      | `ldns`       | `ldns-devel`      | YES      | SSL toolkit      |
-| expat        | 1.1           | NO       | `libexpat1-dev`    | `expat`      | `expat-devel`     | YES      | XML parsing      |
-| GTest        | 1.5           | YES      | `libgtest-dev`[1]  | `gtest`      | `gtest-devel`     | YES      | Test suite       |
-| Doxygen      | any           | NO       | `doxygen`          | `doxygen`    | `doxygen`         | YES      | Documentation    |
-| Graphviz     | any           | NO       | `graphviz`         | `graphviz`   | `graphviz`        | YES      | Documentation    |
+| pcsclite     | ?             | NO       | `libpcsclite-dev`  | ?            | `pcsc-lite pcsc-lite-devel` | NO | Ledger     |          
 
 
 [1] On Debian/Ubuntu `libgtest-dev` only includes sources and headers. You must
->>>>>>> 6d2881c8
 build the library binary manually. This can be done with the following command ```sudo apt-get install libgtest-dev && cd /usr/src/gtest && sudo cmake . && sudo make && sudo mv libg* /usr/lib/ ```
 [2] libnorm-dev is needed if your zmq library was built with libnorm, and not needed otherwise
 
 Install all dependencies at once on Debian/Ubuntu:
 
-<<<<<<< HEAD
-Debian / Ubuntu one liner for all dependencies
 ``` sudo apt update && sudo apt install build-essential cmake pkg-config libboost-all-dev libssl-dev libzmq3-dev libunbound-dev libsodium-dev libunwind8-dev liblzma-dev libreadline6-dev libldns-dev libexpat1-dev doxygen graphviz libpgm-dev```
-=======
-``` sudo apt update && sudo apt install build-essential cmake pkg-config libboost-all-dev libssl-dev libzmq3-dev libunbound-dev libsodium-dev libunwind8-dev liblzma-dev libreadline6-dev libldns-dev libexpat1-dev doxygen graphviz libpgm-dev libsqlite3-dev```
 
 Install all dependencies at once on macOS with the provided Brewfile:
 ``` brew update && brew bundle --file=contrib/brew/Brewfile ```
 
 FreeBSD one liner for required to build dependencies
-```pkg install git gmake cmake pkgconf boost-libs libzmq4 libsodium sqlite3 openssl unbound miniupnpc```
->>>>>>> 6d2881c8
+```pkg install git gmake cmake pkgconf boost-libs cppzmq libsodium```
 
 ### Cloning the repository
 
 Clone recursively to pull-in needed submodule(s):
 
-<<<<<<< HEAD
          git clone --recurse-submodules https://github.com/graft-project/GraftNetwork
 
 If you already have a repo cloned, initialize and update:
@@ -216,17 +173,6 @@
 ### Build instructions
 
 Graft Network uses the CMake build system and a top-level [Makefile](Makefile) that
-=======
-`$ git clone --recursive https://github.com/loki-project/loki`
-
-If you already have a repo cloned, initialize and update:
-
-`$ cd loki && git submodule init && git submodule update`
-
-### Build instructions
-
-Loki uses the CMake build system and a top-level [Makefile](Makefile) that
->>>>>>> 6d2881c8
 invokes cmake commands as needed.
 
 #### On Linux and macOS
@@ -234,44 +180,31 @@
 * Install the dependencies
 * Change to the root of the source code directory, change to the most recent release branch, and build:
 
-<<<<<<< HEAD
-         cd GraftNetwork
-         git checkout v1.7.6
-         make
-=======
-    ```bash
-    cd loki
-    git checkout master
+    ```bash
+    cd GraftNetwork
+    git checkout v1.9.2
     make
     ```
->>>>>>> 6d2881c8
 
     *Optional*: If your machine has several cores and enough memory, enable
     parallel build by running `make -j<number of threads>` instead of `make`. For
     this to be worthwhile, the machine should have one core and about 2GB of RAM
     available per thread.
 
+    *Note*: If cmake can not find zmq.hpp file on macOS, installing `zmq.hpp` from
+    https://github.com/zeromq/cppzmq to `/usr/local/include` should fix that error.
+
     *Note*: The instructions above will compile the most stable release of the
-<<<<<<< HEAD
     Graft Network software. If you would like to use and test the most recent software,
-=======
-    Loki software. If you would like to use and test the most recent software,
->>>>>>> 6d2881c8
     use ```git checkout master```. The master branch may contain updates that are
     both unstable and incompatible with release software, though testing is always
     encouraged.
 
 * The resulting executables can be found in `build/release/bin`
 
-<<<<<<< HEAD
 * Add `PATH="$PATH:$HOME/GraftNetwork/build/release/bin"` to `.profile`
 
 * Run Graft Network with `graftnoded --detach`
-=======
-* Add `PATH="$PATH:$HOME/loki/build/release/bin"` to `.profile`
-
-* Run Loki with `lokid --detach`
->>>>>>> 6d2881c8
 
 * **Optional**: build and run the test suite to verify the binaries:
 
@@ -307,7 +240,6 @@
 
 * `apt-get update && apt-get upgrade` to install all of the latest software
 
-<<<<<<< HEAD
 * Install the dependencies for Graft Network except libunwind and libboost-all-dev
 
 * Increase the system swap size:
@@ -317,35 +249,16 @@
 	CONF_SWAPSIZE=1024
 	sudo /etc/init.d/dphys-swapfile start
 ```
+
 * Clone Graft Network and checkout most recent release version:
-```
-        git clone https://github.com/graft-project/GraftNetwork.git
+* If using an external hard disk without an external power supply, ensure it gets enough power to avoid hardware issues when syncing, by adding the line "max_usb_current=1" to /boot/config.txt
+
+```
+    git clone https://github.com/graft-project/GraftNetwork.git
 	cd GraftNetwork
-	git checkout tags/v1.7.6
-```
-=======
-* Install the dependencies for Loki from the 'Debian' column in the table above.
-
-* Increase the system swap size:
-
-    ```bash
-    sudo /etc/init.d/dphys-swapfile stop  
-    sudo nano /etc/dphys-swapfile  
-    CONF_SWAPSIZE=2048
-    sudo /etc/init.d/dphys-swapfile start
-    ```
-
-* If using an external hard disk without an external power supply, ensure it gets enough power to avoid hardware issues when syncing, by adding the line "max_usb_current=1" to /boot/config.txt
-
-* Clone Loki and checkout the most recent release version:
-
-    ```bash
-    git clone https://github.com/loki-project/loki.git
-    cd loki
-    git checkout master
-    ```
-
->>>>>>> 6d2881c8
+	git checkout tags/v1.9.2
+```
+
 * Build:
 
     ```bash
@@ -356,21 +269,14 @@
 
 * The resulting executables can be found in `build/release/bin`
 
-<<<<<<< HEAD
 * Add `PATH="$PATH:$HOME/GraftNetwork/build/release/bin"` to `.profile`
 
 * Run Graft Network with `graftnoded --detach`
-=======
-* Add `PATH="$PATH:$HOME/loki/build/release/bin"` to `.profile`
-
-* Run Loki with `lokid --detach`
->>>>>>> 6d2881c8
 
 * You may wish to reduce the size of the swap file after the build has finished, and delete the boost directory from your home directory
 
 #### *Note for Raspbian Jessie users:*
 
-<<<<<<< HEAD
 If you are using the older Raspbian Jessie image, compiling Graft Network is a bit more complicated. The version of Boost available in the Debian Jessie repositories is too old to use with Graft Network, and thus you must compile a newer version yourself. The following explains the extra steps, and has been tested on a Raspberry Pi 2 with a clean install of minimal Raspbian Jessie.
 
 * As before, `apt-get update && apt-get upgrade` to install all of the latest software, and increase the system swap size
@@ -383,30 +289,6 @@
 ```
 
 * Then, install the dependencies for Graft Network except `libunwind` and `libboost-all-dev`
-
-* Install the latest version of boost (this may first require invoking `apt-get remove --purge libboost*` to remove a previous version if you're not using a clean install):
-```
-	cd
-	wget https://sourceforge.net/projects/boost/files/boost/1.64.0/boost_1_64_0.tar.bz2
-	tar xvfo boost_1_64_0.tar.bz2
-	cd boost_1_64_0
-	./bootstrap.sh
-	sudo ./b2
-```
-=======
-If you are using the older Raspbian Jessie image, compiling Loki is a bit more complicated. The version of Boost available in the Debian Jessie repositories is too old to use with Loki, and thus you must compile a newer version yourself. The following explains the extra steps, and has been tested on a Raspberry Pi 2 with a clean install of minimal Raspbian Jessie.
-
-* As before, `apt-get update && apt-get upgrade` to install all of the latest software, and increase the system swap size
-
-    ```bash
-    sudo /etc/init.d/dphys-swapfile stop
-    sudo nano /etc/dphys-swapfile
-    CONF_SWAPSIZE=2048
-    sudo /etc/init.d/dphys-swapfile start
-    ```
-
-
-* Then, install the dependencies for Loki except `libunwind` and `libboost-all-dev`
 
 * Install the latest version of boost (this may first require invoking `apt-get remove --purge libboost*` to remove a previous version if you're not using a clean install):
 
@@ -419,7 +301,6 @@
     sudo ./b2
     ```
 
->>>>>>> 6d2881c8
 * Wait ~8 hours
 
     ```bash    
@@ -428,11 +309,7 @@
 
 * Wait ~4 hours
 
-<<<<<<< HEAD
 * From here, follow the [general Raspberry Pi instructions](#on-the-raspberry-pi) from the "Clone Graft Network and checkout most recent release version" step.
-=======
-* From here, follow the [general Raspberry Pi instructions](#on-the-raspberry-pi) from the "Clone loki and checkout most recent release version" step.
->>>>>>> 6d2881c8
 
 #### On Windows:
 
@@ -444,36 +321,22 @@
 
 **Preparing the build environment**
 
-<<<<<<< HEAD
 * Download and install the [MSYS2 installer](https://www.msys2.org), either the 64-bit or the 32-bit package, depending on your system.
 * Open the MSYS shell via the `MSYS2 Shell` shortcut
 * Update packages using pacman:
-=======
-* Download and install the [MSYS2 installer](https://www.msys2.org), either the 64-bit (x86_64) or the 32-bit (i686) package, depending on your system.
-* Note: Installation must be on the C drive and root directory as result of [Monero issue 3167](https://github.com/monero-project/monero/issues/3167).
-* Open the MSYS shell via the `MSYS2 MSYS` shortcut in the Start Menu or "C:\msys64\msys2_shell.cmd -msys"
-* Update packages using pacman:  
->>>>>>> 6d2881c8
 
     ```bash
     pacman -Syu
     ```
 
-* Exit the MSYS shell using Alt+F4 when you get a warning stating: "terminate MSYS2 without returning to shell and check for updates again/for example close your terminal window instead of calling exit"
-
-<<<<<<< HEAD
 * Exit the MSYS shell using Alt+F4
 * Edit the properties for the `MSYS2 Shell` shortcut changing "msys2_shell.bat" to "msys2_shell.cmd -mingw64" for 64-bit builds or "msys2_shell.cmd -mingw32" for 32-bit builds
 * Restart MSYS shell via modified shortcut and update packages again using pacman:
-=======
+
     ```bash
     pacman -Syu
     ```
->>>>>>> 6d2881c8
-
-* Update packages again using pacman: 
-
-        pacman -Syu  
+
 
 **_PLEASE NOTE:_**  boost version installed with MSYS2 (currently 1.70, June 2019) is not compatible with Graft, so you'll need to manually install previous boost version (see below)
 
@@ -482,21 +345,22 @@
 
     To build for 64-bit Windows:
 
-<<<<<<< HEAD
-        pacman -S mingw-w64-x86_64-toolchain make mingw-w64-x86_64-cmake mingw-w64-x86_64-openssl mingw-w64-x86_64-zeromq mingw-w64-x86_64-libsodium mingw-w64-x86_64-hidapi
-
-        wget http://repo.msys2.org/mingw/x86_64/mingw-w64-x86_64-boost-1.69.0-2-any.pkg.tar.xz
-        wget http://repo.msys2.org/mingw/x86_64/mingw-w64-x86_64-icu-58.2-3-any.pkg.tar.xz
-
-        pacman -U mingw-w64-x86_64-icu-58.2-3-any.pkg.tar.xz
-        pacman -U mingw-w64-x86_64-boost-1.69.0-2-any.pkg.tar.xz
+    pacman -S mingw-w64-x86_64-toolchain make mingw-w64-x86_64-cmake mingw-w64-x86_64-openssl mingw-w64-x86_64-zeromq mingw-w64-x86_64-libsodium mingw-w64-x86_64-hidapi
+
+    wget http://repo.msys2.org/mingw/x86_64/mingw-w64-x86_64-boost-1.69.0-2-any.pkg.tar.xz
+    wget http://repo.msys2.org/mingw/x86_64/mingw-w64-x86_64-icu-58.2-3-any.pkg.tar.xz
+
+    pacman -U mingw-w64-x86_64-icu-58.2-3-any.pkg.tar.xz
+    pacman -U mingw-w64-x86_64-boost-1.69.0-2-any.pkg.tar.xz
 
 
     
+    ```bash
+    pacman -S mingw-w64-x86_64-toolchain make mingw-w64-x86_64-cmake mingw-w64-x86_64-boost mingw-w64-x86_64-openssl mingw-w64-x86_64-zeromq mingw-w64-x86_64-libsodium mingw-w64-x86_64-hidapi
+    ```
 
     To build for 32-bit Windows:
  
-        pacman -S mingw-w64-i686-toolchain make mingw-w64-i686-cmake mingw-w64-i686-openssl mingw-w64-i686-zeromq mingw-w64-i686-libsodium mingw-w64-i686-hidapi
 
         wget http://repo.msys2.org/mingw/i686/mingw-w64-i686-boost-1.69.0-2-any.pkg.tar.xz
         wget http://repo.msys2.org/mingw/i686/mingw-w64-i686-icu-58.2-3-any.pkg.tar.xz
@@ -505,56 +369,36 @@
         pacman -U mingw-w64-i686-boost-1.69.0-2-any.pkg.tar.xz
 
 
-=======
-    ```bash
-    pacman -S git mingw-w64-x86_64-toolchain make mingw-w64-x86_64-cmake mingw-w64-x86_64-boost mingw-w64-x86_64-openssl mingw-w64-x86_64-zeromq mingw-w64-x86_64-libsodium mingw-w64-x86_64-hidapi mingw-w64-x86_64-sqlite3
-    ```
-
-    To build for 32-bit Windows:
->>>>>>> 6d2881c8
-
-    ```bash
-    pacman -S git mingw-w64-i686-toolchain make mingw-w64-i686-cmake mingw-w64-i686-boost mingw-w64-i686-openssl mingw-w64-i686-zeromq mingw-w64-i686-libsodium mingw-w64-i686-hidapi mingw-w64-i686-sqlite3
-    ```
-
-* Close and reopen the MSYS MinGW shell via `MSYS2 MinGW 64-bit` shortcut on
-  64-bit Windows or `MSYS2 MinGW 32-bit` shortcut on 32-bit Windows. Note 
-  that if you are running 64-bit Windows, you will have both 64-bit and
-  32-bit MinGW shells.
+
+    ```bash
+    pacman -S mingw-w64-i686-toolchain make mingw-w64-i686-cmake mingw-w64-i686-boost mingw-w64-i686-openssl mingw-w64-i686-zeromq mingw-w64-i686-libsodium mingw-w64-i686-hidapi
+    ```
+
+* Open the MingW shell via `MinGW-w64-Win64 Shell` shortcut on 64-bit Windows
+  or `MinGW-w64-Win64 Shell` shortcut on 32-bit Windows. Note that if you are
+  running 64-bit Windows, you will have both 64-bit and 32-bit MinGW shells.
 
 **Cloning**
 
 * To git clone, run:
 
-<<<<<<< HEAD
-        git clone --recursive https://github.com/graft-project/GraftNetwork.git
-=======
-    ```bash
-    git clone --recursive https://github.com/loki-project/loki.git
-    ```
->>>>>>> 6d2881c8
+    ```bash
+    git clone --recursive https://github.com/graft-project/GraftNetwork.git
+    ```
 
 **Building**
 
 * Change to the cloned directory, run:
 	
-<<<<<<< HEAD
-        cd GraftNetwork
+    ```bash
+    cd GraftNetwork
+    ```
 
 * If you would like a specific [version/tag](https://github.com/graft-project/GraftNetwork/tags), do a git checkout for that version. eg. 'v1.7.0'. If you dont care about the version and just want binaries from master, skip this step:
-	
-        git checkout v1.7.6
-=======
-    ```bash
-    cd loki
-    ```
-
-* If you would like a specific [version/tag](https://github.com/loki-project/loki/tags), do a git checkout for that version. eg. 'v5.1.2'. If you don't care about the version and just want binaries from master, skip this step:
-	
-    ```bash
-    git checkout v5.1.2
-    ```
->>>>>>> 6d2881c8
+
+    ```bash
+    git checkout v1.7.6
+    ```
 
 * If you are on a 64-bit system, run:
 
@@ -568,7 +412,7 @@
     make release-static-win32
     ```
 
-* The resulting executables can be found in `build/<MinGW version>/<loki version>/release/bin`
+* The resulting executables can be found in `build/release/bin`
 
 * **Optional**: to build Windows binaries suitable for debugging on a 64-bit system, run:
 
@@ -582,19 +426,13 @@
     make debug-static-win32
     ```
 
-* The resulting executables can be found in `build/<MinGW version>/<loki version>/debug/bin`
+* The resulting executables can be found in `build/debug/bin`
 
 ### On FreeBSD:
 
-<<<<<<< HEAD
-The project can be built from scratch by following instructions for Linux above. If you are running Graft Network in a jail you need to add the flag: `allow.sysvipc=1` to your jail configuration, otherwise lmdb will throw the error message: `Failed to open lmdb environment: Function not implemented`.
+The project can be built from scratch by following instructions for Linux above(but use `gmake` instead of `make`). If you are running monero in a jail you need to add the flag: `allow.sysvipc=1` to your jail configuration, otherwise lmdb will throw the error message: `Failed to open lmdb environment: Function not implemented`.
 
 We expect to add Graft Network into the ports tree in the near future, which will aid in managing installations using ports or packages.
-=======
-The project can be built from scratch by following instructions for Linux above(but use `gmake` instead of `make`). If you are running loki in a jail you need to add the flag: `allow.sysvipc=1` to your jail configuration, otherwise lmdb will throw the error message: `Failed to open lmdb environment: Function not implemented`.
-
-We expect to add Loki into the ports tree in the near future, which will aid in managing installations using ports or packages.
->>>>>>> 6d2881c8
 
 ### On OpenBSD:
 
@@ -609,11 +447,7 @@
 The Boost package has a bug that will prevent librpc.a from building correctly. In order to fix this, you will have to Build boost yourself from scratch. Follow the directions here (under "Building Boost"):
 https://github.com/bitcoin/bitcoin/blob/master/doc/build-openbsd.md
 
-<<<<<<< HEAD
 You will have to add the serialization, date_time, and regex modules to Boost when building as they are needed by Graft Network.
-=======
-You will have to add the serialization, date_time, and regex modules to Boost when building as they are needed by Loki.
->>>>>>> 6d2881c8
 
 To build: `env CC=egcc CXX=eg++ CPP=ecpp DEVELOPER_LOCAL_TOOLS=1 BOOST_ROOT=/path/to/the/boost/you/built make release-static-64`
 
@@ -662,31 +496,51 @@
 doas ./b2 -d0 runtime-link=shared threadapi=pthread threading=multi link=static variant=release --layout=tagged --build-type=complete --user-config=user-config.jam -sNO_BZIP2=1 -sICONV_PATH=/usr/local --prefix=/usr/local install
 ```
 
-Build Loki:
+Build the cppzmq bindings.
+
+We assume you are compiling with a non-root user and you have `doas` enabled.
+
+```bash
+# Create cppzmq building directory
+mkdir ~/cppzmq
+cd ~/cppzmq
+
+# Fetch cppzmq source
+ftp -o cppzmq-4.2.3.tar.gz https://github.com/zeromq/cppzmq/archive/v4.2.3.tar.gz
+
+# MUST output: (SHA256) cppzmq-4.2.3.tar.gz: OK
+echo "3e6b57bf49115f4ae893b1ff7848ead7267013087dc7be1ab27636a97144d373 cppzmq-4.2.3.tar.gz" | sha256 -c
+tar xfz cppzmq-4.2.3.tar.gz
+
+# Start building cppzmq
+cd cppzmq-4.2.3
+mkdir build
+cd build
+cmake ..
+doas make install
+```
+
+Build Graft Network: 
 ```bash
 env DEVELOPER_LOCAL_TOOLS=1 BOOST_ROOT=/usr/local make release-static
 ```
 
 #### OpenBSD >= 6.4
 
-You will need to add a few packages to your system. `pkg_add cmake gmake zeromq libiconv boost`.
+You will need to add a few packages to your system. `pkg_add cmake gmake zeromq cppzmq libiconv boost`.
 
 The doxygen and graphviz packages are optional and require the xbase set.
 
-Build loki: `env DEVELOPER_LOCAL_TOOLS=1 BOOST_ROOT=/usr/local gmake release-static`
-
-Note: you may encounter the following error, when compiling the latest version of loki as a normal user:
+Build Graft Network: `env DEVELOPER_LOCAL_TOOLS=1 BOOST_ROOT=/usr/local gmake release-static`
+
+Note: you may encounter the following error, when compiling the latest version of monero as a normal user:
 
 ```
 LLVM ERROR: out of memory
 c++: error: unable to execute command: Abort trap (core dumped)
 ```
 
-<<<<<<< HEAD
-Build Graft Network: `env DEVELOPER_LOCAL_TOOLS=1 BOOST_ROOT=/usr/local make release-static`
-=======
 Then you need to increase the data ulimit size to 2GB and try again: `ulimit -d 2000000`
->>>>>>> 6d2881c8
 
 ### On Solaris:
 
@@ -703,27 +557,16 @@
 
 ### On Linux for Android (using docker):
 
-<<<<<<< HEAD
-        # Build image (for ARM 32-bit)
-        docker build -f utils/build_scripts/android32.Dockerfile -t monero-android .
-        # Build image (for ARM 64-bit)
-        docker build -f utils/build_scripts/android64.Dockerfile -t monero-android .
-        # Create container
-        docker create -it --name monero-android monero-android bash
-        # Get binaries
-        docker cp monero-android:/src/build/release/bin .
-=======
 ```bash
 # Build image (for ARM 32-bit)
-docker build -f utils/build_scripts/android32.Dockerfile -t loki-android .
+docker build -f utils/build_scripts/android32.Dockerfile -t monero-android .
 # Build image (for ARM 64-bit)
-docker build -f utils/build_scripts/android64.Dockerfile -t loki-android .
+docker build -f utils/build_scripts/android64.Dockerfile -t monero-android .
 # Create container
-docker create -it --name loki-android loki-android bash
+docker create -it --name monero-android monero-android bash
 # Get binaries
-docker cp loki-android:/src/build/release/bin .
-```
->>>>>>> 6d2881c8
+docker cp monero-android:/src/build/release/bin .
+```
 
 ### Building portable statically linked binaries
 
@@ -737,78 +580,16 @@
 * ```make release-static-win64``` builds binaries on 64-bit Windows portable across 64-bit Windows systems
 * ```make release-static-win32``` builds binaries on 64-bit or 32-bit Windows portable across 32-bit Windows systems
 
-<<<<<<< HEAD
 ## Running graftnoded
-=======
-### Cross Compiling
-
-You can also cross-compile static binaries on Linux for Windows and macOS with the `depends` system.
-
-* ```make depends target=x86_64-linux-gnu``` for 64-bit linux binaries.
-* ```make depends target=x86_64-w64-mingw32``` for 64-bit windows binaries.
-  * Requires: `python3 g++-mingw-w64-x86-64 wine1.6 bc`
-* ```make depends target=x86_64-apple-darwin11``` for macOS binaries.
-  * Requires: `cmake imagemagick libcap-dev librsvg2-bin libz-dev libbz2-dev libtiff-tools python-dev`
-* ```make depends target=i686-linux-gnu``` for 32-bit linux binaries.
-  * Requires: `g++-multilib bc`
-* ```make depends target=i686-w64-mingw32``` for 32-bit windows binaries.
-  * Requires: `python3 g++-mingw-w64-i686`
-* ```make depends target=arm-linux-gnueabihf``` for armv7 binaries.
-  * Requires: `g++-arm-linux-gnueabihf`
-* ```make depends target=aarch64-linux-gnu``` for armv8 binaries.
-  * Requires: `g++-aarch64-linux-gnu`
-* ```make depends target=riscv64-linux-gnu``` for RISC V 64 bit binaries.
-  * Requires: `g++-riscv64-linux-gnu`
-
-The required packages are the names for each toolchain on apt. Depending on your distro, they may have different names.
-
-Using `depends` might also be easier to compile Loki on Windows than using MSYS. Activate Windows Subsystem for Linux (WSL) with a distro (for example Ubuntu), install the apt build-essentials and follow the `depends` steps as depicted above.
-
-The produced binaries still link libc dynamically. If the binary is compiled on a current distribution, it might not run on an older distribution with an older installation of libc. Passing `-DBACKCOMPAT=ON` to cmake will make sure that the binary will run on systems having at least libc version 2.17.
-
-## Installing Loki from a package
-
-**DISCLAIMER: These packages are not part of this repository or maintained by this project's contributors, and as such, do not go through the same review process to ensure their trustworthiness and security.**
-
-Packages are available for
-
-* Docker
-
-    ```bash
-    # Build using all available cores
-    docker build -t loki-daemon-image .
-    
-    # or build using a specific number of cores (reduce RAM requirement)
-    docker build --build-arg NPROC=1 -t loki .
-    
-    # either run in foreground
-    docker run -it -v /loki/chain:/root/.loki -v /loki/wallet:/wallet -p 22022:22022 loki
-    
-    # or in background
-    docker run -it -d -v /loki/chain:/root/.loki -v /loki/wallet:/wallet -p 22022:22022 loki
-    ```
-
-* The build needs 3 GB space.
-* Wait one hour or more. For docker, the collect_from_docker_container.sh script will automate downloading the binaries from the docker container.
-
-## Running lokid
->>>>>>> 6d2881c8
 
 The build places the binary in `bin/` sub-directory within the build directory
 from which cmake was invoked (repository root by default). To run in
 foreground:
-
-<<<<<<< HEAD
+```bash
     ./bin/graftnoded
+```
 
 To list all available options, run `./bin/graftnoded --help`.  Options can be
-=======
-```bash
-./bin/lokid
-```
-
-To list all available options, run `./bin/lokid --help`.  Options can be
->>>>>>> 6d2881c8
 specified either on the command line or in a configuration file passed by the
 `--config-file` argument.  To specify an option in the configuration file, add
 a line with the syntax `argumentname=value`, where `argumentname` is the name
@@ -816,8 +597,10 @@
 
 To run in background:
 
-<<<<<<< HEAD
+```bash
     ./bin/graftnoded --log-file graftnoded.log --detach
+./bin/monerod --log-file monerod.log --detach
+```
 
 To run as a systemd service, copy
 [graftnoded.service](utils/systemd/graftnoded.service) to `/etc/systemd/system/` and
@@ -828,21 +611,6 @@
 
 If you're on Mac, you may need to add the `--max-concurrency 1` option to
 graft-wallet-cli, and possibly graftnoded, if you get crashes refreshing.
-=======
-```bash
-./bin/lokid --log-file lokid.log --detach
-```
-
-To run as a systemd service, copy
-[lokid.service](utils/systemd/lokid.service) to `/etc/systemd/system/` and
-[lokid.conf](utils/conf/lokid.conf) to `/etc/`. The [example
-service](utils/systemd/lokid.service) assumes that the user `loki` exists
-and its home is the data directory specified in the [example
-config](utils/conf/lokid.conf).
-
-If you're on Mac, you may need to add the `--max-concurrency 1` option to
-loki-wallet-cli, and possibly lokid, if you get crashes refreshing.
->>>>>>> 6d2881c8
 
 ## Internationalization
 
@@ -850,7 +618,6 @@
 
 ## Using Tor
 
-<<<<<<< HEAD
 While Graft Network isn't made to integrate with Tor, it can be used wrapped with torsocks, by
 setting the following configuration parameters and environment variables:
 
@@ -863,51 +630,21 @@
   through Tor. When IP is not specified, graftnoded uses the default list of
   servers defined in [src/common/dns_utils.cpp](src/common/dns_utils.cpp).
 * `TORSOCKS_ALLOW_INBOUND=1` to tell torsocks to allow graftnoded to bind to interfaces
-=======
-> There is a new, still experimental, [integration with Tor](ANONYMITY_NETWORKS.md). The
-> feature allows connecting over IPv4 and Tor simulatenously - IPv4 is used for
-> relaying blocks and relaying transactions received by peers whereas Tor is
-> used solely for relaying transactions received over local RPC. This provides
-> privacy and better protection against surrounding node (sybil) attacks.
-
-While Loki isn't made to integrate with Tor, it can be used wrapped with torsocks, by
-setting the following configuration parameters and environment variables:
-
-* `--p2p-bind-ip 127.0.0.1` on the command line or `p2p-bind-ip=127.0.0.1` in
-  lokid.conf to disable listening for connections on external interfaces.
-* `--no-igd` on the command line or `no-igd=1` in lokid.conf to disable IGD
-  (UPnP port forwarding negotiation), which is pointless with Tor.
-* `DNS_PUBLIC=tcp` or `DNS_PUBLIC=tcp://x.x.x.x` where x.x.x.x is the IP of the
-  desired DNS server, for DNS requests to go over TCP, so that they are routed
-  through Tor. When IP is not specified, lokid uses the default list of
-  servers defined in [src/common/dns_utils.cpp](src/common/dns_utils.cpp).
-* `TORSOCKS_ALLOW_INBOUND=1` to tell torsocks to allow lokid to bind to interfaces
->>>>>>> 6d2881c8
    to accept connections from the wallet. On some Linux systems, torsocks
    allows binding to localhost by default, so setting this variable is only
    necessary to allow binding to local LAN/VPN interfaces to allow wallets to
    connect from remote hosts. On other systems, it may be needed for local wallets
    as well.
 * Do NOT pass `--detach` when running through torsocks with systemd, (see
-<<<<<<< HEAD
   [utils/systemd/graftnoded.service](utils/systemd/graftnoded.service) for details).
 * If you use the wallet with a Tor daemon via the loopback IP (eg, 127.0.0.1:9050),
   then use `--untrusted-daemon` unless it is your own hidden service.
 
 Example command line to start graftnoded through Tor:
 
+```bash
     DNS_PUBLIC=tcp torsocks graftnoded --p2p-bind-ip 127.0.0.1 --no-igd
-=======
-  [utils/systemd/lokid.service](utils/systemd/lokid.service) for details).
-* If you use the wallet with a Tor daemon via the loopback IP (eg, 127.0.0.1:9050),
-  then use `--untrusted-daemon` unless it is your own hidden service.
-
-Example command line to start lokid through Tor:
-
-```bash
-DNS_PUBLIC=tcp torsocks lokid --p2p-bind-ip 127.0.0.1 --no-igd
-```
->>>>>>> 6d2881c8
+```
 
 ### Using Tor on Tails
 
@@ -915,25 +652,15 @@
 to add a rule to allow this connection too, in addition to telling torsocks to
 allow inbound connections. Full example:
 
-<<<<<<< HEAD
+```bash
     sudo iptables -I OUTPUT 2 -p tcp -d 127.0.0.1 -m tcp --dport 18081 -j ACCEPT
     DNS_PUBLIC=tcp torsocks ./graftnoded --p2p-bind-ip 127.0.0.1 --no-igd --rpc-bind-ip 127.0.0.1 \
-        --data-dir /home/amnesia/Persistent/your/directory/to/the/blockchain
+    --data-dir /home/amnesia/Persistent/your/directory/to/the/blockchain
+```
 
 ## Debugging
 
 This section contains general instructions for debugging failed installs or problems encountered with Graft Network. First ensure you are running the latest version built from the Github repo.
-=======
-```bash
-sudo iptables -I OUTPUT 2 -p tcp -d 127.0.0.1 -m tcp --dport 22023 -j ACCEPT
-DNS_PUBLIC=tcp torsocks ./lokid --p2p-bind-ip 127.0.0.1 --no-igd --rpc-bind-ip 127.0.0.1 \
-    --data-dir /home/amnesia/Persistent/your/directory/to/the/blockchain
-```
-
-## Debugging
-
-This section contains general instructions for debugging failed installs or problems encountered with Loki. First ensure you are running the latest version built from the Github repo.
->>>>>>> 6d2881c8
 
 ### Obtaining stack traces and core dumps on Unix systems
 
@@ -945,13 +672,8 @@
 
 Once it stalls, enter the following command:
 
-<<<<<<< HEAD
-```
+```bash
 gdb /path/to/graftnoded `pidof graftnoded` 
-=======
-```bash
-gdb /path/to/lokid `pidof lokid`
->>>>>>> 6d2881c8
 ```
 
 Type `thread apply all bt` within gdb in order to obtain the stack trace
@@ -964,13 +686,13 @@
 
 Run the build.
 
-<<<<<<< HEAD
 When it terminates with an output along the lines of "Segmentation fault (core dumped)", there should be a core dump file in the same directory as graftnoded. It may be named just `core`, or `core.xxxx` with numbers appended.
 
 You can now analyse this core dump with `gdb` as follows:
 
-`gdb /path/to/graftnoded /path/to/dumpfile`
-
+```bash
+gdb /path/to/graftnoded /path/to/dumpfile
+```
 Print the stack trace with `bt`
 
 * To run Graft Network within gdb:
@@ -980,25 +702,6 @@
 Pass command-line options with `--args` followed by the relevant arguments
 
 Type `run` to run graftnoded
-=======
-When it terminates with an output along the lines of "Segmentation fault (core dumped)", there should be a core dump file in the same directory as lokid. It may be named just `core`, or `core.xxxx` with numbers appended.
-
-You can now analyse this core dump with `gdb` as follows:
-
-```bash
-gdb /path/to/lokid /path/to/dumpfile`
-```
-
-Print the stack trace with `bt`
-
-#### To run Loki within gdb:
-
-Type `gdb /path/to/lokid`
-
-Pass command-line options with `--args` followed by the relevant arguments
-
-Type `run` to run lokid
->>>>>>> 6d2881c8
 
 ### Analysing memory corruption
 
@@ -1006,29 +709,17 @@
 
 #### ASAN
 
-<<<<<<< HEAD
 Configure Graft Network with the -D SANITIZE=ON cmake flag, eg:
-=======
-Configure Loki with the -D SANITIZE=ON cmake flag, eg:
->>>>>>> 6d2881c8
 
 ```bash
 cd build/debug && cmake -D SANITIZE=ON -D CMAKE_BUILD_TYPE=Debug ../..
 ```
 
-<<<<<<< HEAD
 You can then run the Graft Network tools normally. Performance will typically halve.
-=======
-You can then run the loki tools normally. Performance will typically halve.
->>>>>>> 6d2881c8
 
 #### valgrind
 
-<<<<<<< HEAD
 Install valgrind and run as `valgrind /path/to/graftnoded`. It will be very slow.
-=======
-Install valgrind and run as `valgrind /path/to/lokid`. It will be very slow.
->>>>>>> 6d2881c8
 
 ### LMDB
 
@@ -1036,13 +727,9 @@
 
 There is an `mdb_stat` command in the LMDB source that can print statistics about the database but it's not routinely built. This can be built with the following command:
 
-<<<<<<< HEAD
-`cd ~/GraftNetwork/external/db_drivers/liblmdb && make`
-=======
-```bash
-cd ~/loki/external/db_drivers/liblmdb && make
-```
->>>>>>> 6d2881c8
+```bash
+cd ~/GraftNetwork/external/db_drivers/liblmdb && make
+```
 
 The output of `mdb_stat -ea <path to blockchain dir>` will indicate inconsistencies in the blocks, block_heights and block_info table.
 
