// Copyright (c) 2017, The Graft Project
//
// All rights reserved.
//
// Redistribution and use in source and binary forms, with or without modification, are
// permitted provided that the following conditions are met:
//
// 1. Redistributions of source code must retain the above copyright notice, this list of
//    conditions and the following disclaimer.
//
// 2. Redistributions in binary form must reproduce the above copyright notice, this list
//    of conditions and the following disclaimer in the documentation and/or other
//    materials provided with the distribution.
//
// 3. Neither the name of the copyright holder nor the names of its contributors may be
//    used to endorse or promote products derived from this software without specific
//    prior written permission.
//
// THIS SOFTWARE IS PROVIDED BY THE COPYRIGHT HOLDERS AND CONTRIBUTORS "AS IS" AND ANY
// EXPRESS OR IMPLIED WARRANTIES, INCLUDING, BUT NOT LIMITED TO, THE IMPLIED WARRANTIES OF
// MERCHANTABILITY AND FITNESS FOR A PARTICULAR PURPOSE ARE DISCLAIMED. IN NO EVENT SHALL
// THE COPYRIGHT HOLDER OR CONTRIBUTORS BE LIABLE FOR ANY DIRECT, INDIRECT, INCIDENTAL,
// SPECIAL, EXEMPLARY, OR CONSEQUENTIAL DAMAGES (INCLUDING, BUT NOT LIMITED TO,
// PROCUREMENT OF SUBSTITUTE GOODS OR SERVICES; LOSS OF USE, DATA, OR PROFITS; OR BUSINESS
// INTERRUPTION) HOWEVER CAUSED AND ON ANY THEORY OF LIABILITY, WHETHER IN CONTRACT,
// STRICT LIABILITY, OR TORT (INCLUDING NEGLIGENCE OR OTHERWISE) ARISING IN ANY WAY OUT OF
// THE USE OF THIS SOFTWARE, EVEN IF ADVISED OF THE POSSIBILITY OF SUCH DAMAGE.
//

#include <string>
using namespace std;
#include "DAPI_RPC_Server.h"
#include "healthcheckapi.h"

bool supernode::DAPI_RPC_Server::handle_http_request(const epee::net_utils::http::http_request_info& query_info, epee::net_utils::http::http_response_info& response, connection_context& m_conn_context) {
    //LOG_PRINT_L4("HTTP [" << m_conn_context.m_remote_address.host_str() << "] " << query_info.m_http_method_str << " " << query_info.m_URI);

    response.m_response_code = 200;
    response.m_response_comment = "Ok";

    response.m_additional_fields.push_back( make_pair("Access-Control-Allow-Origin", "*") );
    response.m_additional_fields.push_back( make_pair("Access-Control-Allow-Credentials", "true") );
    response.m_additional_fields.push_back( make_pair("Access-Control-Allow-Methods", "GET, PUT, POST, DELETE, OPTIONS") );
    response.m_additional_fields.push_back( make_pair("Access-Control-Max-Age", "1728000") );
    response.m_additional_fields.push_back( make_pair("Access-Control-Allow-Headers", "X-Requested-With, Content-Type, Origin, Cache-Control, Pragma, Authorization, Accept, Accept-Encoding") );

    if( !HandleRequest(query_info, response, m_conn_context) ) {
        response.m_response_code = 500;
        response.m_response_comment = "Internal server error";
    }
    return true;
}

bool supernode::DAPI_RPC_Server::HandleRequest(const epee::net_utils::http::http_request_info& query_info, epee::net_utils::http::http_response_info& response_info, connection_context& m_conn_context) {
<<<<<<< HEAD
    if( query_info.m_URI!=rpc_command::DAPI_URI ) return false;
    LOG_PRINT_L2(query_info.m_body);
=======
    if (query_info.m_URI != rpc_command::DAPI_URI)
    {
        if (query_info.m_http_method == epee::net_utils::http::http_method_get)
        {
            if (m_Servant)
            {
                HealthcheckAPI healthCheck(m_Servant->GetNodeAddress());
                return healthCheck.processHealthchecks(query_info.m_URI, response_info);
            }
        }
        return false;
    }
>>>>>>> fda3f135
    uint64_t ticks = epee::misc_utils::get_tick_count();
    epee::serialization::portable_storage ps;

    //    epee::json_rpc::error_response rsp;
    string version;
    std::string callback_name;
    epee::serialization::storage_entry id_ = epee::serialization::storage_entry(std::string());

    if( !ps.load_from_json(query_info.m_body) ) {
        LOG_ERROR("!load_from_json");
        response_info.m_response_code = 500;
        response_info.m_response_comment = "Parse error";
    } else if( !ps.get_value("dapi_version", version, nullptr) ) {
        response_info.m_response_code = 500;
        response_info.m_response_comment = "No DAPI version";
    } else if( !ps.get_value("method", callback_name, nullptr) ) {
        response_info.m_response_code = 500;
        response_info.m_response_comment = "No method";
    } else if( version!=rpc_command::DAPI_VERSION ) {
        response_info.m_response_code = 500;
        response_info.m_response_comment = "Wrong DAPI version";
    }

    if( response_info.m_response_code!=200 ) {
        //epee::serialization::store_t_to_json(static_cast<epee::json_rpc::error_response&>(rsp), response_info.m_body);
        LOG_PRINT_L0( "Error: "<<response_info.m_response_comment );
        return true;
    }

    ps.get_value("id", id_, nullptr);

    std::string payment_id;
    {
        epee::json_rpc::request<SubNetData> resp;
        if( resp.load(ps) ) payment_id = resp.params.PaymentID;
    }



    SCallHandler* handler = nullptr;

    {
        boost::lock_guard<boost::recursive_mutex> lock(m_Handlers_Guard);
        for(unsigned i=0;i<m_vHandlers.size();i++) {
            SHandlerData& hh = m_vHandlers[i];

            if(hh.Name!=callback_name) continue;
            if(hh.PaymentID.size() &&  hh.PaymentID!=payment_id) continue;

            handler = hh.Handler;
            break;
        }
    }
    LOG_PRINT_L2(response_info.m_body);

    if(!handler) { LOG_ERROR("handler not found for: "<<callback_name); return false; }
    if( !handler->Process(ps, response_info.m_body) ) { LOG_ERROR("Fail to process (ret false): "<<callback_name); return false; }

    response_info.m_mime_tipe = "application/json";
    response_info.m_header_info.m_content_type = " application/json";
    return true;
}

const string& supernode::DAPI_RPC_Server::IP() const { return m_IP; }
const string& supernode::DAPI_RPC_Server::Port() const { return m_Port; }

void supernode::DAPI_RPC_Server::setServant(FSN_Servant *servant)
{
    m_Servant = servant;
}

void supernode::DAPI_RPC_Server::Set(const string& ip, const string& port, int numThreads) {
    m_Port = port;
    m_IP = ip;
    auto rng = [](size_t len, uint8_t *ptr){ return crypto::rand(len, ptr); };
    init(rng, port, ip);
    m_NumThreads = numThreads;
}

void supernode::DAPI_RPC_Server::Start() { run(m_NumThreads); }

void supernode::DAPI_RPC_Server::Stop() { send_stop_signal(); }

int supernode::DAPI_RPC_Server::AddHandlerData(const SHandlerData& h) {
    boost::lock_guard<boost::recursive_mutex> lock(m_Handlers_Guard);
    int idx = m_HandlerIdx;
    m_HandlerIdx++;
    m_vHandlers.push_back(h);
    m_vHandlers.rbegin()->Idx = idx;
    return idx;
}

void supernode::DAPI_RPC_Server::RemoveHandler(int idx) {
    boost::lock_guard<boost::recursive_mutex> lock(m_Handlers_Guard);
    for(unsigned i=0;i<m_vHandlers.size();i++) if( m_vHandlers[i].Idx==idx ) {
        m_vHandlers.erase( m_vHandlers.begin()+i );
        break;
    }
}
<|MERGE_RESOLUTION|>--- conflicted
+++ resolved
@@ -51,11 +51,15 @@
     return true;
 }
 
-bool supernode::DAPI_RPC_Server::HandleRequest(const epee::net_utils::http::http_request_info& query_info, epee::net_utils::http::http_response_info& response_info, connection_context& m_conn_context) {
-<<<<<<< HEAD
+bool supernode::DAPI_RPC_Server::HandleRequest(const epee::net_utils::http::http_request_info& query_info, epee::net_utils::http::http_response_info& response_info, connection_context& m_conn_context)
+{
     if( query_info.m_URI!=rpc_command::DAPI_URI ) return false;
     LOG_PRINT_L2(query_info.m_body);
-=======
+/*
+|||| merged common ancestors
+	if( query_info.m_URI!=rpc_command::DAPI_URI ) return false;
+    LOG_PRINT_L2(query_info.m_body);
+====
     if (query_info.m_URI != rpc_command::DAPI_URI)
     {
         if (query_info.m_http_method == epee::net_utils::http::http_method_get)
@@ -68,7 +72,8 @@
         }
         return false;
     }
->>>>>>> fda3f135
+>>>> fda3f135e5782fe6c5ef53b430a495cc0510bd5e
+*/
     uint64_t ticks = epee::misc_utils::get_tick_count();
     epee::serialization::portable_storage ps;
 
