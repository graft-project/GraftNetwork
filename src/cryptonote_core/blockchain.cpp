// Copyright (c) 2017-2018, The Graft Project
// Copyright (c) 2014-2018, The Monero Project
//
// All rights reserved.
//
// Redistribution and use in source and binary forms, with or without modification, are
// permitted provided that the following conditions are met:
//
// 1. Redistributions of source code must retain the above copyright notice, this list of
//    conditions and the following disclaimer.
//
// 2. Redistributions in binary form must reproduce the above copyright notice, this list
//    of conditions and the following disclaimer in the documentation and/or other
//    materials provided with the distribution.
//
// 3. Neither the name of the copyright holder nor the names of its contributors may be
//    used to endorse or promote products derived from this software without specific
//    prior written permission.
//
// THIS SOFTWARE IS PROVIDED BY THE COPYRIGHT HOLDERS AND CONTRIBUTORS "AS IS" AND ANY
// EXPRESS OR IMPLIED WARRANTIES, INCLUDING, BUT NOT LIMITED TO, THE IMPLIED WARRANTIES OF
// MERCHANTABILITY AND FITNESS FOR A PARTICULAR PURPOSE ARE DISCLAIMED. IN NO EVENT SHALL
// THE COPYRIGHT HOLDER OR CONTRIBUTORS BE LIABLE FOR ANY DIRECT, INDIRECT, INCIDENTAL,
// SPECIAL, EXEMPLARY, OR CONSEQUENTIAL DAMAGES (INCLUDING, BUT NOT LIMITED TO,
// PROCUREMENT OF SUBSTITUTE GOODS OR SERVICES; LOSS OF USE, DATA, OR PROFITS; OR BUSINESS
// INTERRUPTION) HOWEVER CAUSED AND ON ANY THEORY OF LIABILITY, WHETHER IN CONTRACT,
// STRICT LIABILITY, OR TORT (INCLUDING NEGLIGENCE OR OTHERWISE) ARISING IN ANY WAY OUT OF
// THE USE OF THIS SOFTWARE, EVEN IF ADVISED OF THE POSSIBILITY OF SUCH DAMAGE.
//
// Parts of this file are originally copyright (c) 2012-2013 The Cryptonote developers

#include <algorithm>
#include <cstdio>
#include <boost/filesystem.hpp>
#include <boost/range/adaptor/reversed.hpp>

#include "include_base_utils.h"
#include "cryptonote_basic/cryptonote_basic_impl.h"
#include "tx_pool.h"
#include "blockchain.h"
#include "blockchain_db/blockchain_db.h"
#include "cryptonote_basic/cryptonote_boost_serialization.h"
#include "cryptonote_config.h"
#include "cryptonote_basic/miner.h"
#include "misc_language.h"
#include "profile_tools.h"
#include "file_io_utils.h"
#include "common/int-util.h"
#include "common/threadpool.h"
#include "common/boost_serialization_helper.h"
#include "warnings.h"
#include "crypto/hash.h"
#include "cryptonote_core.h"
#include "ringct/rctSigs.h"
#include "common/perf_timer.h"
#include "common/notify.h"
#if defined(PER_BLOCK_CHECKPOINT)
#include "blocks/blocks.h"
#endif

#undef MONERO_DEFAULT_LOG_CATEGORY
#define MONERO_DEFAULT_LOG_CATEGORY "blockchain"

#define FIND_BLOCKCHAIN_SUPPLEMENT_MAX_SIZE (100*1024*1024) // 100 MB

using namespace crypto;


//#include "serialization/json_archive.h"

/* TODO:
 *  Clean up code:
 *    Possibly change how outputs are referred to/indexed in blockchain and wallets
 *
 */

using namespace cryptonote;
using epee::string_tools::pod_to_hex;
extern "C" void slow_hash_allocate_state();
extern "C" void slow_hash_free_state();

DISABLE_VS_WARNINGS(4267)

#define MERROR_VER(x) MCERROR("verify", x)

// used to overestimate the block reward when estimating a per kB to use
#define BLOCK_REWARD_OVERESTIMATE (10 * 1000000000000)

static const struct {
  uint8_t version;
  uint64_t height;
  uint8_t threshold;
  time_t time;
} mainnet_hard_forks[] = {

  // version 1 from the start of the blockchain
  { 1, 0, 0, 1341378000 },
/*
  // version 2 starts from block 1009827, which is on or around the 20th of March, 2016. Fork time finalised on 2015-09-20. No fork voting occurs for the v2 fork.
  { 2, 1009827, 0, 1442763710 },

  // version 3 starts from block 1141317, which is on or around the 24th of September, 2016. Fork time finalised on 2016-03-21.
  { 3, 1141317, 0, 1458558528 },
  
  // version 4 starts from block 1220516, which is on or around the 5th of January, 2017. Fork time finalised on 2016-09-18.
  { 4, 1220516, 0, 1483574400 },
  
  // version 5 starts from block 1288616, which is on or around the 15th of April, 2017. Fork time finalised on 2017-03-14.
  { 5, 1288616, 0, 1489520158 },  

 // version 6 starts from block 1400000, which is on or around the 16th of September, 2017. Fork time finalised on 2017-08-18.
  { 6, 1400000, 0, 1503046577 },
<<<<<<< HEAD
  */
  // GRAFT: start hardfork v7 from 1st block
  { 7, 1, 0, 1503046577 } ,
  // GRAFT: updated v8 hf block
  { 8, 64445, 0, 1523570400 },
=======

  // version 7 starts from block 1546000, which is on or around the 6th of April, 2018. Fork time finalised on 2018-03-17.
  { 7, 1546000, 0, 1521303150 },

  // version 8 starts from block 1685555, which is on or around the 18th of October, 2018. Fork time finalised on 2018-09-02.
  { 8, 1685555, 0, 1535889547 },

  // version 9 starts from block 1686275, which is on or around the 19th of October, 2018. Fork time finalised on 2018-09-02.
  { 9, 1686275, 0, 1535889548 },
>>>>>>> 29073f65
};
// static const uint64_t mainnet_hard_fork_version_1_till = 1009826;
static const uint64_t mainnet_hard_fork_version_1_till = 1;

static const struct {
  uint8_t version;
  uint64_t height;
  uint8_t threshold;
  time_t time;
} testnet_hard_forks[] = {

  // version 1 from the start of the blockchain
  { 1, 0, 0, 1341378000 },
  /*
  // version 2 starts from block 624634, which is on or around the 23rd of November, 2015. Fork time finalised on 2015-11-20. No fork voting occurs for the v2 fork.
  { 2, 624634, 0, 1445355000 },

  // versions 3-5 were passed in rapid succession from September 18th, 2016
  { 3, 800500, 0, 1472415034 },
  { 4, 801219, 0, 1472415035 },
  { 5, 802660, 0, 1472415036 + 86400*180 }, // add 5 months on testnet to shut the update warning up since there's a large gap to v6

  { 6, 971400, 0, 1501709789 },
<<<<<<< HEAD

  */
  // GRAFT: start hardfork v7 from 1st block
  { 7, 1, 0, 1501709789 },
  // GRAFT: public testnet hardfork v8 from block 57640
  { 8, 57780, 0, 1522838800 },
=======
  { 7, 1057027, 0, 1512211236 },
  { 8, 1057058, 0, 1533211200 },
  { 9, 1057778, 0, 1533297600 },
>>>>>>> 29073f65
};

// static const uint64_t testnet_hard_fork_version_1_till = 624633;
static const uint64_t testnet_hard_fork_version_1_till = 1;

static const struct {
  uint8_t version;
  uint64_t height;
  uint8_t threshold;
  time_t time;
} stagenet_hard_forks[] = {
  // version 1 from the start of the blockchain
<<<<<<< HEAD
  { 1, 0,  0, 1341378000 },
  { 7, 1,  0, 1501709789 },
  // TODO
=======
  { 1, 1, 0, 1341378000 },

  // versions 2-7 in rapid succession from March 13th, 2018
  { 2, 32000, 0, 1521000000 },
  { 3, 33000, 0, 1521120000 },
  { 4, 34000, 0, 1521240000 },
  { 5, 35000, 0, 1521360000 },
  { 6, 36000, 0, 1521480000 },
  { 7, 37000, 0, 1521600000 },
  { 8, 176456, 0, 1537821770 },
  { 9, 177176, 0, 1537821771 },
>>>>>>> 29073f65
};



//------------------------------------------------------------------
Blockchain::Blockchain(tx_memory_pool& tx_pool) :
  m_db(), m_tx_pool(tx_pool), m_hardfork(NULL), m_timestamps_and_difficulties_height(0), m_current_block_cumul_weight_limit(0), m_current_block_cumul_weight_median(0),
  m_enforce_dns_checkpoints(false), m_max_prepare_blocks_threads(4), m_db_sync_on_blocks(true), m_db_sync_threshold(1), m_db_sync_mode(db_async), m_db_default_sync(false), m_fast_sync(true), m_show_time_stats(false), m_sync_counter(0), m_bytes_to_sync(0), m_cancel(false),
  m_difficulty_for_next_block_top_hash(crypto::null_hash),
  m_difficulty_for_next_block(1),
  m_btc_valid(false)
{
  LOG_PRINT_L3("Blockchain::" << __func__);
}
//------------------------------------------------------------------
bool Blockchain::have_tx(const crypto::hash &id) const
{
  LOG_PRINT_L3("Blockchain::" << __func__);
  // WARNING: this function does not take m_blockchain_lock, and thus should only call read only
  // m_db functions which do not depend on one another (ie, no getheight + gethash(height-1), as
  // well as not accessing class members, even read only (ie, m_invalid_blocks). The caller must
  // lock if it is otherwise needed.
  return m_db->tx_exists(id);
}
//------------------------------------------------------------------
bool Blockchain::have_tx_keyimg_as_spent(const crypto::key_image &key_im) const
{
  LOG_PRINT_L3("Blockchain::" << __func__);
  // WARNING: this function does not take m_blockchain_lock, and thus should only call read only
  // m_db functions which do not depend on one another (ie, no getheight + gethash(height-1), as
  // well as not accessing class members, even read only (ie, m_invalid_blocks). The caller must
  // lock if it is otherwise needed.
  return  m_db->has_key_image(key_im);
}
//------------------------------------------------------------------
// This function makes sure that each "input" in an input (mixins) exists
// and collects the public key for each from the transaction it was included in
// via the visitor passed to it.
template <class visitor_t>
bool Blockchain::scan_outputkeys_for_indexes(size_t tx_version, const txin_to_key& tx_in_to_key, visitor_t &vis, const crypto::hash &tx_prefix_hash, uint64_t* pmax_related_block_height) const
{
  LOG_PRINT_L3("Blockchain::" << __func__);

  // ND: Disable locking and make method private.
  //CRITICAL_REGION_LOCAL(m_blockchain_lock);

  // verify that the input has key offsets (that it exists properly, really)
  if(!tx_in_to_key.key_offsets.size())
    return false;

  // cryptonote_format_utils uses relative offsets for indexing to the global
  // outputs list.  that is to say that absolute offset #2 is absolute offset
  // #1 plus relative offset #2.
  // TODO: Investigate if this is necessary / why this is done.
  std::vector<uint64_t> absolute_offsets = relative_output_offsets_to_absolute(tx_in_to_key.key_offsets);
  std::vector<output_data_t> outputs;

  bool found = false;
  auto it = m_scan_table.find(tx_prefix_hash);
  if (it != m_scan_table.end())
  {
    auto its = it->second.find(tx_in_to_key.k_image);
    if (its != it->second.end())
    {
      outputs = its->second;
      found = true;
    }
  }

  if (!found)
  {
    try
    {
      m_db->get_output_key(tx_in_to_key.amount, absolute_offsets, outputs, true);
      if (absolute_offsets.size() != outputs.size())
      {
        MERROR_VER("Output does not exist! amount = " << tx_in_to_key.amount);
        return false;
      }
    }
    catch (...)
    {
      MERROR_VER("Output does not exist! amount = " << tx_in_to_key.amount);
      return false;
    }
  }
  else
  {
    // check for partial results and add the rest if needed;
    if (outputs.size() < absolute_offsets.size() && outputs.size() > 0)
    {
      MDEBUG("Additional outputs needed: " << absolute_offsets.size() - outputs.size());
      std::vector < uint64_t > add_offsets;
      std::vector<output_data_t> add_outputs;
      add_outputs.reserve(absolute_offsets.size() - outputs.size());
      for (size_t i = outputs.size(); i < absolute_offsets.size(); i++)
        add_offsets.push_back(absolute_offsets[i]);
      try
      {
        m_db->get_output_key(tx_in_to_key.amount, add_offsets, add_outputs, true);
        if (add_offsets.size() != add_outputs.size())
        {
          MERROR_VER("Output does not exist! amount = " << tx_in_to_key.amount);
          return false;
        }
      }
      catch (...)
      {
        MERROR_VER("Output does not exist! amount = " << tx_in_to_key.amount);
        return false;
      }
      outputs.insert(outputs.end(), add_outputs.begin(), add_outputs.end());
    }
  }

  size_t count = 0;
  for (const uint64_t& i : absolute_offsets)
  {
    try
    {
      output_data_t output_index;
      try
      {
        // get tx hash and output index for output
        if (count < outputs.size())
          output_index = outputs.at(count);
        else
          output_index = m_db->get_output_key(tx_in_to_key.amount, i);

        // call to the passed boost visitor to grab the public key for the output
        if (!vis.handle_output(output_index.unlock_time, output_index.pubkey, output_index.commitment))
        {
          MERROR_VER("Failed to handle_output for output no = " << count << ", with absolute offset " << i);
          return false;
        }
      }
      catch (...)
      {
        MERROR_VER("Output does not exist! amount = " << tx_in_to_key.amount << ", absolute_offset = " << i);
        return false;
      }

      // if on last output and pmax_related_block_height not null pointer
      if(++count == absolute_offsets.size() && pmax_related_block_height)
      {
        // set *pmax_related_block_height to tx block height for this output
        auto h = output_index.height;
        if(*pmax_related_block_height < h)
        {
          *pmax_related_block_height = h;
        }
      }

    }
    catch (const OUTPUT_DNE& e)
    {
      MERROR_VER("Output does not exist: " << e.what());
      return false;
    }
    catch (const TX_DNE& e)
    {
      MERROR_VER("Transaction does not exist: " << e.what());
      return false;
    }

  }

  return true;
}
//------------------------------------------------------------------
uint64_t Blockchain::get_current_blockchain_height() const
{
  LOG_PRINT_L3("Blockchain::" << __func__);
  // WARNING: this function does not take m_blockchain_lock, and thus should only call read only
  // m_db functions which do not depend on one another (ie, no getheight + gethash(height-1), as
  // well as not accessing class members, even read only (ie, m_invalid_blocks). The caller must
  // lock if it is otherwise needed.
  return m_db->height();
}
//------------------------------------------------------------------
//FIXME: possibly move this into the constructor, to avoid accidentally
//       dereferencing a null BlockchainDB pointer
bool Blockchain::init(BlockchainDB* db, const network_type nettype, bool offline, const cryptonote::test_options *test_options, difficulty_type fixed_difficulty)
{
  LOG_PRINT_L3("Blockchain::" << __func__);
  CRITICAL_REGION_LOCAL(m_tx_pool);
  CRITICAL_REGION_LOCAL1(m_blockchain_lock);

  if (db == nullptr)
  {
    LOG_ERROR("Attempted to init Blockchain with null DB");
    return false;
  }
  if (!db->is_open())
  {
    LOG_ERROR("Attempted to init Blockchain with unopened DB");
    delete db;
    return false;
  }

  m_db = db;

  m_nettype = test_options != NULL ? FAKECHAIN : nettype;
  m_offline = offline;
  m_fixed_difficulty = fixed_difficulty;
  if (m_hardfork == nullptr)
  {
    if (m_nettype ==  FAKECHAIN || m_nettype == STAGENET)
      m_hardfork = new HardFork(*db, 1, 0);
    else if (m_nettype == TESTNET)
      m_hardfork = new HardFork(*db, 1, testnet_hard_fork_version_1_till);
    else
      m_hardfork = new HardFork(*db, 1, mainnet_hard_fork_version_1_till);
  }
  if (m_nettype == FAKECHAIN)
  {
    for (size_t n = 0; test_options->hard_forks[n].first; ++n)
      m_hardfork->add_fork(test_options->hard_forks[n].first, test_options->hard_forks[n].second, 0, n + 1);
  }
  else if (m_nettype == TESTNET)
  {
    for (size_t n = 0; n < sizeof(testnet_hard_forks) / sizeof(testnet_hard_forks[0]); ++n)
      m_hardfork->add_fork(testnet_hard_forks[n].version, testnet_hard_forks[n].height, testnet_hard_forks[n].threshold, testnet_hard_forks[n].time);
  }
  else if (m_nettype == STAGENET)
  {
    for (size_t n = 0; n < sizeof(stagenet_hard_forks) / sizeof(stagenet_hard_forks[0]); ++n)
      m_hardfork->add_fork(stagenet_hard_forks[n].version, stagenet_hard_forks[n].height, stagenet_hard_forks[n].threshold, stagenet_hard_forks[n].time);
  }
  else
  {
    for (size_t n = 0; n < sizeof(mainnet_hard_forks) / sizeof(mainnet_hard_forks[0]); ++n)
      m_hardfork->add_fork(mainnet_hard_forks[n].version, mainnet_hard_forks[n].height, mainnet_hard_forks[n].threshold, mainnet_hard_forks[n].time);
  }
  m_hardfork->init();

  m_db->set_hard_fork(m_hardfork);

  // if the blockchain is new, add the genesis block
  // this feels kinda kludgy to do it this way, but can be looked at later.
  // TODO: add function to create and store genesis block,
  //       taking testnet into account
  if(!m_db->height())
  {
    MINFO("Blockchain not loaded, generating genesis block.");
    block bl = boost::value_initialized<block>();
    block_verification_context bvc = boost::value_initialized<block_verification_context>();
<<<<<<< HEAD
    if (m_nettype == TESTNET)
    {
      generate_genesis_block(bl, config::testnet::GENESIS_TX, config::testnet::GENESIS_NONCE);
    }
    else if (m_nettype == STAGENET)
    {
      generate_genesis_block(bl, config::stagenet::GENESIS_TX, config::stagenet::GENESIS_NONCE);
    }
    else
    {
      generate_genesis_block(bl, config::GENESIS_TX, config::GENESIS_NONCE);
    }

=======
    generate_genesis_block(bl, get_config(m_nettype).GENESIS_TX, get_config(m_nettype).GENESIS_NONCE);
>>>>>>> 29073f65
    add_new_block(bl, bvc);
    CHECK_AND_ASSERT_MES(!bvc.m_verifivation_failed, false, "Failed to add genesis block to blockchain");
  }
  // TODO: if blockchain load successful, verify blockchain against both
  //       hard-coded and runtime-loaded (and enforced) checkpoints.
  else
  {
  }

  if (m_nettype != FAKECHAIN)
  {
    // ensure we fixup anything we found and fix in the future
    m_db->fixup();
  }

  m_db->block_txn_start(true);
  // check how far behind we are
  uint64_t top_block_timestamp = m_db->get_top_block_timestamp();
  uint64_t timestamp_diff = time(NULL) - top_block_timestamp;

  // genesis block has no timestamp, could probably change it to have timestamp of 1341378000...
  if(!top_block_timestamp)
    timestamp_diff = time(NULL) - 1341378000;

  // create general purpose async service queue

  m_async_work_idle = std::unique_ptr < boost::asio::io_service::work > (new boost::asio::io_service::work(m_async_service));
  // we only need 1
  m_async_pool.create_thread(boost::bind(&boost::asio::io_service::run, &m_async_service));

#if defined(PER_BLOCK_CHECKPOINT)
  if (m_nettype != FAKECHAIN)
    load_compiled_in_block_hashes();
#endif

  MINFO("Blockchain initialized. last block: " << m_db->height() - 1 << ", " << epee::misc_utils::get_time_interval_string(timestamp_diff) << " time ago, current difficulty: " << get_difficulty_for_next_block());
  m_db->block_txn_stop();

  uint64_t num_popped_blocks = 0;
  while (!m_db->is_read_only())
  {
    const uint64_t top_height = m_db->height() - 1;
    const crypto::hash top_id = m_db->top_block_hash();
    const block top_block = m_db->get_top_block();
    const uint8_t ideal_hf_version = get_ideal_hard_fork_version(top_height);
    if (ideal_hf_version <= 1 || ideal_hf_version == top_block.major_version)
    {
      if (num_popped_blocks > 0)
        MGINFO("Initial popping done, top block: " << top_id << ", top height: " << top_height << ", block version: " << (uint64_t)top_block.major_version);
      break;
    }
    else
    {
      if (num_popped_blocks == 0)
        MGINFO("Current top block " << top_id << " at height " << top_height << " has version " << (uint64_t)top_block.major_version << " which disagrees with the ideal version " << (uint64_t)ideal_hf_version);
      if (num_popped_blocks % 100 == 0)
        MGINFO("Popping blocks... " << top_height);
      ++num_popped_blocks;
      block popped_block;
      std::vector<transaction> popped_txs;
      try
      {
        m_db->pop_block(popped_block, popped_txs);
      }
      // anything that could cause this to throw is likely catastrophic,
      // so we re-throw
      catch (const std::exception& e)
      {
        MERROR("Error popping block from blockchain: " << e.what());
        throw;
      }
      catch (...)
      {
        MERROR("Error popping block from blockchain, throwing!");
        throw;
      }
    }
  }
  if (num_popped_blocks > 0)
  {
    m_timestamps_and_difficulties_height = 0;
    m_hardfork->reorganize_from_chain_height(get_current_blockchain_height());
    m_tx_pool.on_blockchain_dec(m_db->height()-1, get_tail_id());
  }

  update_next_cumulative_weight_limit();
  return true;
}
//------------------------------------------------------------------
bool Blockchain::init(BlockchainDB* db, HardFork*& hf, const network_type nettype, bool offline)
{
  if (hf != nullptr)
    m_hardfork = hf;
  bool res = init(db, nettype, offline, NULL);
  if (hf == nullptr)
    hf = m_hardfork;
  return res;
}
//------------------------------------------------------------------
bool Blockchain::store_blockchain()
{
  LOG_PRINT_L3("Blockchain::" << __func__);
  // lock because the rpc_thread command handler also calls this
  CRITICAL_REGION_LOCAL(m_db->m_synchronization_lock);

  TIME_MEASURE_START(save);
  // TODO: make sure sync(if this throws that it is not simply ignored higher
  // up the call stack
  try
  {
    m_db->sync();
  }
  catch (const std::exception& e)
  {
    MERROR(std::string("Error syncing blockchain db: ") + e.what() + "-- shutting down now to prevent issues!");
    throw;
  }
  catch (...)
  {
    MERROR("There was an issue storing the blockchain, shutting down now to prevent issues!");
    throw;
  }

  TIME_MEASURE_FINISH(save);
  if(m_show_time_stats)
    MINFO("Blockchain stored OK, took: " << save << " ms");
  return true;
}
//------------------------------------------------------------------
bool Blockchain::deinit()
{
  LOG_PRINT_L3("Blockchain::" << __func__);

  MTRACE("Stopping blockchain read/write activity");

 // stop async service
  m_async_work_idle.reset();
  m_async_pool.join_all();
  m_async_service.stop();

  // as this should be called if handling a SIGSEGV, need to check
  // if m_db is a NULL pointer (and thus may have caused the illegal
  // memory operation), otherwise we may cause a loop.
  if (m_db == NULL)
  {
    throw DB_ERROR("The db pointer is null in Blockchain, the blockchain may be corrupt!");
  }

  try
  {
    m_db->close();
    MTRACE("Local blockchain read/write activity stopped successfully");
  }
  catch (const std::exception& e)
  {
    LOG_ERROR(std::string("Error closing blockchain db: ") + e.what());
  }
  catch (...)
  {
    LOG_ERROR("There was an issue closing/storing the blockchain, shutting down now to prevent issues!");
  }

  delete m_hardfork;
  m_hardfork = NULL;
  delete m_db;
  m_db = NULL;
  return true;
}
//------------------------------------------------------------------
// This function tells BlockchainDB to remove the top block from the
// blockchain and then returns all transactions (except the miner tx, of course)
// from it to the tx_pool
block Blockchain::pop_block_from_blockchain()
{
  LOG_PRINT_L3("Blockchain::" << __func__);
  CRITICAL_REGION_LOCAL(m_blockchain_lock);

  m_timestamps_and_difficulties_height = 0;

  block popped_block;
  std::vector<transaction> popped_txs;

  try
  {
    m_db->pop_block(popped_block, popped_txs);
  }
  // anything that could cause this to throw is likely catastrophic,
  // so we re-throw
  catch (const std::exception& e)
  {
    LOG_ERROR("Error popping block from blockchain: " << e.what());
    throw;
  }
  catch (...)
  {
    LOG_ERROR("Error popping block from blockchain, throwing!");
    throw;
  }

  // return transactions from popped block to the tx_pool
  for (transaction& tx : popped_txs)
  {
    if (!is_coinbase(tx))
    {
      cryptonote::tx_verification_context tvc = AUTO_VAL_INIT(tvc);

      // FIXME: HardFork
      // Besides the below, popping a block should also remove the last entry
      // in hf_versions.
      //
      // FIXME: HardFork
      // This is not quite correct, as we really want to add the txes
      // to the pool based on the version determined after all blocks
      // are popped.
      uint8_t version = get_current_hard_fork_version();

      // We assume that if they were in a block, the transactions are already
      // known to the network as a whole. However, if we had mined that block,
      // that might not be always true. Unlikely though, and always relaying
      // these again might cause a spike of traffic as many nodes re-relay
      // all the transactions in a popped block when a reorg happens.
      bool r = m_tx_pool.add_tx(tx, tvc, true, true, false, version);
      if (!r)
      {
        LOG_ERROR("Error returning transaction to tx_pool");
      }
    }
  }

  m_blocks_longhash_table.clear();
  m_scan_table.clear();
  m_blocks_txs_check.clear();
  m_check_txin_table.clear();

  update_next_cumulative_weight_limit();
  m_tx_pool.on_blockchain_dec(m_db->height()-1, get_tail_id());
  invalidate_block_template_cache();

  return popped_block;
}
//------------------------------------------------------------------
bool Blockchain::reset_and_set_genesis_block(const block& b)
{
  LOG_PRINT_L3("Blockchain::" << __func__);
  CRITICAL_REGION_LOCAL(m_blockchain_lock);
  m_timestamps_and_difficulties_height = 0;
  m_alternative_chains.clear();
  invalidate_block_template_cache();
  m_db->reset();
  m_hardfork->init();

  block_verification_context bvc = boost::value_initialized<block_verification_context>();
  add_new_block(b, bvc);
  update_next_cumulative_weight_limit();
  return bvc.m_added_to_main_chain && !bvc.m_verifivation_failed;
}
//------------------------------------------------------------------
crypto::hash Blockchain::get_tail_id(uint64_t& height) const
{
  LOG_PRINT_L3("Blockchain::" << __func__);
  CRITICAL_REGION_LOCAL(m_blockchain_lock);
  height = m_db->height() - 1;
  return get_tail_id();
}
//------------------------------------------------------------------
crypto::hash Blockchain::get_tail_id() const
{
  LOG_PRINT_L3("Blockchain::" << __func__);
  // WARNING: this function does not take m_blockchain_lock, and thus should only call read only
  // m_db functions which do not depend on one another (ie, no getheight + gethash(height-1), as
  // well as not accessing class members, even read only (ie, m_invalid_blocks). The caller must
  // lock if it is otherwise needed.
  return m_db->top_block_hash();
}
//------------------------------------------------------------------
/*TODO: this function was...poorly written.  As such, I'm not entirely
 *      certain on what it was supposed to be doing.  Need to look into this,
 *      but it doesn't seem terribly important just yet.
 *
 * puts into list <ids> a list of hashes representing certain blocks
 * from the blockchain in reverse chronological order
 *
 * the blocks chosen, at the time of this writing, are:
 *   the most recent 11
 *   powers of 2 less recent from there, so 13, 17, 25, etc...
 *
 */
bool Blockchain::get_short_chain_history(std::list<crypto::hash>& ids) const
{
  LOG_PRINT_L3("Blockchain::" << __func__);
  CRITICAL_REGION_LOCAL(m_blockchain_lock);
  uint64_t i = 0;
  uint64_t current_multiplier = 1;
  uint64_t sz = m_db->height();

  if(!sz)
    return true;

  m_db->block_txn_start(true);
  bool genesis_included = false;
  uint64_t current_back_offset = 1;
  while(current_back_offset < sz)
  {
    ids.push_back(m_db->get_block_hash_from_height(sz - current_back_offset));

    if(sz-current_back_offset == 0)
    {
      genesis_included = true;
    }
    if(i < 10)
    {
      ++current_back_offset;
    }
    else
    {
      current_multiplier *= 2;
      current_back_offset += current_multiplier;
    }
    ++i;
  }

  if (!genesis_included)
  {
    ids.push_back(m_db->get_block_hash_from_height(0));
  }
  m_db->block_txn_stop();

  return true;
}
//------------------------------------------------------------------
crypto::hash Blockchain::get_block_id_by_height(uint64_t height) const
{
  LOG_PRINT_L3("Blockchain::" << __func__);
  // WARNING: this function does not take m_blockchain_lock, and thus should only call read only
  // m_db functions which do not depend on one another (ie, no getheight + gethash(height-1), as
  // well as not accessing class members, even read only (ie, m_invalid_blocks). The caller must
  // lock if it is otherwise needed.
  try
  {
    return m_db->get_block_hash_from_height(height);
  }
  catch (const BLOCK_DNE& e)
  {
  }
  catch (const std::exception& e)
  {
    MERROR(std::string("Something went wrong fetching block hash by height: ") + e.what());
    throw;
  }
  catch (...)
  {
    MERROR(std::string("Something went wrong fetching block hash by height"));
    throw;
  }
  return null_hash;
}
//------------------------------------------------------------------
bool Blockchain::get_block_by_hash(const crypto::hash &h, block &blk, bool *orphan) const
{
  LOG_PRINT_L3("Blockchain::" << __func__);
  CRITICAL_REGION_LOCAL(m_blockchain_lock);

  // try to find block in main chain
  try
  {
    blk = m_db->get_block(h);
    if (orphan)
      *orphan = false;
    return true;
  }
  // try to find block in alternative chain
  catch (const BLOCK_DNE& e)
  {
    blocks_ext_by_hash::const_iterator it_alt = m_alternative_chains.find(h);
    if (m_alternative_chains.end() != it_alt)
    {
      blk = it_alt->second.bl;
      if (orphan)
        *orphan = true;
      return true;
    }
  }
  catch (const std::exception& e)
  {
    MERROR(std::string("Something went wrong fetching block by hash: ") + e.what());
    throw;
  }
  catch (...)
  {
    MERROR(std::string("Something went wrong fetching block hash by hash"));
    throw;
  }

  return false;
}
//------------------------------------------------------------------
// This function aggregates the cumulative difficulties and timestamps of the
// last DIFFICULTY_BLOCKS_COUNT blocks and passes them to next_difficulty,
// returning the result of that call.  Ignores the genesis block, and can use
// less blocks than desired if there aren't enough.
difficulty_type Blockchain::get_difficulty_for_next_block()
{
  if (m_fixed_difficulty)
  {
    return m_db->height() ? m_fixed_difficulty : 1;
  }

  LOG_PRINT_L3("Blockchain::" << __func__);

  crypto::hash top_hash = get_tail_id();
  {
    CRITICAL_REGION_LOCAL(m_difficulty_lock);
    // we can call this without the blockchain lock, it might just give us
    // something a bit out of date, but that's fine since anything which
    // requires the blockchain lock will have acquired it in the first place,
    // and it will be unlocked only when called from the getinfo RPC
    if (top_hash == m_difficulty_for_next_block_top_hash)
      return m_difficulty_for_next_block;
  }

  CRITICAL_REGION_LOCAL(m_blockchain_lock);
  std::vector<uint64_t> timestamps;
  std::vector<difficulty_type> difficulties;
  auto height = m_db->height();

  uint8_t version = get_current_hard_fork_version();
  size_t difficulty_blocks_count = (version < 8) ? DIFFICULTY_BLOCKS_COUNT : DIFFICULTY_BLOCKS_COUNT_V8;

  // ND: Speedup
  // 1. Keep a list of the last 735 (or less) blocks that is used to compute difficulty,
  //    then when the next block difficulty is queried, push the latest height data and
  //    pop the oldest one from the list. This only requires 1x read per height instead
  //    of doing 735 (DIFFICULTY_BLOCKS_COUNT).
  if (m_timestamps_and_difficulties_height != 0 && ((height - m_timestamps_and_difficulties_height) == 1) && m_timestamps.size() >= DIFFICULTY_BLOCKS_COUNT)
  {
    uint64_t index = height - 1;
    m_timestamps.push_back(m_db->get_block_timestamp(index));
    m_difficulties.push_back(m_db->get_block_cumulative_difficulty(index));

    while (m_timestamps.size() > difficulty_blocks_count)
      m_timestamps.erase(m_timestamps.begin());
    while (m_difficulties.size() > difficulty_blocks_count)
      m_difficulties.erase(m_difficulties.begin());

    m_timestamps_and_difficulties_height = height;
    timestamps = m_timestamps;
    difficulties = m_difficulties;
  }
  else
  {
    size_t offset = height - std::min < size_t > (height, static_cast<size_t>(difficulty_blocks_count));
    if (offset == 0)
      ++offset;

    timestamps.clear();
    difficulties.clear();
    if (height > offset)
    {
      timestamps.reserve(height - offset);
      difficulties.reserve(height - offset);
    }
    for (; offset < height; offset++)
    {
      timestamps.push_back(m_db->get_block_timestamp(offset));
      difficulties.push_back(m_db->get_block_cumulative_difficulty(offset));
    }

    m_timestamps_and_difficulties_height = height;
    m_timestamps = timestamps;
    m_difficulties = difficulties;
  }
<<<<<<< HEAD

  size_t target = get_current_hard_fork_version() < 2 ? DIFFICULTY_TARGET_V1 : DIFFICULTY_TARGET_V2;
  if (version < 8)
  {
      return next_difficulty(timestamps, difficulties, target);
  }
  else
  {
      return next_difficulty_v8(timestamps, difficulties, target);
  }

=======
  size_t target = get_difficulty_target();
  difficulty_type diff = next_difficulty(timestamps, difficulties, target);

  CRITICAL_REGION_LOCAL1(m_difficulty_lock);
  m_difficulty_for_next_block_top_hash = top_hash;
  m_difficulty_for_next_block = diff;
  return diff;
>>>>>>> 29073f65
}
//------------------------------------------------------------------
// This function removes blocks from the blockchain until it gets to the
// position where the blockchain switch started and then re-adds the blocks
// that had been removed.
bool Blockchain::rollback_blockchain_switching(std::list<block>& original_chain, uint64_t rollback_height)
{
  LOG_PRINT_L3("Blockchain::" << __func__);
  CRITICAL_REGION_LOCAL(m_blockchain_lock);

  // fail if rollback_height passed is too high
  if (rollback_height > m_db->height())
  {
    return true;
  }

  m_timestamps_and_difficulties_height = 0;

  // remove blocks from blockchain until we get back to where we should be.
  while (m_db->height() != rollback_height)
  {
    pop_block_from_blockchain();
  }

  // make sure the hard fork object updates its current version
  m_hardfork->reorganize_from_chain_height(rollback_height);

  //return back original chain
  for (auto& bl : original_chain)
  {
    block_verification_context bvc = boost::value_initialized<block_verification_context>();
    bool r = handle_block_to_main_chain(bl, bvc);
    CHECK_AND_ASSERT_MES(r && bvc.m_added_to_main_chain, false, "PANIC! failed to add (again) block while chain switching during the rollback!");
  }

  m_hardfork->reorganize_from_chain_height(rollback_height);

  MINFO("Rollback to height " << rollback_height << " was successful.");
  if (original_chain.size())
  {
    MINFO("Restoration to previous blockchain successful as well.");
  }
  return true;
}
//------------------------------------------------------------------
// This function attempts to switch to an alternate chain, returning
// boolean based on success therein.
bool Blockchain::switch_to_alternative_blockchain(std::list<blocks_ext_by_hash::iterator>& alt_chain, bool discard_disconnected_chain)
{
  LOG_PRINT_L3("Blockchain::" << __func__);
  CRITICAL_REGION_LOCAL(m_blockchain_lock);

  m_timestamps_and_difficulties_height = 0;

  // if empty alt chain passed (not sure how that could happen), return false
  CHECK_AND_ASSERT_MES(alt_chain.size(), false, "switch_to_alternative_blockchain: empty chain passed");

  // verify that main chain has front of alt chain's parent block
  if (!m_db->block_exists(alt_chain.front()->second.bl.prev_id))
  {
    LOG_ERROR("Attempting to move to an alternate chain, but it doesn't appear to connect to the main chain!");
    return false;
  }

  // pop blocks from the blockchain until the top block is the parent
  // of the front block of the alt chain.
  std::list<block> disconnected_chain;
  while (m_db->top_block_hash() != alt_chain.front()->second.bl.prev_id)
  {
    block b = pop_block_from_blockchain();
    disconnected_chain.push_front(b);
  }

  auto split_height = m_db->height();

  //connecting new alternative chain
  for(auto alt_ch_iter = alt_chain.begin(); alt_ch_iter != alt_chain.end(); alt_ch_iter++)
  {
    auto ch_ent = *alt_ch_iter;
    block_verification_context bvc = boost::value_initialized<block_verification_context>();

    // add block to main chain
    bool r = handle_block_to_main_chain(ch_ent->second.bl, bvc);

    // if adding block to main chain failed, rollback to previous state and
    // return false
    if(!r || !bvc.m_added_to_main_chain)
    {
      MERROR("Failed to switch to alternative blockchain");

      // rollback_blockchain_switching should be moved to two different
      // functions: rollback and apply_chain, but for now we pretend it is
      // just the latter (because the rollback was done above).
      rollback_blockchain_switching(disconnected_chain, split_height);

      // FIXME: Why do we keep invalid blocks around?  Possibly in case we hear
      // about them again so we can immediately dismiss them, but needs some
      // looking into.
      add_block_as_invalid(ch_ent->second, get_block_hash(ch_ent->second.bl));
      MERROR("The block was inserted as invalid while connecting new alternative chain, block_id: " << get_block_hash(ch_ent->second.bl));
      m_alternative_chains.erase(*alt_ch_iter++);

      for(auto alt_ch_to_orph_iter = alt_ch_iter; alt_ch_to_orph_iter != alt_chain.end(); )
      {
        add_block_as_invalid((*alt_ch_to_orph_iter)->second, (*alt_ch_to_orph_iter)->first);
        m_alternative_chains.erase(*alt_ch_to_orph_iter++);
      }
      return false;
    }
  }

  // if we're to keep the disconnected blocks, add them as alternates
  if(!discard_disconnected_chain)
  {
    //pushing old chain as alternative chain
    for (auto& old_ch_ent : disconnected_chain)
    {
      block_verification_context bvc = boost::value_initialized<block_verification_context>();
      bool r = handle_alternative_block(old_ch_ent, get_block_hash(old_ch_ent), bvc);
      if(!r)
      {
        MERROR("Failed to push ex-main chain blocks to alternative chain ");
        // previously this would fail the blockchain switching, but I don't
        // think this is bad enough to warrant that.
      }
    }
  }

  //removing alt_chain entries from alternative chains container
  for (auto ch_ent: alt_chain)
  {
    m_alternative_chains.erase(ch_ent);
  }

  m_hardfork->reorganize_from_chain_height(split_height);

  MGINFO_GREEN("REORGANIZE SUCCESS! on height: " << split_height << ", new blockchain size: " << m_db->height());
  return true;
}
//------------------------------------------------------------------
// This function calculates the difficulty target for the block being added to
// an alternate chain.
difficulty_type Blockchain::get_next_difficulty_for_alternative_chain(const std::list<blocks_ext_by_hash::iterator>& alt_chain, block_extended_info& bei) const
{
  if (m_fixed_difficulty)
  {
    return m_db->height() ? m_fixed_difficulty : 1;
  }

  LOG_PRINT_L3("Blockchain::" << __func__);
  std::vector<uint64_t> timestamps;
  std::vector<difficulty_type> cumulative_difficulties;

  uint8_t ideal_hardfork_version = get_ideal_hard_fork_version(bei.height);
  size_t difficulty_blocks_count;
  if (ideal_hardfork_version < 8)
  {
      difficulty_blocks_count = DIFFICULTY_BLOCKS_COUNT;
  }
  else
  {
      difficulty_blocks_count = DIFFICULTY_BLOCKS_COUNT_V8;
  }

  // if the alt chain isn't long enough to calculate the difficulty target
  // based on its blocks alone, need to get more blocks from the main chain
  if(alt_chain.size()< difficulty_blocks_count)
  {
    CRITICAL_REGION_LOCAL(m_blockchain_lock);

    // Figure out start and stop offsets for main chain blocks
    size_t main_chain_stop_offset = alt_chain.size() ? alt_chain.front()->second.height : bei.height;
    size_t main_chain_count = difficulty_blocks_count - std::min(static_cast<size_t>(difficulty_blocks_count), alt_chain.size());
    main_chain_count = std::min(main_chain_count, main_chain_stop_offset);
    size_t main_chain_start_offset = main_chain_stop_offset - main_chain_count;

    if(!main_chain_start_offset)
      ++main_chain_start_offset; //skip genesis block

    // get difficulties and timestamps from relevant main chain blocks
    for(; main_chain_start_offset < main_chain_stop_offset; ++main_chain_start_offset)
    {
      timestamps.push_back(m_db->get_block_timestamp(main_chain_start_offset));
      cumulative_difficulties.push_back(m_db->get_block_cumulative_difficulty(main_chain_start_offset));
    }

    // make sure we haven't accidentally grabbed too many blocks...maybe don't need this check?
    CHECK_AND_ASSERT_MES((alt_chain.size() + timestamps.size()) <= difficulty_blocks_count, false, "Internal error, alt_chain.size()[" << alt_chain.size() << "] + vtimestampsec.size()[" << timestamps.size() << "] NOT <= DIFFICULTY_WINDOW[]" << difficulty_blocks_count);

    for (auto it : alt_chain)
    {
      timestamps.push_back(it->second.bl.timestamp);
      cumulative_difficulties.push_back(it->second.cumulative_difficulty);
    }
  }
  // if the alt chain is long enough for the difficulty calc, grab difficulties
  // and timestamps from it alone
  else
  {
    timestamps.resize(static_cast<size_t>(difficulty_blocks_count));
    cumulative_difficulties.resize(static_cast<size_t>(difficulty_blocks_count));
    size_t count = 0;
    size_t max_i = timestamps.size()-1;
    // get difficulties and timestamps from most recent blocks in alt chain
    for(auto it: boost::adaptors::reverse(alt_chain))
    {
      timestamps[max_i - count] = it->second.bl.timestamp;
      cumulative_difficulties[max_i - count] = it->second.cumulative_difficulty;
      count++;
      if(count >= difficulty_blocks_count)
        break;
    }
  }
  // FIXME: This will fail if fork activation heights are subject to voting
  size_t target = ideal_hardfork_version < 2 ? DIFFICULTY_TARGET_V1 : DIFFICULTY_TARGET_V2;
  difficulty_type result = 0;
  // calculate the difficulty target for the block and return it
  if (ideal_hardfork_version < 8) {
      LOG_PRINT_L2("old difficulty algo");
      result = next_difficulty(timestamps, cumulative_difficulties, target);
  } else {
      LOG_PRINT_L2("new difficulty algo");
      result = next_difficulty_v8(timestamps, cumulative_difficulties, target);
  }
  LOG_PRINT_L2("difficulty: " << result);
  return result;
}
//------------------------------------------------------------------
// This function does a sanity check on basic things that all miner
// transactions have in common, such as:
//   one input, of type txin_gen, with height set to the block's height
//   correct miner tx unlock time
//   a non-overflowing tx amount (dubious necessity on this check)
bool Blockchain::prevalidate_miner_transaction(const block& b, uint64_t height)
{
  LOG_PRINT_L3("Blockchain::" << __func__);
  CHECK_AND_ASSERT_MES(b.miner_tx.vin.size() == 1, false, "coinbase transaction in the block has no inputs");
  CHECK_AND_ASSERT_MES(b.miner_tx.vin[0].type() == typeid(txin_gen), false, "coinbase transaction in the block has the wrong type");
  if(boost::get<txin_gen>(b.miner_tx.vin[0]).height != height)
  {
    MWARNING("The miner transaction in block has invalid height: " << boost::get<txin_gen>(b.miner_tx.vin[0]).height << ", expected: " << height);
    return false;
  }
  MDEBUG("Miner tx hash: " << get_transaction_hash(b.miner_tx));
  CHECK_AND_ASSERT_MES(b.miner_tx.unlock_time == height + CRYPTONOTE_MINED_MONEY_UNLOCK_WINDOW, false, "coinbase transaction transaction has the wrong unlock time=" << b.miner_tx.unlock_time << ", expected " << height + CRYPTONOTE_MINED_MONEY_UNLOCK_WINDOW);

  //check outs overflow
  //NOTE: not entirely sure this is necessary, given that this function is
  //      designed simply to make sure the total amount for a transaction
  //      does not overflow a uint64_t, and this transaction *is* a uint64_t...
  if(!check_outs_overflow(b.miner_tx))
  {
    MERROR("miner transaction has money overflow in block " << get_block_hash(b));
    return false;
  }

  return true;
}
//------------------------------------------------------------------
// This function validates the miner transaction reward
bool Blockchain::validate_miner_transaction(const block& b, size_t cumulative_block_weight, uint64_t fee, uint64_t& base_reward, uint64_t already_generated_coins, bool &partial_block_reward, uint8_t version)
{
  LOG_PRINT_L3("Blockchain::" << __func__);
  //validate reward
  uint64_t money_in_use = 0;
  for (auto& o: b.miner_tx.vout)
    money_in_use += o.amount;
  partial_block_reward = false;

  if (version == 3) {
    for (auto &o: b.miner_tx.vout) {
      if (!is_valid_decomposed_amount(o.amount)) {
        MERROR_VER("miner tx output " << print_money(o.amount) << " is not a valid decomposed amount");
        return false;
      }
    }
  }

  std::vector<size_t> last_blocks_weights;
  get_last_n_blocks_weights(last_blocks_weights, CRYPTONOTE_REWARD_BLOCKS_WINDOW);
  if (!get_block_reward(epee::misc_utils::median(last_blocks_weights), cumulative_block_weight, already_generated_coins, base_reward, version))
  {
    MERROR_VER("block weight " << cumulative_block_weight << " is bigger than allowed for this blockchain");
    return false;
  }
  if(base_reward + fee < money_in_use && already_generated_coins > 0)
  {
    MERROR_VER("coinbase transaction spend too much money (" << print_money(money_in_use) << "). Block reward is " << print_money(base_reward + fee) << "(" << print_money(base_reward) << "+" << print_money(fee) << ")");
    return false;
  }
  // From hard fork 2, we allow a miner to claim less block reward than is allowed, in case a miner wants less dust
  if (m_hardfork->get_current_version() < 2)
  {
    if(base_reward + fee != money_in_use && already_generated_coins > 0)
    {
      MDEBUG("coinbase transaction doesn't use full amount of block reward:  spent: " << money_in_use << ",  block reward " << base_reward + fee << "(" << base_reward << "+" << fee << ")");
      return false;
    }
  }
  else
  {
    // from hard fork 2, since a miner can claim less than the full block reward, we update the base_reward
    // to show the amount of coins that were actually generated, the remainder will be pushed back for later
    // emission. This modifies the emission curve very slightly.
    CHECK_AND_ASSERT_MES(money_in_use - fee <= base_reward, false, "base reward calculation bug");
    if(base_reward + fee != money_in_use)
      partial_block_reward = true;
    base_reward = money_in_use - fee;
  }
  return true;
}
//------------------------------------------------------------------
// get the block weights of the last <count> blocks, and return by reference <sz>.
void Blockchain::get_last_n_blocks_weights(std::vector<size_t>& weights, size_t count) const
{
  LOG_PRINT_L3("Blockchain::" << __func__);
  CRITICAL_REGION_LOCAL(m_blockchain_lock);
  auto h = m_db->height();

  // this function is meaningless for an empty blockchain...granted it should never be empty
  if(h == 0)
    return;

  m_db->block_txn_start(true);
  // add weight of last <count> blocks to vector <weights> (or less, if blockchain size < count)
  size_t start_offset = h - std::min<size_t>(h, count);
  weights.reserve(weights.size() + h - start_offset);
  for(size_t i = start_offset; i < h; i++)
  {
    weights.push_back(m_db->get_block_weight(i));
  }
  m_db->block_txn_stop();
}
//------------------------------------------------------------------
uint64_t Blockchain::get_current_cumulative_block_weight_limit() const
{
  LOG_PRINT_L3("Blockchain::" << __func__);
  return m_current_block_cumul_weight_limit;
}
//------------------------------------------------------------------
uint64_t Blockchain::get_current_cumulative_block_weight_median() const
{
  LOG_PRINT_L3("Blockchain::" << __func__);
  return m_current_block_cumul_weight_median;
}
//------------------------------------------------------------------
//TODO: This function only needed minor modification to work with BlockchainDB,
//      and *works*.  As such, to reduce the number of things that might break
//      in moving to BlockchainDB, this function will remain otherwise
//      unchanged for the time being.
//
// This function makes a new block for a miner to mine the hash for
//
// FIXME: this codebase references #if defined(DEBUG_CREATE_BLOCK_TEMPLATE)
// in a lot of places.  That flag is not referenced in any of the code
// nor any of the makefiles, howeve.  Need to look into whether or not it's
// necessary at all.
bool Blockchain::create_block_template(block& b, const account_public_address& miner_address, difficulty_type& diffic, uint64_t& height, uint64_t& expected_reward, const blobdata& ex_nonce)
{
  LOG_PRINT_L3("Blockchain::" << __func__);
  size_t median_weight;
  uint64_t already_generated_coins;
  uint64_t pool_cookie;

  CRITICAL_REGION_BEGIN(m_blockchain_lock);
  height = m_db->height();
  if (m_btc_valid) {
    // The pool cookie is atomic. The lack of locking is OK, as if it changes
    // just as we compare it, we'll just use a slightly old template, but
    // this would be the case anyway if we'd lock, and the change happened
    // just after the block template was created
    if (!memcmp(&miner_address, &m_btc_address, sizeof(cryptonote::account_public_address)) && m_btc_nonce == ex_nonce && m_btc_pool_cookie == m_tx_pool.cookie()) {
      MDEBUG("Using cached template");
      m_btc.timestamp = time(NULL); // update timestamp unconditionally
      b = m_btc;
      diffic = m_btc_difficulty;
      expected_reward = m_btc_expected_reward;
      return true;
    }
    MDEBUG("Not using cached template: address " << (!memcmp(&miner_address, &m_btc_address, sizeof(cryptonote::account_public_address))) << ", nonce " << (m_btc_nonce == ex_nonce) << ", cookie " << (m_btc_pool_cookie == m_tx_pool.cookie()));
    invalidate_block_template_cache();
  }

  b.major_version = m_hardfork->get_current_version();
  b.minor_version = m_hardfork->get_ideal_version();
  b.prev_id = get_tail_id();
  b.timestamp = time(NULL);

  uint64_t median_ts;
  if (!check_block_timestamp(b, median_ts))
  {
    b.timestamp = median_ts;
  }

  diffic = get_difficulty_for_next_block();
  CHECK_AND_ASSERT_MES(diffic, false, "difficulty overhead.");

  median_weight = m_current_block_cumul_weight_limit / 2;
  already_generated_coins = m_db->get_block_already_generated_coins(height - 1);

  CRITICAL_REGION_END();

  size_t txs_weight;
  uint64_t fee;
  if (!m_tx_pool.fill_block_template(b, median_weight, already_generated_coins, txs_weight, fee, expected_reward, m_hardfork->get_current_version()))
  {
    return false;
  }
  pool_cookie = m_tx_pool.cookie();
#if defined(DEBUG_CREATE_BLOCK_TEMPLATE)
  size_t real_txs_weight = 0;
  uint64_t real_fee = 0;
  CRITICAL_REGION_BEGIN(m_tx_pool.m_transactions_lock);
  for(crypto::hash &cur_hash: b.tx_hashes)
  {
    auto cur_res = m_tx_pool.m_transactions.find(cur_hash);
    if (cur_res == m_tx_pool.m_transactions.end())
    {
      LOG_ERROR("Creating block template: error: transaction not found");
      continue;
    }
    tx_memory_pool::tx_details &cur_tx = cur_res->second;
    real_txs_weight += cur_tx.weight;
    real_fee += cur_tx.fee;
    if (cur_tx.weight != get_transaction_weight(cur_tx.tx))
    {
      LOG_ERROR("Creating block template: error: invalid transaction weight");
    }
    if (cur_tx.tx.version == 1)
    {
      uint64_t inputs_amount;
      if (!get_inputs_money_amount(cur_tx.tx, inputs_amount))
      {
        LOG_ERROR("Creating block template: error: cannot get inputs amount");
      }
      else if (cur_tx.fee != inputs_amount - get_outs_money_amount(cur_tx.tx))
      {
        LOG_ERROR("Creating block template: error: invalid fee");
      }
    }
    else
    {
      if (cur_tx.fee != cur_tx.tx.rct_signatures.txnFee)
      {
        LOG_ERROR("Creating block template: error: invalid fee");
      }
    }
  }
  if (txs_weight != real_txs_weight)
  {
    LOG_ERROR("Creating block template: error: wrongly calculated transaction weight");
  }
  if (fee != real_fee)
  {
    LOG_ERROR("Creating block template: error: wrongly calculated fee");
  }
  CRITICAL_REGION_END();
  MDEBUG("Creating block template: height " << height <<
      ", median weight " << median_weight <<
      ", already generated coins " << already_generated_coins <<
      ", transaction weight " << txs_weight <<
      ", fee " << fee);
#endif

  /*
   two-phase miner transaction generation: we don't know exact block weight until we prepare block, but we don't know reward until we know
   block weight, so first miner transaction generated with fake amount of money, and with phase we know think we know expected block weight
   */
  //make blocks coin-base tx looks close to real coinbase tx to get truthful blob weight
  uint8_t hf_version = m_hardfork->get_current_version();
  size_t max_outs = hf_version >= 4 ? 1 : 11;
  bool r = construct_miner_tx(height, median_weight, already_generated_coins, txs_weight, fee, miner_address, b.miner_tx, ex_nonce, max_outs, hf_version);
  CHECK_AND_ASSERT_MES(r, false, "Failed to construct miner tx, first chance");
  size_t cumulative_weight = txs_weight + get_transaction_weight(b.miner_tx);
#if defined(DEBUG_CREATE_BLOCK_TEMPLATE)
  MDEBUG("Creating block template: miner tx weight " << get_transaction_weight(b.miner_tx) <<
      ", cumulative weight " << cumulative_weight);
#endif
  for (size_t try_count = 0; try_count != 10; ++try_count)
  {
    r = construct_miner_tx(height, median_weight, already_generated_coins, cumulative_weight, fee, miner_address, b.miner_tx, ex_nonce, max_outs, hf_version);

    CHECK_AND_ASSERT_MES(r, false, "Failed to construct miner tx, second chance");
    size_t coinbase_weight = get_transaction_weight(b.miner_tx);
    if (coinbase_weight > cumulative_weight - txs_weight)
    {
      cumulative_weight = txs_weight + coinbase_weight;
#if defined(DEBUG_CREATE_BLOCK_TEMPLATE)
      MDEBUG("Creating block template: miner tx weight " << coinbase_weight <<
          ", cumulative weight " << cumulative_weight << " is greater than before");
#endif
      continue;
    }

    if (coinbase_weight < cumulative_weight - txs_weight)
    {
      size_t delta = cumulative_weight - txs_weight - coinbase_weight;
#if defined(DEBUG_CREATE_BLOCK_TEMPLATE)
      MDEBUG("Creating block template: miner tx weight " << coinbase_weight <<
          ", cumulative weight " << txs_weight + coinbase_weight <<
          " is less than before, adding " << delta << " zero bytes");
#endif
      b.miner_tx.extra.insert(b.miner_tx.extra.end(), delta, 0);
      //here  could be 1 byte difference, because of extra field counter is varint, and it can become from 1-byte len to 2-bytes len.
      if (cumulative_weight != txs_weight + get_transaction_weight(b.miner_tx))
      {
        CHECK_AND_ASSERT_MES(cumulative_weight + 1 == txs_weight + get_transaction_weight(b.miner_tx), false, "unexpected case: cumulative_weight=" << cumulative_weight << " + 1 is not equal txs_cumulative_weight=" << txs_weight << " + get_transaction_weight(b.miner_tx)=" << get_transaction_weight(b.miner_tx));
        b.miner_tx.extra.resize(b.miner_tx.extra.size() - 1);
        if (cumulative_weight != txs_weight + get_transaction_weight(b.miner_tx))
        {
          //fuck, not lucky, -1 makes varint-counter size smaller, in that case we continue to grow with cumulative_weight
          MDEBUG("Miner tx creation has no luck with delta_extra size = " << delta << " and " << delta - 1);
          cumulative_weight += delta - 1;
          continue;
        }
        MDEBUG("Setting extra for block: " << b.miner_tx.extra.size() << ", try_count=" << try_count);
      }
    }
    CHECK_AND_ASSERT_MES(cumulative_weight == txs_weight + get_transaction_weight(b.miner_tx), false, "unexpected case: cumulative_weight=" << cumulative_weight << " is not equal txs_cumulative_weight=" << txs_weight << " + get_transaction_weight(b.miner_tx)=" << get_transaction_weight(b.miner_tx));
#if defined(DEBUG_CREATE_BLOCK_TEMPLATE)
    MDEBUG("Creating block template: miner tx weight " << coinbase_weight <<
        ", cumulative weight " << cumulative_weight << " is now good");
#endif

    cache_block_template(b, miner_address, ex_nonce, diffic, expected_reward, pool_cookie);
    return true;
  }
  LOG_ERROR("Failed to create_block_template with " << 10 << " tries");
  return false;
}
//------------------------------------------------------------------
// for an alternate chain, get the timestamps from the main chain to complete
// the needed number of timestamps for the BLOCKCHAIN_TIMESTAMP_CHECK_WINDOW.
bool Blockchain::complete_timestamps_vector(uint64_t start_top_height, std::vector<uint64_t>& timestamps)
{
  LOG_PRINT_L3("Blockchain::" << __func__);

  if(timestamps.size() >= BLOCKCHAIN_TIMESTAMP_CHECK_WINDOW)
    return true;

  CRITICAL_REGION_LOCAL(m_blockchain_lock);
  size_t need_elements = BLOCKCHAIN_TIMESTAMP_CHECK_WINDOW - timestamps.size();
  CHECK_AND_ASSERT_MES(start_top_height < m_db->height(), false, "internal error: passed start_height not < " << " m_db->height() -- " << start_top_height << " >= " << m_db->height());
  size_t stop_offset = start_top_height > need_elements ? start_top_height - need_elements : 0;
  timestamps.reserve(timestamps.size() + start_top_height - stop_offset);
  while (start_top_height != stop_offset)
  {
    timestamps.push_back(m_db->get_block_timestamp(start_top_height));
    --start_top_height;
  }
  return true;
}
//------------------------------------------------------------------
// If a block is to be added and its parent block is not the current
// main chain top block, then we need to see if we know about its parent block.
// If its parent block is part of a known forked chain, then we need to see
// if that chain is long enough to become the main chain and re-org accordingly
// if so.  If not, we need to hang on to the block in case it becomes part of
// a long forked chain eventually.
bool Blockchain::handle_alternative_block(const block& b, const crypto::hash& id, block_verification_context& bvc)
{
  LOG_PRINT_L3("Blockchain::" << __func__);
  CRITICAL_REGION_LOCAL(m_blockchain_lock);
  m_timestamps_and_difficulties_height = 0;
  uint64_t block_height = get_block_height(b);
  if(0 == block_height)
  {
    MERROR_VER("Block with id: " << epee::string_tools::pod_to_hex(id) << " (as alternative), but miner tx says height is 0.");
    bvc.m_verifivation_failed = true;
    return false;
  }
  // this basically says if the blockchain is smaller than the first
  // checkpoint then alternate blocks are allowed.  Alternatively, if the
  // last checkpoint *before* the end of the current chain is also before
  // the block to be added, then this is fine.
  if (!m_checkpoints.is_alternative_block_allowed(get_current_blockchain_height(), block_height))
  {
    MERROR_VER("Block with id: " << id << std::endl << " can't be accepted for alternative chain, block height: " << block_height << std::endl << " blockchain height: " << get_current_blockchain_height());
    bvc.m_verifivation_failed = true;
    return false;
  }

  // this is a cheap test
  if (!m_hardfork->check_for_height(b, block_height))
  {
    LOG_PRINT_L1("Block with id: " << id << std::endl << "has old version for height " << block_height);
    bvc.m_verifivation_failed = true;
    return false;
  }

  //block is not related with head of main chain
  //first of all - look in alternative chains container
  auto it_prev = m_alternative_chains.find(b.prev_id);
  bool parent_in_main = m_db->block_exists(b.prev_id);
  if(it_prev != m_alternative_chains.end() || parent_in_main)
  {
    //we have new block in alternative chain

    //build alternative subchain, front -> mainchain, back -> alternative head
    blocks_ext_by_hash::iterator alt_it = it_prev; //m_alternative_chains.find()
    std::list<blocks_ext_by_hash::iterator> alt_chain;
    std::vector<uint64_t> timestamps;
    while(alt_it != m_alternative_chains.end())
    {
      alt_chain.push_front(alt_it);
      timestamps.push_back(alt_it->second.bl.timestamp);
      alt_it = m_alternative_chains.find(alt_it->second.bl.prev_id);
    }

    // if block to be added connects to known blocks that aren't part of the
    // main chain -- that is, if we're adding on to an alternate chain
    if(alt_chain.size())
    {
      // make sure alt chain doesn't somehow start past the end of the main chain
      CHECK_AND_ASSERT_MES(m_db->height() > alt_chain.front()->second.height, false, "main blockchain wrong height");

      // make sure that the blockchain contains the block that should connect
      // this alternate chain with it.
      if (!m_db->block_exists(alt_chain.front()->second.bl.prev_id))
      {
        MERROR("alternate chain does not appear to connect to main chain...");
        return false;
      }

      // make sure block connects correctly to the main chain
      auto h = m_db->get_block_hash_from_height(alt_chain.front()->second.height - 1);
      CHECK_AND_ASSERT_MES(h == alt_chain.front()->second.bl.prev_id, false, "alternative chain has wrong connection to main chain");
      complete_timestamps_vector(m_db->get_block_height(alt_chain.front()->second.bl.prev_id), timestamps);
    }
    // if block not associated with known alternate chain
    else
    {
      // if block parent is not part of main chain or an alternate chain,
      // we ignore it
      CHECK_AND_ASSERT_MES(parent_in_main, false, "internal error: broken imperative condition: parent_in_main");

      complete_timestamps_vector(m_db->get_block_height(b.prev_id), timestamps);
    }

    // verify that the block's timestamp is within the acceptable range
    // (not earlier than the median of the last X blocks)
    if(!check_block_timestamp(timestamps, b))
    {
      MERROR_VER("Block with id: " << id << std::endl << " for alternative chain, has invalid timestamp: " << b.timestamp);
      bvc.m_verifivation_failed = true;
      return false;
    }

    // FIXME: consider moving away from block_extended_info at some point
    block_extended_info bei = boost::value_initialized<block_extended_info>();
    bei.bl = b;
    bei.height = alt_chain.size() ? it_prev->second.height + 1 : m_db->get_block_height(b.prev_id) + 1;

    bool is_a_checkpoint;
    if(!m_checkpoints.check_block(bei.height, id, is_a_checkpoint))
    {
      LOG_ERROR("CHECKPOINT VALIDATION FAILED");
      bvc.m_verifivation_failed = true;
      return false;
    }

    // Check the block's hash against the difficulty target for its alt chain
    difficulty_type current_diff = get_next_difficulty_for_alternative_chain(alt_chain, bei);
    CHECK_AND_ASSERT_MES(current_diff, false, "!!!!!!! DIFFICULTY OVERHEAD !!!!!!!");
    crypto::hash proof_of_work = null_hash;
    get_block_longhash(bei.bl, proof_of_work, bei.height);
    if(!check_hash(proof_of_work, current_diff))
    {
      MERROR_VER("Block with id: " << id << std::endl << " for alternative chain, does not have enough proof of work: " << proof_of_work << std::endl << " expected difficulty: " << current_diff);
      bvc.m_verifivation_failed = true;
      return false;
    }

    if(!prevalidate_miner_transaction(b, bei.height))
    {
      MERROR_VER("Block with id: " << epee::string_tools::pod_to_hex(id) << " (as alternative) has incorrect miner transaction.");
      bvc.m_verifivation_failed = true;
      return false;
    }

    // FIXME:
    // this brings up an interesting point: consider allowing to get block
    // difficulty both by height OR by hash, not just height.
    difficulty_type main_chain_cumulative_difficulty = m_db->get_block_cumulative_difficulty(m_db->height() - 1);
    if (alt_chain.size())
    {
      bei.cumulative_difficulty = it_prev->second.cumulative_difficulty;
    }
    else
    {
      // passed-in block's previous block's cumulative difficulty, found on the main chain
      bei.cumulative_difficulty = m_db->get_block_cumulative_difficulty(m_db->get_block_height(b.prev_id));
    }
    bei.cumulative_difficulty += current_diff;

    // add block to alternate blocks storage,
    // as well as the current "alt chain" container
    auto i_res = m_alternative_chains.insert(blocks_ext_by_hash::value_type(id, bei));
    CHECK_AND_ASSERT_MES(i_res.second, false, "insertion of new alternative block returned as it already exist");
    alt_chain.push_back(i_res.first);

    // FIXME: is it even possible for a checkpoint to show up not on the main chain?
    if(is_a_checkpoint)
    {
      //do reorganize!
      MGINFO_GREEN("###### REORGANIZE on height: " << alt_chain.front()->second.height << " of " << m_db->height() - 1 << ", checkpoint is found in alternative chain on height " << bei.height);

      bool r = switch_to_alternative_blockchain(alt_chain, true);

      if(r) bvc.m_added_to_main_chain = true;
      else bvc.m_verifivation_failed = true;

      return r;
    }
    else if(main_chain_cumulative_difficulty < bei.cumulative_difficulty) //check if difficulty bigger then in main chain
    {
      //do reorganize!
      MGINFO_GREEN("###### REORGANIZE on height: " << alt_chain.front()->second.height << " of " << m_db->height() - 1 << " with cum_difficulty " << m_db->get_block_cumulative_difficulty(m_db->height() - 1) << std::endl << " alternative blockchain size: " << alt_chain.size() << " with cum_difficulty " << bei.cumulative_difficulty);

      bool r = switch_to_alternative_blockchain(alt_chain, false);
      if (r)
        bvc.m_added_to_main_chain = true;
      else
        bvc.m_verifivation_failed = true;
      return r;
    }
    else
    {
      MGINFO_BLUE("----- BLOCK ADDED AS ALTERNATIVE ON HEIGHT " << bei.height << std::endl << "id:\t" << id << std::endl << "PoW:\t" << proof_of_work << std::endl << "difficulty:\t" << current_diff);
      return true;
    }
  }
  else
  {
    //block orphaned
    bvc.m_marked_as_orphaned = true;
    MERROR_VER("Block recognized as orphaned and rejected, id = " << id << ", height " << block_height
        << ", parent in alt " << (it_prev != m_alternative_chains.end()) << ", parent in main " << parent_in_main
        << " (parent " << b.prev_id << ", current top " << get_tail_id() << ", chain height " << get_current_blockchain_height() << ")");
  }

  return true;
}
//------------------------------------------------------------------
bool Blockchain::get_blocks(uint64_t start_offset, size_t count, std::vector<std::pair<cryptonote::blobdata,block>>& blocks, std::vector<cryptonote::blobdata>& txs) const
{
  LOG_PRINT_L3("Blockchain::" << __func__);
  CRITICAL_REGION_LOCAL(m_blockchain_lock);
  if(start_offset >= m_db->height())
    return false;

  if (!get_blocks(start_offset, count, blocks))
  {
    return false;
  }

  for(const auto& blk : blocks)
  {
    std::vector<crypto::hash> missed_ids;
    get_transactions_blobs(blk.second.tx_hashes, txs, missed_ids);
    CHECK_AND_ASSERT_MES(!missed_ids.size(), false, "has missed transactions in own block in main blockchain");
  }

  return true;
}
//------------------------------------------------------------------
bool Blockchain::get_blocks(uint64_t start_offset, size_t count, std::vector<std::pair<cryptonote::blobdata,block>>& blocks) const
{
  LOG_PRINT_L3("Blockchain::" << __func__);
  CRITICAL_REGION_LOCAL(m_blockchain_lock);
  const uint64_t height = m_db->height();
  if(start_offset >= height)
    return false;

  blocks.reserve(blocks.size() + height - start_offset);
  for(size_t i = start_offset; i < start_offset + count && i < height;i++)
  {
    blocks.push_back(std::make_pair(m_db->get_block_blob_from_height(i), block()));
    if (!parse_and_validate_block_from_blob(blocks.back().first, blocks.back().second))
    {
      LOG_ERROR("Invalid block");
      return false;
    }
  }
  return true;
}
//------------------------------------------------------------------
//TODO: This function *looks* like it won't need to be rewritten
//      to use BlockchainDB, as it calls other functions that were,
//      but it warrants some looking into later.
//
//FIXME: This function appears to want to return false if any transactions
//       that belong with blocks are missing, but not if blocks themselves
//       are missing.
bool Blockchain::handle_get_objects(NOTIFY_REQUEST_GET_OBJECTS::request& arg, NOTIFY_RESPONSE_GET_OBJECTS::request& rsp)
{
  LOG_PRINT_L3("Blockchain::" << __func__);
  CRITICAL_REGION_LOCAL(m_blockchain_lock);
  m_db->block_txn_start(true);
  rsp.current_blockchain_height = get_current_blockchain_height();
  std::vector<std::pair<cryptonote::blobdata,block>> blocks;
  get_blocks(arg.blocks, blocks, rsp.missed_ids);

  for (auto& bl: blocks)
  {
    std::vector<crypto::hash> missed_tx_ids;
    std::vector<cryptonote::blobdata> txs;

    rsp.blocks.push_back(block_complete_entry());
    block_complete_entry& e = rsp.blocks.back();

    // FIXME: s/rsp.missed_ids/missed_tx_id/ ?  Seems like rsp.missed_ids
    //        is for missed blocks, not missed transactions as well.
    get_transactions_blobs(bl.second.tx_hashes, e.txs, missed_tx_ids);

    if (missed_tx_ids.size() != 0)
    {
      LOG_ERROR("Error retrieving blocks, missed " << missed_tx_ids.size()
          << " transactions for block with hash: " << get_block_hash(bl.second)
          << std::endl
      );

      // append missed transaction hashes to response missed_ids field,
      // as done below if any standalone transactions were requested
      // and missed.
      rsp.missed_ids.insert(rsp.missed_ids.end(), missed_tx_ids.begin(), missed_tx_ids.end());
      m_db->block_txn_stop();
      return false;
    }

    //pack block
    e.block = std::move(bl.first);
  }
  //get and pack other transactions, if needed
  std::vector<cryptonote::blobdata> txs;
  get_transactions_blobs(arg.txs, rsp.txs, rsp.missed_ids);

  m_db->block_txn_stop();
  return true;
}
//------------------------------------------------------------------
bool Blockchain::get_alternative_blocks(std::vector<block>& blocks) const
{
  LOG_PRINT_L3("Blockchain::" << __func__);
  CRITICAL_REGION_LOCAL(m_blockchain_lock);

  blocks.reserve(m_alternative_chains.size());
  for (const auto& alt_bl: m_alternative_chains)
  {
    blocks.push_back(alt_bl.second.bl);
  }
  return true;
}
//------------------------------------------------------------------
size_t Blockchain::get_alternative_blocks_count() const
{
  LOG_PRINT_L3("Blockchain::" << __func__);
  CRITICAL_REGION_LOCAL(m_blockchain_lock);
  return m_alternative_chains.size();
}
//------------------------------------------------------------------
// This function adds the output specified by <amount, i> to the result_outs container
// unlocked and other such checks should be done by here.
uint64_t Blockchain::get_num_mature_outputs(uint64_t amount) const
{
  uint64_t num_outs = m_db->get_num_outputs(amount);
  // ensure we don't include outputs that aren't yet eligible to be used
  // outpouts are sorted by height
  while (num_outs > 0)
  {
    const tx_out_index toi = m_db->get_output_tx_and_index(amount, num_outs - 1);
    const uint64_t height = m_db->get_tx_block_height(toi.first);
    if (height + CRYPTONOTE_DEFAULT_TX_SPENDABLE_AGE <= m_db->height())
      break;
    --num_outs;
  }

  return num_outs;
}

crypto::public_key Blockchain::get_output_key(uint64_t amount, uint64_t global_index) const
{
  output_data_t data = m_db->get_output_key(amount, global_index);
  return data.pubkey;
}

//------------------------------------------------------------------
bool Blockchain::get_outs(const COMMAND_RPC_GET_OUTPUTS_BIN::request& req, COMMAND_RPC_GET_OUTPUTS_BIN::response& res) const
{
  LOG_PRINT_L3("Blockchain::" << __func__);
  CRITICAL_REGION_LOCAL(m_blockchain_lock);

  res.outs.clear();
  res.outs.reserve(req.outputs.size());
  try
  {
    for (const auto &i: req.outputs)
    {
      // get tx_hash, tx_out_index from DB
      const output_data_t od = m_db->get_output_key(i.amount, i.index);
      tx_out_index toi = m_db->get_output_tx_and_index(i.amount, i.index);
      bool unlocked = is_tx_spendtime_unlocked(m_db->get_tx_unlock_time(toi.first));

      res.outs.push_back({od.pubkey, od.commitment, unlocked, od.height, toi.first});
    }
  }
  catch (const std::exception &e)
  {
    return false;
  }
  return true;
}
//------------------------------------------------------------------
void Blockchain::get_output_key_mask_unlocked(const uint64_t& amount, const uint64_t& index, crypto::public_key& key, rct::key& mask, bool& unlocked) const
{
  const auto o_data = m_db->get_output_key(amount, index);
  key = o_data.pubkey;
  mask = o_data.commitment;
  tx_out_index toi = m_db->get_output_tx_and_index(amount, index);
  unlocked = is_tx_spendtime_unlocked(m_db->get_tx_unlock_time(toi.first));
}
//------------------------------------------------------------------
bool Blockchain::get_output_distribution(uint64_t amount, uint64_t from_height, uint64_t to_height, uint64_t &start_height, std::vector<uint64_t> &distribution, uint64_t &base) const
{
  // rct outputs don't exist before v4
  if (amount == 0)
  {
    switch (m_nettype)
    {
      case STAGENET: start_height = stagenet_hard_forks[3].height; break;
      case TESTNET: start_height = testnet_hard_forks[3].height; break;
      case MAINNET: start_height = mainnet_hard_forks[3].height; break;
      default: return false;
    }
  }
  else
    start_height = 0;
  base = 0;

  if (to_height > 0 && to_height < from_height)
    return false;

  const uint64_t real_start_height = start_height;
  if (from_height > start_height)
    start_height = from_height;

  distribution.clear();
  uint64_t db_height = m_db->height();
  if (db_height == 0)
    return false;
  if (to_height == 0)
    to_height = db_height - 1;
  if (start_height >= db_height || to_height >= db_height)
    return false;
  if (amount == 0)
  {
    std::vector<uint64_t> heights;
    heights.reserve(to_height + 1 - start_height);
    for (uint64_t h = start_height; h <= to_height; ++h)
      heights.push_back(h);
    distribution = m_db->get_block_cumulative_rct_outputs(heights);
    base = 0;
    return true;
  }
  else
  {
    return m_db->get_output_distribution(amount, start_height, to_height, distribution, base);
  }
}
//------------------------------------------------------------------
// This function takes a list of block hashes from another node
// on the network to find where the split point is between us and them.
// This is used to see what to send another node that needs to sync.
bool Blockchain::find_blockchain_supplement(const std::list<crypto::hash>& qblock_ids, uint64_t& starter_offset) const
{
  LOG_PRINT_L3("Blockchain::" << __func__);
  CRITICAL_REGION_LOCAL(m_blockchain_lock);

  // make sure the request includes at least the genesis block, otherwise
  // how can we expect to sync from the client that the block list came from?
  if(!qblock_ids.size())
  {
    MCERROR("net.p2p", "Client sent wrong NOTIFY_REQUEST_CHAIN: m_block_ids.size()=" << qblock_ids.size() << ", dropping connection");
    return false;
  }

  m_db->block_txn_start(true);
  // make sure that the last block in the request's block list matches
  // the genesis block
  auto gen_hash = m_db->get_block_hash_from_height(0);
  if(qblock_ids.back() != gen_hash)
  {
    MCERROR("net.p2p", "Client sent wrong NOTIFY_REQUEST_CHAIN: genesis block mismatch: " << std::endl << "id: " << qblock_ids.back() << ", " << std::endl << "expected: " << gen_hash << "," << std::endl << " dropping connection");
	m_db->block_txn_abort();
    return false;
  }

  // Find the first block the foreign chain has that we also have.
  // Assume qblock_ids is in reverse-chronological order.
  auto bl_it = qblock_ids.begin();
  uint64_t split_height = 0;
  for(; bl_it != qblock_ids.end(); bl_it++)
  {
    try
    {
      if (m_db->block_exists(*bl_it, &split_height))
        break;
    }
    catch (const std::exception& e)
    {
      MWARNING("Non-critical error trying to find block by hash in BlockchainDB, hash: " << *bl_it);
	  m_db->block_txn_abort();
      return false;
    }
  }
  m_db->block_txn_stop();

  // this should be impossible, as we checked that we share the genesis block,
  // but just in case...
  if(bl_it == qblock_ids.end())
  {
    MERROR("Internal error handling connection, can't find split point");
    return false;
  }

  //we start to put block ids INCLUDING last known id, just to make other side be sure
  starter_offset = split_height;
  return true;
}
//------------------------------------------------------------------
uint64_t Blockchain::block_difficulty(uint64_t i) const
{
  LOG_PRINT_L3("Blockchain::" << __func__);
  // WARNING: this function does not take m_blockchain_lock, and thus should only call read only
  // m_db functions which do not depend on one another (ie, no getheight + gethash(height-1), as
  // well as not accessing class members, even read only (ie, m_invalid_blocks). The caller must
  // lock if it is otherwise needed.
  try
  {
    return m_db->get_block_difficulty(i);
  }
  catch (const BLOCK_DNE& e)
  {
    MERROR("Attempted to get block difficulty for height above blockchain height");
  }
  return 0;
}
//------------------------------------------------------------------
template<typename T> void reserve_container(std::vector<T> &v, size_t N) { v.reserve(N); }
template<typename T> void reserve_container(std::list<T> &v, size_t N) { }
//------------------------------------------------------------------
//TODO: return type should be void, throw on exception
//       alternatively, return true only if no blocks missed
template<class t_ids_container, class t_blocks_container, class t_missed_container>
bool Blockchain::get_blocks(const t_ids_container& block_ids, t_blocks_container& blocks, t_missed_container& missed_bs) const
{
  LOG_PRINT_L3("Blockchain::" << __func__);
  CRITICAL_REGION_LOCAL(m_blockchain_lock);

  reserve_container(blocks, block_ids.size());
  for (const auto& block_hash : block_ids)
  {
    try
    {
      uint64_t height = 0;
      if (m_db->block_exists(block_hash, &height))
      {
        blocks.push_back(std::make_pair(m_db->get_block_blob_from_height(height), block()));
        if (!parse_and_validate_block_from_blob(blocks.back().first, blocks.back().second))
        {
          LOG_ERROR("Invalid block: " << block_hash);
          blocks.pop_back();
          missed_bs.push_back(block_hash);
        }
      }
      else
        missed_bs.push_back(block_hash);
    }
    catch (const std::exception& e)
    {
      return false;
    }
  }
  return true;
}
//------------------------------------------------------------------
//TODO: return type should be void, throw on exception
//       alternatively, return true only if no transactions missed
template<class t_ids_container, class t_tx_container, class t_missed_container>
bool Blockchain::get_transactions_blobs(const t_ids_container& txs_ids, t_tx_container& txs, t_missed_container& missed_txs, bool pruned) const
{
  LOG_PRINT_L3("Blockchain::" << __func__);
  CRITICAL_REGION_LOCAL(m_blockchain_lock);

  reserve_container(txs, txs_ids.size());
  for (const auto& tx_hash : txs_ids)
  {
    try
    {
      cryptonote::blobdata tx;
      if (pruned && m_db->get_pruned_tx_blob(tx_hash, tx))
        txs.push_back(std::move(tx));
      else if (!pruned && m_db->get_tx_blob(tx_hash, tx))
        txs.push_back(std::move(tx));
      else
        missed_txs.push_back(tx_hash);
    }
    catch (const std::exception& e)
    {
      return false;
    }
  }
  return true;
}
//------------------------------------------------------------------
template<class t_ids_container, class t_tx_container, class t_missed_container>
bool Blockchain::get_transactions(const t_ids_container& txs_ids, t_tx_container& txs, t_missed_container& missed_txs) const
{
  LOG_PRINT_L3("Blockchain::" << __func__);
  CRITICAL_REGION_LOCAL(m_blockchain_lock);

  reserve_container(txs, txs_ids.size());
  for (const auto& tx_hash : txs_ids)
  {
    try
    {
      cryptonote::blobdata tx;
      if (m_db->get_tx_blob(tx_hash, tx))
      {
        txs.push_back(transaction());
        if (!parse_and_validate_tx_from_blob(tx, txs.back()))
        {
          LOG_ERROR("Invalid transaction");
          return false;
        }
      }
      else
        missed_txs.push_back(tx_hash);
    }
    catch (const std::exception& e)
    {
      return false;
    }
  }
  return true;
}
//------------------------------------------------------------------
// Find the split point between us and foreign blockchain and return
// (by reference) the most recent common block hash along with up to
// BLOCKS_IDS_SYNCHRONIZING_DEFAULT_COUNT additional (more recent) hashes.
bool Blockchain::find_blockchain_supplement(const std::list<crypto::hash>& qblock_ids, std::vector<crypto::hash>& hashes, uint64_t& start_height, uint64_t& current_height) const
{
  LOG_PRINT_L3("Blockchain::" << __func__);
  CRITICAL_REGION_LOCAL(m_blockchain_lock);

  // if we can't find the split point, return false
  if(!find_blockchain_supplement(qblock_ids, start_height))
  {
    return false;
  }

  m_db->block_txn_start(true);
  current_height = get_current_blockchain_height();
  size_t count = 0;
  hashes.reserve(std::max((size_t)(current_height - start_height), (size_t)BLOCKS_IDS_SYNCHRONIZING_DEFAULT_COUNT));
  for(size_t i = start_height; i < current_height && count < BLOCKS_IDS_SYNCHRONIZING_DEFAULT_COUNT; i++, count++)
  {
    hashes.push_back(m_db->get_block_hash_from_height(i));
  }

  m_db->block_txn_stop();
  return true;
}

bool Blockchain::find_blockchain_supplement(const std::list<crypto::hash>& qblock_ids, NOTIFY_RESPONSE_CHAIN_ENTRY::request& resp) const
{
  LOG_PRINT_L3("Blockchain::" << __func__);
  CRITICAL_REGION_LOCAL(m_blockchain_lock);

  bool result = find_blockchain_supplement(qblock_ids, resp.m_block_ids, resp.start_height, resp.total_height);
  if (result)
    resp.cumulative_difficulty = m_db->get_block_cumulative_difficulty(resp.total_height - 1);

  return result;
}
//------------------------------------------------------------------
//FIXME: change argument to std::vector, low priority
// find split point between ours and foreign blockchain (or start at
// blockchain height <req_start_block>), and return up to max_count FULL
// blocks by reference.
bool Blockchain::find_blockchain_supplement(const uint64_t req_start_block, const std::list<crypto::hash>& qblock_ids, std::vector<std::pair<std::pair<cryptonote::blobdata, crypto::hash>, std::vector<std::pair<crypto::hash, cryptonote::blobdata> > > >& blocks, uint64_t& total_height, uint64_t& start_height, bool pruned, bool get_miner_tx_hash, size_t max_count) const
{
  LOG_PRINT_L3("Blockchain::" << __func__);
  CRITICAL_REGION_LOCAL(m_blockchain_lock);

  // if a specific start height has been requested
  if(req_start_block > 0)
  {
    // if requested height is higher than our chain, return false -- we can't help
    if (req_start_block >= m_db->height())
    {
      return false;
    }
    start_height = req_start_block;
  }
  else
  {
    if(!find_blockchain_supplement(qblock_ids, start_height))
    {
      return false;
    }
  }

  m_db->block_txn_start(true);
  total_height = get_current_blockchain_height();
  size_t count = 0, size = 0;
  blocks.reserve(std::min(std::min(max_count, (size_t)10000), (size_t)(total_height - start_height)));
  for(uint64_t i = start_height; i < total_height && count < max_count && (size < FIND_BLOCKCHAIN_SUPPLEMENT_MAX_SIZE || count < 3); i++, count++)
  {
    blocks.resize(blocks.size()+1);
    blocks.back().first.first = m_db->get_block_blob_from_height(i);
    block b;
    CHECK_AND_ASSERT_MES(parse_and_validate_block_from_blob(blocks.back().first.first, b), false, "internal error, invalid block");
    blocks.back().first.second = get_miner_tx_hash ? cryptonote::get_transaction_hash(b.miner_tx) : crypto::null_hash;
    std::vector<crypto::hash> mis;
    std::vector<cryptonote::blobdata> txs;
    get_transactions_blobs(b.tx_hashes, txs, mis, pruned);
    CHECK_AND_ASSERT_MES(!mis.size(), false, "internal error, transaction from block not found");
    size += blocks.back().first.first.size();
    for (const auto &t: txs)
      size += t.size();

    CHECK_AND_ASSERT_MES(txs.size() == b.tx_hashes.size(), false, "mismatched sizes of b.tx_hashes and txs");
    blocks.back().second.reserve(txs.size());
    for (size_t i = 0; i < txs.size(); ++i)
    {
      blocks.back().second.push_back(std::make_pair(b.tx_hashes[i], std::move(txs[i])));
    }
  }
  m_db->block_txn_stop();
  return true;
}
//------------------------------------------------------------------
bool Blockchain::add_block_as_invalid(const block& bl, const crypto::hash& h)
{
  LOG_PRINT_L3("Blockchain::" << __func__);
  block_extended_info bei = AUTO_VAL_INIT(bei);
  bei.bl = bl;
  return add_block_as_invalid(bei, h);
}
//------------------------------------------------------------------
bool Blockchain::add_block_as_invalid(const block_extended_info& bei, const crypto::hash& h)
{
  LOG_PRINT_L3("Blockchain::" << __func__);
  CRITICAL_REGION_LOCAL(m_blockchain_lock);
  auto i_res = m_invalid_blocks.insert(std::map<crypto::hash, block_extended_info>::value_type(h, bei));
  CHECK_AND_ASSERT_MES(i_res.second, false, "at insertion invalid by tx returned status existed");
  MINFO("BLOCK ADDED AS INVALID: " << h << std::endl << ", prev_id=" << bei.bl.prev_id << ", m_invalid_blocks count=" << m_invalid_blocks.size());
  return true;
}
//------------------------------------------------------------------
bool Blockchain::have_block(const crypto::hash& id) const
{
  LOG_PRINT_L3("Blockchain::" << __func__);
  CRITICAL_REGION_LOCAL(m_blockchain_lock);

  if(m_db->block_exists(id))
  {
    LOG_PRINT_L2("block " << id << " found in main chain");
    return true;
  }

  if(m_alternative_chains.count(id))
  {
    LOG_PRINT_L2("block " << id << " found in m_alternative_chains");
    return true;
  }

  if(m_invalid_blocks.count(id))
  {
    LOG_PRINT_L2("block " << id << " found in m_invalid_blocks");
    return true;
  }

  return false;
}
//------------------------------------------------------------------
bool Blockchain::handle_block_to_main_chain(const block& bl, block_verification_context& bvc)
{
    LOG_PRINT_L3("Blockchain::" << __func__);
    crypto::hash id = get_block_hash(bl);
    return handle_block_to_main_chain(bl, id, bvc);
}
//------------------------------------------------------------------
size_t Blockchain::get_total_transactions() const
{
  LOG_PRINT_L3("Blockchain::" << __func__);
  // WARNING: this function does not take m_blockchain_lock, and thus should only call read only
  // m_db functions which do not depend on one another (ie, no getheight + gethash(height-1), as
  // well as not accessing class members, even read only (ie, m_invalid_blocks). The caller must
  // lock if it is otherwise needed.
  return m_db->get_tx_count();
}
//------------------------------------------------------------------
// This function checks each input in the transaction <tx> to make sure it
// has not been used already, and adds its key to the container <keys_this_block>.
//
// This container should be managed by the code that validates blocks so we don't
// have to store the used keys in a given block in the permanent storage only to
// remove them later if the block fails validation.
bool Blockchain::check_for_double_spend(const transaction& tx, key_images_container& keys_this_block) const
{
  LOG_PRINT_L3("Blockchain::" << __func__);
  CRITICAL_REGION_LOCAL(m_blockchain_lock);
  struct add_transaction_input_visitor: public boost::static_visitor<bool>
  {
    key_images_container& m_spent_keys;
    BlockchainDB* m_db;
    add_transaction_input_visitor(key_images_container& spent_keys, BlockchainDB* db) :
      m_spent_keys(spent_keys), m_db(db)
    {
    }
    bool operator()(const txin_to_key& in) const
    {
      const crypto::key_image& ki = in.k_image;

      // attempt to insert the newly-spent key into the container of
      // keys spent this block.  If this fails, the key was spent already
      // in this block, return false to flag that a double spend was detected.
      //
      // if the insert into the block-wide spent keys container succeeds,
      // check the blockchain-wide spent keys container and make sure the
      // key wasn't used in another block already.
      auto r = m_spent_keys.insert(ki);
      if(!r.second || m_db->has_key_image(ki))
      {
        //double spend detected
        return false;
      }

      // if no double-spend detected, return true
      return true;
    }

    bool operator()(const txin_gen& tx) const
    {
      return true;
    }
    bool operator()(const txin_to_script& tx) const
    {
      return false;
    }
    bool operator()(const txin_to_scripthash& tx) const
    {
      return false;
    }
  };

  for (const txin_v& in : tx.vin)
  {
    if(!boost::apply_visitor(add_transaction_input_visitor(keys_this_block, m_db), in))
    {
      LOG_ERROR("Double spend detected!");
      return false;
    }
  }

  return true;
}
//------------------------------------------------------------------
bool Blockchain::get_tx_outputs_gindexs(const crypto::hash& tx_id, std::vector<uint64_t>& indexs) const
{
  LOG_PRINT_L3("Blockchain::" << __func__);
  CRITICAL_REGION_LOCAL(m_blockchain_lock);
  uint64_t tx_index;
  if (!m_db->tx_exists(tx_id, tx_index))
  {
    MERROR_VER("get_tx_outputs_gindexs failed to find transaction with id = " << tx_id);
    return false;
  }

  // get amount output indexes, currently referred to in parts as "output global indices", but they are actually specific to amounts
  indexs = m_db->get_tx_amount_output_indices(tx_index);
  if (indexs.empty())
  {
    // empty indexs is only valid if the vout is empty, which is legal but rare
    cryptonote::transaction tx = m_db->get_tx(tx_id);
    CHECK_AND_ASSERT_MES(tx.vout.empty(), false, "internal error: global indexes for transaction " << tx_id << " is empty, and tx vout is not");
  }

  return true;
}
//------------------------------------------------------------------
void Blockchain::on_new_tx_from_block(const cryptonote::transaction &tx)
{
#if defined(PER_BLOCK_CHECKPOINT)
  // check if we're doing per-block checkpointing
  if (m_db->height() < m_blocks_hash_check.size())
  {
    TIME_MEASURE_START(a);
    m_blocks_txs_check.push_back(get_transaction_hash(tx));
    TIME_MEASURE_FINISH(a);
    if(m_show_time_stats)
    {
      size_t ring_size = tx.vin[0].type() == typeid(txin_to_key) ? boost::get<txin_to_key>(tx.vin[0]).key_offsets.size() : 0;
      MINFO("HASH: " << "-" << " I/M/O: " << tx.vin.size() << "/" << ring_size << "/" << tx.vout.size() << " H: " << 0 << " chcktx: " << a);
    }
  }
#endif
}
//------------------------------------------------------------------
//FIXME: it seems this function is meant to be merely a wrapper around
//       another function of the same name, this one adding one bit of
//       functionality.  Should probably move anything more than that
//       (getting the hash of the block at height max_used_block_id)
//       to the other function to keep everything in one place.
// This function overloads its sister function with
// an extra value (hash of highest block that holds an output used as input)
// as a return-by-reference.
bool Blockchain::check_tx_inputs(transaction& tx, uint64_t& max_used_block_height, crypto::hash& max_used_block_id, tx_verification_context &tvc, bool kept_by_block)
{
  LOG_PRINT_L3("Blockchain::" << __func__);
  CRITICAL_REGION_LOCAL(m_blockchain_lock);

#if defined(PER_BLOCK_CHECKPOINT)
  // check if we're doing per-block checkpointing
  if (m_db->height() < m_blocks_hash_check.size() && kept_by_block)
  {
    max_used_block_id = null_hash;
    max_used_block_height = 0;
    return true;
  }
#endif

  TIME_MEASURE_START(a);
  bool res = check_tx_inputs(tx, tvc, &max_used_block_height);
  TIME_MEASURE_FINISH(a);
  if(m_show_time_stats)
  {
    size_t ring_size = !tx.vin.empty() && tx.vin[0].type() == typeid(txin_to_key) ? boost::get<txin_to_key>(tx.vin[0]).key_offsets.size() : 0;
    MINFO("HASH: " <<  get_transaction_hash(tx) << " I/M/O: " << tx.vin.size() << "/" << ring_size << "/" << tx.vout.size() << " H: " << max_used_block_height << " ms: " << a + m_fake_scan_time << " B: " << get_object_blobsize(tx) << " W: " << get_transaction_weight(tx));
  }
  if (!res)
    return false;

  CHECK_AND_ASSERT_MES(max_used_block_height < m_db->height(), false,  "internal error: max used block index=" << max_used_block_height << " is not less then blockchain size = " << m_db->height());
  max_used_block_id = m_db->get_block_hash_from_height(max_used_block_height);
  return true;
}
//------------------------------------------------------------------
bool Blockchain::check_tx_outputs(const transaction& tx, tx_verification_context &tvc)
{
  LOG_PRINT_L3("Blockchain::" << __func__);
  CRITICAL_REGION_LOCAL(m_blockchain_lock);

  const uint8_t hf_version = m_hardfork->get_current_version();

  // from hard fork 2, we forbid dust and compound outputs
  if (hf_version >= 2) {
    for (auto &o: tx.vout) {
      if (tx.version == 1)
      {
        if (!is_valid_decomposed_amount(o.amount)) {
          tvc.m_invalid_output = true;
          return false;
        }
      }
    }
  }

  // in a v2 tx, all outputs must have 0 amount
  if (hf_version >= 3) {
    if (tx.version >= 2) {
      for (auto &o: tx.vout) {
        if (o.amount != 0) {
          tvc.m_invalid_output = true;
          return false;
        }
      }
    }
  }

  // from v4, forbid invalid pubkeys
  if (hf_version >= 4) {
    for (const auto &o: tx.vout) {
      if (o.target.type() == typeid(txout_to_key)) {
        const txout_to_key& out_to_key = boost::get<txout_to_key>(o.target);
        if (!crypto::check_key(out_to_key.key)) {
          tvc.m_invalid_output = true;
          return false;
        }
      }
    }
  }

  // from v8, allow bulletproofs
  if (hf_version < 8) {
    if (tx.version >= 2) {
      const bool bulletproof = rct::is_rct_bulletproof(tx.rct_signatures.type);
      if (bulletproof || !tx.rct_signatures.p.bulletproofs.empty())
      {
        MERROR_VER("Bulletproofs are not allowed before v8");
        tvc.m_invalid_output = true;
        return false;
      }
    }
  }

  // from v9, forbid borromean range proofs
  if (hf_version > 8) {
    if (tx.version >= 2) {
      const bool borromean = rct::is_rct_borromean(tx.rct_signatures.type);
      if (borromean)
      {
        MERROR_VER("Borromean range proofs are not allowed after v8");
        tvc.m_invalid_output = true;
        return false;
      }
    }
  }

  return true;
}
//------------------------------------------------------------------
bool Blockchain::have_tx_keyimges_as_spent(const transaction &tx) const
{
  LOG_PRINT_L3("Blockchain::" << __func__);
  for (const txin_v& in: tx.vin)
  {
    CHECKED_GET_SPECIFIC_VARIANT(in, const txin_to_key, in_to_key, true);
    if(have_tx_keyimg_as_spent(in_to_key.k_image))
      return true;
  }
  return false;
}
bool Blockchain::expand_transaction_2(transaction &tx, const crypto::hash &tx_prefix_hash, const std::vector<std::vector<rct::ctkey>> &pubkeys)
{
  PERF_TIMER(expand_transaction_2);
  CHECK_AND_ASSERT_MES(tx.version == 2, false, "Transaction version is not 2");

  rct::rctSig &rv = tx.rct_signatures;

  // message - hash of the transaction prefix
  rv.message = rct::hash2rct(tx_prefix_hash);

  // mixRing - full and simple store it in opposite ways
  if (rv.type == rct::RCTTypeFull)
  {
    CHECK_AND_ASSERT_MES(!pubkeys.empty() && !pubkeys[0].empty(), false, "empty pubkeys");
    rv.mixRing.resize(pubkeys[0].size());
    for (size_t m = 0; m < pubkeys[0].size(); ++m)
      rv.mixRing[m].clear();
    for (size_t n = 0; n < pubkeys.size(); ++n)
    {
      CHECK_AND_ASSERT_MES(pubkeys[n].size() <= pubkeys[0].size(), false, "More inputs that first ring");
      for (size_t m = 0; m < pubkeys[n].size(); ++m)
      {
        rv.mixRing[m].push_back(pubkeys[n][m]);
      }
    }
  }
  else if (rv.type == rct::RCTTypeSimple || rv.type == rct::RCTTypeBulletproof)
  {
    CHECK_AND_ASSERT_MES(!pubkeys.empty() && !pubkeys[0].empty(), false, "empty pubkeys");
    rv.mixRing.resize(pubkeys.size());
    for (size_t n = 0; n < pubkeys.size(); ++n)
    {
      rv.mixRing[n].clear();
      for (size_t m = 0; m < pubkeys[n].size(); ++m)
      {
        rv.mixRing[n].push_back(pubkeys[n][m]);
      }
    }
  }
  else
  {
    CHECK_AND_ASSERT_MES(false, false, "Unsupported rct tx type: " + boost::lexical_cast<std::string>(rv.type));
  }

  // II
  if (rv.type == rct::RCTTypeFull)
  {
    rv.p.MGs.resize(1);
    rv.p.MGs[0].II.resize(tx.vin.size());
    for (size_t n = 0; n < tx.vin.size(); ++n)
      rv.p.MGs[0].II[n] = rct::ki2rct(boost::get<txin_to_key>(tx.vin[n]).k_image);
  }
  else if (rv.type == rct::RCTTypeSimple || rv.type == rct::RCTTypeBulletproof)
  {
    CHECK_AND_ASSERT_MES(rv.p.MGs.size() == tx.vin.size(), false, "Bad MGs size");
    for (size_t n = 0; n < tx.vin.size(); ++n)
    {
      rv.p.MGs[n].II.resize(1);
      rv.p.MGs[n].II[0] = rct::ki2rct(boost::get<txin_to_key>(tx.vin[n]).k_image);
    }
  }
  else
  {
    CHECK_AND_ASSERT_MES(false, false, "Unsupported rct tx type: " + boost::lexical_cast<std::string>(rv.type));
  }

  // outPk was already done by handle_incoming_tx

  return true;
}
//------------------------------------------------------------------
// This function validates transaction inputs and their keys.
// FIXME: consider moving functionality specific to one input into
//        check_tx_input() rather than here, and use this function simply
//        to iterate the inputs as necessary (splitting the task
//        using threads, etc.)
bool Blockchain::check_tx_inputs(transaction& tx, tx_verification_context &tvc, uint64_t* pmax_used_block_height)
{
  PERF_TIMER(check_tx_inputs);
  LOG_PRINT_L3("Blockchain::" << __func__);
  size_t sig_index = 0;
  if(pmax_used_block_height)
    *pmax_used_block_height = 0;

  crypto::hash tx_prefix_hash = get_transaction_prefix_hash(tx);

  const uint8_t hf_version = m_hardfork->get_current_version();

  // from hard fork 2, we require mixin at least 2 unless one output cannot mix with 2 others
  // if one output cannot mix with 2 others, we accept at most 1 output that can mix
  if (hf_version >= 2)
  {
    size_t n_unmixable = 0, n_mixable = 0;
    size_t mixin = std::numeric_limits<size_t>::max();
    const size_t min_mixin = hf_version >= HF_VERSION_MIN_MIXIN_10 ? 10 : hf_version >= HF_VERSION_MIN_MIXIN_6 ? 6 : hf_version >= HF_VERSION_MIN_MIXIN_4 ? 4 : 2;
    for (const auto& txin : tx.vin)
    {
      // non txin_to_key inputs will be rejected below
      if (txin.type() == typeid(txin_to_key))
      {
        const txin_to_key& in_to_key = boost::get<txin_to_key>(txin);
        if (in_to_key.amount == 0)
        {
          // always consider rct inputs mixable. Even if there's not enough rct
          // inputs on the chain to mix with, this is going to be the case for
          // just a few blocks right after the fork at most
          ++n_mixable;
        }
        else
        {
          uint64_t n_outputs = m_db->get_num_outputs(in_to_key.amount);
          MDEBUG("output size " << print_money(in_to_key.amount) << ": " << n_outputs << " available");
          // n_outputs includes the output we're considering
          if (n_outputs <= min_mixin)
            ++n_unmixable;
          else
            ++n_mixable;
        }
        if (in_to_key.key_offsets.size() - 1 < mixin)
          mixin = in_to_key.key_offsets.size() - 1;
      }
    }

    if (hf_version >= HF_VERSION_MIN_MIXIN_10 && mixin != 10)
    {
      MERROR_VER("Tx " << get_transaction_hash(tx) << " has invalid ring size (" << (mixin + 1) << "), it should be 11");
      tvc.m_low_mixin = true;
      return false;
    }

    if (mixin < min_mixin)
    {
      if (n_unmixable == 0)
      {
        MERROR_VER("Tx " << get_transaction_hash(tx) << " has too low ring size (" << (mixin + 1) << "), and no unmixable inputs");
        tvc.m_low_mixin = true;
        return false;
      }
      if (n_mixable > 1)
      {
        MERROR_VER("Tx " << get_transaction_hash(tx) << " has too low ring size (" << (mixin + 1) << "), and more than one mixable input with unmixable inputs");
        tvc.m_low_mixin = true;
        return false;
      }
    }

    // min/max tx version based on HF, and we accept v1 txes if having a non mixable
    const size_t max_tx_version = (hf_version <= 3) ? 1 : 2;
    if (tx.version > max_tx_version)
    {
      MERROR_VER("transaction version " << (unsigned)tx.version << " is higher than max accepted version " << max_tx_version);
      tvc.m_verifivation_failed = true;
      return false;
    }
    const size_t min_tx_version = (n_unmixable > 0 ? 1 : (hf_version >= HF_VERSION_ENFORCE_RCT) ? 2 : 1);
    if (tx.version < min_tx_version)
    {
      MERROR_VER("transaction version " << (unsigned)tx.version << " is lower than min accepted version " << min_tx_version);
      tvc.m_verifivation_failed = true;
      return false;
    }
  }

  // from v7, sorted ins
  if (hf_version >= 7) {
    const crypto::key_image *last_key_image = NULL;
    for (size_t n = 0; n < tx.vin.size(); ++n)
    {
      const txin_v &txin = tx.vin[n];
      if (txin.type() == typeid(txin_to_key))
      {
        const txin_to_key& in_to_key = boost::get<txin_to_key>(txin);
        if (last_key_image && memcmp(&in_to_key.k_image, last_key_image, sizeof(*last_key_image)) >= 0)
        {
          MERROR_VER("transaction has unsorted inputs");
          tvc.m_verifivation_failed = true;
          return false;
        }
        last_key_image = &in_to_key.k_image;
      }
    }
  }
  auto it = m_check_txin_table.find(tx_prefix_hash);
  if(it == m_check_txin_table.end())
  {
    m_check_txin_table.emplace(tx_prefix_hash, std::unordered_map<crypto::key_image, bool>());
    it = m_check_txin_table.find(tx_prefix_hash);
    assert(it != m_check_txin_table.end());
  }

  std::vector<std::vector<rct::ctkey>> pubkeys(tx.vin.size());
  std::vector < uint64_t > results;
  results.resize(tx.vin.size(), 0);

  tools::threadpool& tpool = tools::threadpool::getInstance();
  tools::threadpool::waiter waiter;
  const auto waiter_guard = epee::misc_utils::create_scope_leave_handler([&]() { waiter.wait(&tpool); });
  int threads = tpool.get_max_concurrency();

  for (const auto& txin : tx.vin)
  {
    // make sure output being spent is of type txin_to_key, rather than
    // e.g. txin_gen, which is only used for miner transactions
    CHECK_AND_ASSERT_MES(txin.type() == typeid(txin_to_key), false, "wrong type id in tx input at Blockchain::check_tx_inputs");
    const txin_to_key& in_to_key = boost::get<txin_to_key>(txin);

    // make sure tx output has key offset(s) (is signed to be used)
    CHECK_AND_ASSERT_MES(in_to_key.key_offsets.size(), false, "empty in_to_key.key_offsets in transaction with id " << get_transaction_hash(tx));

    if(have_tx_keyimg_as_spent(in_to_key.k_image))
    {
      MERROR_VER("Key image already spent in blockchain: " << epee::string_tools::pod_to_hex(in_to_key.k_image));
      tvc.m_double_spend = true;
      return false;
    }

    if (tx.version == 1)
    {
      // basically, make sure number of inputs == number of signatures
      CHECK_AND_ASSERT_MES(sig_index < tx.signatures.size(), false, "wrong transaction: not signature entry for input with index= " << sig_index);

#if defined(CACHE_VIN_RESULTS)
      auto itk = it->second.find(in_to_key.k_image);
      if(itk != it->second.end())
      {
        if(!itk->second)
        {
          MERROR_VER("Failed ring signature for tx " << get_transaction_hash(tx) << "  vin key with k_image: " << in_to_key.k_image << "  sig_index: " << sig_index);
          return false;
        }

        // txin has been verified already, skip
        sig_index++;
        continue;
      }
#endif
    }

    // make sure that output being spent matches up correctly with the
    // signature spending it.
    if (!check_tx_input(tx.version, in_to_key, tx_prefix_hash, tx.version == 1 ? tx.signatures[sig_index] : std::vector<crypto::signature>(), tx.rct_signatures, pubkeys[sig_index], pmax_used_block_height))
    {
      it->second[in_to_key.k_image] = false;
      MERROR_VER("Failed to check ring signature for tx " << get_transaction_hash(tx) << "  vin key with k_image: " << in_to_key.k_image << "  sig_index: " << sig_index);
      if (pmax_used_block_height) // a default value of NULL is used when called from Blockchain::handle_block_to_main_chain()
      {
        MERROR_VER("  *pmax_used_block_height: " << *pmax_used_block_height);
      }

      return false;
    }

    if (tx.version == 1)
    {
      if (threads > 1)
      {
        // ND: Speedup
        // 1. Thread ring signature verification if possible.
        tpool.submit(&waiter, boost::bind(&Blockchain::check_ring_signature, this, std::cref(tx_prefix_hash), std::cref(in_to_key.k_image), std::cref(pubkeys[sig_index]), std::cref(tx.signatures[sig_index]), std::ref(results[sig_index])), true);
      }
      else
      {
        check_ring_signature(tx_prefix_hash, in_to_key.k_image, pubkeys[sig_index], tx.signatures[sig_index], results[sig_index]);
        if (!results[sig_index])
        {
          it->second[in_to_key.k_image] = false;
          MERROR_VER("Failed to check ring signature for tx " << get_transaction_hash(tx) << "  vin key with k_image: " << in_to_key.k_image << "  sig_index: " << sig_index);

          if (pmax_used_block_height)  // a default value of NULL is used when called from Blockchain::handle_block_to_main_chain()
          {
            MERROR_VER("*pmax_used_block_height: " << *pmax_used_block_height);
          }

          return false;
        }
        it->second[in_to_key.k_image] = true;
      }
    }

    sig_index++;
  }
  if (tx.version == 1 && threads > 1)
    waiter.wait(&tpool);

  if (tx.version == 1)
  {
    if (threads > 1)
    {
      // save results to table, passed or otherwise
      bool failed = false;
      for (size_t i = 0; i < tx.vin.size(); i++)
      {
        const txin_to_key& in_to_key = boost::get<txin_to_key>(tx.vin[i]);
        it->second[in_to_key.k_image] = results[i];
        if(!failed && !results[i])
          failed = true;
      }

      if (failed)
      {
        MERROR_VER("Failed to check ring signatures!");
        return false;
      }
    }
  }
  else
  {
    if (!expand_transaction_2(tx, tx_prefix_hash, pubkeys))
    {
      MERROR_VER("Failed to expand rct signatures!");
      return false;
    }

    // from version 2, check ringct signatures
    // obviously, the original and simple rct APIs use a mixRing that's indexes
    // in opposite orders, because it'd be too simple otherwise...
    const rct::rctSig &rv = tx.rct_signatures;
    switch (rv.type)
    {
    case rct::RCTTypeNull: {
      // we only accept no signatures for coinbase txes
      MERROR_VER("Null rct signature on non-coinbase tx");
      return false;
    }
    case rct::RCTTypeSimple:
    case rct::RCTTypeBulletproof:
    {
      // check all this, either reconstructed (so should really pass), or not
      {
        if (pubkeys.size() != rv.mixRing.size())
        {
          MERROR_VER("Failed to check ringct signatures: mismatched pubkeys/mixRing size");
          return false;
        }
        for (size_t i = 0; i < pubkeys.size(); ++i)
        {
          if (pubkeys[i].size() != rv.mixRing[i].size())
          {
            MERROR_VER("Failed to check ringct signatures: mismatched pubkeys/mixRing size");
            return false;
          }
        }

        for (size_t n = 0; n < pubkeys.size(); ++n)
        {
          for (size_t m = 0; m < pubkeys[n].size(); ++m)
          {
            if (pubkeys[n][m].dest != rct::rct2pk(rv.mixRing[n][m].dest))
            {
              MERROR_VER("Failed to check ringct signatures: mismatched pubkey at vin " << n << ", index " << m);
              return false;
            }
            if (pubkeys[n][m].mask != rct::rct2pk(rv.mixRing[n][m].mask))
            {
              MERROR_VER("Failed to check ringct signatures: mismatched commitment at vin " << n << ", index " << m);
              return false;
            }
          }
        }
      }

      if (rv.p.MGs.size() != tx.vin.size())
      {
        MERROR_VER("Failed to check ringct signatures: mismatched MGs/vin sizes");
        return false;
      }
      for (size_t n = 0; n < tx.vin.size(); ++n)
      {
        if (rv.p.MGs[n].II.empty() || memcmp(&boost::get<txin_to_key>(tx.vin[n]).k_image, &rv.p.MGs[n].II[0], 32))
        {
          MERROR_VER("Failed to check ringct signatures: mismatched key image");
          return false;
        }
      }

      if (!rct::verRctNonSemanticsSimple(rv))
      {
        MERROR_VER("Failed to check ringct signatures!");
        return false;
      }
      break;
    }
    case rct::RCTTypeFull:
    {
      // check all this, either reconstructed (so should really pass), or not
      {
        bool size_matches = true;
        for (size_t i = 0; i < pubkeys.size(); ++i)
          size_matches &= pubkeys[i].size() == rv.mixRing.size();
        for (size_t i = 0; i < rv.mixRing.size(); ++i)
          size_matches &= pubkeys.size() == rv.mixRing[i].size();
        if (!size_matches)
        {
          MERROR_VER("Failed to check ringct signatures: mismatched pubkeys/mixRing size");
          return false;
        }

        for (size_t n = 0; n < pubkeys.size(); ++n)
        {
          for (size_t m = 0; m < pubkeys[n].size(); ++m)
          {
            if (pubkeys[n][m].dest != rct::rct2pk(rv.mixRing[m][n].dest))
            {
              MERROR_VER("Failed to check ringct signatures: mismatched pubkey at vin " << n << ", index " << m);
              return false;
            }
            if (pubkeys[n][m].mask != rct::rct2pk(rv.mixRing[m][n].mask))
            {
              MERROR_VER("Failed to check ringct signatures: mismatched commitment at vin " << n << ", index " << m);
              return false;
            }
          }
        }
      }

      if (rv.p.MGs.size() != 1)
      {
        MERROR_VER("Failed to check ringct signatures: Bad MGs size");
        return false;
      }
      if (rv.p.MGs.empty() || rv.p.MGs[0].II.size() != tx.vin.size())
      {
        MERROR_VER("Failed to check ringct signatures: mismatched II/vin sizes");
        return false;
      }
      for (size_t n = 0; n < tx.vin.size(); ++n)
      {
        if (memcmp(&boost::get<txin_to_key>(tx.vin[n]).k_image, &rv.p.MGs[0].II[n], 32))
        {
          MERROR_VER("Failed to check ringct signatures: mismatched II/vin sizes");
          return false;
        }
      }

      if (!rct::verRct(rv, false))
      {
        MERROR_VER("Failed to check ringct signatures!");
        return false;
      }
      break;
    }
    default:
      MERROR_VER("Unsupported rct type: " << rv.type);
      return false;
    }

    // for bulletproofs, check they're only multi-output after v8
    if (rct::is_rct_bulletproof(rv.type))
    {
      if (hf_version < 8)
      {
        for (const rct::Bulletproof &proof: rv.p.bulletproofs)
        {
          if (proof.V.size() > 1)
          {
            MERROR_VER("Multi output bulletproofs are invalid before v8");
            return false;
          }
        }
      }
    }
  }
  return true;
}

//------------------------------------------------------------------
void Blockchain::check_ring_signature(const crypto::hash &tx_prefix_hash, const crypto::key_image &key_image, const std::vector<rct::ctkey> &pubkeys, const std::vector<crypto::signature>& sig, uint64_t &result)
{
  std::vector<const crypto::public_key *> p_output_keys;
  p_output_keys.reserve(pubkeys.size());
  for (auto &key : pubkeys)
  {
    // rct::key and crypto::public_key have the same structure, avoid object ctor/memcpy
    p_output_keys.push_back(&(const crypto::public_key&)key.dest);
  }

  result = crypto::check_ring_signature(tx_prefix_hash, key_image, p_output_keys, sig.data()) ? 1 : 0;
}

//------------------------------------------------------------------
uint64_t Blockchain::get_fee_quantization_mask()
{
  static uint64_t mask = 0;
  if (mask == 0)
  {
    mask = 1;
    for (size_t n = PER_KB_FEE_QUANTIZATION_DECIMALS; n < CRYPTONOTE_DISPLAY_DECIMAL_POINT; ++n)
      mask *= 10;
  }
  return mask;
}

//------------------------------------------------------------------
uint64_t Blockchain::get_dynamic_base_fee(uint64_t block_reward, size_t median_block_weight, uint8_t version)
{
  const uint64_t min_block_weight = get_min_block_weight(version);
  if (median_block_weight < min_block_weight)
    median_block_weight = min_block_weight;
  uint64_t hi, lo;

  if (version >= HF_VERSION_PER_BYTE_FEE)
  {
    lo = mul128(block_reward, DYNAMIC_FEE_REFERENCE_TRANSACTION_WEIGHT, &hi);
    div128_32(hi, lo, min_block_weight, &hi, &lo);
    div128_32(hi, lo, median_block_weight, &hi, &lo);
    assert(hi == 0);
    lo /= 5;
    return lo;
  }

  const uint64_t fee_base = version >= 5 ? DYNAMIC_FEE_PER_KB_BASE_FEE_V5 : DYNAMIC_FEE_PER_KB_BASE_FEE;

  uint64_t unscaled_fee_base = (fee_base * min_block_weight / median_block_weight);
  lo = mul128(unscaled_fee_base, block_reward, &hi);
  static_assert(DYNAMIC_FEE_PER_KB_BASE_BLOCK_REWARD % 1000000 == 0, "DYNAMIC_FEE_PER_KB_BASE_BLOCK_REWARD must be divisible by 1000000");
  static_assert(DYNAMIC_FEE_PER_KB_BASE_BLOCK_REWARD / 1000000 <= std::numeric_limits<uint32_t>::max(), "DYNAMIC_FEE_PER_KB_BASE_BLOCK_REWARD is too large");

  // divide in two steps, since the divisor must be 32 bits, but DYNAMIC_FEE_PER_KB_BASE_BLOCK_REWARD isn't
  div128_32(hi, lo, DYNAMIC_FEE_PER_KB_BASE_BLOCK_REWARD / 1000000, &hi, &lo);
  div128_32(hi, lo, 1000000, &hi, &lo);
  assert(hi == 0);

  // quantize fee up to 8 decimals
  uint64_t mask = get_fee_quantization_mask();
  uint64_t qlo = (lo + mask - 1) / mask * mask;
  MDEBUG("lo " << print_money(lo) << ", qlo " << print_money(qlo) << ", mask " << mask);

  return qlo / 10;
}

//------------------------------------------------------------------
bool Blockchain::check_fee(size_t tx_weight, uint64_t fee) const
{
  const uint8_t version = get_current_hard_fork_version();

  uint64_t median = 0;
  uint64_t already_generated_coins = 0;
  uint64_t base_reward = 0;
  if (version >= HF_VERSION_DYNAMIC_FEE)
  {
    median = m_current_block_cumul_weight_limit / 2;
    already_generated_coins = m_db->height() ? m_db->get_block_already_generated_coins(m_db->height() - 1) : 0;
    if (!get_block_reward(median, 1, already_generated_coins, base_reward, version))
      return false;
  }

  uint64_t needed_fee;
  if (version >= HF_VERSION_PER_BYTE_FEE)
  {
    uint64_t fee_per_byte = get_dynamic_base_fee(base_reward, median, version);
    MDEBUG("Using " << print_money(fee_per_byte) << "/byte fee");
    needed_fee = tx_weight * fee_per_byte;
    // quantize fee up to 8 decimals
    const uint64_t mask = get_fee_quantization_mask();
    needed_fee = (needed_fee + mask - 1) / mask * mask;
  }
  else
  {
    uint64_t fee_per_kb;
    if (version < HF_VERSION_DYNAMIC_FEE)
    {
      fee_per_kb = FEE_PER_KB;
    }
    else
    {
      fee_per_kb = get_dynamic_base_fee(base_reward, median, version);
    }
    MDEBUG("Using " << print_money(fee_per_kb) << "/kB fee");

    needed_fee = tx_weight / 1024;
    needed_fee += (tx_weight % 1024) ? 1 : 0;
    needed_fee *= fee_per_kb;
  }

  if (fee < needed_fee - needed_fee / 50) // keep a little 2% buffer on acceptance - no integer overflow
  {
    MERROR_VER("transaction fee is not enough: " << print_money(fee) << ", minimum fee: " << print_money(needed_fee));
    return false;
  }
  return true;
}

//------------------------------------------------------------------
uint64_t Blockchain::get_dynamic_base_fee_estimate(uint64_t grace_blocks) const
{
  const uint8_t version = get_current_hard_fork_version();

  if (version < HF_VERSION_DYNAMIC_FEE)
    return FEE_PER_KB;

  if (grace_blocks >= CRYPTONOTE_REWARD_BLOCKS_WINDOW)
    grace_blocks = CRYPTONOTE_REWARD_BLOCKS_WINDOW - 1;

  const uint64_t min_block_weight = get_min_block_weight(version);
  std::vector<size_t> weights;
  get_last_n_blocks_weights(weights, CRYPTONOTE_REWARD_BLOCKS_WINDOW - grace_blocks);
  weights.reserve(grace_blocks);
  for (size_t i = 0; i < grace_blocks; ++i)
    weights.push_back(min_block_weight);

  uint64_t median = epee::misc_utils::median(weights);
  if(median <= min_block_weight)
    median = min_block_weight;

  uint64_t already_generated_coins = m_db->height() ? m_db->get_block_already_generated_coins(m_db->height() - 1) : 0;
  uint64_t base_reward;
  if (!get_block_reward(median, 1, already_generated_coins, base_reward, version))
  {
    MERROR("Failed to determine block reward, using placeholder " << print_money(BLOCK_REWARD_OVERESTIMATE) << " as a high bound");
    base_reward = BLOCK_REWARD_OVERESTIMATE;
  }

  uint64_t fee = get_dynamic_base_fee(base_reward, median, version);
  const bool per_byte = version < HF_VERSION_PER_BYTE_FEE;
  MDEBUG("Estimating " << grace_blocks << "-block fee at " << print_money(fee) << "/" << (per_byte ? "byte" : "kB"));
  return fee;
}

//------------------------------------------------------------------
// This function checks to see if a tx is unlocked.  unlock_time is either
// a block index or a unix time.
bool Blockchain::is_tx_spendtime_unlocked(uint64_t unlock_time) const
{
  LOG_PRINT_L3("Blockchain::" << __func__);
  if(unlock_time < CRYPTONOTE_MAX_BLOCK_NUMBER)
  {
    // ND: Instead of calling get_current_blockchain_height(), call m_db->height()
    //    directly as get_current_blockchain_height() locks the recursive mutex.
    if(m_db->height()-1 + CRYPTONOTE_LOCKED_TX_ALLOWED_DELTA_BLOCKS >= unlock_time)
      return true;
    else
      return false;
  }
  else
  {
    //interpret as time
    uint64_t current_time = static_cast<uint64_t>(time(NULL));
    if(current_time + (get_current_hard_fork_version() < 2 ? CRYPTONOTE_LOCKED_TX_ALLOWED_DELTA_SECONDS_V1 : CRYPTONOTE_LOCKED_TX_ALLOWED_DELTA_SECONDS_V2) >= unlock_time)
      return true;
    else
      return false;
  }
  return false;
}
//------------------------------------------------------------------
// This function locates all outputs associated with a given input (mixins)
// and validates that they exist and are usable.  It also checks the ring
// signature for each input.
bool Blockchain::check_tx_input(size_t tx_version, const txin_to_key& txin, const crypto::hash& tx_prefix_hash, const std::vector<crypto::signature>& sig, const rct::rctSig &rct_signatures, std::vector<rct::ctkey> &output_keys, uint64_t* pmax_related_block_height)
{
  LOG_PRINT_L3("Blockchain::" << __func__);

  // ND:
  // 1. Disable locking and make method private.
  //CRITICAL_REGION_LOCAL(m_blockchain_lock);

  struct outputs_visitor
  {
    std::vector<rct::ctkey >& m_output_keys;
    const Blockchain& m_bch;
    outputs_visitor(std::vector<rct::ctkey>& output_keys, const Blockchain& bch) :
      m_output_keys(output_keys), m_bch(bch)
    {
    }
    bool handle_output(uint64_t unlock_time, const crypto::public_key &pubkey, const rct::key &commitment)
    {
      //check tx unlock time
      if (!m_bch.is_tx_spendtime_unlocked(unlock_time))
      {
        MERROR_VER("One of outputs for one of inputs has wrong tx.unlock_time = " << unlock_time);
        return false;
      }

      // The original code includes a check for the output corresponding to this input
      // to be a txout_to_key. This is removed, as the database does not store this info,
      // but only txout_to_key outputs are stored in the DB in the first place, done in
      // Blockchain*::add_output

      m_output_keys.push_back(rct::ctkey({rct::pk2rct(pubkey), commitment}));
      return true;
    }
  };

  output_keys.clear();

  // collect output keys
  outputs_visitor vi(output_keys, *this);
  if (!scan_outputkeys_for_indexes(tx_version, txin, vi, tx_prefix_hash, pmax_related_block_height))
  {
    MERROR_VER("Failed to get output keys for tx with amount = " << print_money(txin.amount) << " and count indexes " << txin.key_offsets.size());
    return false;
  }

  if(txin.key_offsets.size() != output_keys.size())
  {
    MERROR_VER("Output keys for tx with amount = " << txin.amount << " and count indexes " << txin.key_offsets.size() << " returned wrong keys count " << output_keys.size());
    return false;
  }
  if (tx_version == 1) {
    CHECK_AND_ASSERT_MES(sig.size() == output_keys.size(), false, "internal error: tx signatures count=" << sig.size() << " mismatch with outputs keys count for inputs=" << output_keys.size());
  }
  // rct_signatures will be expanded after this
  return true;
}
//------------------------------------------------------------------
//TODO: Is this intended to do something else?  Need to look into the todo there.
uint64_t Blockchain::get_adjusted_time() const
{
  LOG_PRINT_L3("Blockchain::" << __func__);
  //TODO: add collecting median time
  return time(NULL);
}
//------------------------------------------------------------------
//TODO: revisit, has changed a bit on upstream
bool Blockchain::check_block_timestamp(std::vector<uint64_t>& timestamps, const block& b, uint64_t& median_ts) const
{
  LOG_PRINT_L3("Blockchain::" << __func__);
  median_ts = epee::misc_utils::median(timestamps);

  if(b.timestamp < median_ts)
  {
    MERROR_VER("Timestamp of block with id: " << get_block_hash(b) << ", " << b.timestamp << ", less than median of last " << BLOCKCHAIN_TIMESTAMP_CHECK_WINDOW << " blocks, " << median_ts);
    return false;
  }

  return true;
}
//------------------------------------------------------------------
// This function grabs the timestamps from the most recent <n> blocks,
// where n = BLOCKCHAIN_TIMESTAMP_CHECK_WINDOW.  If there are not those many
// blocks in the blockchain, the timestap is assumed to be valid.  If there
// are, this function returns:
//   true if the block's timestamp is not less than the timestamp of the
//       median of the selected blocks
//   false otherwise
bool Blockchain::check_block_timestamp(const block& b, uint64_t& median_ts) const
{
  LOG_PRINT_L3("Blockchain::" << __func__);
  if(b.timestamp > get_adjusted_time() + CRYPTONOTE_BLOCK_FUTURE_TIME_LIMIT)
  {
    MERROR_VER("Timestamp of block with id: " << get_block_hash(b) << ", " << b.timestamp << ", bigger than adjusted time + 2 hours");
    return false;
  }

  // if not enough blocks, no proper median yet, return true
  if(m_db->height() < BLOCKCHAIN_TIMESTAMP_CHECK_WINDOW)
  {
    return true;
  }

  std::vector<uint64_t> timestamps;
  auto h = m_db->height();

  // need most recent 60 blocks, get index of first of those
  size_t offset = h - BLOCKCHAIN_TIMESTAMP_CHECK_WINDOW;
  timestamps.reserve(h - offset);
  for(;offset < h; ++offset)
  {
    timestamps.push_back(m_db->get_block_timestamp(offset));
  }

  return check_block_timestamp(timestamps, b, median_ts);
}
//------------------------------------------------------------------
void Blockchain::return_tx_to_pool(std::vector<transaction> &txs)
{
  uint8_t version = get_current_hard_fork_version();
  for (auto& tx : txs)
  {
    cryptonote::tx_verification_context tvc = AUTO_VAL_INIT(tvc);
    // We assume that if they were in a block, the transactions are already
    // known to the network as a whole. However, if we had mined that block,
    // that might not be always true. Unlikely though, and always relaying
    // these again might cause a spike of traffic as many nodes re-relay
    // all the transactions in a popped block when a reorg happens.
    if (!m_tx_pool.add_tx(tx, tvc, true, true, false, version))
    {
      MERROR("Failed to return taken transaction with hash: " << get_transaction_hash(tx) << " to tx_pool");
    }
  }
}
//------------------------------------------------------------------
bool Blockchain::flush_txes_from_pool(const std::vector<crypto::hash> &txids)
{
  CRITICAL_REGION_LOCAL(m_tx_pool);

  bool res = true;
  for (const auto &txid: txids)
  {
    cryptonote::transaction tx;
    size_t tx_weight;
    uint64_t fee;
    bool relayed, do_not_relay, double_spend_seen;
    MINFO("Removing txid " << txid << " from the pool");
    if(m_tx_pool.have_tx(txid) && !m_tx_pool.take_tx(txid, tx, tx_weight, fee, relayed, do_not_relay, double_spend_seen))
    {
      MERROR("Failed to remove txid " << txid << " from the pool");
      res = false;
    }
  }
  return res;
}
//------------------------------------------------------------------
//      Needs to validate the block and acquire each transaction from the
//      transaction mem_pool, then pass the block and transactions to
//      m_db->add_block()
bool Blockchain::handle_block_to_main_chain(const block& bl, const crypto::hash& id, block_verification_context& bvc)
{
  LOG_PRINT_L3("Blockchain::" << __func__);

  TIME_MEASURE_START(block_processing_time);
  CRITICAL_REGION_LOCAL(m_blockchain_lock);
  TIME_MEASURE_START(t1);

  static bool seen_future_version = false;

  m_db->block_txn_start(true);
  if(bl.prev_id != get_tail_id())
  {
    MERROR_VER("Block with id: " << id << std::endl << "has wrong prev_id: " << bl.prev_id << std::endl << "expected: " << get_tail_id());
    bvc.m_verifivation_failed = true;
leave:
    m_db->block_txn_stop();
    return false;
  }

  // warn users if they're running an old version
  if (!seen_future_version && bl.major_version > m_hardfork->get_ideal_version())
  {
    seen_future_version = true;
    const el::Level level = el::Level::Warning;
    MCLOG_RED(level, "global", "**********************************************************************");
    MCLOG_RED(level, "global", "A block was seen on the network with a version higher than the last");
    MCLOG_RED(level, "global", "known one. This may be an old version of the daemon, and a software");
    MCLOG_RED(level, "global", "update may be required to sync further. Try running: update check");
    MCLOG_RED(level, "global", "**********************************************************************");
  }

  // this is a cheap test
  if (!m_hardfork->check(bl))
  {
    MERROR_VER("Block with id: " << id << std::endl << "has old version: " << (unsigned)bl.major_version << std::endl << "current: " << (unsigned)m_hardfork->get_current_version());
    bvc.m_verifivation_failed = true;
    goto leave;
  }

  TIME_MEASURE_FINISH(t1);
  TIME_MEASURE_START(t2);

  // make sure block timestamp is not less than the median timestamp
  // of a set number of the most recent blocks.
  if(!check_block_timestamp(bl))
  {
    MERROR_VER("Block with id: " << id << std::endl << "has invalid timestamp: " << bl.timestamp);
    bvc.m_verifivation_failed = true;
    goto leave;
  }

  TIME_MEASURE_FINISH(t2);
  //check proof of work
  TIME_MEASURE_START(target_calculating_time);

  // get the target difficulty for the block.
  // the calculation can overflow, among other failure cases,
  // so we need to check the return type.
  // FIXME: get_difficulty_for_next_block can also assert, look into
  // changing this to throwing exceptions instead so we can clean up.
  difficulty_type current_diffic = get_difficulty_for_next_block();
  CHECK_AND_ASSERT_MES(current_diffic, false, "!!!!!!!!! difficulty overhead !!!!!!!!!");

  TIME_MEASURE_FINISH(target_calculating_time);

  TIME_MEASURE_START(longhash_calculating_time);

  crypto::hash proof_of_work = null_hash;

  // Formerly the code below contained an if loop with the following condition
  // !m_checkpoints.is_in_checkpoint_zone(get_current_blockchain_height())
  // however, this caused the daemon to not bother checking PoW for blocks
  // before checkpoints, which is very dangerous behaviour. We moved the PoW
  // validation out of the next chunk of code to make sure that we correctly
  // check PoW now.
  // FIXME: height parameter is not used...should it be used or should it not
  // be a parameter?
  // validate proof_of_work versus difficulty target
  bool precomputed = false;
  bool fast_check = false;
#if defined(PER_BLOCK_CHECKPOINT)
  if (m_db->height() < m_blocks_hash_check.size())
  {
    auto hash = get_block_hash(bl);
    const auto &expected_hash = m_blocks_hash_check[m_db->height()];
    if (expected_hash != crypto::null_hash)
    {
      if (memcmp(&hash, &expected_hash, sizeof(hash)) != 0)
      {
        MERROR_VER("Block with id is INVALID: " << id);
        bvc.m_verifivation_failed = true;
        goto leave;
      }
      fast_check = true;
    }
    else
    {
      MCINFO("verify", "No pre-validated hash at height " << m_db->height() << ", verifying fully");
    }
  }
  else
#endif
  {
    auto it = m_blocks_longhash_table.find(id);
    if (it != m_blocks_longhash_table.end())
    {
      precomputed = true;
      proof_of_work = it->second;
    }
    else
      proof_of_work = get_block_longhash(bl, m_db->height());

    // validate proof_of_work versus difficulty target
    if(!check_hash(proof_of_work, current_diffic))
    {
      MERROR_VER("Block with id: " << id << std::endl << "does not have enough proof of work: " << proof_of_work << std::endl << "unexpected difficulty: " << current_diffic);
      bvc.m_verifivation_failed = true;
      goto leave;
    }
  }

  // If we're at a checkpoint, ensure that our hardcoded checkpoint hash
  // is correct.
  if(m_checkpoints.is_in_checkpoint_zone(get_current_blockchain_height()))
  {
    if(!m_checkpoints.check_block(get_current_blockchain_height(), id))
    {
      LOG_ERROR("CHECKPOINT VALIDATION FAILED");
      bvc.m_verifivation_failed = true;
      goto leave;
    }
  }

  TIME_MEASURE_FINISH(longhash_calculating_time);
  if (precomputed)
    longhash_calculating_time += m_fake_pow_calc_time;

  TIME_MEASURE_START(t3);

  // sanity check basic miner tx properties;
  if(!prevalidate_miner_transaction(bl, m_db->height()))
  {
    MERROR_VER("Block with id: " << id << " failed to pass prevalidation");
    bvc.m_verifivation_failed = true;
    goto leave;
  }

  size_t coinbase_weight = get_transaction_weight(bl.miner_tx);
  size_t cumulative_block_weight = coinbase_weight;

  std::vector<transaction> txs;
  key_images_container keys;

  uint64_t fee_summary = 0;
  uint64_t t_checktx = 0;
  uint64_t t_exists = 0;
  uint64_t t_pool = 0;
  uint64_t t_dblspnd = 0;
  TIME_MEASURE_FINISH(t3);

// XXX old code adds miner tx here

  size_t tx_index = 0;
  // Iterate over the block's transaction hashes, grabbing each
  // from the tx_pool and validating them.  Each is then added
  // to txs.  Keys spent in each are added to <keys> by the double spend check.
  txs.reserve(bl.tx_hashes.size());
  for (const crypto::hash& tx_id : bl.tx_hashes)
  {
    transaction tx;
    size_t tx_weight = 0;
    uint64_t fee = 0;
    bool relayed = false, do_not_relay = false, double_spend_seen = false;
    TIME_MEASURE_START(aa);

// XXX old code does not check whether tx exists
    if (m_db->tx_exists(tx_id))
    {
      MERROR("Block with id: " << id << " attempting to add transaction already in blockchain with id: " << tx_id);
      bvc.m_verifivation_failed = true;
      return_tx_to_pool(txs);
      goto leave;
    }

    TIME_MEASURE_FINISH(aa);
    t_exists += aa;
    TIME_MEASURE_START(bb);

    // get transaction with hash <tx_id> from tx_pool
    if(!m_tx_pool.take_tx(tx_id, tx, tx_weight, fee, relayed, do_not_relay, double_spend_seen))
    {
      MERROR_VER("Block with id: " << id  << " has at least one unknown transaction with id: " << tx_id);
      bvc.m_verifivation_failed = true;
      return_tx_to_pool(txs);
      goto leave;
    }

    TIME_MEASURE_FINISH(bb);
    t_pool += bb;
    // add the transaction to the temp list of transactions, so we can either
    // store the list of transactions all at once or return the ones we've
    // taken from the tx_pool back to it if the block fails verification.
    txs.push_back(tx);
    TIME_MEASURE_START(dd);

    // FIXME: the storage should not be responsible for validation.
    //        If it does any, it is merely a sanity check.
    //        Validation is the purview of the Blockchain class
    //        - TW
    //
    // ND: this is not needed, db->add_block() checks for duplicate k_images and fails accordingly.
    // if (!check_for_double_spend(tx, keys))
    // {
    //     LOG_PRINT_L0("Double spend detected in transaction (id: " << tx_id);
    //     bvc.m_verifivation_failed = true;
    //     break;
    // }

    TIME_MEASURE_FINISH(dd);
    t_dblspnd += dd;
    TIME_MEASURE_START(cc);

#if defined(PER_BLOCK_CHECKPOINT)
    if (!fast_check)
#endif
    {
      // validate that transaction inputs and the keys spending them are correct.
      tx_verification_context tvc;
      if(!check_tx_inputs(tx, tvc))
      {
        MERROR_VER("Block with id: " << id  << " has at least one transaction (id: " << tx_id << ") with wrong inputs.");

        //TODO: why is this done?  make sure that keeping invalid blocks makes sense.
        add_block_as_invalid(bl, id);
        MERROR_VER("Block with id " << id << " added as invalid because of wrong inputs in transactions");
        bvc.m_verifivation_failed = true;
        return_tx_to_pool(txs);
        goto leave;
      }
    }
#if defined(PER_BLOCK_CHECKPOINT)
    else
    {
      // ND: if fast_check is enabled for blocks, there is no need to check
      // the transaction inputs, but do some sanity checks anyway.
      if (tx_index >= m_blocks_txs_check.size() || memcmp(&m_blocks_txs_check[tx_index++], &tx_id, sizeof(tx_id)) != 0)
      {
        MERROR_VER("Block with id: " << id << " has at least one transaction (id: " << tx_id << ") with wrong inputs.");
        //TODO: why is this done?  make sure that keeping invalid blocks makes sense.
        add_block_as_invalid(bl, id);
        MERROR_VER("Block with id " << id << " added as invalid because of wrong inputs in transactions");
        bvc.m_verifivation_failed = true;
        return_tx_to_pool(txs);
        goto leave;
      }
    }
#endif
    TIME_MEASURE_FINISH(cc);
    t_checktx += cc;
    fee_summary += fee;
    cumulative_block_weight += tx_weight;
  }

  m_blocks_txs_check.clear();

  TIME_MEASURE_START(vmt);
  uint64_t base_reward = 0;
  uint64_t already_generated_coins = m_db->height() ? m_db->get_block_already_generated_coins(m_db->height() - 1) : 0;
  if(!validate_miner_transaction(bl, cumulative_block_weight, fee_summary, base_reward, already_generated_coins, bvc.m_partial_block_reward, m_hardfork->get_current_version()))
  {
    MERROR_VER("Block with id: " << id << " has incorrect miner transaction");
    bvc.m_verifivation_failed = true;
    return_tx_to_pool(txs);
    goto leave;
  }

  TIME_MEASURE_FINISH(vmt);
  size_t block_weight;
  difficulty_type cumulative_difficulty;

  // populate various metadata about the block to be stored alongside it.
  block_weight = cumulative_block_weight;
  cumulative_difficulty = current_diffic;
  // In the "tail" state when the minimum subsidy (implemented in get_block_reward) is in effect, the number of
  // coins will eventually exceed MONEY_SUPPLY and overflow a uint64. To prevent overflow, cap already_generated_coins
  // at MONEY_SUPPLY. already_generated_coins is only used to compute the block subsidy and MONEY_SUPPLY yields a
  // subsidy of 0 under the base formula and therefore the minimum subsidy >0 in the tail state.
  already_generated_coins = base_reward < (MONEY_SUPPLY-already_generated_coins) ? already_generated_coins + base_reward : MONEY_SUPPLY;
  if(m_db->height())
    cumulative_difficulty += m_db->get_block_cumulative_difficulty(m_db->height() - 1);

  TIME_MEASURE_FINISH(block_processing_time);
  if(precomputed)
    block_processing_time += m_fake_pow_calc_time;

  m_db->block_txn_stop();
  TIME_MEASURE_START(addblock);
  uint64_t new_height = 0;
  if (!bvc.m_verifivation_failed)
  {
    try
    {
      new_height = m_db->add_block(bl, block_weight, cumulative_difficulty, already_generated_coins, txs);
    }
    catch (const KEY_IMAGE_EXISTS& e)
    {
      LOG_ERROR("Error adding block with hash: " << id << " to blockchain, what = " << e.what());
      bvc.m_verifivation_failed = true;
      return_tx_to_pool(txs);
      return false;
    }
    catch (const std::exception& e)
    {
      //TODO: figure out the best way to deal with this failure
      LOG_ERROR("Error adding block with hash: " << id << " to blockchain, what = " << e.what());
      bvc.m_verifivation_failed = true;
      return_tx_to_pool(txs);
      return false;
    }
  }
  else
  {
    LOG_ERROR("Blocks that failed verification should not reach here");
  }

  TIME_MEASURE_FINISH(addblock);

  // do this after updating the hard fork state since the weight limit may change due to fork
  update_next_cumulative_weight_limit();

  MINFO("+++++ BLOCK SUCCESSFULLY ADDED" << std::endl << "id:\t" << id << std::endl << "PoW:\t" << proof_of_work << std::endl << "HEIGHT " << new_height-1 << ", difficulty:\t" << current_diffic << std::endl << "block reward: " << print_money(fee_summary + base_reward) << "(" << print_money(base_reward) << " + " << print_money(fee_summary) << "), coinbase_weight: " << coinbase_weight << ", cumulative weight: " << cumulative_block_weight << ", " << block_processing_time << "(" << target_calculating_time << "/" << longhash_calculating_time << ")ms");
  if(m_show_time_stats)
  {
    MINFO("Height: " << new_height << " coinbase weight: " << coinbase_weight << " cumm: "
        << cumulative_block_weight << " p/t: " << block_processing_time << " ("
        << target_calculating_time << "/" << longhash_calculating_time << "/"
        << t1 << "/" << t2 << "/" << t3 << "/" << t_exists << "/" << t_pool
        << "/" << t_checktx << "/" << t_dblspnd << "/" << vmt << "/" << addblock << ")ms");
  }

  bvc.m_added_to_main_chain = true;
  ++m_sync_counter;

  // appears to be a NOP *and* is called elsewhere.  wat?
  m_tx_pool.on_blockchain_inc(new_height, id);
  get_difficulty_for_next_block(); // just to cache it
  invalidate_block_template_cache();

  std::shared_ptr<tools::Notify> block_notify = m_block_notify;
  if (block_notify)
    block_notify->notify(epee::string_tools::pod_to_hex(id).c_str());

  return true;
}
//------------------------------------------------------------------
bool Blockchain::update_next_cumulative_weight_limit()
{
  uint64_t full_reward_zone = get_min_block_weight(get_current_hard_fork_version());

  LOG_PRINT_L3("Blockchain::" << __func__);
  std::vector<size_t> weights;
  get_last_n_blocks_weights(weights, CRYPTONOTE_REWARD_BLOCKS_WINDOW);

  uint64_t median = epee::misc_utils::median(weights);
  m_current_block_cumul_weight_median = median;
  if(median <= full_reward_zone)
    median = full_reward_zone;

  m_current_block_cumul_weight_limit = median*2;
  return true;
}
//------------------------------------------------------------------
bool Blockchain::add_new_block(const block& bl_, block_verification_context& bvc)
{
  LOG_PRINT_L3("Blockchain::" << __func__);
  //copy block here to let modify block.target
  block bl = bl_;
  crypto::hash id = get_block_hash(bl);
  CRITICAL_REGION_LOCAL(m_tx_pool);//to avoid deadlock lets lock tx_pool for whole add/reorganize process
  CRITICAL_REGION_LOCAL1(m_blockchain_lock);
  m_db->block_txn_start(true);
  if(have_block(id))
  {
    LOG_PRINT_L3("block with id = " << id << " already exists");
    bvc.m_already_exists = true;
    m_db->block_txn_stop();
    m_blocks_txs_check.clear();
    return false;
  }

  //check that block refers to chain tail
  if(!(bl.prev_id == get_tail_id()))
  {
    //chain switching or wrong block
    bvc.m_added_to_main_chain = false;
    m_db->block_txn_stop();
    bool r = handle_alternative_block(bl, id, bvc);
    m_blocks_txs_check.clear();
    return r;
    //never relay alternative blocks
  }

  m_db->block_txn_stop();
  return handle_block_to_main_chain(bl, id, bvc);
}
//------------------------------------------------------------------
//TODO: Refactor, consider returning a failure height and letting
//      caller decide course of action.
void Blockchain::check_against_checkpoints(const checkpoints& points, bool enforce)
{
  const auto& pts = points.get_points();
  bool stop_batch;

  CRITICAL_REGION_LOCAL(m_blockchain_lock);
  stop_batch = m_db->batch_start();
  for (const auto& pt : pts)
  {
    // if the checkpoint is for a block we don't have yet, move on
    if (pt.first >= m_db->height())
    {
      continue;
    }

    if (!points.check_block(pt.first, m_db->get_block_hash_from_height(pt.first)))
    {
      // if asked to enforce checkpoints, roll back to a couple of blocks before the checkpoint
      if (enforce)
      {
        LOG_ERROR("Local blockchain failed to pass a checkpoint, rolling back!");
        std::list<block> empty;
        rollback_blockchain_switching(empty, pt.first - 2);
      }
      else
      {
        LOG_ERROR("WARNING: local blockchain failed to pass a MoneroPulse checkpoint, and you could be on a fork. You should either sync up from scratch, OR download a fresh blockchain bootstrap, OR enable checkpoint enforcing with the --enforce-dns-checkpointing command-line option");
      }
    }
  }
  if (stop_batch)
    m_db->batch_stop();
}
//------------------------------------------------------------------
// returns false if any of the checkpoints loading returns false.
// That should happen only if a checkpoint is added that conflicts
// with an existing checkpoint.
bool Blockchain::update_checkpoints(const std::string& file_path, bool check_dns)
{
  if (!m_checkpoints.load_checkpoints_from_json(file_path))
  {
      return false;
  }

  // if we're checking both dns and json, load checkpoints from dns.
  // if we're not hard-enforcing dns checkpoints, handle accordingly
  if (m_enforce_dns_checkpoints && check_dns && !m_offline)
  {
    if (!m_checkpoints.load_checkpoints_from_dns())
    {
      return false;
    }
  }
  else if (check_dns && !m_offline)
  {
    checkpoints dns_points;
    dns_points.load_checkpoints_from_dns();
    if (m_checkpoints.check_for_conflicts(dns_points))
    {
      check_against_checkpoints(dns_points, false);
    }
    else
    {
      MERROR("One or more checkpoints fetched from DNS conflicted with existing checkpoints!");
    }
  }

  check_against_checkpoints(m_checkpoints, true);

  return true;
}
//------------------------------------------------------------------
void Blockchain::set_enforce_dns_checkpoints(bool enforce_checkpoints)
{
  m_enforce_dns_checkpoints = enforce_checkpoints;
}

//------------------------------------------------------------------
void Blockchain::block_longhash_worker(uint64_t height, const std::vector<block> &blocks, std::unordered_map<crypto::hash, crypto::hash> &map) const
{
  TIME_MEASURE_START(t);
  slow_hash_allocate_state();

  for (const auto & block : blocks)
  {
    if (m_cancel)
       break;
    crypto::hash id = get_block_hash(block);
    crypto::hash pow = get_block_longhash(block, height++);
    map.emplace(id, pow);
  }

  slow_hash_free_state();
  TIME_MEASURE_FINISH(t);
}

//------------------------------------------------------------------
bool Blockchain::cleanup_handle_incoming_blocks(bool force_sync)
{
  bool success = false;

  MTRACE("Blockchain::" << __func__);
  CRITICAL_REGION_BEGIN(m_blockchain_lock);
  TIME_MEASURE_START(t1);

  try
  {
    m_db->batch_stop();
    success = true;
  }
  catch (const std::exception &e)
  {
    MERROR("Exception in cleanup_handle_incoming_blocks: " << e.what());
  }

  if (success && m_sync_counter > 0)
  {
    if (force_sync)
    {
      if(m_db_sync_mode != db_nosync)
        store_blockchain();
      m_sync_counter = 0;
    }
    else if (m_db_sync_threshold && ((m_db_sync_on_blocks && m_sync_counter >= m_db_sync_threshold) || (!m_db_sync_on_blocks && m_bytes_to_sync >= m_db_sync_threshold)))
    {
      MDEBUG("Sync threshold met, syncing");
      if(m_db_sync_mode == db_async)
      {
        m_sync_counter = 0;
        m_bytes_to_sync = 0;
        m_async_service.dispatch(boost::bind(&Blockchain::store_blockchain, this));
      }
      else if(m_db_sync_mode == db_sync)
      {
        store_blockchain();
      }
      else // db_nosync
      {
        // DO NOTHING, not required to call sync.
      }
    }
  }

  TIME_MEASURE_FINISH(t1);
  m_blocks_longhash_table.clear();
  m_scan_table.clear();
  m_blocks_txs_check.clear();
  m_check_txin_table.clear();

  // when we're well clear of the precomputed hashes, free the memory
  if (!m_blocks_hash_check.empty() && m_db->height() > m_blocks_hash_check.size() + 4096)
  {
    MINFO("Dumping block hashes, we're now 4k past " << m_blocks_hash_check.size());
    m_blocks_hash_check.clear();
    m_blocks_hash_check.shrink_to_fit();
  }

  CRITICAL_REGION_END();
  m_tx_pool.unlock();

  return success;
}

//------------------------------------------------------------------
//FIXME: unused parameter txs
void Blockchain::output_scan_worker(const uint64_t amount, const std::vector<uint64_t> &offsets, std::vector<output_data_t> &outputs, std::unordered_map<crypto::hash, cryptonote::transaction> &txs) const
{
  try
  {
    m_db->get_output_key(amount, offsets, outputs, true);
  }
  catch (const std::exception& e)
  {
    MERROR_VER("EXCEPTION: " << e.what());
  }
  catch (...)
  {

  }
}

uint64_t Blockchain::prevalidate_block_hashes(uint64_t height, const std::vector<crypto::hash> &hashes)
{
  // new: . . . . . X X X X X . . . . . .
  // pre: A A A A B B B B C C C C D D D D

  // easy case: height >= hashes
  if (height >= m_blocks_hash_of_hashes.size() * HASH_OF_HASHES_STEP)
    return hashes.size();

  // if we're getting old blocks, we might have jettisoned the hashes already
  if (m_blocks_hash_check.empty())
    return hashes.size();

  // find hashes encompassing those block
  size_t first_index = height / HASH_OF_HASHES_STEP;
  size_t last_index = (height + hashes.size() - 1) / HASH_OF_HASHES_STEP;
  MDEBUG("Blocks " << height << " - " << (height + hashes.size() - 1) << " start at " << first_index << " and end at " << last_index);

  // case of not enough to calculate even a single hash
  if (first_index == last_index && hashes.size() < HASH_OF_HASHES_STEP && (height + hashes.size()) % HASH_OF_HASHES_STEP)
    return hashes.size();

  // build hashes vector to hash hashes together
  std::vector<crypto::hash> data;
  data.reserve(hashes.size() + HASH_OF_HASHES_STEP - 1); // may be a bit too much

  // we expect height to be either equal or a bit below db height
  bool disconnected = (height > m_db->height());
  size_t pop;
  if (disconnected && height % HASH_OF_HASHES_STEP)
  {
    ++first_index;
    pop = HASH_OF_HASHES_STEP - height % HASH_OF_HASHES_STEP;
  }
  else
  {
    // we might need some already in the chain for the first part of the first hash
    for (uint64_t h = first_index * HASH_OF_HASHES_STEP; h < height; ++h)
    {
      data.push_back(m_db->get_block_hash_from_height(h));
    }
    pop = 0;
  }

  // push the data to check
  for (const auto &h: hashes)
  {
    if (pop)
      --pop;
    else
      data.push_back(h);
  }

  // hash and check
  uint64_t usable = first_index * HASH_OF_HASHES_STEP - height; // may start negative, but unsigned under/overflow is not UB
  for (size_t n = first_index; n <= last_index; ++n)
  {
    if (n < m_blocks_hash_of_hashes.size())
    {
      // if the last index isn't fully filled, we can't tell if valid
      if (data.size() < (n - first_index) * HASH_OF_HASHES_STEP + HASH_OF_HASHES_STEP)
        break;

      crypto::hash hash;
      cn_fast_hash(data.data() + (n - first_index) * HASH_OF_HASHES_STEP, HASH_OF_HASHES_STEP * sizeof(crypto::hash), hash);
      bool valid = hash == m_blocks_hash_of_hashes[n];

      // add to the known hashes array
      if (!valid)
      {
        MDEBUG("invalid hash for blocks " << n * HASH_OF_HASHES_STEP << " - " << (n * HASH_OF_HASHES_STEP + HASH_OF_HASHES_STEP - 1));
        break;
      }

      size_t end = n * HASH_OF_HASHES_STEP + HASH_OF_HASHES_STEP;
      for (size_t i = n * HASH_OF_HASHES_STEP; i < end; ++i)
      {
        CHECK_AND_ASSERT_MES(m_blocks_hash_check[i] == crypto::null_hash || m_blocks_hash_check[i] == data[i - first_index * HASH_OF_HASHES_STEP],
            0, "Consistency failure in m_blocks_hash_check construction");
        m_blocks_hash_check[i] = data[i - first_index * HASH_OF_HASHES_STEP];
      }
      usable += HASH_OF_HASHES_STEP;
    }
    else
    {
      // if after the end of the precomputed blocks, accept anything
      usable += HASH_OF_HASHES_STEP;
      if (usable > hashes.size())
        usable = hashes.size();
    }
  }
  MDEBUG("usable: " << usable << " / " << hashes.size());
  CHECK_AND_ASSERT_MES(usable < std::numeric_limits<uint64_t>::max() / 2, 0, "usable is negative");
  return usable;
}

//------------------------------------------------------------------
// ND: Speedups:
// 1. Thread long_hash computations if possible (m_max_prepare_blocks_threads = nthreads, default = 4)
// 2. Group all amounts (from txs) and related absolute offsets and form a table of tx_prefix_hash
//    vs [k_image, output_keys] (m_scan_table). This is faster because it takes advantage of bulk queries
//    and is threaded if possible. The table (m_scan_table) will be used later when querying output
//    keys.
bool Blockchain::prepare_handle_incoming_blocks(const std::vector<block_complete_entry> &blocks_entry)
{
  MTRACE("Blockchain::" << __func__);
  TIME_MEASURE_START(prepare);
  bool stop_batch;
  uint64_t bytes = 0;
  size_t total_txs = 0;

  // Order of locking must be:
  //  m_incoming_tx_lock (optional)
  //  m_tx_pool lock
  //  blockchain lock
  //
  //  Something which takes the blockchain lock may never take the txpool lock
  //  if it has not provably taken the txpool lock earlier
  //
  //  The txpool lock is now taken in prepare_handle_incoming_blocks
  //  and released in cleanup_handle_incoming_blocks. This avoids issues
  //  when something uses the pool, which now uses the blockchain and
  //  needs a batch, since a batch could otherwise be active while the
  //  txpool and blockchain locks were not held

  m_tx_pool.lock();
  CRITICAL_REGION_LOCAL1(m_blockchain_lock);

  if(blocks_entry.size() == 0)
    return false;

  for (const auto &entry : blocks_entry)
  {
    bytes += entry.block.size();
    for (const auto &tx_blob : entry.txs)
    {
      bytes += tx_blob.size();
    }
    total_txs += entry.txs.size();
  }
  m_bytes_to_sync += bytes;
  while (!(stop_batch = m_db->batch_start(blocks_entry.size(), bytes))) {
    m_blockchain_lock.unlock();
    m_tx_pool.unlock();
    epee::misc_utils::sleep_no_w(1000);
    m_tx_pool.lock();
    m_blockchain_lock.lock();
  }

  if ((m_db->height() + blocks_entry.size()) < m_blocks_hash_check.size())
    return true;

  bool blocks_exist = false;
  tools::threadpool& tpool = tools::threadpool::getInstance();
  uint64_t threads = tpool.get_max_concurrency();

  if (blocks_entry.size() > 1 && threads > 1 && m_max_prepare_blocks_threads > 1)
  {
    // limit threads, default limit = 4
    if(threads > m_max_prepare_blocks_threads)
      threads = m_max_prepare_blocks_threads;

    uint64_t height = m_db->height();
    int batches = blocks_entry.size() / threads;
    int extra = blocks_entry.size() % threads;
    MDEBUG("block_batches: " << batches);
    std::vector<std::unordered_map<crypto::hash, crypto::hash>> maps(threads);
    std::vector < std::vector < block >> blocks(threads);
    auto it = blocks_entry.begin();

    for (uint64_t i = 0; i < threads; i++)
    {
      blocks[i].reserve(batches + 1);
      for (int j = 0; j < batches; j++)
      {
        block block;

        if (!parse_and_validate_block_from_blob(it->block, block))
        {
          std::advance(it, 1);
          continue;
        }

        // check first block and skip all blocks if its not chained properly
        if (i == 0 && j == 0)
        {
          crypto::hash tophash = m_db->top_block_hash();
          if (block.prev_id != tophash)
          {
            MDEBUG("Skipping prepare blocks. New blocks don't belong to chain.");
            return true;
          }
        }
        if (have_block(get_block_hash(block)))
        {
          blocks_exist = true;
          break;
        }

        blocks[i].push_back(std::move(block));
        std::advance(it, 1);
      }
    }

    for (int i = 0; i < extra && !blocks_exist; i++)
    {
      block block;

      if (!parse_and_validate_block_from_blob(it->block, block))
      {
        std::advance(it, 1);
        continue;
      }

      if (have_block(get_block_hash(block)))
      {
        blocks_exist = true;
        break;
      }

      blocks[i].push_back(std::move(block));
      std::advance(it, 1);
    }

    if (!blocks_exist)
    {
      m_blocks_longhash_table.clear();
      uint64_t thread_height = height;
      tools::threadpool::waiter waiter;
      for (uint64_t i = 0; i < threads; i++)
      {
        tpool.submit(&waiter, boost::bind(&Blockchain::block_longhash_worker, this, thread_height, std::cref(blocks[i]), std::ref(maps[i])), true);
        thread_height += blocks[i].size();
      }

      waiter.wait(&tpool);

      if (m_cancel)
         return false;

      for (const auto & map : maps)
      {
        m_blocks_longhash_table.insert(map.begin(), map.end());
      }
    }
  }

  if (m_cancel)
    return false;

  if (blocks_exist)
  {
    MDEBUG("Skipping prepare blocks. Blocks exist.");
    return true;
  }

  m_fake_scan_time = 0;
  m_fake_pow_calc_time = 0;

  m_scan_table.clear();
  m_check_txin_table.clear();

  TIME_MEASURE_FINISH(prepare);
  m_fake_pow_calc_time = prepare / blocks_entry.size();

  if (blocks_entry.size() > 1 && threads > 1 && m_show_time_stats)
    MDEBUG("Prepare blocks took: " << prepare << " ms");

  TIME_MEASURE_START(scantable);

  // [input] stores all unique amounts found
  std::vector < uint64_t > amounts;
  // [input] stores all absolute_offsets for each amount
  std::map<uint64_t, std::vector<uint64_t>> offset_map;
  // [output] stores all output_data_t for each absolute_offset
  std::map<uint64_t, std::vector<output_data_t>> tx_map;
  std::vector<std::pair<cryptonote::transaction, crypto::hash>> txes(total_txs);

#define SCAN_TABLE_QUIT(m) \
        do { \
            MERROR_VER(m) ;\
            m_scan_table.clear(); \
            return false; \
        } while(0); \

  // generate sorted tables for all amounts and absolute offsets
  size_t tx_index = 0;
  for (const auto &entry : blocks_entry)
  {
    if (m_cancel)
      return false;

    for (const auto &tx_blob : entry.txs)
    {
      if (tx_index >= txes.size())
        SCAN_TABLE_QUIT("tx_index is out of sync");
      transaction &tx = txes[tx_index].first;
      crypto::hash &tx_prefix_hash = txes[tx_index].second;
      ++tx_index;

      if (!parse_and_validate_tx_base_from_blob(tx_blob, tx))
        SCAN_TABLE_QUIT("Could not parse tx from incoming blocks.");
      cryptonote::get_transaction_prefix_hash(tx, tx_prefix_hash);

      auto its = m_scan_table.find(tx_prefix_hash);
      if (its != m_scan_table.end())
        SCAN_TABLE_QUIT("Duplicate tx found from incoming blocks.");

      m_scan_table.emplace(tx_prefix_hash, std::unordered_map<crypto::key_image, std::vector<output_data_t>>());
      its = m_scan_table.find(tx_prefix_hash);
      assert(its != m_scan_table.end());

      // get all amounts from tx.vin(s)
      for (const auto &txin : tx.vin)
      {
        const txin_to_key &in_to_key = boost::get < txin_to_key > (txin);

        // check for duplicate
        auto it = its->second.find(in_to_key.k_image);
        if (it != its->second.end())
          SCAN_TABLE_QUIT("Duplicate key_image found from incoming blocks.");

        amounts.push_back(in_to_key.amount);
      }

      // sort and remove duplicate amounts from amounts list
      std::sort(amounts.begin(), amounts.end());
      auto last = std::unique(amounts.begin(), amounts.end());
      amounts.erase(last, amounts.end());

      // add amount to the offset_map and tx_map
      for (const uint64_t &amount : amounts)
      {
        if (offset_map.find(amount) == offset_map.end())
          offset_map.emplace(amount, std::vector<uint64_t>());

        if (tx_map.find(amount) == tx_map.end())
          tx_map.emplace(amount, std::vector<output_data_t>());
      }

      // add new absolute_offsets to offset_map
      for (const auto &txin : tx.vin)
      {
        const txin_to_key &in_to_key = boost::get < txin_to_key > (txin);
        // no need to check for duplicate here.
        auto absolute_offsets = relative_output_offsets_to_absolute(in_to_key.key_offsets);
        for (const auto & offset : absolute_offsets)
          offset_map[in_to_key.amount].push_back(offset);

      }
    }
  }

  // sort and remove duplicate absolute_offsets in offset_map
  for (auto &offsets : offset_map)
  {
    std::sort(offsets.second.begin(), offsets.second.end());
    auto last = std::unique(offsets.second.begin(), offsets.second.end());
    offsets.second.erase(last, offsets.second.end());
  }

  // [output] stores all transactions for each tx_out_index::hash found
  std::vector<std::unordered_map<crypto::hash, cryptonote::transaction>> transactions(amounts.size());

  threads = tpool.get_max_concurrency();
  if (!m_db->can_thread_bulk_indices())
    threads = 1;

  if (threads > 1)
  {
    tools::threadpool::waiter waiter;

    for (size_t i = 0; i < amounts.size(); i++)
    {
      uint64_t amount = amounts[i];
      tpool.submit(&waiter, boost::bind(&Blockchain::output_scan_worker, this, amount, std::cref(offset_map[amount]), std::ref(tx_map[amount]), std::ref(transactions[i])), true);
    }
    waiter.wait(&tpool);
  }
  else
  {
    for (size_t i = 0; i < amounts.size(); i++)
    {
      uint64_t amount = amounts[i];
      output_scan_worker(amount, offset_map[amount], tx_map[amount], transactions[i]);
    }
  }

  // now generate a table for each tx_prefix and k_image hashes
  tx_index = 0;
  for (const auto &entry : blocks_entry)
  {
    if (m_cancel)
      return false;

    for (const auto &tx_blob : entry.txs)
    {
      if (tx_index >= txes.size())
        SCAN_TABLE_QUIT("tx_index is out of sync");
      const transaction &tx = txes[tx_index].first;
      const crypto::hash &tx_prefix_hash = txes[tx_index].second;
      ++tx_index;

      auto its = m_scan_table.find(tx_prefix_hash);
      if (its == m_scan_table.end())
        SCAN_TABLE_QUIT("Tx not found on scan table from incoming blocks.");

      for (const auto &txin : tx.vin)
      {
        const txin_to_key &in_to_key = boost::get < txin_to_key > (txin);
        auto needed_offsets = relative_output_offsets_to_absolute(in_to_key.key_offsets);

        std::vector<output_data_t> outputs;
        for (const uint64_t & offset_needed : needed_offsets)
        {
          size_t pos = 0;
          bool found = false;

          for (const uint64_t &offset_found : offset_map[in_to_key.amount])
          {
            if (offset_needed == offset_found)
            {
              found = true;
              break;
            }

            ++pos;
          }

          if (found && pos < tx_map[in_to_key.amount].size())
            outputs.push_back(tx_map[in_to_key.amount].at(pos));
          else
            break;
        }

        its->second.emplace(in_to_key.k_image, outputs);
      }
    }
  }

  TIME_MEASURE_FINISH(scantable);
  if (total_txs > 0)
  {
    m_fake_scan_time = scantable / total_txs;
    if(m_show_time_stats)
      MDEBUG("Prepare scantable took: " << scantable << " ms");
  }

  return true;
}

void Blockchain::add_txpool_tx(transaction &tx, const txpool_tx_meta_t &meta)
{
  m_db->add_txpool_tx(tx, meta);
}

void Blockchain::update_txpool_tx(const crypto::hash &txid, const txpool_tx_meta_t &meta)
{
  m_db->update_txpool_tx(txid, meta);
}

void Blockchain::remove_txpool_tx(const crypto::hash &txid)
{
  m_db->remove_txpool_tx(txid);
}

uint64_t Blockchain::get_txpool_tx_count(bool include_unrelayed_txes) const
{
  return m_db->get_txpool_tx_count(include_unrelayed_txes);
}

bool Blockchain::get_txpool_tx_meta(const crypto::hash& txid, txpool_tx_meta_t &meta) const
{
  return m_db->get_txpool_tx_meta(txid, meta);
}

bool Blockchain::get_txpool_tx_blob(const crypto::hash& txid, cryptonote::blobdata &bd) const
{
  return m_db->get_txpool_tx_blob(txid, bd);
}

cryptonote::blobdata Blockchain::get_txpool_tx_blob(const crypto::hash& txid) const
{
  return m_db->get_txpool_tx_blob(txid);
}

bool Blockchain::for_all_txpool_txes(std::function<bool(const crypto::hash&, const txpool_tx_meta_t&, const cryptonote::blobdata*)> f, bool include_blob, bool include_unrelayed_txes) const
{
  return m_db->for_all_txpool_txes(f, include_blob, include_unrelayed_txes);
}

void Blockchain::set_user_options(uint64_t maxthreads, bool sync_on_blocks, uint64_t sync_threshold, blockchain_db_sync_mode sync_mode, bool fast_sync)
{
  if (sync_mode == db_defaultsync)
  {
    m_db_default_sync = true;
    sync_mode = db_async;
  }
  m_db_sync_mode = sync_mode;
  m_fast_sync = fast_sync;
  m_db_sync_on_blocks = sync_on_blocks;
  m_db_sync_threshold = sync_threshold;
  m_max_prepare_blocks_threads = maxthreads;
}

void Blockchain::safesyncmode(const bool onoff)
{
  /* all of this is no-op'd if the user set a specific
   * --db-sync-mode at startup.
   */
  if (m_db_default_sync)
  {
    m_db->safesyncmode(onoff);
    m_db_sync_mode = onoff ? db_nosync : db_async;
  }
}

HardFork::State Blockchain::get_hard_fork_state() const
{
  return m_hardfork->get_state();
}

const std::vector<HardFork::Params>& Blockchain::get_hard_fork_heights(network_type nettype)
{
  static const std::vector<HardFork::Params> mainnet_heights = []()
  {
    std::vector<HardFork::Params> heights;
    for (const auto& i : mainnet_hard_forks)
      heights.emplace_back(i.version, i.height, i.threshold, i.time);
    return heights;
  }();
  static const std::vector<HardFork::Params> testnet_heights = []()
  {
    std::vector<HardFork::Params> heights;
    for (const auto& i : testnet_hard_forks)
      heights.emplace_back(i.version, i.height, i.threshold, i.time);
    return heights;
  }();
  static const std::vector<HardFork::Params> stagenet_heights = []()
  {
    std::vector<HardFork::Params> heights;
    for (const auto& i : stagenet_hard_forks)
      heights.emplace_back(i.version, i.height, i.threshold, i.time);
    return heights;
  }();
  static const std::vector<HardFork::Params> dummy;
  switch (nettype)
  {
    case MAINNET: return mainnet_heights;
    case TESTNET: return testnet_heights;
    case STAGENET: return stagenet_heights;
    default: return dummy;
  }
}

bool Blockchain::get_hard_fork_voting_info(uint8_t version, uint32_t &window, uint32_t &votes, uint32_t &threshold, uint64_t &earliest_height, uint8_t &voting) const
{
  return m_hardfork->get_voting_info(version, window, votes, threshold, earliest_height, voting);
}

uint64_t Blockchain::get_difficulty_target() const
{
  return get_current_hard_fork_version() < 2 ? DIFFICULTY_TARGET_V1 : DIFFICULTY_TARGET_V2;
}

std::map<uint64_t, std::tuple<uint64_t, uint64_t, uint64_t>> Blockchain:: get_output_histogram(const std::vector<uint64_t> &amounts, bool unlocked, uint64_t recent_cutoff, uint64_t min_count) const
{
  return m_db->get_output_histogram(amounts, unlocked, recent_cutoff, min_count);
}

std::list<std::pair<Blockchain::block_extended_info,std::vector<crypto::hash>>> Blockchain::get_alternative_chains() const
{
  std::list<std::pair<Blockchain::block_extended_info,std::vector<crypto::hash>>> chains;

  for (const auto &i: m_alternative_chains)
  {
    const crypto::hash &top = i.first;
    bool found = false;
    for (const auto &j: m_alternative_chains)
    {
      if (j.second.bl.prev_id == top)
      {
        found = true;
        break;
      }
    }
    if (!found)
    {
      std::vector<crypto::hash> chain;
      auto h = i.second.bl.prev_id;
      chain.push_back(top);
      blocks_ext_by_hash::const_iterator prev;
      while ((prev = m_alternative_chains.find(h)) != m_alternative_chains.end())
      {
        chain.push_back(h);
        h = prev->second.bl.prev_id;
      }
      chains.push_back(std::make_pair(i.second, chain));
    }
  }
  return chains;
}

void Blockchain::cancel()
{
  m_cancel = true;
}
// TODO
#if defined(PER_BLOCK_CHECKPOINT)
<<<<<<< HEAD
static const char expected_block_hashes_hash[] = "1d3df1a177bd6f752d87c0d7b960e502605742721afb39953265f1e0f7f9b01f";
=======
static const char expected_block_hashes_hash[] = "954cb2bbfa2fe6f74b2cdd22a1a4c767aea249ad47ad4f7c9445f0f03260f511";
>>>>>>> 29073f65
void Blockchain::load_compiled_in_block_hashes()
{
  const bool testnet = m_nettype == TESTNET;
  const bool stagenet = m_nettype == STAGENET;
  if (m_fast_sync && get_blocks_dat_start(testnet, stagenet) != nullptr && get_blocks_dat_size(testnet, stagenet) > 0)
  {
    MINFO("Loading precomputed blocks (" << get_blocks_dat_size(testnet, stagenet) << " bytes)");

    if (m_nettype == MAINNET)
    {
      // first check hash
      crypto::hash hash;
      if (!tools::sha256sum(get_blocks_dat_start(testnet, stagenet), get_blocks_dat_size(testnet, stagenet), hash))
      {
        MERROR("Failed to hash precomputed blocks data");
        return;
      }
      MINFO("precomputed blocks hash: " << hash << ", expected " << expected_block_hashes_hash);
      cryptonote::blobdata expected_hash_data;
      if (!epee::string_tools::parse_hexstr_to_binbuff(std::string(expected_block_hashes_hash), expected_hash_data) || expected_hash_data.size() != sizeof(crypto::hash))
      {
        MERROR("Failed to parse expected block hashes hash");
        return;
      }
      const crypto::hash expected_hash = *reinterpret_cast<const crypto::hash*>(expected_hash_data.data());
      if (hash != expected_hash)
      {
        MERROR("Block hash data does not match expected hash");
        return;
      }
    }

    if (get_blocks_dat_size(testnet, stagenet) > 4)
    {
      const unsigned char *p = get_blocks_dat_start(testnet, stagenet);
      const uint32_t nblocks = *p | ((*(p+1))<<8) | ((*(p+2))<<16) | ((*(p+3))<<24);
      if (nblocks > (std::numeric_limits<uint32_t>::max() - 4) / sizeof(hash))
      {
        MERROR("Block hash data is too large");
        return;
      }
      const size_t size_needed = 4 + nblocks * sizeof(crypto::hash);
      if(nblocks > 0 && nblocks > (m_db->height() + HASH_OF_HASHES_STEP - 1) / HASH_OF_HASHES_STEP && get_blocks_dat_size(testnet, stagenet) >= size_needed)
      {
        p += sizeof(uint32_t);
        m_blocks_hash_of_hashes.reserve(nblocks);
        for (uint32_t i = 0; i < nblocks; i++)
        {
          crypto::hash hash;
          memcpy(hash.data, p, sizeof(hash.data));
          p += sizeof(hash.data);
          m_blocks_hash_of_hashes.push_back(hash);
        }
        m_blocks_hash_check.resize(m_blocks_hash_of_hashes.size() * HASH_OF_HASHES_STEP, crypto::null_hash);
        MINFO(nblocks << " block hashes loaded");

        // FIXME: clear tx_pool because the process might have been
        // terminated and caused it to store txs kept by blocks.
        // The core will not call check_tx_inputs(..) for these
        // transactions in this case. Consequently, the sanity check
        // for tx hashes will fail in handle_block_to_main_chain(..)
        CRITICAL_REGION_LOCAL(m_tx_pool);

        std::vector<transaction> txs;
        m_tx_pool.get_transactions(txs);

        size_t tx_weight;
        uint64_t fee;
        bool relayed, do_not_relay, double_spend_seen;
        transaction pool_tx;
        for(const transaction &tx : txs)
        {
          crypto::hash tx_hash = get_transaction_hash(tx);
          m_tx_pool.take_tx(tx_hash, pool_tx, tx_weight, fee, relayed, do_not_relay, double_spend_seen);
        }
      }
    }
  }
}
#endif

bool Blockchain::is_within_compiled_block_hash_area(uint64_t height) const
{
#if defined(PER_BLOCK_CHECKPOINT)
  return height < m_blocks_hash_of_hashes.size() * HASH_OF_HASHES_STEP;
#else
  return false;
#endif
}

void Blockchain::lock()
{
  m_blockchain_lock.lock();
}

void Blockchain::unlock()
{
  m_blockchain_lock.unlock();
}

bool Blockchain::for_all_key_images(std::function<bool(const crypto::key_image&)> f) const
{
  return m_db->for_all_key_images(f);
}

bool Blockchain::for_blocks_range(const uint64_t& h1, const uint64_t& h2, std::function<bool(uint64_t, const crypto::hash&, const block&)> f) const
{
  return m_db->for_blocks_range(h1, h2, f);
}

bool Blockchain::for_all_transactions(std::function<bool(const crypto::hash&, const cryptonote::transaction&)> f, bool pruned) const
{
  return m_db->for_all_transactions(f, pruned);
}

bool Blockchain::for_all_outputs(std::function<bool(uint64_t amount, const crypto::hash &tx_hash, uint64_t height, size_t tx_idx)> f) const
{
  return m_db->for_all_outputs(f);;
}

bool Blockchain::for_all_outputs(uint64_t amount, std::function<bool(uint64_t height)> f) const
{
  return m_db->for_all_outputs(amount, f);;
}

void Blockchain::invalidate_block_template_cache()
{
  MDEBUG("Invalidating block template cache");
  m_btc_valid = false;
}

void Blockchain::cache_block_template(const block &b, const cryptonote::account_public_address &address, const blobdata &nonce, const difficulty_type &diff, uint64_t expected_reward, uint64_t pool_cookie)
{
  MDEBUG("Setting block template cache");
  m_btc = b;
  m_btc_address = address;
  m_btc_nonce = nonce;
  m_btc_difficulty = diff;
  m_btc_expected_reward = expected_reward;
  m_btc_pool_cookie = pool_cookie;
  m_btc_valid = true;
}

namespace cryptonote {
template bool Blockchain::get_transactions(const std::vector<crypto::hash>&, std::vector<transaction>&, std::vector<crypto::hash>&) const;
template bool Blockchain::get_transactions_blobs(const std::vector<crypto::hash>&, std::vector<cryptonote::blobdata>&, std::vector<crypto::hash>&, bool) const;
}<|MERGE_RESOLUTION|>--- conflicted
+++ resolved
@@ -65,7 +65,6 @@
 
 using namespace crypto;
 
-
 //#include "serialization/json_archive.h"
 
 /* TODO:
@@ -101,32 +100,20 @@
 
   // version 3 starts from block 1141317, which is on or around the 24th of September, 2016. Fork time finalised on 2016-03-21.
   { 3, 1141317, 0, 1458558528 },
-  
+
   // version 4 starts from block 1220516, which is on or around the 5th of January, 2017. Fork time finalised on 2016-09-18.
   { 4, 1220516, 0, 1483574400 },
-  
+
   // version 5 starts from block 1288616, which is on or around the 15th of April, 2017. Fork time finalised on 2017-03-14.
-  { 5, 1288616, 0, 1489520158 },  
+  { 5, 1288616, 0, 1489520158 },
 
  // version 6 starts from block 1400000, which is on or around the 16th of September, 2017. Fork time finalised on 2017-08-18.
   { 6, 1400000, 0, 1503046577 },
-<<<<<<< HEAD
   */
   // GRAFT: start hardfork v7 from 1st block
   { 7, 1, 0, 1503046577 } ,
   // GRAFT: updated v8 hf block
   { 8, 64445, 0, 1523570400 },
-=======
-
-  // version 7 starts from block 1546000, which is on or around the 6th of April, 2018. Fork time finalised on 2018-03-17.
-  { 7, 1546000, 0, 1521303150 },
-
-  // version 8 starts from block 1685555, which is on or around the 18th of October, 2018. Fork time finalised on 2018-09-02.
-  { 8, 1685555, 0, 1535889547 },
-
-  // version 9 starts from block 1686275, which is on or around the 19th of October, 2018. Fork time finalised on 2018-09-02.
-  { 9, 1686275, 0, 1535889548 },
->>>>>>> 29073f65
 };
 // static const uint64_t mainnet_hard_fork_version_1_till = 1009826;
 static const uint64_t mainnet_hard_fork_version_1_till = 1;
@@ -150,18 +137,12 @@
   { 5, 802660, 0, 1472415036 + 86400*180 }, // add 5 months on testnet to shut the update warning up since there's a large gap to v6
 
   { 6, 971400, 0, 1501709789 },
-<<<<<<< HEAD
-
   */
+
   // GRAFT: start hardfork v7 from 1st block
   { 7, 1, 0, 1501709789 },
   // GRAFT: public testnet hardfork v8 from block 57640
   { 8, 57780, 0, 1522838800 },
-=======
-  { 7, 1057027, 0, 1512211236 },
-  { 8, 1057058, 0, 1533211200 },
-  { 9, 1057778, 0, 1533297600 },
->>>>>>> 29073f65
 };
 
 // static const uint64_t testnet_hard_fork_version_1_till = 624633;
@@ -174,30 +155,17 @@
   time_t time;
 } stagenet_hard_forks[] = {
   // version 1 from the start of the blockchain
-<<<<<<< HEAD
   { 1, 0,  0, 1341378000 },
   { 7, 1,  0, 1501709789 },
   // TODO
-=======
-  { 1, 1, 0, 1341378000 },
-
-  // versions 2-7 in rapid succession from March 13th, 2018
-  { 2, 32000, 0, 1521000000 },
-  { 3, 33000, 0, 1521120000 },
-  { 4, 34000, 0, 1521240000 },
-  { 5, 35000, 0, 1521360000 },
-  { 6, 36000, 0, 1521480000 },
-  { 7, 37000, 0, 1521600000 },
-  { 8, 176456, 0, 1537821770 },
-  { 9, 177176, 0, 1537821771 },
->>>>>>> 29073f65
 };
 
 
 
 //------------------------------------------------------------------
-Blockchain::Blockchain(tx_memory_pool& tx_pool) :
-  m_db(), m_tx_pool(tx_pool), m_hardfork(NULL), m_timestamps_and_difficulties_height(0), m_current_block_cumul_weight_limit(0), m_current_block_cumul_weight_median(0),
+Blockchain::Blockchain(tx_memory_pool& tx_pool)
+: m_db(), m_tx_pool(tx_pool)
+, m_hardfork(NULL), m_timestamps_and_difficulties_height(0), m_current_block_cumul_weight_limit(0), m_current_block_cumul_weight_median(0),
   m_enforce_dns_checkpoints(false), m_max_prepare_blocks_threads(4), m_db_sync_on_blocks(true), m_db_sync_threshold(1), m_db_sync_mode(db_async), m_db_default_sync(false), m_fast_sync(true), m_show_time_stats(false), m_sync_counter(0), m_bytes_to_sync(0), m_cancel(false),
   m_difficulty_for_next_block_top_hash(crypto::null_hash),
   m_difficulty_for_next_block(1),
@@ -438,7 +406,9 @@
     MINFO("Blockchain not loaded, generating genesis block.");
     block bl = boost::value_initialized<block>();
     block_verification_context bvc = boost::value_initialized<block_verification_context>();
-<<<<<<< HEAD
+
+/*
+<< HEAD
     if (m_nettype == TESTNET)
     {
       generate_genesis_block(bl, config::testnet::GENESIS_TX, config::testnet::GENESIS_NONCE);
@@ -452,9 +422,22 @@
       generate_genesis_block(bl, config::GENESIS_TX, config::GENESIS_NONCE);
     }
 
-=======
+|| merged common ancestors
+    if (m_nettype == TESTNET)
+    {
+      generate_genesis_block(bl, config::testnet::GENESIS_TX, config::testnet::GENESIS_NONCE);
+    }
+    else if (m_nettype == STAGENET)
+    {
+      generate_genesis_block(bl, config::stagenet::GENESIS_TX, config::stagenet::GENESIS_NONCE);
+    }
+    else
+    {
+      generate_genesis_block(bl, config::GENESIS_TX, config::GENESIS_NONCE);
+    }
+*/
+
     generate_genesis_block(bl, get_config(m_nettype).GENESIS_TX, get_config(m_nettype).GENESIS_NONCE);
->>>>>>> 29073f65
     add_new_block(bl, bvc);
     CHECK_AND_ASSERT_MES(!bvc.m_verifivation_failed, false, "Failed to add genesis block to blockchain");
   }
@@ -926,9 +909,8 @@
     m_timestamps = timestamps;
     m_difficulties = difficulties;
   }
-<<<<<<< HEAD
-
-  size_t target = get_current_hard_fork_version() < 2 ? DIFFICULTY_TARGET_V1 : DIFFICULTY_TARGET_V2;
+
+  const size_t target = get_difficulty_target();
   if (version < 8)
   {
       return next_difficulty(timestamps, difficulties, target);
@@ -937,16 +919,6 @@
   {
       return next_difficulty_v8(timestamps, difficulties, target);
   }
-
-=======
-  size_t target = get_difficulty_target();
-  difficulty_type diff = next_difficulty(timestamps, difficulties, target);
-
-  CRITICAL_REGION_LOCAL1(m_difficulty_lock);
-  m_difficulty_for_next_block_top_hash = top_hash;
-  m_difficulty_for_next_block = diff;
-  return diff;
->>>>>>> 29073f65
 }
 //------------------------------------------------------------------
 // This function removes blocks from the blockchain until it gets to the
@@ -4487,11 +4459,7 @@
 }
 // TODO
 #if defined(PER_BLOCK_CHECKPOINT)
-<<<<<<< HEAD
 static const char expected_block_hashes_hash[] = "1d3df1a177bd6f752d87c0d7b960e502605742721afb39953265f1e0f7f9b01f";
-=======
-static const char expected_block_hashes_hash[] = "954cb2bbfa2fe6f74b2cdd22a1a4c767aea249ad47ad4f7c9445f0f03260f511";
->>>>>>> 29073f65
 void Blockchain::load_compiled_in_block_hashes()
 {
   const bool testnet = m_nettype == TESTNET;
