# Copyright (c) 2018, The Loki Project
# Copyright (c) 2017-2019, The Monero Project
#
# All rights reserved.
#
# Redistribution and use in source and binary forms, with or without modification, are
# permitted provided that the following conditions are met:
#
# 1. Redistributions of source code must retain the above copyright notice, this list of
#    conditions and the following disclaimer.
#
# 2. Redistributions in binary form must reproduce the above copyright notice, this list
#    of conditions and the following disclaimer in the documentation and/or other
#    materials provided with the distribution.
#
# 3. Neither the name of the copyright holder nor the names of its contributors may be
#    used to endorse or promote products derived from this software without specific
#    prior written permission.
#
# THIS SOFTWARE IS PROVIDED BY THE COPYRIGHT HOLDERS AND CONTRIBUTORS "AS IS" AND ANY
# EXPRESS OR IMPLIED WARRANTIES, INCLUDING, BUT NOT LIMITED TO, THE IMPLIED WARRANTIES OF
# MERCHANTABILITY AND FITNESS FOR A PARTICULAR PURPOSE ARE DISCLAIMED. IN NO EVENT SHALL
# THE COPYRIGHT HOLDER OR CONTRIBUTORS BE LIABLE FOR ANY DIRECT, INDIRECT, INCIDENTAL,
# SPECIAL, EXEMPLARY, OR CONSEQUENTIAL DAMAGES (INCLUDING, BUT NOT LIMITED TO,
# PROCUREMENT OF SUBSTITUTE GOODS OR SERVICES; LOSS OF USE, DATA, OR PROFITS; OR BUSINESS
# INTERRUPTION) HOWEVER CAUSED AND ON ANY THEORY OF LIABILITY, WHETHER IN CONTRACT,
# STRICT LIABILITY, OR TORT (INCLUDING NEGLIGENCE OR OTHERWISE) ARISING IN ANY WAY OUT OF
# THE USE OF THIS SOFTWARE, EVEN IF ADVISED OF THE POSSIBILITY OF SUCH DAMAGE.

loki_add_executable(gen_multisig "loki-gen-trusted-multisig"
  gen_multisig.cpp
  )

target_link_libraries(gen_multisig
  PRIVATE
    wallet
    cryptonote_core
    epee
<<<<<<< HEAD
    ${EPEE_READLINE}
    ${Boost_CHRONO_LIBRARY}
    ${Boost_PROGRAM_OPTIONS_LIBRARY}
    ${Boost_FILESYSTEM_LIBRARY}
    ${Boost_THREAD_LIBRARY}
    ${CMAKE_THREAD_LIBS_INIT}
    ${GNU_READLINE_LIBRARY}
    ${EXTRA_LIBRARIES})
add_dependencies(gen_multisig
  version)
set_property(TARGET gen_multisig
  PROPERTY
    OUTPUT_NAME "graft-gen-trusted-multisig")
install(TARGETS gen_multisig DESTINATION bin)
=======
    epee_readline
    Boost::chrono
    Boost::program_options
    Boost::filesystem
    version
    extra)
>>>>>>> 6d2881c8
<|MERGE_RESOLUTION|>--- conflicted
+++ resolved
@@ -36,26 +36,9 @@
     wallet
     cryptonote_core
     epee
-<<<<<<< HEAD
-    ${EPEE_READLINE}
-    ${Boost_CHRONO_LIBRARY}
-    ${Boost_PROGRAM_OPTIONS_LIBRARY}
-    ${Boost_FILESYSTEM_LIBRARY}
-    ${Boost_THREAD_LIBRARY}
-    ${CMAKE_THREAD_LIBS_INIT}
-    ${GNU_READLINE_LIBRARY}
-    ${EXTRA_LIBRARIES})
-add_dependencies(gen_multisig
-  version)
-set_property(TARGET gen_multisig
-  PROPERTY
-    OUTPUT_NAME "graft-gen-trusted-multisig")
-install(TARGETS gen_multisig DESTINATION bin)
-=======
     epee_readline
     Boost::chrono
     Boost::program_options
     Boost::filesystem
     version
-    extra)
->>>>>>> 6d2881c8
+    extra)