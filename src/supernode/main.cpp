// Copyright (c) 2017, The Graft Project
//
// All rights reserved.
//
// Redistribution and use in source and binary forms, with or without modification, are
// permitted provided that the following conditions are met:
//
// 1. Redistributions of source code must retain the above copyright notice, this list of
//    conditions and the following disclaimer.
//
// 2. Redistributions in binary form must reproduce the above copyright notice, this list
//    of conditions and the following disclaimer in the documentation and/or other
//    materials provided with the distribution.
//
// 3. Neither the name of the copyright holder nor the names of its contributors may be
//    used to endorse or promote products derived from this software without specific
//    prior written permission.
//
// THIS SOFTWARE IS PROVIDED BY THE COPYRIGHT HOLDERS AND CONTRIBUTORS "AS IS" AND ANY
// EXPRESS OR IMPLIED WARRANTIES, INCLUDING, BUT NOT LIMITED TO, THE IMPLIED WARRANTIES OF
// MERCHANTABILITY AND FITNESS FOR A PARTICULAR PURPOSE ARE DISCLAIMED. IN NO EVENT SHALL
// THE COPYRIGHT HOLDER OR CONTRIBUTORS BE LIABLE FOR ANY DIRECT, INDIRECT, INCIDENTAL,
// SPECIAL, EXEMPLARY, OR CONSEQUENTIAL DAMAGES (INCLUDING, BUT NOT LIMITED TO,
// PROCUREMENT OF SUBSTITUTE GOODS OR SERVICES; LOSS OF USE, DATA, OR PROFITS; OR BUSINESS
// INTERRUPTION) HOWEVER CAUSED AND ON ANY THEORY OF LIABILITY, WHETHER IN CONTRACT,
// STRICT LIABILITY, OR TORT (INCLUDING NEGLIGENCE OR OTHERWISE) ARISING IN ANY WAY OUT OF
// THE USE OF THIS SOFTWARE, EVEN IF ADVISED OF THE POSSIBILITY OF SUCH DAMAGE.


#include "misc_log_ex.h"
#include "DAPI_RPC_Server.h"
#include "DAPI_RPC_Client.h"
#include "FSN_Servant_Test.h"
#include "PosProxy.h"
#include "WalletProxy.h"
#include "AuthSample.h"
#include "P2P_Broadcast.h"
#include "FSN_ActualList.h"

#include "supernode_helpers.h"
#include <boost/bind.hpp>
#include <string>
#include <iostream>
#include <boost/property_tree/ini_parser.hpp>
#include <boost/tokenizer.hpp>

using namespace std;


namespace supernode {
}


int main(int argc, const char** argv) {
<<<<<<< HEAD
	mlog_configure("", true);
=======
    mlog_configure("", true);
>>>>>>> 51c48be3
    mlog_set_log_level(0);

	string conf_file("conf.ini");
	if(argc>1) conf_file = argv[1];
    LOG_PRINT_L0("conf: "<<conf_file);

	// load config
	boost::property_tree::ptree config;
	boost::property_tree::ini_parser::read_ini(conf_file, config);

    if (config.find("service") != config.not_found())
    {
        const boost::property_tree::ptree& gen_conf = config.get_child("service");
        LOG_PRINT_L0("Log level changed to: " << gen_conf.get<int>("log_level", 0));
        mlog_set_log_level(gen_conf.get<int>("log_level", 0));
    }
    else
    {
        LOG_ERROR("Config file isn't up to date. Service section is missing.");
    }

	// TODO: Init all monero staff here
    // TODO:
    // 1. implement daemon as a library
    // 2. design and implement interface so supernode can talk with the daemon running in the same process
    // boost::program_options::variables_map vm;
    // daemonizer::daemonize(argc, argv, daemonize::t_executor{}, vm);




	// ==========================  Init super node objects =========================================


	// -------------------------------- DAPI -------------------------------------------
	const boost::property_tree::ptree& dapi_conf = config.get_child("dapi");
	supernode::rpc_command::SetDAPIVersion( dapi_conf.get<string>("version") );
	supernode::DAPI_RPC_Server dapi_server;
	dapi_server.Set( dapi_conf.get<string>("ip"), dapi_conf.get<string>("port"), dapi_conf.get<int>("threads") );

	supernode::rpc_command::SetWalletProxyOnly( dapi_conf.get<int>("wallet_proxy_only", 0)==1 );

	supernode::FSN_Servant* servant = nullptr;

	// -------------------------------- Servant -----------------------------------------
	const boost::property_tree::ptree& cf_ser = config.get_child("servant");
	servant = new supernode::FSN_Servant_Test( cf_ser.get<string>("bdb_path"), cf_ser.get<string>("daemon_addr"), "", cf_ser.get<bool>("is_testnet") );
	if( !supernode::rpc_command::IsWalletProxyOnly() ) {
		servant->Set( cf_ser.get<string>("stake_wallet_path"), "", cf_ser.get<string>("miner_wallet_path"), "");
		// TODO: Remove next code, it only for testing
		const boost::property_tree::ptree& fsn_hardcoded = config.get_child("fsn_hardcoded");
		for(unsigned i=1;i<10000;i++) {
			string key = string("data")+boost::lexical_cast<string>(i);
			string val = fsn_hardcoded.get<string>(key, "");
			if(val=="") break;
			vector<string> vv = supernode::helpers::StrTok(val, ":");

			servant->AddFsnAccount(boost::make_shared<supernode::FSN_Data>(supernode::FSN_WalletData{vv[2], vv[3]}, supernode::FSN_WalletData{vv[4], vv[5]}, vv[0], vv[1]));
		}
		// TODO: end
	}//if wallet proxy only


    /*// must be refactored and Actual supernode list added
    	// init p2p
    	const boost::property_tree::ptree& p2p_conf = config.get_child("p2p");
    	vector< pair<string, string> > p2p_seeds;

        {// for test only
        	vector<string> ipps = supernode::helpers::StrTok( p2p_conf.get<string>("seeds"), "," );
        	for(auto ipp : ipps ) {
        		vector<string> vv = supernode::helpers::StrTok( ipp, ":" );
        		p2p_seeds.push_back( make_pair(vv[0], vv[1]) );
        	}
        }

       	supernode::P2P_Broadcast broadcast;
    	//broadcast.Set( p2p_conf.get<string>("ip"), p2p_conf.get<string>("port"), p2p_conf.get<int>("threads"), p2p_seeds );
    	//broadcast.Start();

    */



    // -------------------- WalletProxy, PosProxy, AuthSample ------------------------------

	vector<supernode::BaseRTAProcessor*> objs;
	objs.push_back( new supernode::WalletProxy() );
	if( !supernode::rpc_command::IsWalletProxyOnly() ) {
		objs.push_back( new supernode::PosProxy() );
		objs.push_back( new supernode::AuthSample() );
	}

	for(unsigned i=0;i<objs.size();i++) {
		objs[i]->Set(servant, &dapi_server);
		objs[i]->Start();
	}


	// ============================== Start Supernode =========================================
	dapi_server.Start();// block execution



	// ============================= Stop supernode ===========================================

	//broadcast.Stop();// because handlers not deleted, so stop first, then delete objects

	for(unsigned i=0;i<objs.size();i++) {
		objs[i]->Stop();
		delete objs[i];
	}

	if(servant) delete servant;

    return 0;
}<|MERGE_RESOLUTION|>--- conflicted
+++ resolved
@@ -52,11 +52,7 @@
 
 
 int main(int argc, const char** argv) {
-<<<<<<< HEAD
-	mlog_configure("", true);
-=======
     mlog_configure("", true);
->>>>>>> 51c48be3
     mlog_set_log_level(0);
 
 	string conf_file("conf.ini");
