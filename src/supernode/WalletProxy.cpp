// Copyright (c) 2017, The Graft Project
//
// All rights reserved.
//
// Redistribution and use in source and binary forms, with or without modification, are
// permitted provided that the following conditions are met:
//
// 1. Redistributions of source code must retain the above copyright notice, this list of
//    conditions and the following disclaimer.
//
// 2. Redistributions in binary form must reproduce the above copyright notice, this list
//    of conditions and the following disclaimer in the documentation and/or other
//    materials provided with the distribution.
//
// 3. Neither the name of the copyright holder nor the names of its contributors may be
//    used to endorse or promote products derived from this software without specific
//    prior written permission.
//
// THIS SOFTWARE IS PROVIDED BY THE COPYRIGHT HOLDERS AND CONTRIBUTORS "AS IS" AND ANY
// EXPRESS OR IMPLIED WARRANTIES, INCLUDING, BUT NOT LIMITED TO, THE IMPLIED WARRANTIES OF
// MERCHANTABILITY AND FITNESS FOR A PARTICULAR PURPOSE ARE DISCLAIMED. IN NO EVENT SHALL
// THE COPYRIGHT HOLDER OR CONTRIBUTORS BE LIABLE FOR ANY DIRECT, INDIRECT, INCIDENTAL,
// SPECIAL, EXEMPLARY, OR CONSEQUENTIAL DAMAGES (INCLUDING, BUT NOT LIMITED TO,
// PROCUREMENT OF SUBSTITUTE GOODS OR SERVICES; LOSS OF USE, DATA, OR PROFITS; OR BUSINESS
// INTERRUPTION) HOWEVER CAUSED AND ON ANY THEORY OF LIABILITY, WHETHER IN CONTRACT,
// STRICT LIABILITY, OR TORT (INCLUDING NEGLIGENCE OR OTHERWISE) ARISING IN ANY WAY OUT OF
// THE USE OF THIS SOFTWARE, EVEN IF ADVISED OF THE POSSIBILITY OF SUCH DAMAGE.
//

#include "graft_defines.h"
#include "WalletProxy.h"

void supernode::WalletProxy::Init() {
    BaseClientProxy::Init();
    m_Work.Workers(10);
	m_DAPIServer->ADD_DAPI_HANDLER(Pay, rpc_command::WALLET_PAY, WalletProxy);
	m_DAPIServer->ADD_DAPI_HANDLER(WalletGetPosData, rpc_command::WALLET_GET_POS_DATA, WalletProxy);
	m_DAPIServer->ADD_DAPI_HANDLER(WalletRejectPay, rpc_command::WALLET_REJECT_PAY, WalletProxy);
}

bool supernode::WalletProxy::WalletRejectPay(const rpc_command::WALLET_REJECT_PAY::request &in, rpc_command::WALLET_REJECT_PAY::response &out) {
	// TODO: if have PayID, don't call

	SubNetBroadcast sub;
	sub.Set( m_DAPIServer, in.PaymentID, m_Servant->GetAuthSample(in.BlockNum) );
	vector<rpc_command::WALLET_REJECT_PAY::response> vout;
	bool ret = sub.Send( dapi_call::WalletProxyRejectPay, in, vout );
    out.Result = ret ? STATUS_OK : ERROR_CANNOT_REJECT_PAY;
	return ret;
}


bool supernode::WalletProxy::Pay(const rpc_command::WALLET_PAY::request& in, rpc_command::WALLET_PAY::response& out) {
	boost::shared_ptr<WalletPayObject> data = boost::shared_ptr<WalletPayObject>( new WalletPayObject() );
	data->Owner(this);
	Setup(data);
<<<<<<< HEAD
    if( !data->OpenSenderWallet(base64_decode(in.Account), in.Password) )
    {
        LOG_ERROR("!OpenSenderWallet");
        return false;
    }
=======
	data->BeforStart();
	Add(data);
>>>>>>> 0f0546f8

	m_Work.Service.post( [data, in](){
	    if (!data->Init(in)) {
	        LOG_ERROR("Failed to init WalletPayObject");
	        return;
	    }
	} );

    return true;
}

bool supernode::WalletProxy::WalletGetPosData(const rpc_command::WALLET_GET_POS_DATA::request& in, rpc_command::WALLET_GET_POS_DATA::response& out) {

	// we allready have block num
	vector< boost::shared_ptr<FSN_Data> > vv = m_Servant->GetAuthSample( in.BlockNum );
	if( vv.size()!=m_Servant->AuthSampleSize() ) return false;

	boost::shared_ptr<FSN_Data> data = *vv.begin();

	DAPI_RPC_Client call;
	call.Set(data->IP, data->Port);
	return call.Invoke(dapi_call::WalletProxyGetPosData, in, out);
}<|MERGE_RESOLUTION|>--- conflicted
+++ resolved
@@ -54,16 +54,8 @@
 	boost::shared_ptr<WalletPayObject> data = boost::shared_ptr<WalletPayObject>( new WalletPayObject() );
 	data->Owner(this);
 	Setup(data);
-<<<<<<< HEAD
-    if( !data->OpenSenderWallet(base64_decode(in.Account), in.Password) )
-    {
-        LOG_ERROR("!OpenSenderWallet");
-        return false;
-    }
-=======
 	data->BeforStart();
 	Add(data);
->>>>>>> 0f0546f8
 
 	m_Work.Service.post( [data, in](){
 	    if (!data->Init(in)) {
