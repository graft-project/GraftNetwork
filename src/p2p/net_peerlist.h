// Copyright (c) 2014-2019, The Monero Project
// 
// All rights reserved.
// 
// Redistribution and use in source and binary forms, with or without modification, are
// permitted provided that the following conditions are met:
// 
// 1. Redistributions of source code must retain the above copyright notice, this list of
//    conditions and the following disclaimer.
// 
// 2. Redistributions in binary form must reproduce the above copyright notice, this list
//    of conditions and the following disclaimer in the documentation and/or other
//    materials provided with the distribution.
// 
// 3. Neither the name of the copyright holder nor the names of its contributors may be
//    used to endorse or promote products derived from this software without specific
//    prior written permission.
// 
// THIS SOFTWARE IS PROVIDED BY THE COPYRIGHT HOLDERS AND CONTRIBUTORS "AS IS" AND ANY
// EXPRESS OR IMPLIED WARRANTIES, INCLUDING, BUT NOT LIMITED TO, THE IMPLIED WARRANTIES OF
// MERCHANTABILITY AND FITNESS FOR A PARTICULAR PURPOSE ARE DISCLAIMED. IN NO EVENT SHALL
// THE COPYRIGHT HOLDER OR CONTRIBUTORS BE LIABLE FOR ANY DIRECT, INDIRECT, INCIDENTAL,
// SPECIAL, EXEMPLARY, OR CONSEQUENTIAL DAMAGES (INCLUDING, BUT NOT LIMITED TO,
// PROCUREMENT OF SUBSTITUTE GOODS OR SERVICES; LOSS OF USE, DATA, OR PROFITS; OR BUSINESS
// INTERRUPTION) HOWEVER CAUSED AND ON ANY THEORY OF LIABILITY, WHETHER IN CONTRACT,
// STRICT LIABILITY, OR TORT (INCLUDING NEGLIGENCE OR OTHERWISE) ARISING IN ANY WAY OUT OF
// THE USE OF THIS SOFTWARE, EVEN IF ADVISED OF THE POSSIBILITY OF SUCH DAMAGE.
// 
// Parts of this file are originally copyright (c) 2012-2013 The Cryptonote developers

#pragma once

#include <iosfwd>
#include <list>
#include <string>
#include <vector>

#include <boost/multi_index_container.hpp>
#include <boost/multi_index/ordered_index.hpp>
#include <boost/multi_index/identity.hpp>
#include <boost/multi_index/member.hpp>
#include <boost/optional/optional.hpp>
#include <boost/range/adaptor/reversed.hpp>


#include "cryptonote_config.h"
#include "net/enums.h"
#include "net/local_ip.h"
#include "p2p_protocol_defs.h"
#include "syncobj.h"
#include "common/random.h"

namespace nodetool
{
  struct peerlist_types
  {
    std::vector<peerlist_entry> white;
    std::vector<peerlist_entry> gray;
    std::vector<anchor_peerlist_entry> anchor;
  };

  class peerlist_storage
  {
  public:
    peerlist_storage()
      : m_types{}
    {}

    //! \return Peers stored in stream `src` in `new_format` (portable archive or older non-portable).
    static boost::optional<peerlist_storage> open(std::istream& src, const bool new_format);

    //! \return Peers stored in file at `path`
    static boost::optional<peerlist_storage> open(const std::string& path);

    peerlist_storage(peerlist_storage&&) = default;
    peerlist_storage(const peerlist_storage&) = delete;

    ~peerlist_storage() noexcept;

    peerlist_storage& operator=(peerlist_storage&&) = default;
    peerlist_storage& operator=(const peerlist_storage&) = delete;

    //! Save peers from `this` and `other` in stream `dest`.
    bool store(std::ostream& dest, const peerlist_types& other) const;

    //! Save peers from `this` and `other` in one file at `path`.
    bool store(const std::string& path, const peerlist_types& other) const;

    //! \return Peers in `zone` and from remove from `this`.
    peerlist_types take_zone(epee::net_utils::zone zone);

  private:
    peerlist_types m_types;
  };

  /************************************************************************/
  /*                                                                      */
  /************************************************************************/
  class peerlist_manager
  {
  public: 
    bool init(peerlist_types&& peers, bool allow_local_ip);
    size_t get_white_peers_count(){CRITICAL_REGION_LOCAL(m_peerlist_lock); return m_peers_white.size();}
    size_t get_gray_peers_count(){CRITICAL_REGION_LOCAL(m_peerlist_lock); return m_peers_gray.size();}
    bool merge_peerlist(const std::vector<peerlist_entry>& outer_bs);
    bool get_peerlist_head(std::vector<peerlist_entry>& bs_head, bool anonymize, uint32_t depth = P2P_DEFAULT_PEERS_IN_HANDSHAKE);
    void get_peerlist(std::vector<peerlist_entry>& pl_gray, std::vector<peerlist_entry>& pl_white);
    void get_peerlist(peerlist_types& peers);
    bool get_white_peer_by_index(peerlist_entry& p, size_t i);
    bool get_gray_peer_by_index(peerlist_entry& p, size_t i);
    template<typename F> bool foreach(bool white, const F &f);
    bool append_with_peer_white(const peerlist_entry& pr);
    bool append_with_peer_gray(const peerlist_entry& pr);
    bool append_with_peer_anchor(const anchor_peerlist_entry& ple);
    bool set_peer_just_seen(peerid_type peer, const epee::net_utils::network_address& addr, uint32_t pruning_seed, uint16_t rpc_port);
    bool set_peer_unreachable(const peerlist_entry& pr);
    bool is_host_allowed(const epee::net_utils::network_address &address);
    bool get_random_gray_peer(peerlist_entry& pe);
    bool remove_from_peer_gray(const peerlist_entry& pe);
    bool get_and_empty_anchor_peerlist(std::vector<anchor_peerlist_entry>& apl);
    bool remove_from_peer_anchor(const epee::net_utils::network_address& addr);
<<<<<<< HEAD
    bool find_peer(peerid_type id, peerlist_entry& pe);
=======
    bool remove_from_peer_white(const peerlist_entry& pe);
>>>>>>> 6d2881c8
    
  private:
    struct by_time{};
    struct by_id{};
    struct by_addr{};

    struct modify_all_but_id
    {
      modify_all_but_id(const peerlist_entry& ple):m_ple(ple){}
      void operator()(peerlist_entry& e)
      {
        e.id = m_ple.id;
      }
    private:
      const peerlist_entry& m_ple;
    };

    struct modify_all
    {
      modify_all(const peerlist_entry& ple):m_ple(ple){}
      void operator()(peerlist_entry& e)
      {
        e = m_ple;
      }
    private:
      const peerlist_entry& m_ple;
    };

    struct modify_last_seen
    {
      modify_last_seen(time_t last_seen):m_last_seen(last_seen){}
      void operator()(peerlist_entry& e)
      {
        e.last_seen = m_last_seen;
      }
    private:
      time_t m_last_seen;
    };


    typedef boost::multi_index_container<
      peerlist_entry,
      boost::multi_index::indexed_by<
      // access by peerlist_entry::net_adress
      boost::multi_index::ordered_unique<boost::multi_index::tag<by_addr>, boost::multi_index::member<peerlist_entry,epee::net_utils::network_address,&peerlist_entry::adr> >,
      // sort by peerlist_entry::last_seen<
      boost::multi_index::ordered_non_unique<boost::multi_index::tag<by_time>, boost::multi_index::member<peerlist_entry,int64_t,&peerlist_entry::last_seen> >
      > 
    > peers_indexed;

    typedef boost::multi_index_container<
      anchor_peerlist_entry,
      boost::multi_index::indexed_by<
      // access by anchor_peerlist_entry::net_adress
      boost::multi_index::ordered_unique<boost::multi_index::tag<by_addr>, boost::multi_index::member<anchor_peerlist_entry,epee::net_utils::network_address,&anchor_peerlist_entry::adr> >,
      // sort by anchor_peerlist_entry::first_seen
      boost::multi_index::ordered_non_unique<boost::multi_index::tag<by_time>, boost::multi_index::member<anchor_peerlist_entry,int64_t,&anchor_peerlist_entry::first_seen> >
      >
    > anchor_peers_indexed;

  private: 
    void trim_white_peerlist();
    void trim_gray_peerlist();

    friend class boost::serialization::access;
    epee::critical_section m_peerlist_lock;
    std::string m_config_folder;
    bool m_allow_local_ip;


    peers_indexed m_peers_gray;
    peers_indexed m_peers_white;
    anchor_peers_indexed m_peers_anchor;
  };
  //--------------------------------------------------------------------------------------------------
  inline void peerlist_manager::trim_gray_peerlist()
  {
    while(m_peers_gray.size() > P2P_LOCAL_GRAY_PEERLIST_LIMIT)
    {
      peers_indexed::index<by_time>::type& sorted_index=m_peers_gray.get<by_time>();
      sorted_index.erase(sorted_index.begin());
    }
  }
  //--------------------------------------------------------------------------------------------------
  inline void peerlist_manager::trim_white_peerlist()
  {
    while(m_peers_white.size() > P2P_LOCAL_WHITE_PEERLIST_LIMIT)
    {
      peers_indexed::index<by_time>::type& sorted_index=m_peers_white.get<by_time>();
      sorted_index.erase(sorted_index.begin());
    }
  }
  //--------------------------------------------------------------------------------------------------
  inline 
  bool peerlist_manager::merge_peerlist(const std::vector<peerlist_entry>& outer_bs)
  {
    CRITICAL_REGION_LOCAL(m_peerlist_lock);
    for(const peerlist_entry& be:  outer_bs)
    {
      append_with_peer_gray(be);
    }
    // delete extra elements
    trim_gray_peerlist();    
    return true;
  }
  //--------------------------------------------------------------------------------------------------
  inline
  bool peerlist_manager::get_white_peer_by_index(peerlist_entry& p, size_t i)
  {
    CRITICAL_REGION_LOCAL(m_peerlist_lock);
    if(i >= m_peers_white.size())
      return false;

    peers_indexed::index<by_time>::type& by_time_index = m_peers_white.get<by_time>();
    p = *epee::misc_utils::move_it_backward(std::prev(by_time_index.end()), i);
    return true;
  }
  //--------------------------------------------------------------------------------------------------
  inline
    bool peerlist_manager::get_gray_peer_by_index(peerlist_entry& p, size_t i)
  {
    CRITICAL_REGION_LOCAL(m_peerlist_lock);
    if(i >= m_peers_gray.size())
      return false;

    peers_indexed::index<by_time>::type& by_time_index = m_peers_gray.get<by_time>();
    p = *epee::misc_utils::move_it_backward(std::prev(by_time_index.end()), i);
    return true;
  }
  //--------------------------------------------------------------------------------------------------
  inline 
  bool peerlist_manager::is_host_allowed(const epee::net_utils::network_address &address)
  {
    //never allow loopback ip
    if(address.is_loopback())
      return false;

    if(!m_allow_local_ip && address.is_local())
      return false;

    return true;
  }
  //--------------------------------------------------------------------------------------------------
  inline 
  bool peerlist_manager::get_peerlist_head(std::vector<peerlist_entry>& bs_head, bool anonymize, uint32_t depth)
  {
    CRITICAL_REGION_LOCAL(m_peerlist_lock);
    peers_indexed::index<by_time>::type& by_time_index=m_peers_white.get<by_time>();
    uint32_t cnt = 0;

    // picks a random set of peers within the first 120%, rather than a set of the first 100%.
    // The intent is that if someone asks twice, they can't easily tell:
    // - this address was not in the first list, but is in the second, so the only way this can be
    // is if its last_seen was recently reset, so this means the target node recently had a new
    // connection to that address
    // - this address was in the first list, and not in the second, which means either the address
    // was moved to the gray list (if it's not accessibe, which the attacker can check if
    // the address accepts incoming connections) or it was the oldest to still fit in the 250 items,
    // so its last_seen is old.
    const uint32_t pick_depth = anonymize ? depth + depth / 5 : depth;
    bs_head.reserve(pick_depth);
    for(const peers_indexed::value_type& vl: boost::adaptors::reverse(by_time_index))
    {
      if(cnt++ >= pick_depth)
        break;

      bs_head.push_back(vl);
    }

    if (anonymize)
    {
      std::shuffle(bs_head.begin(), bs_head.end(), tools::rng);
      if (bs_head.size() > depth)
        bs_head.resize(depth);
      for (auto &e: bs_head)
        e.last_seen = 0;
    }

    return true;
  }
  //--------------------------------------------------------------------------------------------------
  template<typename F> inline
  bool peerlist_manager::foreach(bool white, const F &f)
  {
    CRITICAL_REGION_LOCAL(m_peerlist_lock);
    peers_indexed::index<by_time>::type& by_time_index = white ? m_peers_white.get<by_time>() : m_peers_gray.get<by_time>();
    for(const peers_indexed::value_type& vl: boost::adaptors::reverse(by_time_index))
      if (!f(vl))
        return false;
    return true;
  }
  //--------------------------------------------------------------------------------------------------
  inline
  bool peerlist_manager::set_peer_just_seen(peerid_type peer, const epee::net_utils::network_address& addr, uint32_t pruning_seed, uint16_t rpc_port)
  {
    TRY_ENTRY();
    CRITICAL_REGION_LOCAL(m_peerlist_lock);
    //find in white list
    peerlist_entry ple;
    ple.adr = addr;
    ple.id = peer;
    ple.last_seen = time(NULL);
    ple.pruning_seed = pruning_seed;
    ple.rpc_port = rpc_port;
    return append_with_peer_white(ple);
    CATCH_ENTRY_L0("peerlist_manager::set_peer_just_seen()", false);
  }
  //--------------------------------------------------------------------------------------------------
  inline
  bool peerlist_manager::append_with_peer_white(const peerlist_entry& ple)
  {
    TRY_ENTRY();
    if(!is_host_allowed(ple.adr))
      return true;

     CRITICAL_REGION_LOCAL(m_peerlist_lock);
    //find in white list
    auto by_addr_it_wt = m_peers_white.get<by_addr>().find(ple.adr);
    if(by_addr_it_wt == m_peers_white.get<by_addr>().end())
    {
      //put new record into white list
      m_peers_white.insert(ple);
      trim_white_peerlist();
    }else
    {
      //update record in white list
      peerlist_entry new_ple = ple;
      if (by_addr_it_wt->pruning_seed && ple.pruning_seed == 0) // guard against older nodes not passing pruning info around
        new_ple.pruning_seed = by_addr_it_wt->pruning_seed;
      if (by_addr_it_wt->rpc_port && ple.rpc_port == 0) // guard against older nodes not passing RPC port around
        new_ple.rpc_port = by_addr_it_wt->rpc_port;
      new_ple.last_seen = by_addr_it_wt->last_seen; // do not overwrite the last seen timestamp, incoming peer list are untrusted
      m_peers_white.replace(by_addr_it_wt, new_ple);
    }
    //remove from gray list, if need
    auto by_addr_it_gr = m_peers_gray.get<by_addr>().find(ple.adr);
    if(by_addr_it_gr != m_peers_gray.get<by_addr>().end())
    {
      m_peers_gray.erase(by_addr_it_gr);
    }
    return true;
    CATCH_ENTRY_L0("peerlist_manager::append_with_peer_white()", false);
  }
  //--------------------------------------------------------------------------------------------------
  inline
  bool peerlist_manager::append_with_peer_gray(const peerlist_entry& ple)
  {
    TRY_ENTRY();
    if(!is_host_allowed(ple.adr))
      return true;

    CRITICAL_REGION_LOCAL(m_peerlist_lock);
    //find in white list
    auto by_addr_it_wt = m_peers_white.get<by_addr>().find(ple.adr);
    if(by_addr_it_wt != m_peers_white.get<by_addr>().end())
      return true;

    //update gray list
    auto by_addr_it_gr = m_peers_gray.get<by_addr>().find(ple.adr);
    if(by_addr_it_gr == m_peers_gray.get<by_addr>().end())
    {
      //put new record into white list
      m_peers_gray.insert(ple);
      trim_gray_peerlist();    
    }else
    {
      //update record in gray list
      peerlist_entry new_ple = ple;
      if (by_addr_it_gr->pruning_seed && ple.pruning_seed == 0) // guard against older nodes not passing pruning info around
        new_ple.pruning_seed = by_addr_it_gr->pruning_seed;
      if (by_addr_it_gr->rpc_port && ple.rpc_port == 0) // guard against older nodes not passing RPC port around
        new_ple.rpc_port = by_addr_it_gr->rpc_port;
      new_ple.last_seen = by_addr_it_gr->last_seen; // do not overwrite the last seen timestamp, incoming peer list are untrusted
      m_peers_gray.replace(by_addr_it_gr, new_ple);
    }
    return true;
    CATCH_ENTRY_L0("peerlist_manager::append_with_peer_gray()", false);
  }
  //--------------------------------------------------------------------------------------------------
  inline
  bool peerlist_manager::append_with_peer_anchor(const anchor_peerlist_entry& ple)
  {
    TRY_ENTRY();

    CRITICAL_REGION_LOCAL(m_peerlist_lock);

    auto by_addr_it_anchor = m_peers_anchor.get<by_addr>().find(ple.adr);

    if(by_addr_it_anchor == m_peers_anchor.get<by_addr>().end()) {
      m_peers_anchor.insert(ple);
    }

    return true;

    CATCH_ENTRY_L0("peerlist_manager::append_with_peer_anchor()", false);
  }
  //--------------------------------------------------------------------------------------------------
  inline
  bool peerlist_manager::get_random_gray_peer(peerlist_entry& pe)
  {
    TRY_ENTRY();

    CRITICAL_REGION_LOCAL(m_peerlist_lock);

    if (m_peers_gray.empty()) {
      return false;
    }

    size_t random_index = crypto::rand_idx(m_peers_gray.size());

    peers_indexed::index<by_time>::type& by_time_index = m_peers_gray.get<by_time>();
    pe = *epee::misc_utils::move_it_backward(std::prev(by_time_index.end()), random_index);

    return true;

    CATCH_ENTRY_L0("peerlist_manager::get_random_gray_peer()", false);
  }
  //--------------------------------------------------------------------------------------------------
  inline
<<<<<<< HEAD
  bool peerlist_manager::find_peer(peerid_type id, peerlist_entry& pe)
=======
  bool peerlist_manager::remove_from_peer_white(const peerlist_entry& pe)
>>>>>>> 6d2881c8
  {
    TRY_ENTRY();

    CRITICAL_REGION_LOCAL(m_peerlist_lock);

<<<<<<< HEAD
    for (auto it = m_peers_white.begin(); it != m_peers_white.end(); it++) {
        if ( (*it).id == id) {
            pe = *it;
            return true;
        }
    }

    for (auto it = m_peers_gray.begin(); it != m_peers_gray.end(); it++) {
        if ( (*it).id == id) {
            pe = *it;
            return true;
        }
    }


    return false;

    CATCH_ENTRY_L0("peerlist_manager::get_random_gray_peer()", false);
=======
    peers_indexed::index_iterator<by_addr>::type iterator = m_peers_white.get<by_addr>().find(pe.adr);

    if (iterator != m_peers_white.get<by_addr>().end()) {
      m_peers_white.erase(iterator);
    }

    return true;

    CATCH_ENTRY_L0("peerlist_manager::remove_from_peer_white()", false);
>>>>>>> 6d2881c8
  }
  //--------------------------------------------------------------------------------------------------
  inline
  bool peerlist_manager::remove_from_peer_gray(const peerlist_entry& pe)
  {
    TRY_ENTRY();

    CRITICAL_REGION_LOCAL(m_peerlist_lock);

    peers_indexed::index_iterator<by_addr>::type iterator = m_peers_gray.get<by_addr>().find(pe.adr);

    if (iterator != m_peers_gray.get<by_addr>().end()) {
      m_peers_gray.erase(iterator);
    }

    return true;

    CATCH_ENTRY_L0("peerlist_manager::remove_from_peer_gray()", false);
  }
  //--------------------------------------------------------------------------------------------------
  inline
  bool peerlist_manager::get_and_empty_anchor_peerlist(std::vector<anchor_peerlist_entry>& apl)
  {
    TRY_ENTRY();

    CRITICAL_REGION_LOCAL(m_peerlist_lock);

    auto begin = m_peers_anchor.get<by_time>().begin();
    auto end = m_peers_anchor.get<by_time>().end();

    std::for_each(begin, end, [&apl](const anchor_peerlist_entry &a) {
      apl.push_back(a);
    });

    m_peers_anchor.get<by_time>().clear();

    return true;

    CATCH_ENTRY_L0("peerlist_manager::get_and_empty_anchor_peerlist()", false);
  }
  //--------------------------------------------------------------------------------------------------
  inline
  bool peerlist_manager::remove_from_peer_anchor(const epee::net_utils::network_address& addr)
  {
    TRY_ENTRY();

    CRITICAL_REGION_LOCAL(m_peerlist_lock);

    anchor_peers_indexed::index_iterator<by_addr>::type iterator = m_peers_anchor.get<by_addr>().find(addr);

    if (iterator != m_peers_anchor.get<by_addr>().end()) {
      m_peers_anchor.erase(iterator);
    }

    return true;

    CATCH_ENTRY_L0("peerlist_manager::remove_from_peer_anchor()", false);
  }
  //--------------------------------------------------------------------------------------------------
}
<|MERGE_RESOLUTION|>--- conflicted
+++ resolved
@@ -119,11 +119,9 @@
     bool remove_from_peer_gray(const peerlist_entry& pe);
     bool get_and_empty_anchor_peerlist(std::vector<anchor_peerlist_entry>& apl);
     bool remove_from_peer_anchor(const epee::net_utils::network_address& addr);
-<<<<<<< HEAD
+    bool remove_from_peer_white(const peerlist_entry& pe);
+    // TODO: Graft only. Remove?
     bool find_peer(peerid_type id, peerlist_entry& pe);
-=======
-    bool remove_from_peer_white(const peerlist_entry& pe);
->>>>>>> 6d2881c8
     
   private:
     struct by_time{};
@@ -443,17 +441,12 @@
   }
   //--------------------------------------------------------------------------------------------------
   inline
-<<<<<<< HEAD
   bool peerlist_manager::find_peer(peerid_type id, peerlist_entry& pe)
-=======
-  bool peerlist_manager::remove_from_peer_white(const peerlist_entry& pe)
->>>>>>> 6d2881c8
-  {
-    TRY_ENTRY();
-
-    CRITICAL_REGION_LOCAL(m_peerlist_lock);
-
-<<<<<<< HEAD
+  {
+    TRY_ENTRY();
+
+    CRITICAL_REGION_LOCAL(m_peerlist_lock);
+
     for (auto it = m_peers_white.begin(); it != m_peers_white.end(); it++) {
         if ( (*it).id == id) {
             pe = *it;
@@ -472,7 +465,15 @@
     return false;
 
     CATCH_ENTRY_L0("peerlist_manager::get_random_gray_peer()", false);
-=======
+  }
+  //--------------------------------------------------------------------------------------------------
+  inline
+  bool peerlist_manager::remove_from_peer_white(const peerlist_entry& pe)
+  {
+    TRY_ENTRY();
+
+    CRITICAL_REGION_LOCAL(m_peerlist_lock);
+
     peers_indexed::index_iterator<by_addr>::type iterator = m_peers_white.get<by_addr>().find(pe.adr);
 
     if (iterator != m_peers_white.get<by_addr>().end()) {
@@ -482,7 +483,6 @@
     return true;
 
     CATCH_ENTRY_L0("peerlist_manager::remove_from_peer_white()", false);
->>>>>>> 6d2881c8
   }
   //--------------------------------------------------------------------------------------------------
   inline
