--- conflicted
+++ resolved
@@ -26,7 +26,6 @@
 # STRICT LIABILITY, OR TORT (INCLUDING NEGLIGENCE OR OTHERWISE) ARISING IN ANY WAY OUT OF
 # THE USE OF THIS SOFTWARE, EVEN IF ADVISED OF THE POSSIBILITY OF SUCH DAMAGE.
 
-<<<<<<< HEAD
 set(performance_tests_sources
   main.cpp)
 
@@ -56,15 +55,15 @@
   performance_utils.h
   single_tx_test_base.h)
 
-=======
->>>>>>> 6d2881c8
 add_executable(performance_tests
-  main.cpp)
+  ${performance_tests_sources}
+  ${performance_tests_headers})
 target_link_libraries(performance_tests
   PRIVATE
     wallet
     cryptonote_core
     common
+    cncrypto
     epee
     Boost::chrono
     Boost::program_options
