# Copyright (c) 2018, The Loki Project
# Copyright (c) 2014-2019, The Monero Project
#
# All rights reserved.
#
# Redistribution and use in source and binary forms, with or without modification, are
# permitted provided that the following conditions are met:
#
# 1. Redistributions of source code must retain the above copyright notice, this list of
#    conditions and the following disclaimer.
#
# 2. Redistributions in binary form must reproduce the above copyright notice, this list
#    of conditions and the following disclaimer in the documentation and/or other
#    materials provided with the distribution.
#
# 3. Neither the name of the copyright holder nor the names of its contributors may be
#    used to endorse or promote products derived from this software without specific
#    prior written permission.
#
# THIS SOFTWARE IS PROVIDED BY THE COPYRIGHT HOLDERS AND CONTRIBUTORS "AS IS" AND ANY
# EXPRESS OR IMPLIED WARRANTIES, INCLUDING, BUT NOT LIMITED TO, THE IMPLIED WARRANTIES OF
# MERCHANTABILITY AND FITNESS FOR A PARTICULAR PURPOSE ARE DISCLAIMED. IN NO EVENT SHALL
# THE COPYRIGHT HOLDER OR CONTRIBUTORS BE LIABLE FOR ANY DIRECT, INDIRECT, INCIDENTAL,
# SPECIAL, EXEMPLARY, OR CONSEQUENTIAL DAMAGES (INCLUDING, BUT NOT LIMITED TO,
# PROCUREMENT OF SUBSTITUTE GOODS OR SERVICES; LOSS OF USE, DATA, OR PROFITS; OR BUSINESS
# INTERRUPTION) HOWEVER CAUSED AND ON ANY THEORY OF LIABILITY, WHETHER IN CONTRACT,
# STRICT LIABILITY, OR TORT (INCLUDING NEGLIGENCE OR OTHERWISE) ARISING IN ANY WAY OUT OF
# THE USE OF THIS SOFTWARE, EVEN IF ADVISED OF THE POSSIBILITY OF SUCH DAMAGE.
#
# Parts of this file are originally copyright (c) 2012-2013 The Cryptonote developers
list(INSERT CMAKE_MODULE_PATH 0
  "${CMAKE_SOURCE_DIR}/cmake")
include(CheckCCompilerFlag)
include(CheckCXXCompilerFlag)
include(CheckLinkerFlag)
include(CheckLibraryExists)
include(CheckFunctionExists)

if (IOS)
    INCLUDE(CmakeLists_IOS.txt)
endif()

<<<<<<< HEAD
cmake_minimum_required(VERSION 2.8.7)
message(STATUS "CMake version ${CMAKE_VERSION}")

project(graftnetwork)

function (die msg)
  if (NOT WIN32)
    string(ASCII 27 Esc)
    set(ColourReset "${Esc}[m")
    set(BoldRed     "${Esc}[1;31m")
  else ()
    set(ColourReset "")
    set(BoldRed     "")
  endif ()

  message(FATAL_ERROR "${BoldRed}${msg}${ColourReset}")
endfunction ()
=======
cmake_minimum_required(VERSION 3.7)
message(STATUS "CMake version ${CMAKE_VERSION}")

project(loki)
>>>>>>> 6d2881c8

function (add_c_flag_if_supported flag var)
  string(REPLACE "-" "_" supported ${flag}_c)
  check_c_compiler_flag(${flag} ${supported})
  if(${${supported}})
    set(${var} "${${var}} ${flag}" PARENT_SCOPE)
  endif()
endfunction()

function (add_cxx_flag_if_supported flag var)
  string(REPLACE "-" "_" supported ${flag}_cxx)
  check_cxx_compiler_flag(${flag} ${supported})
  if(${${supported}})
    set(${var} "${${var}} ${flag}" PARENT_SCOPE)
  endif()
endfunction()

function (add_linker_flag_if_supported flag var)
  string(REPLACE "-" "_" supported ${flag}_ld)
  string(REPLACE "," "_" supported ${flag}_ld)
  check_linker_flag(${flag} ${supported})
  if(${${supported}})
    set(${var} "${${var}} ${flag}" PARENT_SCOPE)
  endif()
endfunction()

function (add_definition_if_function_found function var)
  string(REPLACE "-" "_" supported ${function}_function)
  check_function_exists(${function} ${supported})
  if(${${supported}})
    add_definitions("-D${var}")
  endif()
endfunction()

function (add_definition_if_library_exists library function header var)
  string(REPLACE "-" "_" supported ${function}_library)
  check_library_exists(${library} ${function} ${header} ${supported})
  if(${${supported}})
    add_definitions("-D${var}")
  endif()
endfunction()

# Properly links a target to a list of library names by finding the given libraries.  Takes:
# - a target
# - a linktype (e.g. INTERFACE, PUBLIC, PRIVATE)
# - a library search path (or "" for defaults)
# - any number of library names
function(link_dep_libs target linktype libdirs)
  foreach(lib ${ARGN})
    find_library(link_lib-${lib} NAMES ${lib} PATHS ${libdirs})
    if(link_lib-${lib})
      target_link_libraries(${target} ${linktype} ${link_lib-${lib}})
    endif()
  endforeach()
endfunction()

if(NOT CMAKE_BUILD_TYPE)
  set(CMAKE_BUILD_TYPE Release CACHE STRING "Build type" FORCE)
  message(STATUS "Setting default build type: ${CMAKE_BUILD_TYPE}")
endif()

if(CMAKE_BUILD_TYPE MATCHES RelWithDebInfo)
    message("==> The configuration is ${CMAKE_BUILD_TYPE}. Debug info will be extracted into separate files.")

    function (add_executable _name)
        _add_executable(${ARGV})

        if (TARGET ${_name})
            add_custom_command(TARGET ${_name} POST_BUILD
                COMMAND echo "$<TARGET_FILE_NAME:${_name}>: extracting debug info"
                COMMAND ${CMAKE_COMMAND} -E chdir $<TARGET_FILE_DIR:${_name}> objcopy --only-keep-debug "$<TARGET_FILE_NAME:${_name}>" "$<TARGET_FILE_NAME:${_name}>.debug"
                COMMAND ${CMAKE_COMMAND} -E chdir $<TARGET_FILE_DIR:${_name}> strip --strip-debug --strip-unneeded "$<TARGET_FILE_NAME:${_name}>"
                COMMAND ${CMAKE_COMMAND} -E chdir $<TARGET_FILE_DIR:${_name}> objcopy --add-gnu-debuglink="$<TARGET_FILE_NAME:${_name}>.debug" "$<TARGET_FILE_NAME:${_name}>"
            )
        endif()
    endfunction()

    function (add_library _name _type)
        _add_library(${ARGV})

        if (TARGET ${_name} AND ${_type} STREQUAL SHARED)
            add_custom_command(TARGET ${_name} POST_BUILD
                COMMAND echo "$<TARGET_FILE_NAME:${_name}>: extracting debug info"
                COMMAND ${CMAKE_COMMAND} -E chdir $<TARGET_FILE_DIR:${_name}> objcopy --only-keep-debug "$<TARGET_FILE_NAME:${_name}>" "$<TARGET_FILE_NAME:${_name}>.debug"
                COMMAND ${CMAKE_COMMAND} -E chdir $<TARGET_FILE_DIR:${_name}> strip --strip-debug --strip-unneeded "$<TARGET_FILE_NAME:${_name}>"
                COMMAND ${CMAKE_COMMAND} -E chdir $<TARGET_FILE_DIR:${_name}> objcopy --add-gnu-debuglink="$<TARGET_FILE_NAME:${_name}>.debug" "$<TARGET_FILE_NAME:${_name}>"
            )
        endif()
    endfunction()

endif(CMAKE_BUILD_TYPE MATCHES RelWithDebInfo)

string(TOLOWER ${CMAKE_BUILD_TYPE} CMAKE_BUILD_TYPE_LOWER)

# On Darwin, ensure the user-defined paths are used to find PCSC
# before falling back to the system frameworks.
set(CMAKE_FIND_FRAMEWORK "LAST")

# ARCH defines the target architecture, either by an explicit identifier or
# one of the following two keywords. By default, ARCH a value of 'native':
# target arch = host arch, binary is not portable. When ARCH is set to the
# string 'default', no -march arg is passed, which creates a binary that is
# portable across processors in the same family as host processor.  In cases
# when ARCH is not set to an explicit identifier, cmake's builtin is used
# to identify the target architecture, to direct logic in this cmake script.
# Since ARCH is a cached variable, it will not be set on first cmake invocation.
if (NOT ARCH_ID)
if (NOT ARCH OR ARCH STREQUAL "" OR ARCH STREQUAL "native" OR ARCH STREQUAL "default")
  if(CMAKE_SYSTEM_PROCESSOR STREQUAL "")
    set(CMAKE_SYSTEM_PROCESSOR ${CMAKE_HOST_SYSTEM_PROCESSOR})
  endif()
  set(ARCH_ID "${CMAKE_SYSTEM_PROCESSOR}")
else()
  set(ARCH_ID "${ARCH}")
endif()
endif()
string(TOLOWER "${ARCH_ID}" ARM_ID)
string(SUBSTRING "${ARM_ID}" 0 3 ARM_TEST)
if (ARM_TEST STREQUAL "arm")
  set(ARM 1)
  string(SUBSTRING "${ARM_ID}" 0 5 ARM_TEST)
  if (ARM_TEST STREQUAL "armv6")
    set(ARM6 1)
  endif()
  if (ARM_TEST STREQUAL "armv7")
    set(ARM7 1)
  endif()
endif()

if (ARM_ID STREQUAL "aarch64" OR ARM_ID STREQUAL "arm64" OR ARM_ID STREQUAL "armv8-a")
  set(ARM 1)
  set(ARM8 1)
  set(ARCH "armv8-a")
endif()

if(ARCH_ID STREQUAL "ppc64le")
  set(PPC64LE 1)
  set(PPC64   0)
  set(PPC     0)
endif()

if(ARCH_ID STREQUAL "powerpc64" OR ARCH_ID STREQUAL "ppc64")
  set(PPC64LE 0)
  set(PPC64   1)
  set(PPC     0)
endif()

if(ARCH_ID STREQUAL "powerpc" OR ARCH_ID STREQUAL "ppc")
  set(PPC64LE 0)
  set(PPC64   0)
  set(PPC     1)
endif()

if(ARCH_ID STREQUAL "s390x")
  set(S390X 1)
endif()

if(WIN32 OR ARM OR PPC64LE OR PPC64 OR PPC)
  set(OPT_FLAGS_RELEASE "-O2")
else()
  set(OPT_FLAGS_RELEASE "-Ofast")
endif()

set(CMAKE_C_FLAGS_RELEASE "-DNDEBUG ${OPT_FLAGS_RELEASE}")
set(CMAKE_CXX_FLAGS_RELEASE "-DNDEBUG ${OPT_FLAGS_RELEASE}")


# BUILD_TAG is used to select the build type to check for a new version
if(BUILD_TAG)
  message(STATUS "Building build tag ${BUILD_TAG}")
  add_definitions("-DBUILD_TAG=${BUILD_TAG}")
else()
  message(STATUS "Building without build tag")
endif()

if(NOT MANUAL_SUBMODULES)
  find_package(Git)
  if(GIT_FOUND)
    function (check_submodule relative_path)
      execute_process(COMMAND git rev-parse "HEAD" WORKING_DIRECTORY ${CMAKE_CURRENT_SOURCE_DIR}/${relative_path} OUTPUT_VARIABLE localHead)
      execute_process(COMMAND git rev-parse "HEAD:${relative_path}" WORKING_DIRECTORY ${CMAKE_CURRENT_SOURCE_DIR} OUTPUT_VARIABLE checkedHead)
      string(COMPARE EQUAL "${localHead}" "${checkedHead}" upToDate)
      if (upToDate)
        message(STATUS "Submodule '${relative_path}' is up-to-date")
      else()
<<<<<<< HEAD
        message(FATAL_ERROR "Submodule '${relative_path}' is not up-to-date. Please update all submodules with\ngit submodule update --init --force\nor run cmake with -DMANUAL_SUBMODULES=1\n")
      endif()
    endfunction ()

    message(STATUS "Checking submodules")
    check_submodule(external/miniupnp)
    check_submodule(external/unbound)
    check_submodule(external/rapidjson)
    check_submodule(external/randomx)
  endif()
endif()

set(CMAKE_C_FLAGS_RELEASE "-DNDEBUG ${OPT_FLAGS_RELEASE}")
set(CMAKE_CXX_FLAGS_RELEASE "-DNDEBUG ${OPT_FLAGS_RELEASE}")

if(NOT DEFINED CMAKE_ROOT_SOURCE_DIR)
# CMAKE_ROOT_SOURCE_DIR variable is required, because CMAKE_SOURCE_DIR works well for include like commands and does not for external projects
    set(CMAKE_ROOT_SOURCE_DIR "${CMAKE_SOURCE_DIR}")
endif()

add_definitions(-DCMAKE_ROOT_SOURCE_DIR="${CMAKE_ROOT_SOURCE_DIR}")

if(NOT DEFINED ENABLE_SYSLOG)
    option(ENABLE_SYSLOG "SYSLOG support. It can be compiled for UNIX-like platforms only." OFF)
endif()

if(ENABLE_SYSLOG)
    add_definitions(-DELPP_SYSLOG)
endif()

# set this to 0 if per-block checkpoint needs to be disabled
set(PER_BLOCK_CHECKPOINT 1)
=======
        message(FATAL_ERROR "Submodule '${relative_path}' is not up-to-date. Please update with\ngit submodule update --init --recursive\nor run cmake with -DMANUAL_SUBMODULES=1")
      endif()
>>>>>>> 6d2881c8

      # Extra arguments check nested submodules
      foreach(submod ${ARGN})
        execute_process(COMMAND git rev-parse "HEAD" WORKING_DIRECTORY ${CMAKE_CURRENT_SOURCE_DIR}/${relative_path}/${submod} OUTPUT_VARIABLE localHead)
        execute_process(COMMAND git rev-parse "HEAD:${submod}" WORKING_DIRECTORY ${CMAKE_CURRENT_SOURCE_DIR}/${relative_path} OUTPUT_VARIABLE checkedHead)
        string(COMPARE EQUAL "${localHead}" "${checkedHead}" upToDate)
        if (NOT upToDate)
          message(FATAL_ERROR "Nested submodule '${relative_path}/${submod}' is not up-to-date. Please update with\ngit submodule update --init --recursive\nor run cmake with -DMANUAL_SUBMODULES=1")
        endif()
      endforeach()
    endfunction ()
    
    message(STATUS "Checking submodules")
    check_submodule(external/miniupnp)
    check_submodule(external/unbound)
    check_submodule(external/rapidjson)
    check_submodule(external/trezor-common)
    check_submodule(external/randomx)
    check_submodule(external/loki-mq mapbox-variant cppzmq)
  endif()
endif()

# set this to 0 if per-block checkpoint needs to be disabled
option(PER_BLOCK_CHECKPOINT "Enables per-block checkpointing" ON)

list(INSERT CMAKE_MODULE_PATH 0
  "${CMAKE_SOURCE_DIR}/cmake")

if (NOT DEFINED ENV{DEVELOPER_LOCAL_TOOLS})
  message(STATUS "Could not find DEVELOPER_LOCAL_TOOLS in env (not required)")
  set(BOOST_IGNORE_SYSTEM_PATHS_DEFAULT OFF)
elseif ("$ENV{DEVELOPER_LOCAL_TOOLS}" EQUAL 1)
  message(STATUS "Found: env DEVELOPER_LOCAL_TOOLS = 1")
  set(BOOST_IGNORE_SYSTEM_PATHS_DEFAULT ON)
else()
  message(STATUS "Found: env DEVELOPER_LOCAL_TOOLS = 0")
  set(BOOST_IGNORE_SYSTEM_PATHS_DEFAULT OFF)
endif()

message(STATUS "BOOST_IGNORE_SYSTEM_PATHS defaults to ${BOOST_IGNORE_SYSTEM_PATHS_DEFAULT}")
option(BOOST_IGNORE_SYSTEM_PATHS "Ignore boost system paths for local boost installation" ${BOOST_IGNORE_SYSTEM_PATHS_DEFAULT})


if (NOT DEFINED ENV{DEVELOPER_LIBUNBOUND_OLD})
  message(STATUS "Could not find DEVELOPER_LIBUNBOUND_OLD in env (not required)")
elseif ("$ENV{DEVELOPER_LIBUNBOUND_OLD}" EQUAL 1)
  message(STATUS "Found: env DEVELOPER_LIBUNBOUND_OLD = 1, will use the work around")
  add_definitions(-DDEVELOPER_LIBUNBOUND_OLD)
elseif ("$ENV{DEVELOPER_LIBUNBOUND_OLD}" EQUAL 0)
  message(STATUS "Found: env DEVELOPER_LIBUNBOUND_OLD = 0")
else()
  message(STATUS "Found: env DEVELOPER_LIBUNBOUND_OLD with bad value. Will NOT use the work around")
endif()

set_property(GLOBAL PROPERTY USE_FOLDERS ON)
enable_testing()

option(BUILD_DOCUMENTATION "Build the Doxygen documentation." ON)
option(BUILD_TESTS "Build tests." OFF)
if (BUILD_TESTS)
  add_definitions(-DUNIT_TEST)
endif()

# Check whether we're on a 32-bit or 64-bit system
if(CMAKE_SIZEOF_VOID_P EQUAL "8")
  set(DEFAULT_BUILD_64 ON)
else()
  set(DEFAULT_BUILD_64 OFF)
endif()
option(BUILD_64 "Build for 64-bit? 'OFF' builds for 32-bit." ${DEFAULT_BUILD_64})

if(BUILD_64)
  set(ARCH_WIDTH "64")
else()
  set(ARCH_WIDTH "32")
endif()
message(STATUS "Building for a ${ARCH_WIDTH}-bit system")

# Check if we're on FreeBSD so we can exclude the local miniupnpc (it should be installed from ports instead)
# CMAKE_SYSTEM_NAME checks are commonly known, but specifically taken from libsdl's CMakeLists
if(CMAKE_SYSTEM_NAME MATCHES "kFreeBSD.*|FreeBSD")
  set(FREEBSD TRUE)
endif()

# Check if we're on DragonFly BSD. See the README.md for build instructions.
if(CMAKE_SYSTEM_NAME MATCHES "DragonFly.*")
  set(DRAGONFLY TRUE)
endif()

# Check if we're on OpenBSD. See the README.md for build instructions.
if(CMAKE_SYSTEM_NAME MATCHES "kOpenBSD.*|OpenBSD.*")
  set(OPENBSD TRUE)
endif()

# TODO: check bsdi, NetBSD, to see if they need the same FreeBSD changes
#
# elseif(CMAKE_SYSTEM_NAME MATCHES "kNetBSD.*|NetBSD.*")
#   set(NETBSD TRUE)
# elseif(CMAKE_SYSTEM_NAME MATCHES ".*BSDI.*")
#   set(BSDI TRUE)

include_directories(external/rapidjson/include src contrib/epee/include external)

if(APPLE)
  include_directories(SYSTEM /usr/include/malloc)
  if(POLICY CMP0042)
    cmake_policy(SET CMP0042 NEW)
  endif()
endif()

if(MSVC OR MINGW)
  set(DEFAULT_STATIC true)
else()
  set(DEFAULT_STATIC false)
endif()
option(STATIC "Try to link external libraries statically, where possible" ${DEFAULT_STATIC})
option(BUILD_SHARED_LIBS "Build shared internal libraries" OFF)
set(PIC_FLAG "-fPIC")

if(MINGW)
  string(REGEX MATCH "^[^/]:/[^/]*" msys2_install_path "${CMAKE_C_COMPILER}")
  message(STATUS "MSYS location: ${msys2_install_path}")
  set(CMAKE_INCLUDE_PATH "${msys2_install_path}/mingw${ARCH_WIDTH}/include")
  # This is necessary because otherwise CMake will make Boost libraries -lfoo
  # rather than a full path. Unfortunately, this makes the shared libraries get
  # linked due to a bug in CMake which misses putting -static flags around the
  # -lfoo arguments.
  set(DEFLIB ${msys2_install_path}/mingw${ARCH_WIDTH}/lib)
  list(REMOVE_ITEM CMAKE_C_IMPLICIT_LINK_DIRECTORIES ${DEFLIB})
  list(REMOVE_ITEM CMAKE_CXX_IMPLICIT_LINK_DIRECTORIES ${DEFLIB})
endif()

if(STATIC)
  if(MSVC)
    set(CMAKE_FIND_LIBRARY_SUFFIXES .lib .dll.a .a ${CMAKE_FIND_LIBRARY_SUFFIXES})
  else()
    set(CMAKE_FIND_LIBRARY_SUFFIXES .a ${CMAKE_FIND_LIBRARY_SUFFIXES})
  endif()
  set(CMAKE_CXX_FLAGS "${CMAKE_CXX_FLAGS} -DZMQ_STATIC")
endif()

if(SANITIZE)
  if (MSVC)
    message(FATAL_ERROR "Cannot sanitize with MSVC")
  else()
    message(STATUS "Using ASAN")
    set(CMAKE_C_FLAGS "${CMAKE_C_FLAGS} -fsanitize=address")
    set(CMAKE_CXX_FLAGS "${CMAKE_CXX_FLAGS} -fsanitize=address")
  endif()
endif()

# Set default blockchain storage location:
# memory was the default in Cryptonote before Monero implemented LMDB, it still works but is unnecessary.
# set(DATABASE memory)
set(DATABASE lmdb)

if (DEFINED ENV{DATABASE})
  set(DATABASE $ENV{DATABASE})
  message(STATUS "DATABASE set: ${DATABASE}")
else()
  message(STATUS "Could not find DATABASE in env (not required unless you want to change database type from default: ${DATABASE})")
endif()

if (DATABASE STREQUAL "lmdb")
  message(STATUS "Using LMDB as default DB type")
  set(BLOCKCHAIN_DB "lmdb")
else()
  message(FATAL_ERROR "Invalid database type: ${DATABASE}")
endif()

set(THREADS_PREFER_PTHREAD_FLAG ON)
find_package(Threads)

# Handle OpenSSL, used for sha256sum on binary updates
if (APPLE AND NOT IOS)
  set(CMAKE_CXX_FLAGS "${CMAKE_CXX_FLAGS} -march=x86-64 -fvisibility=default -std=c++14")
  if (NOT OpenSSL_DIR)
      EXECUTE_PROCESS(COMMAND brew --prefix openssl
        OUTPUT_VARIABLE OPENSSL_ROOT_DIR
        OUTPUT_STRIP_TRAILING_WHITESPACE)
    message(STATUS "Using OpenSSL found at ${OPENSSL_ROOT_DIR}")
  endif()
endif()

find_package(OpenSSL REQUIRED)
message(STATUS "Using OpenSSL include dir at ${OPENSSL_INCLUDE_DIR}")

if(MINGW)
  # OpenSSL doesn't seem to properly set up its dependencies on Windows, leading to linking errors
  target_link_libraries(OpenSSL::Crypto INTERFACE ws2_32)
endif()

add_definition_if_library_exists(c memset_s "string.h" HAVE_MEMSET_S)
add_definition_if_library_exists(c explicit_bzero "strings.h" HAVE_EXPLICIT_BZERO)
add_definition_if_function_found(strptime HAVE_STRPTIME)

# Generate header for embedded translations
# Generate header for embedded translations, use target toolchain if depends, otherwise use the
# lrelease and lupdate binaries from the host
include(ExternalProject)
ExternalProject_Add(generate_translations_header
  SOURCE_DIR "${CMAKE_CURRENT_SOURCE_DIR}/translations"
  BINARY_DIR "${CMAKE_CURRENT_BINARY_DIR}/translations"
  STAMP_DIR ${LRELEASE_PATH}
  CMAKE_ARGS -DLRELEASE_PATH=${LRELEASE_PATH}
  INSTALL_COMMAND cmake -E echo "")

if(POLICY CMP0079)
  cmake_policy(SET CMP0079 NEW)
endif()
add_library(libunbound INTERFACE)
add_library(miniupnpc INTERFACE)

# Allow -D DOWNLOAD_SODIUM=FORCE to download without even checking for a local libsodium
option(DOWNLOAD_SODIUM "Allow libsodium to be downloaded and built locally if not found on the system" OFF)
if(NOT DOWNLOAD_SODIUM STREQUAL "FORCE")
  find_package(PkgConfig REQUIRED)
  pkg_check_modules(SODIUM libsodium>=1.0.9 IMPORTED_TARGET)
endif()

add_library(sodium INTERFACE)
if(SODIUM_FOUND AND NOT DOWNLOAD_SODIUM STREQUAL "FORCE")
  target_link_libraries(sodium INTERFACE PkgConfig::SODIUM)
else()
  if(NOT DOWNLOAD_SODIUM)
    message(FATAL_ERROR "Could not find libsodium >= 1.0.9; either install it on your system or use -DDOWNLOAD_SODIUM=ON to download and build an internal copy")
  endif()
  message(STATUS "Sodium >= 1.0.9 not found, but DOWNLOAD_SODIUM specified, so downloading it")
  include(DownloadLibSodium)
  target_link_libraries(sodium INTERFACE sodium_vendor)
endif()

export(TARGETS sodium NAMESPACE sodium:: FILE sodium-exports.cmake)
install(TARGETS sodium EXPORT sodiumConfig DESTINATION ${CMAKE_INSTALL_LIBDIR})

<<<<<<< HEAD
# Final setup for hid
if (HIDAPI_FOUND)
  message(STATUS "Using HIDAPI include dir at ${HIDAPI_INCLUDE_DIR}")
  add_definitions(-DHAVE_HIDAPI)
  include_directories(${HIDAPI_INCLUDE_DIR})
  link_directories(${LIBHIDAPI_LIBRARY_DIRS})
else (HIDAPI_FOUND)
  message(STATUS "Could not find HIDAPI")
endif()
=======
add_subdirectory(external)

target_compile_definitions(easylogging PRIVATE AUTO_INITIALIZE_EASYLOGGINGPP)

# Trezor support check
include(CheckTrezor)
>>>>>>> 6d2881c8

if(MSVC)
  add_definitions("/bigobj /MP /W3 /GS- /D_CRT_SECURE_NO_WARNINGS /wd4996 /wd4345 /D_WIN32_WINNT=0x0600 /DWIN32_LEAN_AND_MEAN /DGTEST_HAS_TR1_TUPLE=0 /FIinline_c.h /D__SSE4_1__")
  # set(CMAKE_C_FLAGS "${CMAKE_C_FLAGS} /Dinline=__inline")
  set(CMAKE_EXE_LINKER_FLAGS "${CMAKE_EXE_LINKER_FLAGS} /STACK:10485760")
  if(STATIC)
    foreach(VAR CMAKE_C_FLAGS_DEBUG CMAKE_CXX_FLAGS_DEBUG CMAKE_C_FLAGS_RELEASE CMAKE_CXX_FLAGS_RELEASE)
      string(REPLACE "/MD" "/MT" ${VAR} "${${VAR}}")
    endforeach()
  endif()
  include_directories(SYSTEM src/platform/msc)
else()
  include(TestCXXAcceptsFlag)
  if (NOT ARCH)
    set(ARCH native CACHE STRING "CPU to build for: -march value or 'default' to not pass -march at all")
  endif()
  message(STATUS "Building on ${CMAKE_SYSTEM_PROCESSOR} for ${ARCH}")
  if(APPLE)
    set(CMAKE_EXE_LINKER_FLAGS "${CMAKE_EXE_LINKER_FLAGS} -lz")
  endif()
  if(ARCH STREQUAL "default")
    set(ARCH_FLAG "")
  elseif(PPC64LE)
    set(ARCH_FLAG "-mcpu=power8")
  elseif(PPC64)
    set(ARCH_FLAG "-mcpu=970")
  elseif(PPC)
    set(ARCH_FLAG "-mcpu=7400")
  elseif(IOS AND ARCH STREQUAL "arm64")
    message(STATUS "IOS: Changing arch from arm64 to armv8")
    set(ARCH_FLAG "-march=armv8")
  elseif(IOS AND ARCH STREQUAL "x86_64")
    message(STATUS "IOS: Changing arch from x86_64 to x86-64")
    set(ARCH_FLAG "-march=x86-64")
  else()
    set(ARCH_FLAG "-march=${ARCH}")
    if(ARCH STREQUAL "native")
      check_c_compiler_flag(-march=native CC_SUPPORTS_MARCH_NATIVE)
      if (NOT CC_SUPPORTS_MARCH_NATIVE)
        check_c_compiler_flag(-mtune=native CC_SUPPORTS_MTUNE_NATIVE)
        if (CC_SUPPORTS_MTUNE_NATIVE)
          set(ARCH_FLAG "-mtune=${ARCH}")
        else()
          set(ARCH_FLAG "")
        endif()
      endif()
    endif()
  endif()

<<<<<<< HEAD
  option(NO_AES "Explicitly disable AES support" ${NO_AES})

  if(NO_AES)
    message(STATUS "AES support explicitly disabled")
    set(CMAKE_C_FLAGS "${CMAKE_C_FLAGS} -DNO_AES")
    set(CMAKE_CXX_FLAGS "${CMAKE_CXX_FLAGS} -DNO_AES")
  elseif(NOT ARM AND NOT PPC64LE AND NOT PPC64 AND NOT PPC AND NOT S390X)
    message(STATUS "AES support enabled")
    set(CMAKE_C_FLAGS "${CMAKE_C_FLAGS} -maes")
    set(CMAKE_CXX_FLAGS "${CMAKE_CXX_FLAGS} -maes")
  elseif(PPC64LE OR PPC64 OR PPC)
    message(STATUS "AES support not available on POWER")
  elseif(S390X)
    message(STATUS "AES support not available on s390x")
  elseif(ARM6)
    message(STATUS "AES support not available on ARMv6")
  elseif(ARM7)
    message(STATUS "AES support not available on ARMv7")
  elseif(ARM8)
    CHECK_CXX_ACCEPTS_FLAG("-march=${ARCH}+crypto" ARCH_PLUS_CRYPTO)
    if(ARCH_PLUS_CRYPTO)
      message(STATUS "Crypto extensions enabled for ARMv8")
      set(ARCH_FLAG "-march=${ARCH}+crypto")
    else()
      message(STATUS "Crypto extensions unavailable on your ARMv8 device")
    endif()
  else()
    message(STATUS "AES support disabled")
  endif()

=======
>>>>>>> 6d2881c8
  set(CMAKE_C_FLAGS "${CMAKE_C_FLAGS} ${ARCH_FLAG}")
  set(CMAKE_CXX_FLAGS "${CMAKE_CXX_FLAGS} ${ARCH_FLAG}")

  set(WARNINGS "-Wall -Wextra -Wpointer-arith -Wundef -Wvla -Wwrite-strings -Wno-error=extra -Wno-error=deprecated-declarations -Wno-unused-parameter -Wno-unused-variable -Wno-error=unused-variable -Wno-error=undef -Wno-error=uninitialized")

  option(WARNINGS_AS_ERRORS "Enable warning as errors" OFF)
  if(NOT MINGW AND WARNINGS_AS_ERRORS)
    set(WARNINGS_AS_ERRORS_FLAG "-Werror")
  endif()

  if(CMAKE_C_COMPILER_ID STREQUAL "Clang" OR CMAKE_C_COMPILER_ID STREQUAL "AppleClang")
    if(ARM)
      set(WARNINGS "${WARNINGS} -Wno-error=inline-asm")
    endif()
  else()
    set(WARNINGS "${WARNINGS} -Wlogical-op -Wno-error=maybe-uninitialized -Wno-error=cpp -Wno-error=logical-op")
  endif()
  if(MINGW)
    set(WARNINGS "${WARNINGS} -Wno-error=unused-value -Wno-error=unused-but-set-variable")
    set(MINGW_FLAG "${MINGW_FLAG} -DWIN32_LEAN_AND_MEAN")
    set(Boost_THREADAPI win32)
    include_directories(SYSTEM src/platform/mingw)
    # mingw doesn't support LTO (multiple definition errors at link time)
    set(USE_LTO_DEFAULT false)
    set(CMAKE_EXE_LINKER_FLAGS "${CMAKE_EXE_LINKER_FLAGS} -Wl,--stack,10485760")
    if(NOT BUILD_64)
      add_definitions(-DWINVER=0x0501 -D_WIN32_WINNT=0x0501)
    endif()
  endif()
  set(C_WARNINGS "-Waggregate-return -Wnested-externs -Wold-style-definition -Wstrict-prototypes")
  set(CXX_WARNINGS "-Wno-reorder -Wno-missing-field-initializers")
  try_compile(STATIC_ASSERT_RES "${CMAKE_CURRENT_BINARY_DIR}/static-assert" "${CMAKE_CURRENT_SOURCE_DIR}/cmake/test-static-assert.c" COMPILE_DEFINITIONS "-std=c11")
  if(STATIC_ASSERT_RES)
    set(STATIC_ASSERT_FLAG "")
  else()
    set(STATIC_ASSERT_FLAG "-Dstatic_assert=_Static_assert")
  endif()

  try_compile(STATIC_ASSERT_CPP_RES "${CMAKE_CURRENT_BINARY_DIR}/static-assert" "${CMAKE_CURRENT_SOURCE_DIR}/cmake/test-static-assert.cpp" COMPILE_DEFINITIONS "-std=c++14")
  if(STATIC_ASSERT_CPP_RES)
    set(STATIC_ASSERT_CPP_FLAG "")
  else()
    set(STATIC_ASSERT_CPP_FLAG "-Dstatic_assert=_Static_assert")
  endif()

  option(COVERAGE "Enable profiling for test coverage report" 0)

  if(COVERAGE)
    message(STATUS "Building with profiling for test coverage report")
    set(COVERAGE_FLAGS "-fprofile-arcs -ftest-coverage --coverage")
  endif()

  # With GCC 6.1.1 the compiled binary malfunctions due to aliasing. Until that
  # is fixed in the code (Issue #847), force compiler to be conservative.
  set(CMAKE_C_FLAGS "${CMAKE_C_FLAGS} -fno-strict-aliasing")
  set(CMAKE_CXX_FLAGS "${CMAKE_CXX_FLAGS} -fno-strict-aliasing")

  # if those don't work for your compiler, single it out where appropriate
  if(CMAKE_BUILD_TYPE STREQUAL "Release")
    set(C_SECURITY_FLAGS "${C_SECURITY_FLAGS} -U_FORTIFY_SOURCE -D_FORTIFY_SOURCE=1")
    set(C_SECURITY_FLAGS "${C_SECURITY_FLAGS} -U_FORTIFY_SOURCE -D_FORTIFY_SOURCE=1")
    set(CXX_SECURITY_FLAGS "${CXX_SECURITY_FLAGS} -U_FORTIFY_SOURCE -D_FORTIFY_SOURCE=1")
  endif()

  # warnings
  add_c_flag_if_supported(-Wformat C_SECURITY_FLAGS)
  add_cxx_flag_if_supported(-Wformat CXX_SECURITY_FLAGS)
  add_c_flag_if_supported(-Wformat-security C_SECURITY_FLAGS)
  add_cxx_flag_if_supported(-Wformat-security CXX_SECURITY_FLAGS)

  # -fstack-protector
  add_c_flag_if_supported(-fstack-protector C_SECURITY_FLAGS)
  add_cxx_flag_if_supported(-fstack-protector CXX_SECURITY_FLAGS)
  add_c_flag_if_supported(-fstack-protector-strong C_SECURITY_FLAGS)
  add_cxx_flag_if_supported(-fstack-protector-strong CXX_SECURITY_FLAGS)

  # -fno-stack-check
  if (IOS)
    set(CMAKE_C_FLAGS "${CMAKE_C_FLAGS} -fno-stack-check")
    set(CMAKE_CXX_FLAGS "${CMAKE_CXX_FLAGS} -fno-stack-check")
  endif()

  # New in GCC 8.2
  if (NOT WIN32 AND NOT CMAKE_CXX_COMPILER_ID STREQUAL "Clang")
    add_c_flag_if_supported(-fcf-protection=full C_SECURITY_FLAGS)
    add_cxx_flag_if_supported(-fcf-protection=full CXX_SECURITY_FLAGS)
    add_c_flag_if_supported(-fstack-clash-protection C_SECURITY_FLAGS)
    add_cxx_flag_if_supported(-fstack-clash-protection CXX_SECURITY_FLAGS)
  endif()

  # Removed in GCC 9.1 (or before ?), but still accepted, so spams the output
  if (NOT (CMAKE_C_COMPILER_ID STREQUAL "GNU" AND NOT CMAKE_C_COMPILER_VERSION VERSION_LESS 9.1))
    add_c_flag_if_supported(-mmitigate-rop C_SECURITY_FLAGS)
    add_cxx_flag_if_supported(-mmitigate-rop CXX_SECURITY_FLAGS)
  endif()

  # linker
  if (NOT WIN32)
    # Windows binaries die on startup with PIE
    add_linker_flag_if_supported(-pie LD_SECURITY_FLAGS)
  endif()
  add_linker_flag_if_supported(-Wl,-z,relro LD_SECURITY_FLAGS)
  add_linker_flag_if_supported(-Wl,-z,now LD_SECURITY_FLAGS)
  add_linker_flag_if_supported(-Wl,-z,noexecstack noexecstack_SUPPORTED)
  if (noexecstack_SUPPORTED)
    set(LD_SECURITY_FLAGS "${LD_SECURITY_FLAGS} -Wl,-z,noexecstack")
  endif()
  add_linker_flag_if_supported(-Wl,-z,noexecheap noexecheap_SUPPORTED)
  if (noexecheap_SUPPORTED)
    set(LD_SECURITY_FLAGS "${LD_SECURITY_FLAGS} -Wl,-z,noexecheap")
  endif()

  if(BACKCOMPAT)
      add_linker_flag_if_supported(-Wl,--wrap=__divmoddi4 LD_BACKCOMPAT_FLAGS)
      add_linker_flag_if_supported(-Wl,--wrap=glob LD_BACKCOMPAT_FLAGS)
      message(STATUS "Using Lib C back compat flags: ${LD_BACKCOMPAT_FLAGS}")
  endif()

  # some windows linker bits
  if (WIN32)
    add_linker_flag_if_supported(-Wl,--dynamicbase LD_SECURITY_FLAGS)
    add_linker_flag_if_supported(-Wl,--nxcompat LD_SECURITY_FLAGS)
  endif()

  message(STATUS "Using C security hardening flags: ${C_SECURITY_FLAGS}")
  message(STATUS "Using C++ security hardening flags: ${CXX_SECURITY_FLAGS}")
  message(STATUS "Using linker security hardening flags: ${LD_SECURITY_FLAGS}")

  set(CMAKE_C_FLAGS "${CMAKE_C_FLAGS} -std=c11 -D_GNU_SOURCE ${MINGW_FLAG} ${STATIC_ASSERT_FLAG} ${WARNINGS} ${C_WARNINGS} ${COVERAGE_FLAGS} ${PIC_FLAG} ${C_SECURITY_FLAGS}")
<<<<<<< HEAD
  set(CMAKE_CXX_FLAGS "${CMAKE_CXX_FLAGS} -std=c++11 -D_GNU_SOURCE ${MINGW_FLAG} ${STATIC_ASSERT_CPP_FLAG} ${WARNINGS} ${CXX_WARNINGS} ${COVERAGE_FLAGS} ${PIC_FLAG} ${CXX_SECURITY_FLAGS}")
  set(CMAKE_EXE_LINKER_FLAGS "${CMAKE_EXE_LINKER_FLAGS} ${LD_SECURITY_FLAGS}")
=======
  set(CMAKE_CXX_FLAGS "${CMAKE_CXX_FLAGS} -std=c++14 -D_GNU_SOURCE ${MINGW_FLAG} ${STATIC_ASSERT_CPP_FLAG} ${WARNINGS} ${CXX_WARNINGS} ${COVERAGE_FLAGS} ${PIC_FLAG} ${CXX_SECURITY_FLAGS}")
  set(CMAKE_EXE_LINKER_FLAGS "${CMAKE_EXE_LINKER_FLAGS} ${LD_SECURITY_FLAGS} ${LD_BACKCOMPAT_FLAGS}")
>>>>>>> 6d2881c8

  # With GCC 6.1.1 the compiled binary malfunctions due to aliasing. Until that
  # is fixed in the code (Issue #847), force compiler to be conservative.
  set(CMAKE_C_FLAGS "${CMAKE_C_FLAGS} -fno-strict-aliasing")
  set(CMAKE_CXX_FLAGS "${CMAKE_CXX_FLAGS} -fno-strict-aliasing")

  if(ARM)
    message(STATUS "Setting FPU Flags for ARM Processors")

    #NB NEON hardware does not fully implement the IEEE 754 standard for floating-point arithmetic
    #Need custom assembly code to take full advantage of NEON SIMD

    #Cortex-A5/9  -mfpu=neon-fp16
    #Cortex-A7/15 -mfpu=neon-vfpv4
    #Cortex-A8    -mfpu=neon
    #ARMv8  	  -FP and SIMD on by default for all ARM8v-A series, NO -mfpu setting needed

    #For custom -mtune, processor IDs for ARMv8-A series:
    #0xd04 - Cortex-A35
    #0xd07 - Cortex-A57
    #0xd08 - Cortex-A72
    #0xd03 - Cortex-A73

    if(NOT ARM8)
      CHECK_CXX_ACCEPTS_FLAG(-mfpu=vfp3-d16 CXX_ACCEPTS_VFP3_D16)
      CHECK_CXX_ACCEPTS_FLAG(-mfpu=vfp4 CXX_ACCEPTS_VFP4)
      CHECK_CXX_ACCEPTS_FLAG(-mfloat-abi=hard CXX_ACCEPTS_MFLOAT_HARD)
      CHECK_CXX_ACCEPTS_FLAG(-mfloat-abi=softfp CXX_ACCEPTS_MFLOAT_SOFTFP)
    endif()

    if(ARM8)
      CHECK_CXX_ACCEPTS_FLAG(-mfix-cortex-a53-835769 CXX_ACCEPTS_MFIX_CORTEX_A53_835769)
      CHECK_CXX_ACCEPTS_FLAG(-mfix-cortex-a53-843419 CXX_ACCEPTS_MFIX_CORTEX_A53_843419)
    endif()

    if(ARM6)
      message(STATUS "Selecting VFP for ARMv6")
      set(CMAKE_C_FLAGS "${CMAKE_C_FLAGS} -mfpu=vfp")
      set(CMAKE_CXX_FLAGS "${CMAKE_CXX_FLAGS} -mfpu=vfp")
      if(DEPENDS)
        set(CMAKE_C_FLAGS "${CMAKE_C_FLAGS} -marm")
        set(CMAKE_CXX_FLAGS "${CMAKE_CXX_FLAGS} -marm")
      endif()
    endif(ARM6)

    if(ARM7)
      if(CXX_ACCEPTS_VFP3_D16 AND NOT CXX_ACCEPTS_VFP4)
        message(STATUS "Selecting VFP3 for ARMv7")
        set(CMAKE_C_FLAGS "${CMAKE_C_FLAGS} -mfpu=vfp3-d16")
        set(CMAKE_CXX_FLAGS "${CMAKE_CXX_FLAGS} -mfpu=vfp3-d16")
      endif()

      if(CXX_ACCEPTS_VFP4)
        message(STATUS "Selecting VFP4 for ARMv7")
        set(CMAKE_C_FLAGS "${CMAKE_C_FLAGS} -mfpu=vfp4")
        set(CMAKE_CXX_FLAGS "${CMAKE_CXX_FLAGS} -mfpu=vfp4")
      endif()

      if(CXX_ACCEPTS_MFLOAT_HARD)
        message(STATUS "Setting Hardware ABI for Floating Point")
        set(CMAKE_C_FLAGS "${CMAKE_C_FLAGS} -mfloat-abi=hard")
        set(CMAKE_CXX_FLAGS "${CMAKE_CXX_FLAGS} -mfloat-abi=hard")
      endif()

      if(CXX_ACCEPTS_MFLOAT_SOFTFP AND NOT CXX_ACCEPTS_MFLOAT_HARD)
        message(STATUS "Setting Software ABI for Floating Point")
        set(CMAKE_C_FLAGS "${CMAKE_C_FLAGS} -mfloat-abi=softfp")
        set(CMAKE_CXX_FLAGS "${CMAKE_CXX_FLAGS} -mfloat-abi=softfp")
      endif()
    endif(ARM7)

    if(ARM8)
      if(CXX_ACCEPTS_MFIX_CORTEX_A53_835769)
        message(STATUS "Enabling Cortex-A53 workaround 835769")
        set(CMAKE_C_FLAGS "${CMAKE_C_FLAGS} -mfix-cortex-a53-835769")
        set(CMAKE_CXX_FLAGS "${CMAKE_CXX_FLAGS} -mfix-cortex-a53-835769")
      endif()

      if(CXX_ACCEPTS_MFIX_CORTEX_A53_843419)
        message(STATUS "Enabling Cortex-A53 workaround 843419")
        set(CMAKE_C_FLAGS "${CMAKE_C_FLAGS} -mfix-cortex-a53-843419")
        set(CMAKE_CXX_FLAGS "${CMAKE_CXX_FLAGS} -mfix-cortex-a53-843419")
      endif()
    endif(ARM8)

  endif(ARM)

  if(ANDROID AND NOT BUILD_GUI_DEPS STREQUAL "ON" OR IOS)
    #From Android 5: "only position independent executables (PIE) are supported"
    message(STATUS "Enabling PIE executable")
    set(PIC_FLAG "")
    set(CMAKE_C_FLAGS "${CMAKE_C_FLAGS} -fPIE")
    set(CMAKE_CXX_FLAGS "${CMAKE_CXX_FLAGS} -fPIE")
    set(CMAKE_EXE_LINKER_FLAGS "${CMAKE_CXX_FLAGS} -fPIE -pie")
  endif()

  if(APPLE)
    set(CMAKE_CXX_FLAGS "${CMAKE_CXX_FLAGS} -fvisibility=default -DGTEST_HAS_TR1_TUPLE=0")
  endif()

  set(DEBUG_FLAGS "-g3")
  if(CMAKE_C_COMPILER_ID STREQUAL "GNU" AND NOT (CMAKE_C_COMPILER_VERSION VERSION_LESS 4.8))
    set(DEBUG_FLAGS "${DEBUG_FLAGS} -Og ")
  else()
    set(DEBUG_FLAGS "${DEBUG_FLAGS} -O0 ")
  endif()

  # At least some CLANGs default to not enough for monero
  set(CMAKE_CXX_FLAGS "${CMAKE_CXX_FLAGS} -ftemplate-depth=900")

  if(NOT DEFINED USE_LTO_DEFAULT)
    set(USE_LTO_DEFAULT false)
  endif()
  set(USE_LTO ${USE_LTO_DEFAULT} CACHE BOOL "Use Link-Time Optimization (Release mode only)")

  if(CMAKE_CXX_COMPILER_ID STREQUAL "Clang")
    # There is a clang bug that does not allow to compile code that uses AES-NI intrinsics if -flto is enabled, so explicitly disable
    set(USE_LTO false)
  endif()


  if(USE_LTO)
    set(RELEASE_FLAGS "${RELEASE_FLAGS} -flto")
    if(STATIC)
      set(RELEASE_FLAGS "${RELEASE_FLAGS} -ffat-lto-objects")
    endif()
    # Since gcc 4.9 the LTO format is non-standard (slim), so we need the gcc-specific ar and ranlib binaries
    if(CMAKE_CXX_COMPILER_ID STREQUAL "GNU" AND NOT (CMAKE_CXX_COMPILER_VERSION VERSION_LESS 4.9.0) AND NOT OPENBSD AND NOT DRAGONFLY)
      # When invoking cmake on distributions on which gcc's binaries are prefixed
      # with an arch-specific triplet, the user must specify -DCHOST=<prefix>
      if (DEFINED CHOST)
        set(CMAKE_AR "${CHOST}-gcc-ar")
        set(CMAKE_RANLIB "${CHOST}-gcc-ranlib")
      else()
        set(CMAKE_AR "gcc-ar")
        set(CMAKE_RANLIB "gcc-ranlib")
      endif()
    endif()
  endif()

  set(CMAKE_C_FLAGS_DEBUG "${CMAKE_C_FLAGS_DEBUG} ${DEBUG_FLAGS}")
  set(CMAKE_CXX_FLAGS_DEBUG "${CMAKE_CXX_FLAGS_DEBUG} ${DEBUG_FLAGS}")
  set(CMAKE_C_FLAGS_RELEASE "${CMAKE_C_FLAGS_RELEASE} ${RELEASE_FLAGS}")
  set(CMAKE_CXX_FLAGS_RELEASE "${CMAKE_CXX_FLAGS_RELEASE} ${RELEASE_FLAGS}")

  if(STATIC)
    # STATIC already configures most deps to be linked in statically,
    # here we make more deps static if the platform permits it
    if (MINGW)
      # On Windows, this is as close to fully-static as we get:
      # this leaves only deps on /c/Windows/system32/*.dll
      set(STATIC_FLAGS "-static")
    elseif (NOT (APPLE OR FREEBSD OR OPENBSD OR DRAGONFLY))
      # On Linux, we don't support fully static build, but these can be static
      set(STATIC_FLAGS "-static-libgcc -static-libstdc++")
    endif()
    set(CMAKE_EXE_LINKER_FLAGS "${CMAKE_EXE_LINKER_FLAGS} ${STATIC_FLAGS} ")
  endif()
endif()

if (${BOOST_IGNORE_SYSTEM_PATHS} STREQUAL "ON")
  set(Boost_NO_SYSTEM_PATHS TRUE)
endif()

set(OLD_LIB_SUFFIXES ${CMAKE_FIND_LIBRARY_SUFFIXES})
if(STATIC)
  if(MINGW)
    set(CMAKE_FIND_LIBRARY_SUFFIXES .a)
    set(Boost_NO_BOOST_CMAKE ON)
  endif()

  set(Boost_USE_STATIC_LIBS ON)
  set(Boost_USE_STATIC_RUNTIME ON)
endif()
set(Boost_USE_MULTITHREADED TRUE) # Needed for macOS, at least, and won't hurt elsewhere

if (WIN32)
  find_package(Boost 1.58 QUIET REQUIRED COMPONENTS system filesystem thread date_time chrono regex serialization program_options locale)
else()
  find_package(Boost 1.58 QUIET REQUIRED COMPONENTS system filesystem thread date_time chrono regex serialization program_options)
endif()

set(CMAKE_FIND_LIBRARY_SUFFIXES ${OLD_LIB_SUFFIXES})
if(NOT Boost_FOUND)
  message(FATAL_ERROR "Could not find Boost libraries, please make sure you have installed Boost or libboost-all-dev (>=1.58) or the equivalent")
elseif(Boost_FOUND)
  message(STATUS "Found Boost Version: ${Boost_VERSION}")
  if (Boost_VERSION VERSION_LESS 10 AND Boost_VERSION VERSION_LESS 1.62.0 AND NOT (OPENSSL_VERSION VERSION_LESS 1.1))
    set(BOOST_BEFORE_1_62 true)
  endif()
  if (NOT Boost_VERSION VERSION_LESS 10 AND Boost_VERSION VERSION_LESS 106200 AND NOT (OPENSSL_VERSION VERSION_LESS 1.1))
    set(BOOST_BEFORE_1_62 true)
  endif()
  if (BOOST_BEFORE_1_62)
      message(FATAL_ERROR "Boost ${Boost_VERSION} (older than 1.62) is too old to link with OpenSSL ${OPENSSL_VERSION} (1.1 or newer) found at ${OPENSSL_INCLUDE_DIR} and ${OPENSSL_LIBRARIES}. "
                          "Update Boost or install OpenSSL 1.0 and set path to it when running cmake: "
                          "cmake -DOPENSSL_ROOT_DIR='/usr/include/openssl-1.0'")
  endif()
endif()

# Interface target for random extra system libraries that we need to link everything against
add_library(extra INTERFACE)
target_link_libraries(extra INTERFACE ${CMAKE_DL_LIBS})
target_link_libraries(extra INTERFACE Boost::boost)
target_link_libraries(extra INTERFACE Threads::Threads)

if(APPLE AND BUILD_SHARED_LIBS)
  # Don't crap out on circular dependencies between internal libs on macOS when doing a shared build
  target_link_libraries(extra INTERFACE "-undefined dynamic_lookup")
endif()

# Interface target for ICU libs (if needed)
add_library(icu INTERFACE)


if(MINGW)
  set(CMAKE_CXX_FLAGS_DEBUG "${CMAKE_CXX_FLAGS_DEBUG} -Wa,-mbig-obj")
<<<<<<< HEAD
  set(EXTRA_LIBRARIES mswsock;ws2_32;iphlpapi;crypt32;bcrypt)
=======
  target_link_libraries(extra INTERFACE mswsock ws2_32 iphlpapi crypt32 bcrypt)
>>>>>>> 6d2881c8
  if(DEPENDS)
    link_dep_libs(icu INTERFACE "" icuio icui18n icuuc icudata icutu iconv)
  else()
    link_dep_libs(icu INTERFACE "" icuio icuin icuuc icudt icutu iconv)
  endif()
elseif(FREEBSD)
  target_link_libraries(extra INTERFACE execinfo)
elseif(DRAGONFLY)
  find_library(COMPAT compat)
  target_link_libraries(extra INTERFACE ${COMPAT})
elseif(CMAKE_SYSTEM_NAME MATCHES "(SunOS|Solaris)")
  target_link_libraries(extra INTERFACE socket nsl resolv)
elseif(APPLE)
  if(DEPENDS)
    target_link_libraries(extra INTERFACE "-framework Foundation" "-framework IOKit" "-framework AppKit" "-framework IOKit")
  else()
    find_library(COREFOUNDATION CoreFoundation)
    find_library(IOKIT IOKit)
    target_link_libraries(extra INTERFACE ${IOKIT} ${COREFOUNDATION})
  endif()
elseif(NOT (MSVC OR DEPENDS OR APPLE OR OPENBSD OR ANDROID))
  find_library(RT rt)
  target_link_libraries(extra INTERFACE rt)
endif()

if (WIN32)
  target_link_libraries(extra INTERFACE setupapi)
endif()

add_library(readline INTERFACE)

<<<<<<< HEAD
if (HIDAPI_FOUND)
  if (APPLE)
    if(DEPENDS)
      list(APPEND EXTRA_LIBRARIES "-framework Foundation -framework IOKit")
=======
if (BUILD_INTEGRATION)
  target_compile_definitions(extra INTERFACE LOKI_ENABLE_INTEGRATION_TEST_HOOKS)
else()
  option(USE_READLINE "Build with GNU readline support." ON)
  if(USE_READLINE AND NOT DEPENDS)
    find_package(Readline)
    if(READLINE_FOUND AND GNU_READLINE_FOUND)
      target_link_libraries(readline INTERFACE ${GNU_READLINE_LIBRARY} epee_readline)
      target_include_directories(readline INTERFACE ${Readline_INCLUDE_DIR})
      target_compile_definitions(readline INTERFACE HAVE_READLINE)
      message(STATUS "Found readline library at: ${GNU_READLINE_LIBRARY}")
>>>>>>> 6d2881c8
    else()
      message(STATUS "Could not find GNU readline library so building without readline support")
    endif()
  elseif(USE_READLINE AND DEPENDS AND NOT MINGW)
    find_path(Readline_INCLUDE_PATH readline/readline.h)
    find_library(Readline_LIBRARY readline)
    find_library(Terminfo_LIBRARY tinfo)
    target_link_libraries(readline INTERFACE ${Readline_LIBRARY} ${Terminfo_LIBRARY})
    target_include_directories(readline INTERFACE ${Readline_INCLUDE_PATH})
    target_compile_definitions(readline INTERFACE HAVE_READLINE)
  endif()
endif()

if(ANDROID)
  target_compile_options(extra INTERFACE "-Wno-error=user-defined-warnings")
endif()
if(CMAKE_C_COMPILER_ID STREQUAL "Clang" AND ARCH_WIDTH EQUAL "32" AND NOT IOS AND NOT FREEBSD)
  find_library(ATOMIC atomic)
  if (ATOMIC_FOUND)
    target_link_libraries(extra INTERFACE ${ATOMIC})
  endif()
endif()

option(LOKI_DEBUG_SHORT_PROOFS "Developer option to substantially reduce uptime proof intervals for local test network debugging (the result lokid will not be usable on the live networks)" OFF)
if (LOKI_DEBUG_SHORT_PROOFS)
  add_definitions(-DUPTIME_PROOF_BASE_MINUTE=3) # 20x faster uptime proofs
endif()


add_library(sqlite3 INTERFACE)
if (NOT SQLITE3_LIBRARIES)
  pkg_check_modules(SQLITE3 REQUIRED sqlite3)
endif()
find_library(sqlite3_link_libs NAMES ${SQLITE3_LIBRARIES} PATHS ${SQLITE3_LIBRARY_DIRS})
message(STATUS "sqlite3: ${SQLITE3_LIBRARIES} ${sqlite3_link_libs}")
target_link_libraries(sqlite3 INTERFACE ${sqlite3_link_libs})
target_include_directories(sqlite3 INTERFACE ${SQLITE3_INCLUDE_DIRS})

add_subdirectory(contrib)
add_subdirectory(src)

if(BUILD_TESTS)
  add_subdirectory(tests)
endif()

if(BUILD_DOCUMENTATION)
  set(DOC_GRAPHS "YES" CACHE STRING "Create dependency graphs (needs graphviz)")
  set(DOC_FULLGRAPHS "NO" CACHE STRING "Create call/callee graphs (large)")

  find_program(DOT_PATH dot)

  if (DOT_PATH STREQUAL "DOT_PATH-NOTFOUND")
    message("Doxygen: graphviz not found - graphs disabled")
    set(DOC_GRAPHS "NO")
  endif()

  find_package(Doxygen)
  if(DOXYGEN_FOUND)
    configure_file("cmake/Doxyfile.in" "Doxyfile" @ONLY)
    configure_file("cmake/Doxygen.extra.css.in" "Doxygen.extra.css" @ONLY)
    add_custom_target(doc
      ${DOXYGEN_EXECUTABLE} ${CMAKE_CURRENT_BINARY_DIR}/Doxyfile
      WORKING_DIRECTORY ${CMAKE_CURRENT_BINARY_DIR}
      COMMENT "Generating API documentation with Doxygen.." VERBATIM)
  endif()
endif()

# when ON - will install libwallet_merged into "lib"
option(BUILD_GUI_DEPS "Build GUI dependencies." OFF)

# This is not nice, distribution packagers should not enable this, but depend
# on libunbound shipped with their distribution instead
option(INSTALL_VENDORED_LIBUNBOUND "Install libunbound binary built from source vendored with this repo." OFF)
<<<<<<< HEAD


CHECK_C_COMPILER_FLAG(-std=c11 HAVE_C11)
=======
>>>>>>> 6d2881c8
<|MERGE_RESOLUTION|>--- conflicted
+++ resolved
@@ -40,8 +40,7 @@
     INCLUDE(CmakeLists_IOS.txt)
 endif()
 
-<<<<<<< HEAD
-cmake_minimum_required(VERSION 2.8.7)
+cmake_minimum_required(VERSION 3.7)
 message(STATUS "CMake version ${CMAKE_VERSION}")
 
 project(graftnetwork)
@@ -58,12 +57,6 @@
 
   message(FATAL_ERROR "${BoldRed}${msg}${ColourReset}")
 endfunction ()
-=======
-cmake_minimum_required(VERSION 3.7)
-message(STATUS "CMake version ${CMAKE_VERSION}")
-
-project(loki)
->>>>>>> 6d2881c8
 
 function (add_c_flag_if_supported flag var)
   string(REPLACE "-" "_" supported ${flag}_c)
@@ -249,43 +242,8 @@
       if (upToDate)
         message(STATUS "Submodule '${relative_path}' is up-to-date")
       else()
-<<<<<<< HEAD
-        message(FATAL_ERROR "Submodule '${relative_path}' is not up-to-date. Please update all submodules with\ngit submodule update --init --force\nor run cmake with -DMANUAL_SUBMODULES=1\n")
-      endif()
-    endfunction ()
-
-    message(STATUS "Checking submodules")
-    check_submodule(external/miniupnp)
-    check_submodule(external/unbound)
-    check_submodule(external/rapidjson)
-    check_submodule(external/randomx)
-  endif()
-endif()
-
-set(CMAKE_C_FLAGS_RELEASE "-DNDEBUG ${OPT_FLAGS_RELEASE}")
-set(CMAKE_CXX_FLAGS_RELEASE "-DNDEBUG ${OPT_FLAGS_RELEASE}")
-
-if(NOT DEFINED CMAKE_ROOT_SOURCE_DIR)
-# CMAKE_ROOT_SOURCE_DIR variable is required, because CMAKE_SOURCE_DIR works well for include like commands and does not for external projects
-    set(CMAKE_ROOT_SOURCE_DIR "${CMAKE_SOURCE_DIR}")
-endif()
-
-add_definitions(-DCMAKE_ROOT_SOURCE_DIR="${CMAKE_ROOT_SOURCE_DIR}")
-
-if(NOT DEFINED ENABLE_SYSLOG)
-    option(ENABLE_SYSLOG "SYSLOG support. It can be compiled for UNIX-like platforms only." OFF)
-endif()
-
-if(ENABLE_SYSLOG)
-    add_definitions(-DELPP_SYSLOG)
-endif()
-
-# set this to 0 if per-block checkpoint needs to be disabled
-set(PER_BLOCK_CHECKPOINT 1)
-=======
         message(FATAL_ERROR "Submodule '${relative_path}' is not up-to-date. Please update with\ngit submodule update --init --recursive\nor run cmake with -DMANUAL_SUBMODULES=1")
       endif()
->>>>>>> 6d2881c8
 
       # Extra arguments check nested submodules
       foreach(submod ${ARGN})
@@ -309,6 +267,8 @@
 endif()
 
 # set this to 0 if per-block checkpoint needs to be disabled
+
+# set this to 0 if per-block checkpoint needs to be disabled
 option(PER_BLOCK_CHECKPOINT "Enables per-block checkpointing" ON)
 
 list(INSERT CMAKE_MODULE_PATH 0
@@ -517,28 +477,6 @@
   include(DownloadLibSodium)
   target_link_libraries(sodium INTERFACE sodium_vendor)
 endif()
-
-export(TARGETS sodium NAMESPACE sodium:: FILE sodium-exports.cmake)
-install(TARGETS sodium EXPORT sodiumConfig DESTINATION ${CMAKE_INSTALL_LIBDIR})
-
-<<<<<<< HEAD
-# Final setup for hid
-if (HIDAPI_FOUND)
-  message(STATUS "Using HIDAPI include dir at ${HIDAPI_INCLUDE_DIR}")
-  add_definitions(-DHAVE_HIDAPI)
-  include_directories(${HIDAPI_INCLUDE_DIR})
-  link_directories(${LIBHIDAPI_LIBRARY_DIRS})
-else (HIDAPI_FOUND)
-  message(STATUS "Could not find HIDAPI")
-endif()
-=======
-add_subdirectory(external)
-
-target_compile_definitions(easylogging PRIVATE AUTO_INITIALIZE_EASYLOGGINGPP)
-
-# Trezor support check
-include(CheckTrezor)
->>>>>>> 6d2881c8
 
 if(MSVC)
   add_definitions("/bigobj /MP /W3 /GS- /D_CRT_SECURE_NO_WARNINGS /wd4996 /wd4345 /D_WIN32_WINNT=0x0600 /DWIN32_LEAN_AND_MEAN /DGTEST_HAS_TR1_TUPLE=0 /FIinline_c.h /D__SSE4_1__")
@@ -588,39 +526,6 @@
     endif()
   endif()
 
-<<<<<<< HEAD
-  option(NO_AES "Explicitly disable AES support" ${NO_AES})
-
-  if(NO_AES)
-    message(STATUS "AES support explicitly disabled")
-    set(CMAKE_C_FLAGS "${CMAKE_C_FLAGS} -DNO_AES")
-    set(CMAKE_CXX_FLAGS "${CMAKE_CXX_FLAGS} -DNO_AES")
-  elseif(NOT ARM AND NOT PPC64LE AND NOT PPC64 AND NOT PPC AND NOT S390X)
-    message(STATUS "AES support enabled")
-    set(CMAKE_C_FLAGS "${CMAKE_C_FLAGS} -maes")
-    set(CMAKE_CXX_FLAGS "${CMAKE_CXX_FLAGS} -maes")
-  elseif(PPC64LE OR PPC64 OR PPC)
-    message(STATUS "AES support not available on POWER")
-  elseif(S390X)
-    message(STATUS "AES support not available on s390x")
-  elseif(ARM6)
-    message(STATUS "AES support not available on ARMv6")
-  elseif(ARM7)
-    message(STATUS "AES support not available on ARMv7")
-  elseif(ARM8)
-    CHECK_CXX_ACCEPTS_FLAG("-march=${ARCH}+crypto" ARCH_PLUS_CRYPTO)
-    if(ARCH_PLUS_CRYPTO)
-      message(STATUS "Crypto extensions enabled for ARMv8")
-      set(ARCH_FLAG "-march=${ARCH}+crypto")
-    else()
-      message(STATUS "Crypto extensions unavailable on your ARMv8 device")
-    endif()
-  else()
-    message(STATUS "AES support disabled")
-  endif()
-
-=======
->>>>>>> 6d2881c8
   set(CMAKE_C_FLAGS "${CMAKE_C_FLAGS} ${ARCH_FLAG}")
   set(CMAKE_CXX_FLAGS "${CMAKE_CXX_FLAGS} ${ARCH_FLAG}")
 
@@ -750,13 +655,8 @@
   message(STATUS "Using linker security hardening flags: ${LD_SECURITY_FLAGS}")
 
   set(CMAKE_C_FLAGS "${CMAKE_C_FLAGS} -std=c11 -D_GNU_SOURCE ${MINGW_FLAG} ${STATIC_ASSERT_FLAG} ${WARNINGS} ${C_WARNINGS} ${COVERAGE_FLAGS} ${PIC_FLAG} ${C_SECURITY_FLAGS}")
-<<<<<<< HEAD
-  set(CMAKE_CXX_FLAGS "${CMAKE_CXX_FLAGS} -std=c++11 -D_GNU_SOURCE ${MINGW_FLAG} ${STATIC_ASSERT_CPP_FLAG} ${WARNINGS} ${CXX_WARNINGS} ${COVERAGE_FLAGS} ${PIC_FLAG} ${CXX_SECURITY_FLAGS}")
-  set(CMAKE_EXE_LINKER_FLAGS "${CMAKE_EXE_LINKER_FLAGS} ${LD_SECURITY_FLAGS}")
-=======
   set(CMAKE_CXX_FLAGS "${CMAKE_CXX_FLAGS} -std=c++14 -D_GNU_SOURCE ${MINGW_FLAG} ${STATIC_ASSERT_CPP_FLAG} ${WARNINGS} ${CXX_WARNINGS} ${COVERAGE_FLAGS} ${PIC_FLAG} ${CXX_SECURITY_FLAGS}")
   set(CMAKE_EXE_LINKER_FLAGS "${CMAKE_EXE_LINKER_FLAGS} ${LD_SECURITY_FLAGS} ${LD_BACKCOMPAT_FLAGS}")
->>>>>>> 6d2881c8
 
   # With GCC 6.1.1 the compiled binary malfunctions due to aliasing. Until that
   # is fixed in the code (Issue #847), force compiler to be conservative.
@@ -974,11 +874,7 @@
 
 if(MINGW)
   set(CMAKE_CXX_FLAGS_DEBUG "${CMAKE_CXX_FLAGS_DEBUG} -Wa,-mbig-obj")
-<<<<<<< HEAD
-  set(EXTRA_LIBRARIES mswsock;ws2_32;iphlpapi;crypt32;bcrypt)
-=======
   target_link_libraries(extra INTERFACE mswsock ws2_32 iphlpapi crypt32 bcrypt)
->>>>>>> 6d2881c8
   if(DEPENDS)
     link_dep_libs(icu INTERFACE "" icuio icui18n icuuc icudata icutu iconv)
   else()
@@ -1008,14 +904,6 @@
   target_link_libraries(extra INTERFACE setupapi)
 endif()
 
-add_library(readline INTERFACE)
-
-<<<<<<< HEAD
-if (HIDAPI_FOUND)
-  if (APPLE)
-    if(DEPENDS)
-      list(APPEND EXTRA_LIBRARIES "-framework Foundation -framework IOKit")
-=======
 if (BUILD_INTEGRATION)
   target_compile_definitions(extra INTERFACE LOKI_ENABLE_INTEGRATION_TEST_HOOKS)
 else()
@@ -1027,7 +915,6 @@
       target_include_directories(readline INTERFACE ${Readline_INCLUDE_DIR})
       target_compile_definitions(readline INTERFACE HAVE_READLINE)
       message(STATUS "Found readline library at: ${GNU_READLINE_LIBRARY}")
->>>>>>> 6d2881c8
     else()
       message(STATUS "Could not find GNU readline library so building without readline support")
     endif()
@@ -1101,9 +988,3 @@
 # This is not nice, distribution packagers should not enable this, but depend
 # on libunbound shipped with their distribution instead
 option(INSTALL_VENDORED_LIBUNBOUND "Install libunbound binary built from source vendored with this repo." OFF)
-<<<<<<< HEAD
-
-
-CHECK_C_COMPILER_FLAG(-std=c11 HAVE_C11)
-=======
->>>>>>> 6d2881c8
