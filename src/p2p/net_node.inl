--- conflicted
+++ resolved
@@ -1,9 +1,5 @@
-<<<<<<< HEAD
 // Copyright (c) 2018, The Graft Project
-// Copyright (c) 2014-2017, The Monero Project
-=======
 // Copyright (c) 2014-2018, The Monero Project
->>>>>>> c29890c2
 //
 // All rights reserved.
 //
@@ -389,25 +385,16 @@
     }
     else if (nettype == cryptonote::STAGENET)
     {
-      full_addrs.insert("162.210.173.150:38080");
-      full_addrs.insert("162.210.173.151:38080");
+      // TODO: graft stagenet nodes
+      full_addrs.insert("34.204.170.120:38880");
+      full_addrs.insert("54.88.58.35:38880");
+      full_addrs.insert("34.228.64.99:38880");
     }
     else
     {
-<<<<<<< HEAD
       full_addrs.insert("13.58.215.50:18980");
       full_addrs.insert("13.59.105.220:18980");
       full_addrs.insert("18.216.94.64:18980");
-=======
-      full_addrs.insert("107.152.130.98:18080");
-      full_addrs.insert("212.83.175.67:18080");
-      full_addrs.insert("5.9.100.248:18080");
-      full_addrs.insert("163.172.182.165:18080");
-      full_addrs.insert("161.67.132.39:18080");
-      full_addrs.insert("198.74.231.92:18080");
-      full_addrs.insert("195.154.123.123:18080");
-      full_addrs.insert("212.83.172.165:18080");
->>>>>>> c29890c2
     }
     return full_addrs;
   }
