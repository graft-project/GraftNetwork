<<<<<<< HEAD
// Copyright (c) 2018, The Graft Project
// Copyright (c) 2014-2018, The Monero Project
=======
// Copyright (c) 2014-2019, The Monero Project
>>>>>>> adc2e3f1
//
// All rights reserved.
//
// Redistribution and use in source and binary forms, with or without modification, are
// permitted provided that the following conditions are met:
//
// 1. Redistributions of source code must retain the above copyright notice, this list of
//    conditions and the following disclaimer.
//
// 2. Redistributions in binary form must reproduce the above copyright notice, this list
//    of conditions and the following disclaimer in the documentation and/or other
//    materials provided with the distribution.
//
// 3. Neither the name of the copyright holder nor the names of its contributors may be
//    used to endorse or promote products derived from this software without specific
//    prior written permission.
//
// THIS SOFTWARE IS PROVIDED BY THE COPYRIGHT HOLDERS AND CONTRIBUTORS "AS IS" AND ANY
// EXPRESS OR IMPLIED WARRANTIES, INCLUDING, BUT NOT LIMITED TO, THE IMPLIED WARRANTIES OF
// MERCHANTABILITY AND FITNESS FOR A PARTICULAR PURPOSE ARE DISCLAIMED. IN NO EVENT SHALL
// THE COPYRIGHT HOLDER OR CONTRIBUTORS BE LIABLE FOR ANY DIRECT, INDIRECT, INCIDENTAL,
// SPECIAL, EXEMPLARY, OR CONSEQUENTIAL DAMAGES (INCLUDING, BUT NOT LIMITED TO,
// PROCUREMENT OF SUBSTITUTE GOODS OR SERVICES; LOSS OF USE, DATA, OR PROFITS; OR BUSINESS
// INTERRUPTION) HOWEVER CAUSED AND ON ANY THEORY OF LIABILITY, WHETHER IN CONTRACT,
// STRICT LIABILITY, OR TORT (INCLUDING NEGLIGENCE OR OTHERWISE) ARISING IN ANY WAY OUT OF
// THE USE OF THIS SOFTWARE, EVEN IF ADVISED OF THE POSSIBILITY OF SUCH DAMAGE.
//
// Parts of this file are originally copyright (c) 2012-2013 The Cryptonote developers

// IP blocking adapted from Boolberry

#include <algorithm>
<<<<<<< HEAD
#include <atomic>
#include <chrono>

=======
#include <boost/bind.hpp>
>>>>>>> adc2e3f1
#include <boost/date_time/posix_time/posix_time.hpp>
#include <boost/filesystem/operations.hpp>
#include <boost/optional/optional.hpp>
#include <boost/thread/thread.hpp>
#include <boost/uuid/uuid_io.hpp>
#include <atomic>
<<<<<<< HEAD
#include <random>
#include <boost/algorithm/string/join.hpp> // for logging
=======
#include <functional>
#include <limits>
#include <memory>
#include <tuple>
#include <vector>
>>>>>>> adc2e3f1

#include "version.h"
#include "string_tools.h"
#include "common/util.h"
#include "common/dns_utils.h"
#include "common/pruning.h"
#include "net/error.h"
#include "net/net_helper.h"
#include "math_helper.h"
#include "misc_log_ex.h"
#include "p2p_protocol_defs.h"
#include "net/local_ip.h"
#include "crypto/crypto.h"
#include "storages/levin_abstract_invoke2.h"
#include "cryptonote_core/cryptonote_core.h"
<<<<<<< HEAD
#include "storages/http_abstract_invoke.h"
=======
#include "net/parse.h"
>>>>>>> adc2e3f1

#include <miniupnp/miniupnpc/miniupnpc.h>
#include <miniupnp/miniupnpc/upnpcommands.h>
#include <miniupnp/miniupnpc/upnperrors.h>

#undef MONERO_DEFAULT_LOG_CATEGORY
#define MONERO_DEFAULT_LOG_CATEGORY "net.p2p"

#define NET_MAKE_IP(b1,b2,b3,b4)  ((LPARAM)(((DWORD)(b1)<<24)+((DWORD)(b2)<<16)+((DWORD)(b3)<<8)+((DWORD)(b4))))

#define MIN_WANTED_SEED_NODES 12

#define MAX_TUNNEL_PEERS (3u)
#define REQUEST_CACHE_TIME 2 * 60 * 1000
#define HOP_RETRIES_MULTIPLIER 2

namespace nodetool
{
  template<class t_payload_net_handler>
  node_server<t_payload_net_handler>::~node_server()
  {
    // tcp server uses io_service in destructor, and every zone uses
    // io_service from public zone.
    for (auto current = m_network_zones.begin(); current != m_network_zones.end(); /* below */)
    {
      if (current->first != epee::net_utils::zone::public_)
        current = m_network_zones.erase(current);
      else
        ++current;
    }
  }
  //-----------------------------------------------------------------------------------
  inline bool append_net_address(std::vector<epee::net_utils::network_address> & seed_nodes, std::string const & addr, uint16_t default_port);

  namespace
  {
    const command_line::arg_descriptor<std::string> arg_p2p_bind_ip        = {"p2p-bind-ip", "Interface for p2p network protocol", "0.0.0.0"};
    const command_line::arg_descriptor<std::string> arg_testnet_p2p_bind_port = {
        "testnet-p2p-bind-port"
      , "Port for testnet p2p network protocol"
      , std::to_string(config::testnet::P2P_DEFAULT_PORT)
      };
    const command_line::arg_descriptor<uint32_t>    arg_p2p_external_port  = {"p2p-external-port", "External port for p2p network protocol (if port forwarding used with NAT)", 0};
    const command_line::arg_descriptor<bool>        arg_p2p_allow_local_ip = {"allow-local-ip", "Allow local ip add to peer list, mostly in debug purposes"};
    const command_line::arg_descriptor<std::vector<std::string> > arg_p2p_add_peer   = {"add-peer", "Manually add peer to local peerlist"};
    const command_line::arg_descriptor<std::vector<std::string> > arg_p2p_add_priority_node   = {"add-priority-node", "Specify list of peers to connect to and attempt to keep the connection open"};
    const command_line::arg_descriptor<std::vector<std::string> > arg_p2p_add_exclusive_node   = {"add-exclusive-node", "Specify list of peers to connect to only."
                                                                                                  " If this option is given the options add-priority-node and seed-node are ignored"};
    const command_line::arg_descriptor<std::vector<std::string> > arg_p2p_seed_node   = {"seed-node", "Connect to a node to retrieve peer addresses, and disconnect. Effective only with --testnet, ex.: 'seed-node = 10.12.1.2:8080'"};
    const command_line::arg_descriptor<bool> arg_p2p_hide_my_port   =    {"hide-my-port", "Do not announce yourself as peerlist candidate", false, true};

    const command_line::arg_descriptor<bool>        arg_no_igd  = {"no-igd", "Disable UPnP port mapping"};
    const command_line::arg_descriptor<bool>        arg_offline = {"offline", "Do not listen for peers, nor connect to any"};
    const command_line::arg_descriptor<int64_t>     arg_out_peers = {"out-peers", "set max number of out peers", -1};
    const command_line::arg_descriptor<int> arg_tos_flag = {"tos-flag", "set TOS flag", -1};

    const command_line::arg_descriptor<int64_t> arg_limit_rate_up = {"limit-rate-up", "set limit-rate-up [kB/s]", -1};
    const command_line::arg_descriptor<int64_t> arg_limit_rate_down = {"limit-rate-down", "set limit-rate-down [kB/s]", -1};
    const command_line::arg_descriptor<int64_t> arg_limit_rate = {"limit-rate", "set limit-rate [kB/s]", -1};

    const command_line::arg_descriptor<bool> arg_save_graph = {"save-graph", "Save data for dr monero", false};
    const command_line::arg_descriptor<Uuid> arg_p2p_net_id = {"net-id", "The way to replace hardcoded NETWORK_ID. Effective only with --testnet, ex.: 'net-id = 54686520-4172-7420-6f77-205761722037'"};

    // helper struct used to notify peers by uuid
    struct connection_info
    {
        boost::uuids::uuid id;
        peerid_type peer_id;
        std::string info;
    };

    /*!
     * helper to return non-empty subset of 'in' container, each element included with probability 'p'
     */
    template <typename T>
    void select_subset_with_probability(double p, const T &in, T &out)
    {
        if (in.empty())
            return;
        static auto gen = std::mt19937{std::random_device{}()};
        do {
            for (const auto & item : in) {
                std::uniform_real_distribution<> urd(0, 1);
                auto rand = urd(gen);
                if (rand < p) {
                    out.push_back(std::move(item));
                }
            }
        } while (out.empty());
    }
    /*!
     * helper to calculate p2p command size in bytes
     */
    template <typename T>
    size_t get_command_size(const T &arg)
    {
        std::string buff;
        epee::serialization::store_t_to_binary(arg, buff);
        return buff.size();
    }

  }

  //-----------------------------------------------------------------------------------
  template<class t_payload_net_handler>
  void node_server<t_payload_net_handler>::init_options(boost::program_options::options_description& desc)
  {
    command_line::add_arg(desc, arg_p2p_bind_ip);
    command_line::add_arg(desc, arg_p2p_bind_port, false);
    command_line::add_arg(desc, arg_p2p_external_port);
    command_line::add_arg(desc, arg_p2p_allow_local_ip);
    command_line::add_arg(desc, arg_p2p_add_peer);
    command_line::add_arg(desc, arg_p2p_add_priority_node);
    command_line::add_arg(desc, arg_p2p_add_exclusive_node);
    command_line::add_arg(desc, arg_p2p_seed_node);
    command_line::add_arg(desc, arg_proxy);
    command_line::add_arg(desc, arg_anonymous_inbound);
    command_line::add_arg(desc, arg_p2p_hide_my_port);
    command_line::add_arg(desc, arg_no_sync);
    command_line::add_arg(desc, arg_no_igd);
    command_line::add_arg(desc, arg_out_peers);
    command_line::add_arg(desc, arg_in_peers);
    command_line::add_arg(desc, arg_tos_flag);
    command_line::add_arg(desc, arg_limit_rate_up);
    command_line::add_arg(desc, arg_limit_rate_down);
    command_line::add_arg(desc, arg_limit_rate);
    command_line::add_arg(desc, arg_save_graph);
    command_line::add_arg(desc, arg_p2p_net_id);
  }
  //-----------------------------------------------------------------------------------
  template<class t_payload_net_handler>
  bool node_server<t_payload_net_handler>::init_config()
  {
    TRY_ENTRY();
    auto storage = peerlist_storage::open(m_config_folder + "/" + P2P_NET_DATA_FILENAME);
    if (storage)
      m_peerlist_storage = std::move(*storage);

    m_network_zones[epee::net_utils::zone::public_].m_config.m_support_flags = P2P_SUPPORT_FLAGS;
    m_first_connection_maker_call = true;

    CATCH_ENTRY_L0("node_server::init_config", false);
    return true;
  }
  //-----------------------------------------------------------------------------------
  template<class t_payload_net_handler>
  void node_server<t_payload_net_handler>::for_each_connection(std::function<bool(typename t_payload_net_handler::connection_context&, peerid_type, uint32_t)> f)
  {
    for(auto& zone : m_network_zones)
    {
      zone.second.m_net_server.get_config_object().foreach_connection([&](p2p_connection_context& cntx){
        return f(cntx, cntx.peer_id, cntx.support_flags);
      });
    }
  }
  //-----------------------------------------------------------------------------------
  template<class t_payload_net_handler>
  bool node_server<t_payload_net_handler>::for_connection(const boost::uuids::uuid &connection_id, std::function<bool(typename t_payload_net_handler::connection_context&, peerid_type, uint32_t)> f)
  {
    for(auto& zone : m_network_zones)
    {
      const bool result = zone.second.m_net_server.get_config_object().for_connection(connection_id, [&](p2p_connection_context& cntx){
        return f(cntx, cntx.peer_id, cntx.support_flags);
      });
      if (result)
        return true;
    }
    return false;
  }
  //-----------------------------------------------------------------------------------
  template<class t_payload_net_handler>
  bool node_server<t_payload_net_handler>::is_remote_host_allowed(const epee::net_utils::network_address &address)
  {
    CRITICAL_REGION_LOCAL(m_blocked_hosts_lock);
    auto it = m_blocked_hosts.find(address.host_str());
    if(it == m_blocked_hosts.end())
      return true;
    if(time(nullptr) >= it->second)
    {
      m_blocked_hosts.erase(it);
      MCLOG_CYAN(el::Level::Info, "global", "Host " << address.host_str() << " unblocked.");
      return true;
    }
    return false;
  }
  //-----------------------------------------------------------------------------------
  template<class t_payload_net_handler>
  bool node_server<t_payload_net_handler>::block_host(const epee::net_utils::network_address &addr, time_t seconds)
  {
    if(!addr.is_blockable())
      return false;

    const time_t now = time(nullptr);

    CRITICAL_REGION_LOCAL(m_blocked_hosts_lock);
    time_t limit;
    if (now > std::numeric_limits<time_t>::max() - seconds)
      limit = std::numeric_limits<time_t>::max();
    else
      limit = now + seconds;
    m_blocked_hosts[addr.host_str()] = limit;

    // drop any connection to that address. This should only have to look into
    // the zone related to the connection, but really make sure everything is
    // swept ...
    std::vector<boost::uuids::uuid> conns;
    for(auto& zone : m_network_zones)
    {
      zone.second.m_net_server.get_config_object().foreach_connection([&](const p2p_connection_context& cntxt)
      {
        if (cntxt.m_remote_address.is_same_host(addr))
        {
          conns.push_back(cntxt.m_connection_id);
        }
        return true;
      });
      for (const auto &c: conns)
        zone.second.m_net_server.get_config_object().close(c);

      conns.clear();
    }

    MCLOG_CYAN(el::Level::Info, "global", "Host " << addr.host_str() << " blocked.");
    return true;
  }
  //-----------------------------------------------------------------------------------
  template<class t_payload_net_handler>
  bool node_server<t_payload_net_handler>::unblock_host(const epee::net_utils::network_address &address)
  {
    CRITICAL_REGION_LOCAL(m_blocked_hosts_lock);
    auto i = m_blocked_hosts.find(address.host_str());
    if (i == m_blocked_hosts.end())
      return false;
    m_blocked_hosts.erase(i);
    MCLOG_CYAN(el::Level::Info, "global", "Host " << address.host_str() << " unblocked.");
    return true;
  }
  //-----------------------------------------------------------------------------------
  template<class t_payload_net_handler>
  bool node_server<t_payload_net_handler>::add_host_fail(const epee::net_utils::network_address &address)
  {
    if(!address.is_blockable())
      return false;

    CRITICAL_REGION_LOCAL(m_host_fails_score_lock);
    uint64_t fails = ++m_host_fails_score[address.host_str()];
    MDEBUG("Host " << address.host_str() << " fail score=" << fails);
    if(fails > P2P_IP_FAILS_BEFORE_BLOCK)
    {
      auto it = m_host_fails_score.find(address.host_str());
      CHECK_AND_ASSERT_MES(it != m_host_fails_score.end(), false, "internal error");
      it->second = P2P_IP_FAILS_BEFORE_BLOCK/2;
      block_host(address);
    }
    return true;
  }
  //-----------------------------------------------------------------------------------
  template<class t_payload_net_handler>
  bool node_server<t_payload_net_handler>::handle_command_line(
      const boost::program_options::variables_map& vm
    )
  {
    bool testnet = command_line::get_arg(vm, cryptonote::arg_testnet_on);
    bool stagenet = command_line::get_arg(vm, cryptonote::arg_stagenet_on);
    m_nettype = testnet ? cryptonote::TESTNET : stagenet ? cryptonote::STAGENET : cryptonote::MAINNET;

    network_zone& public_zone = m_network_zones[epee::net_utils::zone::public_];
    public_zone.m_connect = &public_connect;
    public_zone.m_bind_ip = command_line::get_arg(vm, arg_p2p_bind_ip);
    public_zone.m_port = command_line::get_arg(vm, arg_p2p_bind_port);
    public_zone.m_can_pingback = true;
    m_external_port = command_line::get_arg(vm, arg_p2p_external_port);
    m_allow_local_ip = command_line::get_arg(vm, arg_p2p_allow_local_ip);
    m_no_igd = command_line::get_arg(vm, arg_no_igd);
    m_offline = command_line::get_arg(vm, cryptonote::arg_offline);

    if (command_line::has_arg(vm, arg_p2p_add_peer))
    {
      std::vector<std::string> perrs = command_line::get_arg(vm, arg_p2p_add_peer);
      for(const std::string& pr_str: perrs)
      {
        nodetool::peerlist_entry pe = AUTO_VAL_INIT(pe);
        pe.id = crypto::rand<uint64_t>();
        const uint16_t default_port = cryptonote::get_config(m_nettype).P2P_DEFAULT_PORT;
        expect<epee::net_utils::network_address> adr = net::get_network_address(pr_str, default_port);
        if (adr)
        {
          add_zone(adr->get_zone());
          pe.adr = std::move(*adr);
          m_command_line_peers.push_back(std::move(pe));
          continue;
        }
        CHECK_AND_ASSERT_MES(
          adr == net::error::unsupported_address, false, "Bad address (\"" << pr_str << "\"): " << adr.error().message()
        );

        std::vector<epee::net_utils::network_address> resolved_addrs;
        bool r = append_net_address(resolved_addrs, pr_str, default_port);
        CHECK_AND_ASSERT_MES(r, false, "Failed to parse or resolve address from string: " << pr_str);
        for (const epee::net_utils::network_address& addr : resolved_addrs)
        {
          pe.id = crypto::rand<uint64_t>();
          pe.adr = addr;
          m_command_line_peers.push_back(pe);
        }
      }
    }

    if(command_line::has_arg(vm, arg_save_graph))
    {
      set_save_graph(true);
    }

    if (command_line::has_arg(vm,arg_p2p_add_exclusive_node))
    {
      if (!parse_peers_and_add_to_container(vm, arg_p2p_add_exclusive_node, m_exclusive_peers))
        return false;
    }

    if (command_line::has_arg(vm, arg_p2p_add_priority_node))
    {
      if (!parse_peers_and_add_to_container(vm, arg_p2p_add_priority_node, m_priority_peers))
        return false;
    }

    if (command_line::has_arg(vm, arg_p2p_seed_node))
    {
      m_custom_seed_nodes.clear();
      if (!parse_peers_and_add_to_container(vm, arg_p2p_seed_node, m_custom_seed_nodes))
        return false;
    }

    if(command_line::has_arg(vm, arg_p2p_hide_my_port))
      m_hide_my_port = true;

    if (command_line::has_arg(vm, arg_no_sync))
      m_payload_handler.set_no_sync(true);

    if ( !set_max_out_peers(public_zone, command_line::get_arg(vm, arg_out_peers) ) )
      return false;
    else
      m_payload_handler.set_max_out_peers(public_zone.m_config.m_net_config.max_out_connection_count);


    if ( !set_max_in_peers(public_zone, command_line::get_arg(vm, arg_in_peers) ) )
      return false;

    if ( !set_tos_flag(vm, command_line::get_arg(vm, arg_tos_flag) ) )
      return false;

    if ( !set_rate_up_limit(vm, command_line::get_arg(vm, arg_limit_rate_up) ) )
      return false;

    if ( !set_rate_down_limit(vm, command_line::get_arg(vm, arg_limit_rate_down) ) )
      return false;

    if ( !set_rate_limit(vm, command_line::get_arg(vm, arg_limit_rate) ) )
      return false;


    auto proxies = get_proxies(vm);
    if (!proxies)
      return false;

    for (auto& proxy : *proxies)
    {
      network_zone& zone = add_zone(proxy.zone);
      if (zone.m_connect != nullptr)
      {
        MERROR("Listed --" << arg_proxy.name << " twice with " << epee::net_utils::zone_to_string(proxy.zone));
        return false;
      }
      zone.m_connect = &socks_connect;
      zone.m_proxy_address = std::move(proxy.address);

      if (!set_max_out_peers(zone, proxy.max_connections))
        return false;
    }

    for (const auto& zone : m_network_zones)
    {
      if (zone.second.m_connect == nullptr)
      {
        MERROR("Set outgoing peer for " << epee::net_utils::zone_to_string(zone.first) << " but did not set --" << arg_proxy.name);
        return false;
      }
    }

    auto inbounds = get_anonymous_inbounds(vm);
    if (!inbounds)
      return false;

    for (auto& inbound : *inbounds)
    {
      network_zone& zone = add_zone(inbound.our_address.get_zone());

      if (!zone.m_bind_ip.empty())
      {
        MERROR("Listed --" << arg_anonymous_inbound.name << " twice with " << epee::net_utils::zone_to_string(inbound.our_address.get_zone()) << " network");
        return false;
      }

      zone.m_bind_ip = std::move(inbound.local_ip);
      zone.m_port = std::move(inbound.local_port);
      zone.m_net_server.set_default_remote(std::move(inbound.default_remote));
      zone.m_our_address = std::move(inbound.our_address);

      if (!set_max_in_peers(zone, inbound.max_connections))
        return false;
    }

    return true;
  }
  //-----------------------------------------------------------------------------------
  inline bool append_net_address(
      std::vector<epee::net_utils::network_address> & seed_nodes
    , std::string const & addr
    , uint16_t default_port
    )
  {
    using namespace boost::asio;

    std::string host = addr;
    std::string port = std::to_string(default_port);
    size_t pos = addr.find_last_of(':');
    if (std::string::npos != pos)
    {
      CHECK_AND_ASSERT_MES(addr.length() - 1 != pos && 0 != pos, false, "Failed to parse seed address from string: '" << addr << '\'');
      host = addr.substr(0, pos);
      port = addr.substr(pos + 1);
    }
    MINFO("Resolving node address: host=" << host << ", port=" << port);

    io_service io_srv;
    ip::tcp::resolver resolver(io_srv);
    ip::tcp::resolver::query query(host, port, boost::asio::ip::tcp::resolver::query::canonical_name);
    boost::system::error_code ec;
    ip::tcp::resolver::iterator i = resolver.resolve(query, ec);
    CHECK_AND_ASSERT_MES(!ec, false, "Failed to resolve host name '" << host << "': " << ec.message() << ':' << ec.value());

    ip::tcp::resolver::iterator iend;
    for (; i != iend; ++i)
    {
      ip::tcp::endpoint endpoint = *i;
      if (endpoint.address().is_v4())
      {
        epee::net_utils::network_address na{epee::net_utils::ipv4_network_address{boost::asio::detail::socket_ops::host_to_network_long(endpoint.address().to_v4().to_ulong()), endpoint.port()}};
        seed_nodes.push_back(na);
        MINFO("Added node: " << na.str());
      }
      else
      {
        MWARNING("IPv6 unsupported, skip '" << host << "' -> " << endpoint.address().to_v6().to_string(ec));
      }
    }
    return true;
  }

  //-----------------------------------------------------------------------------------
  template<class t_payload_net_handler>
  std::set<std::string> node_server<t_payload_net_handler>::get_seed_nodes(cryptonote::network_type nettype) const
  {
    std::set<std::string> full_addrs;
    if (m_custom_seed_nodes.size() > 0 && nettype == cryptonote::TESTNET)
    {
        for (const auto& na : m_custom_seed_nodes)
        {
            const auto& ipv4 = na.template as<const epee::net_utils::ipv4_network_address>();
            full_addrs.insert(epee::string_tools::get_ip_string_from_int32(ipv4.ip()) + ":"
                              + epee::string_tools::num_to_string_fast(ipv4.port()) );
        }
    }
    if (nettype == cryptonote::TESTNET)
    {
      full_addrs.insert("212.71.237.82:28880");
      full_addrs.insert("45.79.47.118:28880");
      full_addrs.insert("139.162.61.111:28880");
    }
    else if (nettype == cryptonote::STAGENET)
    {
    }
    else if (nettype == cryptonote::FAKECHAIN)
    {
    }
    else
    {
      full_addrs.insert("109.74.204.179:18980");
      full_addrs.insert("45.79.42.116:18980");
      full_addrs.insert("207.148.153.14:18980");
    }
    return full_addrs;
  }
  //-----------------------------------------------------------------------------------
  template<class t_payload_net_handler>
  typename node_server<t_payload_net_handler>::network_zone& node_server<t_payload_net_handler>::add_zone(const epee::net_utils::zone zone)
  {
    const auto zone_ = m_network_zones.lower_bound(zone);
    if (zone_ != m_network_zones.end() && zone_->first == zone)
      return zone_->second;

<<<<<<< HEAD
  inline void assign_network_id(const boost::program_options::variables_map& vm, const bool testnet, Uuid& net_id)
  {
    Uuid id = ::config::NETWORK_ID;
    std::string hint = "main-net's";

    if(testnet)
    {
      if(command_line::has_arg(vm, arg_p2p_net_id))
      {
        const Uuid ext_id = command_line::get_arg(vm, arg_p2p_net_id);
        if(ext_id != Uuid())
        {
          if(ext_id == ::config::NETWORK_ID)
          {
            std::ostringstream m;
            m << "Fail on assigning network-id: an attempt to use main-net-network-id for test-net mode";
            throw std::runtime_error(m.str());
          }

          if(ext_id == ::config::testnet::NETWORK_ID)
          {
            std::ostringstream m;
            m << "Fail on assigning network-id: passinng test-net-network-id from outside looks too suspecious";
            throw std::runtime_error(m.str());
          }

          id = ext_id;
          hint = "overriden from external config";
        }
        else
        {
          id = ::config::testnet::NETWORK_ID;
          hint = "test-net's";
        }
      }
    }
    memcpy(&net_id, &id, 16);
    MDEBUG("NETWORK_ID: '" << net_id << "' (" << hint << ")" << std::endl);
  }

=======
    network_zone& public_zone = m_network_zones[epee::net_utils::zone::public_];
    return m_network_zones.emplace_hint(zone_, std::piecewise_construct, std::make_tuple(zone), std::tie(public_zone.m_net_server.get_io_service()))->second;
  }
>>>>>>> adc2e3f1
  //-----------------------------------------------------------------------------------
  template<class t_payload_net_handler>
  bool node_server<t_payload_net_handler>::init(const boost::program_options::variables_map& vm)
  {
    m_payload_handler.get_core().set_update_stakes_handler(
      [&](uint64_t block_height, const cryptonote::StakeTransactionProcessor::supernode_stake_array& stakes) { handle_stakes_update(block_height, stakes); }
    );

    m_payload_handler.get_core().set_update_blockchain_based_list_handler(
      [&](uint64_t block_height, const cryptonote::StakeTransactionProcessor::supernode_tier_array& tiers) { handle_blockchain_based_list_update(block_height, tiers); }
    );

    std::set<std::string> full_addrs;

    bool res = handle_command_line(vm);
    CHECK_AND_ASSERT_MES(res, false, "Failed to handle command line");

    m_fallback_seed_nodes_added = false;
    if (m_nettype == cryptonote::TESTNET)
    {
      m_custom_seed_nodes.clear();
      parse_peers_and_add_to_container(vm, arg_p2p_seed_node, m_custom_seed_nodes);
      assign_network_id(vm, true, m_network_id);
      full_addrs = get_seed_nodes(cryptonote::TESTNET);  
    }
    else if (m_nettype == cryptonote::STAGENET)
    {
      memcpy(&m_network_id, &::config::stagenet::NETWORK_ID, 16);
      full_addrs = get_seed_nodes(cryptonote::STAGENET);
    }
    else
    {
<<<<<<< HEAD
      assign_network_id(vm, false, m_network_id);
      if (m_exclusive_peers.empty())
=======
      memcpy(&m_network_id, &::config::NETWORK_ID, 16);
      if (m_exclusive_peers.empty() && !m_offline)
>>>>>>> adc2e3f1
      {
      // for each hostname in the seed nodes list, attempt to DNS resolve and
      // add the result addresses as seed nodes
      // TODO: at some point add IPv6 support, but that won't be relevant
      // for some time yet.

      std::vector<std::vector<std::string>> dns_results;
      dns_results.resize(m_seed_nodes_list.size());

      std::list<boost::thread> dns_threads;
      uint64_t result_index = 0;
      for (const std::string& addr_str : m_seed_nodes_list)
      {
        boost::thread th = boost::thread([=, &dns_results, &addr_str]
        {
          MDEBUG("dns_threads[" << result_index << "] created for: " << addr_str);
          // TODO: care about dnssec avail/valid
          bool avail, valid;
          std::vector<std::string> addr_list;

          try
          {
            addr_list = tools::DNSResolver::instance().get_ipv4(addr_str, avail, valid);
            MDEBUG("dns_threads[" << result_index << "] DNS resolve done");
            boost::this_thread::interruption_point();
          }
          catch(const boost::thread_interrupted&)
          {
            // thread interruption request
            // even if we now have results, finish thread without setting
            // result variables, which are now out of scope in main thread
            MWARNING("dns_threads[" << result_index << "] interrupted");
            return;
          }

          MINFO("dns_threads[" << result_index << "] addr_str: " << addr_str << "  number of results: " << addr_list.size());
          dns_results[result_index] = addr_list;
        });

        dns_threads.push_back(std::move(th));
        ++result_index;
      }

      MDEBUG("dns_threads created, now waiting for completion or timeout of " << CRYPTONOTE_DNS_TIMEOUT_MS << "ms");
      boost::chrono::system_clock::time_point deadline = boost::chrono::system_clock::now() + boost::chrono::milliseconds(CRYPTONOTE_DNS_TIMEOUT_MS);
      uint64_t i = 0;
      for (boost::thread& th : dns_threads)
      {
        if (! th.try_join_until(deadline))
        {
          MWARNING("dns_threads[" << i << "] timed out, sending interrupt");
          th.interrupt();
        }
        ++i;
      }

      i = 0;
      for (const auto& result : dns_results)
      {
        MDEBUG("DNS lookup for " << m_seed_nodes_list[i] << ": " << result.size() << " results");
        // if no results for node, thread's lookup likely timed out
        if (result.size())
        {
          for (const auto& addr_string : result)
            full_addrs.insert(addr_string + ":" + std::to_string(cryptonote::get_config(m_nettype).P2P_DEFAULT_PORT));
        }
        ++i;
      }

      // append the fallback nodes if we have too few seed nodes to start with
      if (full_addrs.size() < MIN_WANTED_SEED_NODES)
      {
        if (full_addrs.empty())
          MINFO("DNS seed node lookup either timed out or failed, falling back to defaults");
        else
          MINFO("Not enough DNS seed nodes found, using fallback defaults too");

        for (const auto &peer: get_seed_nodes(cryptonote::MAINNET))
          full_addrs.insert(peer);
        m_fallback_seed_nodes_added = true;
      }
    }
    }

    for (const auto& full_addr : full_addrs)
    {
      MDEBUG("Seed node: " << full_addr);
      append_net_address(m_seed_nodes, full_addr, cryptonote::get_config(m_nettype).P2P_DEFAULT_PORT);
    }
    MDEBUG("Number of seed nodes: " << m_seed_nodes.size());

    m_config_folder = command_line::get_arg(vm, cryptonote::arg_data_dir);
    network_zone& public_zone = m_network_zones.at(epee::net_utils::zone::public_);

    if ((m_nettype == cryptonote::MAINNET && public_zone.m_port != std::to_string(::config::P2P_DEFAULT_PORT))
        || (m_nettype == cryptonote::TESTNET && public_zone.m_port != std::to_string(::config::testnet::P2P_DEFAULT_PORT))
        || (m_nettype == cryptonote::STAGENET && public_zone.m_port != std::to_string(::config::stagenet::P2P_DEFAULT_PORT))) {
      m_config_folder = m_config_folder + "/" + public_zone.m_port;
    }

    res = init_config();
    CHECK_AND_ASSERT_MES(res, false, "Failed to init config.");

    for (auto& zone : m_network_zones)
    {
      res = zone.second.m_peerlist.init(m_peerlist_storage.take_zone(zone.first), m_allow_local_ip);
      CHECK_AND_ASSERT_MES(res, false, "Failed to init peerlist.");
    }

    for(const auto& p: m_command_line_peers)
      m_network_zones.at(p.adr.get_zone()).m_peerlist.append_with_peer_white(p);

// all peers are now setup
#ifdef CRYPTONOTE_PRUNING_DEBUG_SPOOF_SEED
    for (auto& zone : m_network_zones)
    {
      std::list<peerlist_entry> plw;
      while (zone.second.m_peerlist.get_white_peers_count())
      {
        plw.push_back(peerlist_entry());
        zone.second.m_peerlist.get_white_peer_by_index(plw.back(), 0);
        zone.second.m_peerlist.remove_from_peer_white(plw.back());
      }
      for (auto &e:plw)
        zone.second.m_peerlist.append_with_peer_white(e);

      std::list<peerlist_entry> plg;
      while (zone.second.m_peerlist.get_gray_peers_count())
      {
        plg.push_back(peerlist_entry());
        zone.second.m_peerlist.get_gray_peer_by_index(plg.back(), 0);
        zone.second.m_peerlist.remove_from_peer_gray(plg.back());
      }
      for (auto &e:plg)
        zone.second.m_peerlist.append_with_peer_gray(e);
    }
#endif

    //only in case if we really sure that we have external visible ip
    m_have_address = true;
    m_last_stat_request_time = 0;

    //configure self

    public_zone.m_net_server.set_threads_prefix("P2P"); // all zones use these threads/asio::io_service

    // from here onwards, it's online stuff
    if (m_offline)
      return res;

    //try to bind
    m_ssl_support = epee::net_utils::ssl_support_t::e_ssl_support_disabled;
    for (auto& zone : m_network_zones)
    {
      zone.second.m_net_server.get_config_object().set_handler(this);
      zone.second.m_net_server.get_config_object().m_invoke_timeout = P2P_DEFAULT_INVOKE_TIMEOUT;

      if (!zone.second.m_bind_ip.empty())
      {
        zone.second.m_net_server.set_connection_filter(this);
        MINFO("Binding on " << zone.second.m_bind_ip << ":" << zone.second.m_port);
        res = zone.second.m_net_server.init_server(zone.second.m_port, zone.second.m_bind_ip, epee::net_utils::ssl_support_t::e_ssl_support_disabled);
        CHECK_AND_ASSERT_MES(res, false, "Failed to bind server");
      }
    }

    m_listening_port = public_zone.m_net_server.get_binded_port();
    MLOG_GREEN(el::Level::Info, "Net service bound to " << public_zone.m_bind_ip << ":" << m_listening_port);
    if(m_external_port)
      MDEBUG("External port defined as " << m_external_port);

    // add UPnP port mapping
    if(!m_no_igd)
      add_upnp_port_mapping(m_listening_port);

    return res;
  }
  //-----------------------------------------------------------------------------------
  template<class t_payload_net_handler>
  typename node_server<t_payload_net_handler>::payload_net_handler& node_server<t_payload_net_handler>::get_payload_object()
  {
    return m_payload_handler;
  }
  //-----------------------------------------------------------------------------------
  template<class t_payload_net_handler>
  bool node_server<t_payload_net_handler>::run()
  {
    // creating thread to log number of connections
    mPeersLoggerThread.reset(new boost::thread([&]()
    {
      _note("Thread monitor number of peers - start");
      const network_zone& public_zone = m_network_zones.at(epee::net_utils::zone::public_);
      while (!is_closing && !public_zone.m_net_server.is_stop_signal_sent())
      { // main loop of thread
        //number_of_peers = m_net_server.get_config_object().get_connections_count();
        for (auto& zone : m_network_zones)
        {
          unsigned int number_of_in_peers = 0;
          unsigned int number_of_out_peers = 0;
          zone.second.m_net_server.get_config_object().foreach_connection([&](const p2p_connection_context& cntxt)
          {
            if (cntxt.m_is_income)
            {
              ++number_of_in_peers;
            }
            else
            {
              ++number_of_out_peers;
            }
            return true;
          }); // lambda
          zone.second.m_current_number_of_in_peers = number_of_in_peers;
          zone.second.m_current_number_of_out_peers = number_of_out_peers;
        }
        boost::this_thread::sleep_for(boost::chrono::seconds(1));
      } // main loop of thread
      _note("Thread monitor number of peers - done");
    })); // lambda

    network_zone& public_zone = m_network_zones.at(epee::net_utils::zone::public_);
    public_zone.m_net_server.add_idle_handler(boost::bind(&node_server<t_payload_net_handler>::idle_worker, this), 1000);
    public_zone.m_net_server.add_idle_handler(boost::bind(&t_payload_net_handler::on_idle, &m_payload_handler), 1000);

    //here you can set worker threads count
    int thrds_count = 10;
    boost::thread::attributes attrs;
    attrs.set_stack_size(THREAD_STACK_SIZE);
    //go to loop
    MINFO("Run net_service loop( " << thrds_count << " threads)...");
    if(!public_zone.m_net_server.run_server(thrds_count, true, attrs))
    {
      LOG_ERROR("Failed to run net tcp server!");
    }

    MINFO("net_service loop stopped.");
    return true;
  }
  //-----------------------------------------------------------------------------------
  template<class t_payload_net_handler>
  uint64_t node_server<t_payload_net_handler>::get_public_connections_count()
  {
    auto public_zone = m_network_zones.find(epee::net_utils::zone::public_);
    if (public_zone == m_network_zones.end())
      return 0;
    return public_zone->second.m_net_server.get_config_object().get_connections_count();
  }
  //-----------------------------------------------------------------------------------
  template<class t_payload_net_handler>
  uint64_t node_server<t_payload_net_handler>::get_connections_count()
  {
    std::uint64_t count = 0;
    for (auto& zone : m_network_zones)
      count += zone.second.m_net_server.get_config_object().get_connections_count();
    return count;
  }
  //-----------------------------------------------------------------------------------
  template<class t_payload_net_handler>
  bool node_server<t_payload_net_handler>::deinit()
  {
    kill();

    if (!m_offline)
    {
      for(auto& zone : m_network_zones)
        zone.second.m_net_server.deinit_server();
      // remove UPnP port mapping
      if(!m_no_igd)
        delete_upnp_port_mapping(m_listening_port);
    }
    return store_config();
  }
  //-----------------------------------------------------------------------------------
  template<class t_payload_net_handler>
  bool node_server<t_payload_net_handler>::store_config()
  {
    TRY_ENTRY();

    if (!tools::create_directories_if_necessary(m_config_folder))
    {
      MWARNING("Failed to create data directory \"" << m_config_folder);
      return false;
    }

    peerlist_types active{};
    for (auto& zone : m_network_zones)
      zone.second.m_peerlist.get_peerlist(active);

    const std::string state_file_path = m_config_folder + "/" + P2P_NET_DATA_FILENAME;
    if (!m_peerlist_storage.store(state_file_path, active))
    {
      MWARNING("Failed to save config to file " << state_file_path);
      return false;
    }
    CATCH_ENTRY_L0("node_server::store", false);
    return true;
  }
  //-----------------------------------------------------------------------------------
  template<class t_payload_net_handler>
  bool node_server<t_payload_net_handler>::send_stop_signal()
  {
    MDEBUG("[node] sending stop signal");
    for (auto& zone : m_network_zones)
        zone.second.m_net_server.send_stop_signal();
    MDEBUG("[node] Stop signal sent");

    for (auto& zone : m_network_zones)
    {
      std::list<boost::uuids::uuid> connection_ids;
      zone.second.m_net_server.get_config_object().foreach_connection([&](const p2p_connection_context& cntxt) {
        connection_ids.push_back(cntxt.m_connection_id);
        return true;
      });
      for (const auto &connection_id: connection_ids)
        zone.second.m_net_server.get_config_object().close(connection_id);
    }
    m_payload_handler.stop();
    return true;
  }

  template<class t_payload_net_handler>
  bool node_server<t_payload_net_handler>::notify_peer_list(int command, const std::string& buf, const std::vector<peerlist_entry>& peers_to_send, bool try_connect)
  {
      MDEBUG("P2P Request: notify_peer_list: start notify, total peers: " << peers_to_send.size());
      for (unsigned i = 0; i < peers_to_send.size(); i++) {
          const peerlist_entry &pe = peers_to_send[i];
          boost::uuids::uuid conn_id;
          MDEBUG("P2P Request: notify_peer_list: start notify: looking for existing connection for peer: " << pe.id << ", [" << pe.adr.str() << "]");
          bool connection_exists = find_connection_id_by_peer(pe, conn_id);

          bool sent = false;
          MDEBUG("P2P Request: notify_peer_list: sending to peer: " << pe.adr.str()  << ", already connected: " << connection_exists
                       << ", try connect: " << try_connect);
          if (connection_exists) {
              MDEBUG("P2P Request: notify_peer_list: peer is connected, sending to : " << pe.adr.host_str());
              sent = relay_notify(command, buf, conn_id);
              if (!sent)
                MWARNING("P2P Request: notify_peer_list: peer is connected, sending to : " << pe.adr.host_str() << " FAILED");
          } else if (try_connect) {
              MDEBUG("P2P Request: notify_peer_list: connect to notify");
              const epee::net_utils::network_address& na = pe.adr;
              const epee::net_utils::ipv4_network_address &ipv4 = na.as<const epee::net_utils::ipv4_network_address>();
              typename net_server::t_connection_context con = AUTO_VAL_INIT(con);
              if (m_net_server.connect(epee::string_tools::get_ip_string_from_int32(ipv4.ip()),
                                       epee::string_tools::num_to_string_fast(ipv4.port()),
                                       m_config.m_net_config.connection_timeout, con, m_bind_ip)) {
                  MDEBUG("P2P Request: notify_peer_list: connected to peer: " << pe.adr.host_str()
                               << ", sending command");
                  sent = relay_notify(command, buf, con.m_connection_id);
                  if (!sent)
                    MWARNING("P2P Request: notify_peer_list: peer is connected, sending to : " << pe.adr.host_str() << " FAILED");
              } else {
                  MWARNING("P2P Request: notify_peer_list: failed to connect to peer: " << pe.adr.host_str());
              }
          }
      }
      MDEBUG("P2P Request: notify_peer_list: end notify");
      return true;
  }

  //-----------------------------------------------------------------------------------
  template<class t_payload_net_handler>
  bool node_server<t_payload_net_handler>::multicast_send(int command, const std::string &data, const std::list<std::string> &addresses, const std::list<peerid_type> &exclude_peerids)
  {
      MDEBUG("P2P Request: multicast_send: Start tunneling for addresses: "
                   << boost::algorithm::join(addresses, ", "));
      std::vector<peerlist_entry> tunnels;
      {
          std::map<std::string, nodetool::supernode_route> local_supernode_routes;
          {
              MDEBUG("P2P Request: multicast_send: lock");
              boost::lock_guard<boost::recursive_mutex> guard(m_supernode_lock);
              MDEBUG("P2P Request: multicast_send: unlock");
              local_supernode_routes = m_supernode_routes;
          }
          for (auto addr : addresses)
          {
              MDEBUG("P2P Request: multicast_send: looking for tunnel for " << addr);
              auto it = local_supernode_routes.find(addr);
              if (it == local_supernode_routes.end())
              {
                  MWARNING("no tunnel found for address: " << addr);
                  continue;
              }
              // peers for address
              std::vector<peerlist_entry> addr_tunnels = (*it).second.peers;
              unsigned int count = 0;
              for (auto peer_it = addr_tunnels.begin(); peer_it != addr_tunnels.end(); ++peer_it)
              {
                  peerlist_entry addr_tunnel = *peer_it;


                  // check if peer connected connections
                  boost::uuids::uuid dummy;
                  if (!find_connection_id_by_peer(addr_tunnel, dummy))
                    continue;

                  // don't allow duplicate entries
                  auto tunnel_it = std::find_if(tunnels.begin(), tunnels.end(),
                                                [addr_tunnel](const peerlist_entry &entry) -> bool {
                      return entry.id == addr_tunnel.id;
                  });
                  // check if our peer is in excluded peers
                  auto exclude_it = std::find(exclude_peerids.begin(), exclude_peerids.end(),
                                              addr_tunnel.id);
                  if (tunnel_it == tunnels.end() && exclude_it == exclude_peerids.end())
                  {
                      MDEBUG("found tunnel for address: " << addr << ":  " << addr_tunnel.adr.str());
                      tunnels.push_back(addr_tunnel);
                      count++;
                  }
                  if (count >= MAX_TUNNEL_PEERS)
                  {
                      break;
                  }
              }
          }
      }
      MDEBUG("P2P Request: multicast_send: End tunneling, tunnels found: " << tunnels.size());
      m_multicast_bytes_out += data.size() * tunnels.size();

      return notify_peer_list(command, data, tunnels);
  }

  //-----------------------------------------------------------------------------------
  template<class t_payload_net_handler>
  uint64_t node_server<t_payload_net_handler>::get_max_hop(const std::list<std::string> &addresses)
  {
      uint64_t max_hop = 0;
      {
          std::map<std::string, nodetool::supernode_route> local_supernode_routes;
          {
              MDEBUG("P2P Request: multicast_send: lock");
              boost::lock_guard<boost::recursive_mutex> guard(m_supernode_lock);
              MDEBUG("P2P Request: multicast_send: unlock");
              local_supernode_routes = m_supernode_routes;
          }
          for (auto addr : addresses)
          {
              auto it = local_supernode_routes.find(addr);
              if (it != local_supernode_routes.end() && max_hop < (*it).second.max_hop)
              {
                  max_hop = (*it).second.max_hop;
              }
          }
      }
      return max_hop;
  }

  //-----------------------------------------------------------------------------------
<<<<<<< HEAD
  template<class t_payload_net_handler>
  std::list<std::string> node_server<t_payload_net_handler>::get_routes()
  {
      std::list<std::string> routes;
      {
          std::map<std::string, nodetool::supernode_route> local_supernode_routes;
          {
              MDEBUG("P2P Request: multicast_send: lock");
              boost::lock_guard<boost::recursive_mutex> guard(m_supernode_lock);
              MDEBUG("P2P Request: multicast_send: unlock");
              local_supernode_routes = m_supernode_routes;
          }
          for (auto it = local_supernode_routes.begin(); it != local_supernode_routes.end(); ++it)
          {
              routes.push_back((*it).first);
          }
      }
      return routes;
  }

  //-----------------------------------------------------------------------------------
  template<class t_payload_net_handler>
  void node_server<t_payload_net_handler>::remove_old_request_cache()
  {
      int timestamp = std::chrono::duration_cast<std::chrono::milliseconds>(std::chrono::system_clock::now().time_since_epoch()).count();
      for (auto it = m_supernode_requests_timestamps.begin(); it != m_supernode_requests_timestamps.end();)
      {
          if ((*it).first + REQUEST_CACHE_TIME < timestamp)
          {
              m_supernode_requests_cache.erase((*it).second);
              it = m_supernode_requests_timestamps.erase(it);
          }
          else
          {
              break;
          }
      }
  }

  //-----------------------------------------------------------------------------------
  template<class t_payload_net_handler>
  int node_server<t_payload_net_handler>::handle_supernode_announce(int command, COMMAND_SUPERNODE_ANNOUNCE::request& arg, p2p_connection_context& context)
  {
      MDEBUG("P2P Request: handle_supernode_announce: start");

      m_announce_bytes_in += get_command_size(arg);

      if (context.m_state != p2p_connection_context::state_normal) {
          MWARNING(context << " invalid connection (no handshake)");
          return 1;
      }

#ifdef LOCK_RTA_SENDING
    return 1;
#endif
      static std::string supernode_endpoint("send_supernode_announce");
      std::string supernode_str = arg.supernode_public_id;

      bool is_local;
      {
          boost::lock_guard<boost::recursive_mutex> guard(m_supernode_lock);
          is_local = m_supernodes.count(supernode_str) > 0;
      }
      if (!is_local) {
          MDEBUG("P2P Request: handle_supernode_announce: update tunnels for " << arg.supernode_public_id << " Hop: " << arg.hop << " Address: " << arg.network_address);

          peerlist_entry pe;
          // TODO: Need to investigate it and mechanism for adding peer to the peerlist
          if (!m_peerlist.find_peer(context.peer_id, pe))
          { // unknown peer, alternative handshake with it
              MDEBUG("unknown peer, alternative handshake with it " << context.peer_id);
              return 1;
          }
          {
              MDEBUG("P2P Request: handle_supernode_announce: lock");
              boost::lock_guard<boost::recursive_mutex> guard(m_request_cache_lock);
              MDEBUG("P2P Request: handle_supernode_announce: unlock");
              remove_old_request_cache();
          }
          MDEBUG("P2P Request: handle_supernode_announce: lock");
          boost::lock_guard<boost::recursive_mutex> guard(m_supernode_lock);
          MDEBUG("P2P Request: handle_supernode_announce: unlock");

          MDEBUG("P2P Request: handle_supernode_announce: routes number - " << m_supernode_routes.size());
          for (auto it2 = m_supernode_routes.begin(); it2 != m_supernode_routes.end(); ++it2)
          {
              MDEBUG("P2P Request: handle_supernode_announce: " << (*it2).first << " " << (*it2).second.peers.size());
          }


          auto it = m_supernode_routes.find(supernode_str);
          if (it == m_supernode_routes.end())
          {
              std::vector<peerlist_entry> peer_vec;
              peer_vec.push_back(pe);
              nodetool::supernode_route route;
              route.last_announce_height = arg.height;
              route.last_announce_time = time(nullptr);
              route.max_hop = arg.hop;
              route.peers = peer_vec;
              m_supernode_routes[supernode_str] = route;
          }
          else {
              auto &route = it->second;
#if 0
              // this check is not correct in case stake transactions if older tx has greater lock time than newer one
              if (route.last_announce_height > arg.height)
              {
                  MINFO("SUPERNODE_ANNOUNCE from " << context.peer_id
                        << " too old, corrent route height " << (*it).second.last_announce_height);
                  return 1;
              }
#endif

              if (route.last_announce_height == arg.height && route.last_announce_time + DIFFICULTY_TARGET_V2 > (unsigned)time(nullptr))
              {
                  MDEBUG("existing announce, height: " << arg.height << ", last_announce_time: " << (*it).second.last_announce_time
                         << ", current time: " << time(nullptr));
                  auto peer_it = std::find_if(route.peers.begin(), route.peers.end(),
                                              [pe](const peerlist_entry &p) -> bool { return pe.id == p.id; });
                  if (peer_it == route.peers.end())
                  {
                      route.peers.push_back(pe);
                      if (route.max_hop < arg.hop)
                      {
                          route.max_hop = arg.hop;
                      }
                  }
                  return 1;
              }
              route.peers.clear();
              route.peers.push_back(pe);
              route.last_announce_height = arg.height;
              route.last_announce_time = time(nullptr);
              route.max_hop = arg.hop;
          }
      }

      std::list<std::reference_wrapper<local_supernode>> post_to_sn;
      {
          LOG_PRINT_L3("P2P Request: handle_supernode_announce: lock");
          boost::lock_guard<boost::recursive_mutex> guard(m_supernode_lock);
          LOG_PRINT_L3("P2P Request: handle_supernode_announce: unlock");
          for (auto &sn : m_supernodes) {
              if (sn.first != supernode_str)
                  post_to_sn.push_back(std::ref(sn.second));
          }
      }
      for (auto &sn : post_to_sn) {
          LOG_PRINT_L1("P2P Request: handle_supernode_announce: post to supernode");
          post_request_to_supernode<cryptonote::COMMAND_RPC_SUPERNODE_ANNOUNCE>(sn, supernode_endpoint, arg);
      }

      if (!is_local) {
          // Notify neighbours about new ANNOUNCE
          arg.hop++;
          MDEBUG("P2P Request: handle_supernode_announce: notify peers " << arg.hop);

          std::list<boost::uuids::uuid> all_connections, random_connections;
          m_net_server.get_config_object().foreach_connection([&](const p2p_connection_context& cntxt)
          {
            // skip ourself connections
            if(cntxt.peer_id == m_config.m_peer_id)
              return true;
            all_connections.push_back(cntxt.m_connection_id);
            return true;
          });

          if (all_connections.empty()) {
            MWARNING("P2P Request: no connections to relay announce");
            return 1;
          }

          select_subset_with_probability(1.0 / all_connections.size(), all_connections, random_connections);

          std::string arg_buff;
          epee::serialization::store_t_to_binary(arg, arg_buff);

          MDEBUG("P2P Request: handle_supernode_announce: relaying to neighbours: " << random_connections.size());

          relay_notify_to_list(command, arg_buff, random_connections);
          m_announce_bytes_out += arg_buff.size() * random_connections.size();
      }

      MDEBUG("P2P Request: handle_supernode_announce: end");
      return 1;
  }

  template<class t_payload_net_handler>
  int node_server<t_payload_net_handler>::handle_broadcast(int command, typename COMMAND_BROADCAST::request &arg, p2p_connection_context &context)
  {
      MDEBUG("P2P Request: handle_broadcast: start");

      m_broadcast_bytes_in += get_command_size(arg);

      if (context.m_state != p2p_connection_context::state_normal) {
          MWARNING(context << " invalid connection (no handshake)");
          return 1;
      }

#ifdef LOCK_RTA_SENDING
    return 1;
#endif

      {
          MDEBUG("P2P Request: handle_broadcast: lock");
          boost::unique_lock<boost::recursive_mutex> cache_guard(m_request_cache_lock, boost::defer_lock),
              sn_guard(m_supernode_lock, boost::defer_lock);
          boost::lock(cache_guard, sn_guard);
          MDEBUG("P2P Request: handle_broadcast: unlock");
          MDEBUG("P2P Request: handle_broadcast: sender_address: " << arg.sender_address
                       << ", our address(es): " << join_supernodes_addresses(", "));
          if (m_supernode_requests_cache.find(arg.message_id) == m_supernode_requests_cache.end())
          {
              MDEBUG("P2P Request: handle_broadcast: post to supernodes");
              m_supernode_requests_cache.insert(arg.message_id);
              int timestamp = std::chrono::duration_cast<std::chrono::milliseconds>(std::chrono::system_clock::now().time_since_epoch()).count();
              m_supernode_requests_timestamps.insert(std::make_pair(timestamp, arg.message_id));

              post_request_to_supernodes<cryptonote::COMMAND_RPC_BROADCAST>("broadcast", arg, arg.callback_uri);

              if (arg.hop > 0)
              {
                  MDEBUG("P2P Request: handle_broadcast: notify broadcast from " << arg.sender_address
                               << " to peers. Hop level: " << arg.hop);
                  arg.hop--;
                  std::string buff;
                  epee::serialization::store_t_to_binary(arg, buff);

                  m_broadcast_bytes_out += buff.size() * get_connections_count();

                  relay_notify_to_all(command, buff, context);
              }
              else
              {
                  MDEBUG("P2P Request: handle_broadcast: hop counter ended for broadcast from "
                               << arg.sender_address);
              }
          }
          MDEBUG("P2P Request: handle_broadcast: clean request cache");
          remove_old_request_cache();
      }
      MDEBUG("P2P Request: handle_broadcast: end");
      return 1;
  }

  template<class t_payload_net_handler>
  int node_server<t_payload_net_handler>::handle_multicast(int command, typename COMMAND_MULTICAST::request &arg, p2p_connection_context &context)
  {
      MDEBUG("P2P Request: handle_multicast: start");

      m_multicast_bytes_in += get_command_size(arg);

      if (context.m_state != p2p_connection_context::state_normal) {
          MWARNING(context << " invalid connection (no handshake)");
          return 1;
      }

#ifdef LOCK_RTA_SENDING
    return 1;
#endif

      std::list<std::string> addresses = arg.receiver_addresses;
      bool forward = false;
      {
          MDEBUG("P2P Request: handle_multicast: lock");
          boost::unique_lock<boost::recursive_mutex> cache_guard(m_request_cache_lock, boost::defer_lock),
              sn_guard(m_supernode_lock, boost::defer_lock);
          boost::lock(cache_guard, sn_guard);

          MDEBUG("P2P Request: handle_multicast: unlock");
          MDEBUG("P2P Request: handle_multicast: sender_address: " << arg.sender_address
                       << ", receiver_addresses: " << boost::algorithm::join(arg.receiver_addresses, ", ")
                       << ", our address(es): " << join_supernodes_addresses(", "));
          if (m_supernode_requests_cache.find(arg.message_id) == m_supernode_requests_cache.end())
          {
              MDEBUG("P2P Request: handle_multicast: post to supernodes");
              m_supernode_requests_cache.insert(arg.message_id);
              int timestamp = std::chrono::duration_cast<std::chrono::milliseconds>(std::chrono::system_clock::now().time_since_epoch()).count();
              m_supernode_requests_timestamps.insert(std::make_pair(timestamp, arg.message_id));
              for (auto it = addresses.begin(); it != addresses.end(); ) {
                  auto snit = m_supernodes.find(*it);
                  if (snit != m_supernodes.end()) {
                      MDEBUG("P2P Request: handle_multicast: posting to local supernode " << snit->first);
                      post_request_to_supernode<cryptonote::COMMAND_RPC_MULTICAST>(snit->second, "multicast", arg, arg.callback_uri);
                      it = addresses.erase(it);
                  } else {
                      ++it;
                  }
              }

              if (arg.hop > 0)
              {
                  forward = true;
              }
              else
              {
                  MDEBUG("P2P Request: handle_multicast: hop counter ended for multicast from "
                               << arg.sender_address);
              }
          }
          else
          {
              MDEBUG("P2P Request: handle_multicast: request found in cache, skipping");
          }
          MDEBUG("P2P Request: handle_multicast: clean request cache");
          remove_old_request_cache();
      }
      if (forward)
      {
          MDEBUG("P2P Request: handle_multicast: notify multicast from " << arg.sender_address
                       << " to peers. Hop level: " << arg.hop);
          arg.hop--;
          std::list<peerid_type> exclude_peers;
          exclude_peers.push_back(context.peer_id);

          std::string buff;
          epee::serialization::store_t_to_binary(arg, buff);
          multicast_send(command, buff, addresses, exclude_peers);
      }
      MDEBUG("P2P Request: handle_multicast: end");
      return 1;
  }

  template<class t_payload_net_handler>
  int node_server<t_payload_net_handler>::handle_unicast(int command, typename COMMAND_UNICAST::request &arg, p2p_connection_context &context)
  {
      MDEBUG("P2P Request: handle_unicast: start");
      m_multicast_bytes_in += get_command_size(arg);
      if (context.m_state != p2p_connection_context::state_normal) {
          MWARNING(context << " invalid connection (no handshake)");
          return 1;
      }

#ifdef LOCK_RTA_SENDING
    return 1;
#endif

      std::string address = arg.receiver_address;
      bool forward = false;
      {
          MDEBUG("P2P Request: handle_unicast: lock");
          boost::unique_lock<boost::recursive_mutex> cache_guard(m_request_cache_lock, boost::defer_lock),
              sn_guard(m_supernode_lock, boost::defer_lock);
          boost::lock(cache_guard, sn_guard);
          MDEBUG("P2P Request: handle_unicast: unlock");
          MDEBUG("P2P Request: handle_unicast: sender_address: " << arg.sender_address
                       << ", receiver_address: " << arg.receiver_address
                       << ", our address(es): " << join_supernodes_addresses(", "));
          if (m_supernode_requests_cache.find(arg.message_id) == m_supernode_requests_cache.end())
          {
              MDEBUG("P2P Request: handle_unicast: post to supernodes");
              m_supernode_requests_cache.insert(arg.message_id);
              int timestamp = std::chrono::duration_cast<std::chrono::milliseconds>(std::chrono::system_clock::now().time_since_epoch()).count();
              m_supernode_requests_timestamps.insert(std::make_pair(timestamp, arg.message_id));
              auto it = m_supernodes.find(address);
              bool local_sn = it != m_supernodes.end();
              if (local_sn) {
                  MDEBUG("P2P Request: handle_unicast: sending to local supernode " << address);
                  post_request_to_supernode<cryptonote::COMMAND_RPC_UNICAST>(it->second, "unicast", arg, arg.callback_uri);
              }
              else if (arg.hop > 0)
              {
                  forward = true;
              }
              else
              {
                  MDEBUG("P2P Request: handle_unicast: hop counter ended for unicast from "
                               << arg.sender_address);
              }
          }
          else
          {
              MDEBUG("P2P Request: handle_unicast: request found in cache, skipping");
          }
          MDEBUG("P2P Request: handle_unicast: clean request cache");
          remove_old_request_cache();
      }

      if (forward)
      {
          MDEBUG("P2P Request: handle_unicast: notify unicast from " << arg.sender_address
                       << " to " << arg.receiver_address << ". Hop level: " << arg.hop);
          arg.hop--;
          std::list<std::string> addresses;
          addresses.push_back(address);

          std::list<peerid_type> exclude_peers;
          exclude_peers.push_back(context.peer_id);

          std::string buff;
          epee::serialization::store_t_to_binary(arg, buff);
          multicast_send(command, buff, addresses, exclude_peers);
      }
      MDEBUG("P2P Request: handle_unicast: end");
      return 1;
  }

  //-----------------------------------------------------------------------------------
=======
>>>>>>> adc2e3f1
  template<class t_payload_net_handler>
  bool node_server<t_payload_net_handler>::do_handshake_with_peer(peerid_type& pi, p2p_connection_context& context_, bool just_take_peerlist)
  {
    network_zone& zone = m_network_zones.at(context_.m_remote_address.get_zone());

    typename COMMAND_HANDSHAKE::request arg;
    typename COMMAND_HANDSHAKE::response rsp;
    get_local_node_data(arg.node_data, zone);
    m_payload_handler.get_payload_sync_data(arg.payload_data);

    epee::simple_event ev;
    std::atomic<bool> hsh_result(false);

    bool r = epee::net_utils::async_invoke_remote_command2<typename COMMAND_HANDSHAKE::response>(context_.m_connection_id, COMMAND_HANDSHAKE::ID, arg, zone.m_net_server.get_config_object(),
      [this, &pi, &ev, &hsh_result, &just_take_peerlist, &context_](int code, const typename COMMAND_HANDSHAKE::response& rsp, p2p_connection_context& context)
    {
      epee::misc_utils::auto_scope_leave_caller scope_exit_handler = epee::misc_utils::create_scope_leave_handler([&](){ev.raise();});

      if(code < 0)
      {
        LOG_WARNING_CC(context, "COMMAND_HANDSHAKE invoke failed. (" << code <<  ", " << epee::levin::get_err_descr(code) << ")");
        return;
      }

      if(rsp.node_data.network_id != m_network_id)
      {
        LOG_WARNING_CC(context, "COMMAND_HANDSHAKE Failed, wrong network!  (" << rsp.node_data.network_id << "), closing connection.");
        return;
      }

      if(!handle_remote_peerlist(rsp.local_peerlist_new, rsp.node_data.local_time, context))
      {
        LOG_WARNING_CC(context, "COMMAND_HANDSHAKE: failed to handle_remote_peerlist(...), closing connection.");
        add_host_fail(context.m_remote_address);
        return;
      }
      hsh_result = true;
      if(!just_take_peerlist)
      {
        if(!m_payload_handler.process_payload_sync_data(rsp.payload_data, context, true))
        {
          LOG_WARNING_CC(context, "COMMAND_HANDSHAKE invoked, but process_payload_sync_data returned false, dropping connection.");
          hsh_result = false;
          return;
        }

        pi = context.peer_id = rsp.node_data.peer_id;
        context.m_rpc_port = rsp.node_data.rpc_port;
        m_network_zones.at(context.m_remote_address.get_zone()).m_peerlist.set_peer_just_seen(rsp.node_data.peer_id, context.m_remote_address, context.m_pruning_seed, context.m_rpc_port);

        // move
        for (auto const& zone : m_network_zones)
        {
          if(rsp.node_data.peer_id == zone.second.m_config.m_peer_id)
          {
            LOG_DEBUG_CC(context, "Connection to self detected, dropping connection");
            hsh_result = false;
            return;
          }
        }
        LOG_INFO_CC(context, "New connection handshaked, pruning seed " << epee::string_tools::to_string_hex(context.m_pruning_seed));
        LOG_DEBUG_CC(context, " COMMAND_HANDSHAKE INVOKED OK");
      }else
      {
        LOG_DEBUG_CC(context, " COMMAND_HANDSHAKE(AND CLOSE) INVOKED OK");
      }
      context_ = context;
    }, P2P_DEFAULT_HANDSHAKE_INVOKE_TIMEOUT);

    if(r)
    {
      ev.wait();
    }

    if(!hsh_result)
    {
      LOG_WARNING_CC(context_, "COMMAND_HANDSHAKE Failed");
      m_network_zones.at(context_.m_remote_address.get_zone()).m_net_server.get_config_object().close(context_.m_connection_id);
    }
    else
    {
      try_get_support_flags(context_, [](p2p_connection_context& flags_context, const uint32_t& support_flags)
      {
        flags_context.support_flags = support_flags;
      });
    }

    return hsh_result;
  }
  //-----------------------------------------------------------------------------------
  template<class t_payload_net_handler>
  bool node_server<t_payload_net_handler>::do_peer_timed_sync(const epee::net_utils::connection_context_base& context_, peerid_type peer_id)
  {
    typename COMMAND_TIMED_SYNC::request arg = AUTO_VAL_INIT(arg);
    m_payload_handler.get_payload_sync_data(arg.payload_data);

    network_zone& zone = m_network_zones.at(context_.m_remote_address.get_zone());
    bool r = epee::net_utils::async_invoke_remote_command2<typename COMMAND_TIMED_SYNC::response>(context_.m_connection_id, COMMAND_TIMED_SYNC::ID, arg, zone.m_net_server.get_config_object(),
      [this](int code, const typename COMMAND_TIMED_SYNC::response& rsp, p2p_connection_context& context)
    {
      context.m_in_timedsync = false;
      if(code < 0)
      {
        LOG_WARNING_CC(context, "COMMAND_TIMED_SYNC invoke failed. (" << code <<  ", " << epee::levin::get_err_descr(code) << ")");
        return;
      }

      if(!handle_remote_peerlist(rsp.local_peerlist_new, rsp.local_time, context))
      {
        LOG_WARNING_CC(context, "COMMAND_TIMED_SYNC: failed to handle_remote_peerlist(...), closing connection.");
        m_network_zones.at(context.m_remote_address.get_zone()).m_net_server.get_config_object().close(context.m_connection_id );
        add_host_fail(context.m_remote_address);
      }
      if(!context.m_is_income)
        m_network_zones.at(context.m_remote_address.get_zone()).m_peerlist.set_peer_just_seen(context.peer_id, context.m_remote_address, context.m_pruning_seed, context.m_rpc_port);
      if (!m_payload_handler.process_payload_sync_data(rsp.payload_data, context, false))
      {
        m_network_zones.at(context.m_remote_address.get_zone()).m_net_server.get_config_object().close(context.m_connection_id );
      }
    });

    if(!r)
    {
      LOG_WARNING_CC(context_, "COMMAND_TIMED_SYNC Failed");
      return false;
    }
    return true;
  }
  //-----------------------------------------------------------------------------------
  template<class t_payload_net_handler>
  size_t node_server<t_payload_net_handler>::get_random_index_with_fixed_probability(size_t max_index)
  {
    //divide by zero workaround
    if(!max_index)
      return 0;

    size_t x = crypto::rand<size_t>()%(max_index+1);
    size_t res = (x*x*x)/(max_index*max_index); //parabola \/
    MDEBUG("Random connection index=" << res << "(x="<< x << ", max_index=" << max_index << ")");
    return res;
  }
  //-----------------------------------------------------------------------------------
  template<class t_payload_net_handler>
  bool node_server<t_payload_net_handler>::is_peer_used(const peerlist_entry& peer)
  {
    for(const auto& zone : m_network_zones)
      if(zone.second.m_config.m_peer_id == peer.id)
        return true;//dont make connections to ourself

    bool used = false;
    for(auto& zone : m_network_zones)
    {
      zone.second.m_net_server.get_config_object().foreach_connection([&](const p2p_connection_context& cntxt)
      {
        if(cntxt.peer_id == peer.id || (!cntxt.m_is_income && peer.adr == cntxt.m_remote_address))
        {
          used = true;
          return false;//stop enumerating
        }
        return true;
      });

      if(used)
        return true;
    }
    return false;
  }
  //-----------------------------------------------------------------------------------
  template<class t_payload_net_handler>
  bool node_server<t_payload_net_handler>::is_peer_used(const anchor_peerlist_entry& peer)
  {
    for(auto& zone : m_network_zones) {
      if(zone.second.m_config.m_peer_id == peer.id) {
          return true;//dont make connections to ourself
      }
      bool used = false;
      zone.second.m_net_server.get_config_object().foreach_connection([&](const p2p_connection_context& cntxt)
      {
        if(cntxt.peer_id == peer.id || (!cntxt.m_is_income && peer.adr == cntxt.m_remote_address))
        {
          used = true;
          return false;//stop enumerating
        }
        return true;
      });
      if (used)
        return true;
    }
    return false;
  }
  //-----------------------------------------------------------------------------------
  template<class t_payload_net_handler>
  bool node_server<t_payload_net_handler>::is_addr_connected(const epee::net_utils::network_address& peer)
  {
    const auto zone = m_network_zones.find(peer.get_zone());
    if (zone == m_network_zones.end())
      return false;

    bool connected = false;
    zone->second.m_net_server.get_config_object().foreach_connection([&](const p2p_connection_context& cntxt)
    {
      if(!cntxt.m_is_income && peer == cntxt.m_remote_address)
      {
        connected = true;
        return false;//stop enumerating
      }
      return true;
    });

    return connected;
  }

#define LOG_PRINT_CC_PRIORITY_NODE(priority, con, msg) \
  do { \
    if (priority) {\
      LOG_INFO_CC(con, "[priority]" << msg); \
    } else {\
      LOG_INFO_CC(con, msg); \
    } \
  } while(0)

  template<class t_payload_net_handler>
  bool node_server<t_payload_net_handler>::try_to_connect_and_handshake_with_new_peer(const epee::net_utils::network_address& na, bool just_take_peerlist, uint64_t last_seen_stamp, PeerType peer_type, uint64_t first_seen_stamp)
  {
    network_zone& zone = m_network_zones.at(na.get_zone());
    if (zone.m_connect == nullptr) // outgoing connections in zone not possible
      return false;

    if (zone.m_current_number_of_out_peers == zone.m_config.m_net_config.max_out_connection_count) // out peers limit
    {
      return false;
    }
    else if (zone.m_current_number_of_out_peers > zone.m_config.m_net_config.max_out_connection_count)
    {
      zone.m_net_server.get_config_object().del_out_connections(1);
      --(zone.m_current_number_of_out_peers); // atomic variable, update time = 1s
      return false;
    }


    MDEBUG("Connecting to " << na.str() << "(peer_type=" << peer_type << ", last_seen: "
        << (last_seen_stamp ? epee::misc_utils::get_time_interval_string(time(NULL) - last_seen_stamp):"never")
        << ")...");

<<<<<<< HEAD
    CHECK_AND_ASSERT_MES(na.get_type_id() == epee::net_utils::ipv4_network_address::ID, false,
        "Only IPv4 addresses are supported here");
    const epee::net_utils::ipv4_network_address &ipv4 = na.as<const epee::net_utils::ipv4_network_address>();

    typename net_server::t_connection_context con = AUTO_VAL_INIT(con);
    bool res = m_net_server.connect(epee::string_tools::get_ip_string_from_int32(ipv4.ip()),
      epee::string_tools::num_to_string_fast(ipv4.port()),
      m_config.m_net_config.connection_timeout,
      con, m_bind_ip);

    if(!res)
=======
    auto con = zone.m_connect(zone, na, m_ssl_support);
    if(!con)
>>>>>>> adc2e3f1
    {
      bool is_priority = is_priority_node(na);
      LOG_PRINT_CC_PRIORITY_NODE(is_priority, bool(con), "Connect failed to " << na.str()
        /*<< ", try " << try_count*/);
      //m_peerlist.set_peer_unreachable(pe);
      return false;
    }

    con->m_anchor = peer_type == anchor;
    peerid_type pi = AUTO_VAL_INIT(pi);
    bool res = do_handshake_with_peer(pi, *con, just_take_peerlist);

    if(!res)
    {
      bool is_priority = is_priority_node(na);
      LOG_PRINT_CC_PRIORITY_NODE(is_priority, *con, "Failed to HANDSHAKE with peer "
        << na.str()
        /*<< ", try " << try_count*/);
      zone.m_net_server.get_config_object().close(con->m_connection_id);
      return false;
    }

    if(just_take_peerlist)
    {
      zone.m_net_server.get_config_object().close(con->m_connection_id);
      LOG_DEBUG_CC(*con, "CONNECTION HANDSHAKED OK AND CLOSED.");
      return true;
    }

    peerlist_entry pe_local = AUTO_VAL_INIT(pe_local);
    pe_local.adr = na;
    pe_local.id = pi;
    time_t last_seen;
    time(&last_seen);
    pe_local.last_seen = static_cast<int64_t>(last_seen);
    pe_local.pruning_seed = con->m_pruning_seed;
    pe_local.rpc_port = con->m_rpc_port;
    zone.m_peerlist.append_with_peer_white(pe_local);
    //update last seen and push it to peerlist manager

    anchor_peerlist_entry ape = AUTO_VAL_INIT(ape);
    ape.adr = na;
    ape.id = pi;
    ape.first_seen = first_seen_stamp ? first_seen_stamp : time(nullptr);

    zone.m_peerlist.append_with_peer_anchor(ape);

    LOG_DEBUG_CC(*con, "CONNECTION HANDSHAKED OK.");
    return true;
  }

  template<class t_payload_net_handler>
  bool node_server<t_payload_net_handler>::check_connection_and_handshake_with_peer(const epee::net_utils::network_address& na, uint64_t last_seen_stamp)
  {
    network_zone& zone = m_network_zones.at(na.get_zone());
    if (zone.m_connect == nullptr)
      return false;

    LOG_PRINT_L1("Connecting to " << na.str() << "(last_seen: "
                                  << (last_seen_stamp ? epee::misc_utils::get_time_interval_string(time(NULL) - last_seen_stamp):"never")
                                  << ")...");

<<<<<<< HEAD
    CHECK_AND_ASSERT_MES(na.get_type_id() == epee::net_utils::ipv4_network_address::ID, false,
        "Only IPv4 addresses are supported here");
    const epee::net_utils::ipv4_network_address &ipv4 = na.as<epee::net_utils::ipv4_network_address>();

    typename net_server::t_connection_context con = AUTO_VAL_INIT(con);
    bool res = m_net_server.connect(epee::string_tools::get_ip_string_from_int32(ipv4.ip()),
                                    epee::string_tools::num_to_string_fast(ipv4.port()),
                                    m_config.m_net_config.connection_timeout,
                                    con, m_bind_ip);

    if (!res) {
=======
    auto con = zone.m_connect(zone, na, m_ssl_support);
    if (!con) {
>>>>>>> adc2e3f1
      bool is_priority = is_priority_node(na);

      LOG_PRINT_CC_PRIORITY_NODE(is_priority, p2p_connection_context{}, "Connect failed to " << na.str());

      return false;
    }

    con->m_anchor = false;
    peerid_type pi = AUTO_VAL_INIT(pi);
    const bool res = do_handshake_with_peer(pi, *con, true);
    if (!res) {
      bool is_priority = is_priority_node(na);

      LOG_PRINT_CC_PRIORITY_NODE(is_priority, *con, "Failed to HANDSHAKE with peer " << na.str());
      zone.m_net_server.get_config_object().close(con->m_connection_id);
      return false;
    }

    zone.m_net_server.get_config_object().close(con->m_connection_id);

    LOG_DEBUG_CC(*con, "CONNECTION HANDSHAKED OK AND CLOSED.");

    return true;
  }

#undef LOG_PRINT_CC_PRIORITY_NODE

  //-----------------------------------------------------------------------------------
  template<class t_payload_net_handler>
  bool node_server<t_payload_net_handler>::is_addr_recently_failed(const epee::net_utils::network_address& addr)
  {
    CRITICAL_REGION_LOCAL(m_conn_fails_cache_lock);
    auto it = m_conn_fails_cache.find(addr);
    if(it == m_conn_fails_cache.end())
      return false;

    if(time(NULL) - it->second > P2P_FAILED_ADDR_FORGET_SECONDS)
      return false;
    else
      return true;
  }
  //-----------------------------------------------------------------------------------
  template<class t_payload_net_handler>
  bool node_server<t_payload_net_handler>::make_new_connection_from_anchor_peerlist(const std::vector<anchor_peerlist_entry>& anchor_peerlist)
  {
    for (const auto& pe: anchor_peerlist) {
      _note("Considering connecting (out) to anchor peer: " << peerid_type(pe.id) << " " << pe.adr.str());

      if(is_peer_used(pe)) {
        _note("Peer is used");
        continue;
      }

      if(!is_remote_host_allowed(pe.adr)) {
        continue;
      }

      if(is_addr_recently_failed(pe.adr)) {
        continue;
      }

      MDEBUG("Selected peer: " << peerid_to_string(pe.id) << " " << pe.adr.str()
                               << "[peer_type=" << anchor
                               << "] first_seen: " << epee::misc_utils::get_time_interval_string(time(NULL) - pe.first_seen));

      if(!try_to_connect_and_handshake_with_new_peer(pe.adr, false, 0, anchor, pe.first_seen)) {
        _note("Handshake failed");
        continue;
      }

      return true;
    }

    return false;
  }
  //-----------------------------------------------------------------------------------
  template<class t_payload_net_handler>
  bool node_server<t_payload_net_handler>::make_new_connection_from_peerlist(network_zone& zone, bool use_white_list)
  {
    size_t max_random_index = 0;

    std::set<size_t> tried_peers;

    size_t try_count = 0;
    size_t rand_count = 0;
    while(rand_count < (max_random_index+1)*3 &&  try_count < 10 && !zone.m_net_server.is_stop_signal_sent())
    {
      ++rand_count;
      size_t random_index;
      const uint32_t next_needed_pruning_stripe = m_payload_handler.get_next_needed_pruning_stripe().second;

      // build a set of all the /16 we're connected to, and prefer a peer that's not in that set
      std::set<uint32_t> classB;
      if (&zone == &m_network_zones.at(epee::net_utils::zone::public_)) // at returns reference, not copy
      {
        zone.m_net_server.get_config_object().foreach_connection([&](const p2p_connection_context& cntxt)
        {
          if (cntxt.m_remote_address.get_type_id() == epee::net_utils::ipv4_network_address::get_type_id())
          {

            const epee::net_utils::network_address na = cntxt.m_remote_address;
            const uint32_t actual_ip = na.as<const epee::net_utils::ipv4_network_address>().ip();
            classB.insert(actual_ip & 0x0000ffff);
          }
          return true;
        });
      }

      std::deque<size_t> filtered;
      const size_t limit = use_white_list ? 20 : std::numeric_limits<size_t>::max();
      size_t idx = 0, skipped = 0;
      for (int step = 0; step < 2; ++step)
      {
        bool skip_duplicate_class_B = step == 0;
        zone.m_peerlist.foreach (use_white_list, [&classB, &filtered, &idx, &skipped, skip_duplicate_class_B, limit, next_needed_pruning_stripe](const peerlist_entry &pe){
          if (filtered.size() >= limit)
            return false;
          bool skip = false;
          if (skip_duplicate_class_B && pe.adr.get_type_id() == epee::net_utils::ipv4_network_address::get_type_id())
          {
            const epee::net_utils::network_address na = pe.adr;
            uint32_t actual_ip = na.as<const epee::net_utils::ipv4_network_address>().ip();
            skip = classB.find(actual_ip & 0x0000ffff) != classB.end();
          }
          if (skip)
            ++skipped;
          else if (next_needed_pruning_stripe == 0 || pe.pruning_seed == 0)
            filtered.push_back(idx);
          else if (next_needed_pruning_stripe == tools::get_pruning_stripe(pe.pruning_seed))
            filtered.push_front(idx);
          ++idx;
          return true;
        });
        if (skipped == 0 || !filtered.empty())
          break;
        if (skipped)
          MGINFO("Skipping " << skipped << " possible peers as they share a class B with existing peers");
      }
      if (filtered.empty())
      {
        MDEBUG("No available peer in " << (use_white_list ? "white" : "gray") << " list filtered by " << next_needed_pruning_stripe);
        return false;
      }
      if (use_white_list)
      {
        // if using the white list, we first pick in the set of peers we've already been using earlier
        random_index = get_random_index_with_fixed_probability(std::min<uint64_t>(filtered.size() - 1, 20));
        CRITICAL_REGION_LOCAL(m_used_stripe_peers_mutex);
        if (next_needed_pruning_stripe > 0 && next_needed_pruning_stripe <= (1ul << CRYPTONOTE_PRUNING_LOG_STRIPES) && !m_used_stripe_peers[next_needed_pruning_stripe-1].empty())
        {
          const epee::net_utils::network_address na = m_used_stripe_peers[next_needed_pruning_stripe-1].front();
          m_used_stripe_peers[next_needed_pruning_stripe-1].pop_front();
          for (size_t i = 0; i < filtered.size(); ++i)
          {
            peerlist_entry pe;
            if (zone.m_peerlist.get_white_peer_by_index(pe, filtered[i]) && pe.adr == na)
            {
              MDEBUG("Reusing stripe " << next_needed_pruning_stripe << " peer " << pe.adr.str());
              random_index = i;
              break;
            }
          }
        }
      }
      else
        random_index = crypto::rand_idx(filtered.size());

      CHECK_AND_ASSERT_MES(random_index < filtered.size(), false, "random_index < filtered.size() failed!!");
      random_index = filtered[random_index];
      CHECK_AND_ASSERT_MES(random_index < (use_white_list ? zone.m_peerlist.get_white_peers_count() : zone.m_peerlist.get_gray_peers_count()),
          false, "random_index < peers size failed!!");

      if(tried_peers.count(random_index))
        continue;

      tried_peers.insert(random_index);
      peerlist_entry pe = AUTO_VAL_INIT(pe);
      bool r = use_white_list ? zone.m_peerlist.get_white_peer_by_index(pe, random_index):zone.m_peerlist.get_gray_peer_by_index(pe, random_index);
      CHECK_AND_ASSERT_MES(r, false, "Failed to get random peer from peerlist(white:" << use_white_list << ")");

      ++try_count;

      _note("Considering connecting (out) to " << (use_white_list ? "white" : "gray") << " list peer: " <<
          peerid_to_string(pe.id) << " " << pe.adr.str() << ", pruning seed " << epee::string_tools::to_string_hex(pe.pruning_seed) <<
          " (stripe " << next_needed_pruning_stripe << " needed)");

      if(is_peer_used(pe)) {
        _note("Peer is used");
        continue;
      }

      if(!is_remote_host_allowed(pe.adr))
        continue;

      if(is_addr_recently_failed(pe.adr))
        continue;

      MDEBUG("Selected peer: " << peerid_to_string(pe.id) << " " << pe.adr.str()
                    << ", pruning seed " << epee::string_tools::to_string_hex(pe.pruning_seed) << " "
                    << "[peer_list=" << (use_white_list ? white : gray)
                    << "] last_seen: " << (pe.last_seen ? epee::misc_utils::get_time_interval_string(time(NULL) - pe.last_seen) : "never"));

      if(!try_to_connect_and_handshake_with_new_peer(pe.adr, false, pe.last_seen, use_white_list ? white : gray)) {
        _note("Handshake failed");
        continue;
      }

      return true;
    }
    return false;
  }
  //-----------------------------------------------------------------------------------
  template<class t_payload_net_handler>
  bool node_server<t_payload_net_handler>::find_connection_id_by_peer(const peerlist_entry &pe, boost::uuids::uuid& conn_id)
  {
    bool ret = false;
    MDEBUG("find_connection_id_by_peer: looking for: " << pe.adr.str());
    m_net_server.get_config_object().foreach_connection([&pe, &ret, &conn_id](p2p_connection_context& cntxt)
    {
      if (cntxt.peer_id == pe.id) {
        conn_id = cntxt.m_connection_id;
        ret = true;
        return false; // found connection, stopping foreach_connection loop
      }
      return true;
    });
    MDEBUG("find_connection_id_by_peer: done looking for: " << pe.adr.str() << ", found: " << conn_id);
    return ret;
  }


  //-----------------------------------------------------------------------------------
  template<class t_payload_net_handler>
  bool node_server<t_payload_net_handler>::connect_to_seed()
  {
      if (m_seed_nodes.empty() || m_offline || !m_exclusive_peers.empty())
        return true;

      size_t try_count = 0;
      size_t current_index = crypto::rand_idx(m_seed_nodes.size());
      const net_server& server = m_network_zones.at(epee::net_utils::zone::public_).m_net_server;
      while(true)
      {
        if(server.is_stop_signal_sent())
          return false;

        if(try_to_connect_and_handshake_with_new_peer(m_seed_nodes[current_index], true))
          break;
        if(++try_count > m_seed_nodes.size())
        {
          if (!m_fallback_seed_nodes_added)
          {
            MWARNING("Failed to connect to any of seed peers, trying fallback seeds");
            current_index = m_seed_nodes.size();
            for (const auto &peer: get_seed_nodes(m_nettype))
            {
              MDEBUG("Fallback seed node: " << peer);
              append_net_address(m_seed_nodes, peer, cryptonote::get_config(m_nettype).P2P_DEFAULT_PORT);
            }
            m_fallback_seed_nodes_added = true;
            if (current_index == m_seed_nodes.size())
            {
              MWARNING("No fallback seeds, continuing without seeds");
              break;
            }
            // continue for another few cycles
          }
          else
          {
            MWARNING("Failed to connect to any of seed peers, continuing without seeds");
            break;
          }
        }
        if(++current_index >= m_seed_nodes.size())
          current_index = 0;
      }
      return true;
  }
  //-----------------------------------------------------------------------------------
  //-----------------------------------------------------------------------------------
  template<class t_payload_net_handler>
  bool node_server<t_payload_net_handler>::connections_maker()
  {
    using zone_type = epee::net_utils::zone;

    if (m_offline) return true;
    if (!connect_to_peerlist(m_exclusive_peers)) return false;

    if (!m_exclusive_peers.empty()) return true;

    // Only have seeds in the public zone right now.

    size_t start_conn_count = get_public_outgoing_connections_count();
    if(!get_public_white_peers_count() && m_seed_nodes.size())
    {
      if (!connect_to_seed())
        return false;
    }

    if (!connect_to_peerlist(m_priority_peers)) return false;

    for(auto& zone : m_network_zones)
    {
      size_t base_expected_white_connections = (zone.second.m_config.m_net_config.max_out_connection_count*P2P_DEFAULT_WHITELIST_CONNECTIONS_PERCENT)/100;

      size_t conn_count = get_outgoing_connections_count(zone.second);
      while(conn_count < zone.second.m_config.m_net_config.max_out_connection_count)
      {
        const size_t expected_white_connections = m_payload_handler.get_next_needed_pruning_stripe().second ? zone.second.m_config.m_net_config.max_out_connection_count : base_expected_white_connections;
        if(conn_count < expected_white_connections)
        {
          //start from anchor list
          while (get_outgoing_connections_count(zone.second) < P2P_DEFAULT_ANCHOR_CONNECTIONS_COUNT
            && make_expected_connections_count(zone.second, anchor, P2P_DEFAULT_ANCHOR_CONNECTIONS_COUNT));
          //then do white list
          while (get_outgoing_connections_count(zone.second) < expected_white_connections
            && make_expected_connections_count(zone.second, white, expected_white_connections));
          //then do grey list
          while (get_outgoing_connections_count(zone.second) < zone.second.m_config.m_net_config.max_out_connection_count
            && make_expected_connections_count(zone.second, gray, zone.second.m_config.m_net_config.max_out_connection_count));
        }else
        {
          //start from grey list
          while (get_outgoing_connections_count(zone.second) < zone.second.m_config.m_net_config.max_out_connection_count
            && make_expected_connections_count(zone.second, gray, zone.second.m_config.m_net_config.max_out_connection_count));
          //and then do white list
          while (get_outgoing_connections_count(zone.second) < zone.second.m_config.m_net_config.max_out_connection_count
            && make_expected_connections_count(zone.second, white, zone.second.m_config.m_net_config.max_out_connection_count));
        }
        if(zone.second.m_net_server.is_stop_signal_sent())
          return false;
        size_t new_conn_count = get_outgoing_connections_count(zone.second);
        if (new_conn_count <= conn_count)
        {
          // we did not make any connection, sleep a bit to avoid a busy loop in case we don't have
          // any peers to try, then break so we will try seeds to get more peers
          boost::this_thread::sleep_for(boost::chrono::seconds(1));
          break;
        }
        conn_count = new_conn_count;
      }
    }

    if (start_conn_count == get_public_outgoing_connections_count() && start_conn_count < m_network_zones.at(zone_type::public_).m_config.m_net_config.max_out_connection_count)
    {
      MINFO("Failed to connect to any, trying seeds");
      if (!connect_to_seed())
        return false;
    }

    return true;
  }
  //-----------------------------------------------------------------------------------
  template<class t_payload_net_handler>
  bool node_server<t_payload_net_handler>::make_expected_connections_count(network_zone& zone, PeerType peer_type, size_t expected_connections)
  {
    if (m_offline)
      return false;

    std::vector<anchor_peerlist_entry> apl;

    if (peer_type == anchor) {
      zone.m_peerlist.get_and_empty_anchor_peerlist(apl);
    }

    size_t conn_count = get_outgoing_connections_count(zone);
    //add new connections from white peers
    if(conn_count < expected_connections)
    {
      if(zone.m_net_server.is_stop_signal_sent())
        return false;

      MDEBUG("Making expected connection, type " << peer_type << ", " << conn_count << "/" << expected_connections << " connections");

      if (peer_type == anchor && !make_new_connection_from_anchor_peerlist(apl)) {
        return false;
      }

      if (peer_type == white && !make_new_connection_from_peerlist(zone, true)) {
        return false;
      }

      if (peer_type == gray && !make_new_connection_from_peerlist(zone, false)) {
        return false;
      }
    }
    return true;
  }
  //-----------------------------------------------------------------------------------
  template<class t_payload_net_handler>
  size_t node_server<t_payload_net_handler>::get_public_outgoing_connections_count()
  {
    auto public_zone = m_network_zones.find(epee::net_utils::zone::public_);
    if (public_zone == m_network_zones.end())
      return 0;
    return get_outgoing_connections_count(public_zone->second);
  }
  //-----------------------------------------------------------------------------------
  template<class t_payload_net_handler>
  size_t node_server<t_payload_net_handler>::get_incoming_connections_count(network_zone& zone)
  {
    size_t count = 0;
    zone.m_net_server.get_config_object().foreach_connection([&](const p2p_connection_context& cntxt)
    {
      if(cntxt.m_is_income)
        ++count;
      return true;
    });
    return count;
  }
  //-----------------------------------------------------------------------------------
  template<class t_payload_net_handler>
  size_t node_server<t_payload_net_handler>::get_outgoing_connections_count(network_zone& zone)
  {
    size_t count = 0;
    zone.m_net_server.get_config_object().foreach_connection([&](const p2p_connection_context& cntxt)
    {
      if(!cntxt.m_is_income)
        ++count;
      return true;
    });
    return count;
  }
  //-----------------------------------------------------------------------------------
  template<class t_payload_net_handler>
  size_t node_server<t_payload_net_handler>::get_outgoing_connections_count()
  {
    size_t count = 0;
    for(auto& zone : m_network_zones)
      count += get_outgoing_connections_count(zone.second);
    return count;
  }
  //-----------------------------------------------------------------------------------
  template<class t_payload_net_handler>
  size_t node_server<t_payload_net_handler>::get_incoming_connections_count()
  {
    size_t count = 0;
    for (auto& zone : m_network_zones)
    {
      zone.second.m_net_server.get_config_object().foreach_connection([&](const p2p_connection_context& cntxt)
      {
        if(cntxt.m_is_income)
          ++count;
        return true;
      });
    }
    return count;
  }
  //-----------------------------------------------------------------------------------
  template<class t_payload_net_handler>
  size_t node_server<t_payload_net_handler>::get_public_white_peers_count()
  {
    auto public_zone = m_network_zones.find(epee::net_utils::zone::public_);
    if (public_zone == m_network_zones.end())
      return 0;
    return public_zone->second.m_peerlist.get_white_peers_count();
  }
  //-----------------------------------------------------------------------------------
  template<class t_payload_net_handler>
  size_t node_server<t_payload_net_handler>::get_public_gray_peers_count()
  {
    auto public_zone = m_network_zones.find(epee::net_utils::zone::public_);
    if (public_zone == m_network_zones.end())
      return 0;
    return public_zone->second.m_peerlist.get_gray_peers_count();
  }
  //-----------------------------------------------------------------------------------
  template<class t_payload_net_handler>
  void node_server<t_payload_net_handler>::get_public_peerlist(std::vector<peerlist_entry>& gray, std::vector<peerlist_entry>& white)
  {
    auto public_zone = m_network_zones.find(epee::net_utils::zone::public_);
    if (public_zone != m_network_zones.end())
      public_zone->second.m_peerlist.get_peerlist(gray, white);
  }
  //-----------------------------------------------------------------------------------
  template<class t_payload_net_handler>
  bool node_server<t_payload_net_handler>::idle_worker()
  {
    m_peer_handshake_idle_maker_interval.do_call(boost::bind(&node_server<t_payload_net_handler>::peer_sync_idle_maker, this));
    m_connections_maker_interval.do_call(boost::bind(&node_server<t_payload_net_handler>::connections_maker, this));
    m_gray_peerlist_housekeeping_interval.do_call(boost::bind(&node_server<t_payload_net_handler>::gray_peerlist_housekeeping, this));
    m_peerlist_store_interval.do_call(boost::bind(&node_server<t_payload_net_handler>::store_config, this));
    m_incoming_connections_interval.do_call(boost::bind(&node_server<t_payload_net_handler>::check_incoming_connections, this));
    return true;
  }
  //-----------------------------------------------------------------------------------
  template<class t_payload_net_handler>
  bool node_server<t_payload_net_handler>::check_incoming_connections()
  {
    if (m_offline)
      return true;

    const auto public_zone = m_network_zones.find(epee::net_utils::zone::public_);
    if (public_zone != m_network_zones.end() && get_incoming_connections_count(public_zone->second) == 0)
    {
      if (m_hide_my_port || public_zone->second.m_config.m_net_config.max_in_connection_count == 0)
      {
        MGINFO("Incoming connections disabled, enable them for full connectivity");
      }
      else
      {
        const el::Level level = el::Level::Warning;
        MCLOG_RED(level, "global", "No incoming connections - check firewalls/routers allow port " << get_this_peer_port());
      }
    }
    return true;
  }
  //-----------------------------------------------------------------------------------
  template<class t_payload_net_handler>
  bool node_server<t_payload_net_handler>::peer_sync_idle_maker()
  {
    MDEBUG("STARTED PEERLIST IDLE HANDSHAKE");
    typedef std::list<std::pair<epee::net_utils::connection_context_base, peerid_type> > local_connects_type;
    local_connects_type cncts;
    for(auto& zone : m_network_zones)
    {
      zone.second.m_net_server.get_config_object().foreach_connection([&](p2p_connection_context& cntxt)
      {
        if(cntxt.peer_id && !cntxt.m_in_timedsync)
        {
          cntxt.m_in_timedsync = true;
          cncts.push_back(local_connects_type::value_type(cntxt, cntxt.peer_id));//do idle sync only with handshaked connections
        }
        return true;
      });
    }

    std::for_each(cncts.begin(), cncts.end(), [&](const typename local_connects_type::value_type& vl){do_peer_timed_sync(vl.first, vl.second);});

    MDEBUG("FINISHED PEERLIST IDLE HANDSHAKE");
    return true;
  }
  //-----------------------------------------------------------------------------------
  template<class t_payload_net_handler>
  bool node_server<t_payload_net_handler>::fix_time_delta(std::vector<peerlist_entry>& local_peerlist, time_t local_time, int64_t& delta)
  {
    //fix time delta
    time_t now = 0;
    time(&now);
    delta = now - local_time;

    for(peerlist_entry& be: local_peerlist)
    {
      if(be.last_seen > local_time)
      {
        MWARNING("FOUND FUTURE peerlist for entry " << be.adr.str() << " last_seen: " << be.last_seen << ", local_time(on remote node):" << local_time);
        return false;
      }
      be.last_seen += delta;
#ifdef CRYPTONOTE_PRUNING_DEBUG_SPOOF_SEED
      be.pruning_seed = tools::make_pruning_seed(1 + (be.adr.as<epee::net_utils::ipv4_network_address>().ip()) % (1ul << CRYPTONOTE_PRUNING_LOG_STRIPES), CRYPTONOTE_PRUNING_LOG_STRIPES);
#endif
    }
    return true;
  }
  //-----------------------------------------------------------------------------------
  template<class t_payload_net_handler>
  bool node_server<t_payload_net_handler>::handle_remote_peerlist(const std::vector<peerlist_entry>& peerlist, time_t local_time, const epee::net_utils::connection_context_base& context)
  {
    int64_t delta = 0;
    std::vector<peerlist_entry> peerlist_ = peerlist;
    if(!fix_time_delta(peerlist_, local_time, delta))
      return false;

    const epee::net_utils::zone zone = context.m_remote_address.get_zone();
    for(const auto& peer : peerlist_)
    {
      if(peer.adr.get_zone() != zone)
      {
        MWARNING(context << " sent peerlist from another zone, dropping");
        return false;
      }
    }

    LOG_DEBUG_CC(context, "REMOTE PEERLIST: TIME_DELTA: " << delta << ", remote peerlist size=" << peerlist_.size());
    LOG_DEBUG_CC(context, "REMOTE PEERLIST: " <<  print_peerlist_to_string(peerlist_));
    return m_network_zones.at(context.m_remote_address.get_zone()).m_peerlist.merge_peerlist(peerlist_);
  }
  //-----------------------------------------------------------------------------------
  template<class t_payload_net_handler>
  bool node_server<t_payload_net_handler>::get_local_node_data(basic_node_data& node_data, const network_zone& zone)
  {
    time_t local_time;
    time(&local_time);
    node_data.local_time = local_time; // \TODO This can be an identifying value across zones (public internet to tor/i2p) ...
    node_data.peer_id = zone.m_config.m_peer_id;
    if(!m_hide_my_port && zone.m_can_pingback)
      node_data.my_port = m_external_port ? m_external_port : m_listening_port;
    else
      node_data.my_port = 0;
    node_data.rpc_port = zone.m_can_pingback ? m_rpc_port : 0;
    node_data.network_id = m_network_id;
    return true;
  }
  //-----------------------------------------------------------------------------------
#ifdef ALLOW_DEBUG_COMMANDS
  template<class t_payload_net_handler>
  bool node_server<t_payload_net_handler>::check_trust(const proof_of_trust& tr, const epee::net_utils::zone zone_type)
  {
    uint64_t local_time = time(NULL);
    uint64_t time_delata = local_time > tr.time ? local_time - tr.time: tr.time - local_time;
    if(time_delata > 24*60*60 )
    {
      MWARNING("check_trust failed to check time conditions, local_time=" <<  local_time << ", proof_time=" << tr.time);
      return false;
    }
    if(m_last_stat_request_time >= tr.time )
    {
      MWARNING("check_trust failed to check time conditions, last_stat_request_time=" <<  m_last_stat_request_time << ", proof_time=" << tr.time);
      return false;
    }

    const network_zone& zone = m_network_zones.at(zone_type);
    if(zone.m_config.m_peer_id != tr.peer_id)
    {
      MWARNING("check_trust failed: peer_id mismatch (passed " << tr.peer_id << ", expected " << zone.m_config.m_peer_id<< ")");
      return false;
    }
    crypto::public_key pk = AUTO_VAL_INIT(pk);
    epee::string_tools::hex_to_pod(::config::P2P_REMOTE_DEBUG_TRUSTED_PUB_KEY, pk);
    crypto::hash h = get_proof_of_trust_hash(tr);
    if(!crypto::check_signature(h, pk, tr.sign))
    {
      MWARNING("check_trust failed: sign check failed");
      return false;
    }
    //update last request time
    m_last_stat_request_time = tr.time;
    return true;
  }
  //-----------------------------------------------------------------------------------
  template<class t_payload_net_handler>
  int node_server<t_payload_net_handler>::handle_get_stat_info(int command, typename COMMAND_REQUEST_STAT_INFO::request& arg, typename COMMAND_REQUEST_STAT_INFO::response& rsp, p2p_connection_context& context)
  {
    if(!check_trust(arg.tr, context.m_remote_address.get_zone()))
    {
      drop_connection(context);
      return 1;
    }
    rsp.connections_count = get_connections_count();
    rsp.incoming_connections_count = rsp.connections_count - get_outgoing_connections_count();
    rsp.version = GRAFT_VERSION_FULL;
    rsp.os_version = tools::get_os_version_string();
    m_payload_handler.get_stat_info(rsp.payload_info);
    return 1;
  }
  //-----------------------------------------------------------------------------------
  template<class t_payload_net_handler>
  int node_server<t_payload_net_handler>::handle_get_network_state(int command, COMMAND_REQUEST_NETWORK_STATE::request& arg, COMMAND_REQUEST_NETWORK_STATE::response& rsp, p2p_connection_context& context)
  {
    if(!check_trust(arg.tr, context.m_remote_address.get_zone()))
    {
      drop_connection(context);
      return 1;
    }
    m_network_zones.at(epee::net_utils::zone::public_).m_net_server.get_config_object().foreach_connection([&](const p2p_connection_context& cntxt)
    {
      connection_entry ce;
      ce.adr  = cntxt.m_remote_address;
      ce.id = cntxt.peer_id;
      ce.is_income = cntxt.m_is_income;
      rsp.connections_list.push_back(ce);
      return true;
    });

    network_zone& zone = m_network_zones.at(context.m_remote_address.get_zone());
    zone.m_peerlist.get_peerlist(rsp.local_peerlist_gray, rsp.local_peerlist_white);
    rsp.my_id = zone.m_config.m_peer_id;
    rsp.local_time = time(NULL);
    return 1;
  }
  //-----------------------------------------------------------------------------------
  template<class t_payload_net_handler>
  int node_server<t_payload_net_handler>::handle_get_peer_id(int command, COMMAND_REQUEST_PEER_ID::request& arg, COMMAND_REQUEST_PEER_ID::response& rsp, p2p_connection_context& context)
  {
    rsp.my_id = m_network_zones.at(context.m_remote_address.get_zone()).m_config.m_peer_id;
    return 1;
  }
#endif
  //-----------------------------------------------------------------------------------
  template<class t_payload_net_handler>
  int node_server<t_payload_net_handler>::handle_get_support_flags(int command, COMMAND_REQUEST_SUPPORT_FLAGS::request& arg, COMMAND_REQUEST_SUPPORT_FLAGS::response& rsp, p2p_connection_context& context)
  {
    rsp.support_flags = m_network_zones.at(context.m_remote_address.get_zone()).m_config.m_support_flags;
    return 1;
  }
  //-----------------------------------------------------------------------------------
  template<class t_payload_net_handler>
  void node_server<t_payload_net_handler>::request_callback(const epee::net_utils::connection_context_base& context)
  {
    m_network_zones.at(context.m_remote_address.get_zone()).m_net_server.get_config_object().request_callback(context.m_connection_id);
  }
  //-----------------------------------------------------------------------------------
  template<class t_payload_net_handler>
<<<<<<< HEAD
  bool node_server<t_payload_net_handler>::relay_notify(int command, const std::string& data_buff, const boost::uuids::uuid& connection_id)
  {
      return m_net_server.get_config_object().notify(command, data_buff, connection_id) >= 0;
  }
  //-----------------------------------------------------------------------------------
  template<class t_payload_net_handler>
  bool node_server<t_payload_net_handler>::relay_notify_to_list(int command, const std::string& data_buff, const std::list<boost::uuids::uuid> &connections)
=======
  bool node_server<t_payload_net_handler>::relay_notify_to_list(int command, const epee::span<const uint8_t> data_buff, std::vector<std::pair<epee::net_utils::zone, boost::uuids::uuid>> connections)
>>>>>>> adc2e3f1
  {
    std::sort(connections.begin(), connections.end());
    auto zone = m_network_zones.begin();
    for(const auto& c_id: connections)
    {
      for (;;)
      {
        if (zone == m_network_zones.end())
        {
           MWARNING("Unable to relay all messages, " << epee::net_utils::zone_to_string(c_id.first) << " not available");
           return false;
        }
        if (c_id.first <= zone->first)
          break;
	  
        ++zone;
      }
      if (zone->first == c_id.first)
        zone->second.m_net_server.get_config_object().notify(command, data_buff, c_id.second);
    }
    return true;
  }
  //-----------------------------------------------------------------------------------
  template<class t_payload_net_handler>
  void node_server<t_payload_net_handler>::callback(p2p_connection_context& context)
  {
    m_payload_handler.on_callback(context);
  }
  //-----------------------------------------------------------------------------------
  template<class t_payload_net_handler>
  bool node_server<t_payload_net_handler>::invoke_notify_to_peer(int command, const epee::span<const uint8_t> req_buff, const epee::net_utils::connection_context_base& context)
  {
    if(is_filtered_command(context.m_remote_address, command))
      return false;

    network_zone& zone = m_network_zones.at(context.m_remote_address.get_zone());
    int res = zone.m_net_server.get_config_object().notify(command, req_buff, context.m_connection_id);
    return res > 0;
  }
  //-----------------------------------------------------------------------------------
  template<class t_payload_net_handler>
  bool node_server<t_payload_net_handler>::invoke_command_to_peer(int command, const epee::span<const uint8_t> req_buff, std::string& resp_buff, const epee::net_utils::connection_context_base& context)
  {
    if(is_filtered_command(context.m_remote_address, command))
      return false;

    network_zone& zone = m_network_zones.at(context.m_remote_address.get_zone());
    int res = zone.m_net_server.get_config_object().invoke(command, req_buff, resp_buff, context.m_connection_id);
    return res > 0;
  }
  //-----------------------------------------------------------------------------------
  template<class t_payload_net_handler>
  bool node_server<t_payload_net_handler>::drop_connection(const epee::net_utils::connection_context_base& context)
  {
    m_network_zones.at(context.m_remote_address.get_zone()).m_net_server.get_config_object().close(context.m_connection_id);
    return true;
  }
  //-----------------------------------------------------------------------------------
  template<class t_payload_net_handler> template<class t_callback>
  bool node_server<t_payload_net_handler>::try_ping(basic_node_data& node_data, p2p_connection_context& context, const t_callback &cb)
  {
    if(!node_data.my_port)
      return false;

    CHECK_AND_ASSERT_MES(context.m_remote_address.get_type_id() == epee::net_utils::ipv4_network_address::get_type_id(), false,
        "Only IPv4 addresses are supported here");

    const epee::net_utils::network_address na = context.m_remote_address;
    uint32_t actual_ip = na.as<const epee::net_utils::ipv4_network_address>().ip();
    network_zone& zone = m_network_zones.at(na.get_zone());

    if(!zone.m_peerlist.is_host_allowed(context.m_remote_address))
      return false;

    std::string ip = epee::string_tools::get_ip_string_from_int32(actual_ip);
    std::string port = epee::string_tools::num_to_string_fast(node_data.my_port);
    epee::net_utils::network_address address{epee::net_utils::ipv4_network_address(actual_ip, node_data.my_port)};
    peerid_type pr = node_data.peer_id;
    bool r = zone.m_net_server.connect_async(ip, port, zone.m_config.m_net_config.ping_connection_timeout, [cb, /*context,*/ address, pr, this](
      const typename net_server::t_connection_context& ping_context,
      const boost::system::error_code& ec)->bool
    {
      if(ec)
      {
        LOG_WARNING_CC(ping_context, "back ping connect failed to " << address.str());
        return false;
      }
      COMMAND_PING::request req;
      COMMAND_PING::response rsp;
      //vc2010 workaround
      /*std::string ip_ = ip;
      std::string port_=port;
      peerid_type pr_ = pr;
      auto cb_ = cb;*/

      // GCC 5.1.0 gives error with second use of uint64_t (peerid_type) variable.
      peerid_type pr_ = pr;

      network_zone& zone = m_network_zones.at(address.get_zone());

      bool inv_call_res = epee::net_utils::async_invoke_remote_command2<COMMAND_PING::response>(ping_context.m_connection_id, COMMAND_PING::ID, req, zone.m_net_server.get_config_object(),
        [=](int code, const COMMAND_PING::response& rsp, p2p_connection_context& context)
      {
        if(code <= 0)
        {
          LOG_WARNING_CC(ping_context, "Failed to invoke COMMAND_PING to " << address.str() << "(" << code <<  ", " << epee::levin::get_err_descr(code) << ")");
          return;
        }

        network_zone& zone = m_network_zones.at(address.get_zone());
        if(rsp.status != PING_OK_RESPONSE_STATUS_TEXT || pr != rsp.peer_id)
        {
          LOG_WARNING_CC(ping_context, "back ping invoke wrong response \"" << rsp.status << "\" from" << address.str() << ", hsh_peer_id=" << pr_ << ", rsp.peer_id=" << rsp.peer_id);
          zone.m_net_server.get_config_object().close(ping_context.m_connection_id);
          return;
        }
        zone.m_net_server.get_config_object().close(ping_context.m_connection_id);
        cb();
      });

      if(!inv_call_res)
      {
        LOG_WARNING_CC(ping_context, "back ping invoke failed to " << address.str());
        zone.m_net_server.get_config_object().close(ping_context.m_connection_id);
        return false;
      }
      return true;
<<<<<<< HEAD
    }, m_bind_ip);
=======
    });
>>>>>>> adc2e3f1
    if(!r)
    {
      LOG_WARNING_CC(context, "Failed to call connect_async, network error.");
    }
    return r;
  }
  //-----------------------------------------------------------------------------------
  template<class t_payload_net_handler>
  bool node_server<t_payload_net_handler>::try_get_support_flags(const p2p_connection_context& context, std::function<void(p2p_connection_context&, const uint32_t&)> f)
  {
    if(context.m_remote_address.get_zone() != epee::net_utils::zone::public_)
      return false;

    COMMAND_REQUEST_SUPPORT_FLAGS::request support_flags_request;
    bool r = epee::net_utils::async_invoke_remote_command2<typename COMMAND_REQUEST_SUPPORT_FLAGS::response>
    (
<<<<<<< HEAD
      context.m_connection_id,
      COMMAND_REQUEST_SUPPORT_FLAGS::ID,
      support_flags_request,
      m_net_server.get_config_object(),
=======
      context.m_connection_id, 
      COMMAND_REQUEST_SUPPORT_FLAGS::ID, 
      support_flags_request, 
      m_network_zones.at(epee::net_utils::zone::public_).m_net_server.get_config_object(),
>>>>>>> adc2e3f1
      [=](int code, const typename COMMAND_REQUEST_SUPPORT_FLAGS::response& rsp, p2p_connection_context& context_)
      {
        if(code < 0)
        {
          LOG_WARNING_CC(context_, "COMMAND_REQUEST_SUPPORT_FLAGS invoke failed. (" << code <<  ", " << epee::levin::get_err_descr(code) << ")");
          return;
        }

        f(context_, rsp.support_flags);
      },
      P2P_DEFAULT_HANDSHAKE_INVOKE_TIMEOUT
    );

    return r;
  }
  //-----------------------------------------------------------------------------------
  template<class t_payload_net_handler>
  int node_server<t_payload_net_handler>::handle_timed_sync(int command, typename COMMAND_TIMED_SYNC::request& arg, typename COMMAND_TIMED_SYNC::response& rsp, p2p_connection_context& context)
  {
    if(!m_payload_handler.process_payload_sync_data(arg.payload_data, context, false))
    {
      LOG_WARNING_CC(context, "Failed to process_payload_sync_data(), dropping connection");
      drop_connection(context);
      return 1;
    }

    //fill response
    rsp.local_time = time(NULL);

    const epee::net_utils::zone zone_type = context.m_remote_address.get_zone();
    network_zone& zone = m_network_zones.at(zone_type);

    zone.m_peerlist.get_peerlist_head(rsp.local_peerlist_new, true);
    m_payload_handler.get_payload_sync_data(rsp.payload_data);

    /* Tor/I2P nodes receiving connections via forwarding (from tor/i2p daemon)
    do not know the address of the connecting peer. This is relayed to them,
    iff the node has setup an inbound hidden service. The other peer will have
    to use the random peer_id value to link the two. My initial thought is that
    the inbound peer should leave the other side marked as `<unknown tor host>`,
    etc., because someone could give faulty addresses over Tor/I2P to get the
    real peer with that identity banned/blacklisted. */

    if(!context.m_is_income && zone.m_our_address.get_zone() == zone_type)
      rsp.local_peerlist_new.push_back(peerlist_entry{zone.m_our_address, zone.m_config.m_peer_id, std::time(nullptr)});

    LOG_DEBUG_CC(context, "COMMAND_TIMED_SYNC");
    return 1;
  }
  //-----------------------------------------------------------------------------------
  template<class t_payload_net_handler>
  int node_server<t_payload_net_handler>::handle_handshake(int command, typename COMMAND_HANDSHAKE::request& arg, typename COMMAND_HANDSHAKE::response& rsp, p2p_connection_context& context)
  {
    if(arg.node_data.network_id != m_network_id)
    {

      LOG_INFO_CC(context, "WRONG NETWORK AGENT CONNECTED! id=" << arg.node_data.network_id);
      drop_connection(context);
      add_host_fail(context.m_remote_address);
      return 1;
    }

    if(!context.m_is_income)
    {
      LOG_WARNING_CC(context, "COMMAND_HANDSHAKE came not from incoming connection");
      drop_connection(context);
      add_host_fail(context.m_remote_address);
      return 1;
    }

    if(context.peer_id)
    {
      LOG_WARNING_CC(context, "COMMAND_HANDSHAKE came, but seems that connection already have associated peer_id (double COMMAND_HANDSHAKE?)");
      drop_connection(context);
      return 1;
    }

    network_zone& zone = m_network_zones.at(context.m_remote_address.get_zone());

    if (zone.m_current_number_of_in_peers >= zone.m_config.m_net_config.max_in_connection_count) // in peers limit
    {
      LOG_WARNING_CC(context, "COMMAND_HANDSHAKE came, but already have max incoming connections, so dropping this one.");
      drop_connection(context);
      return 1;
    }

    if(!m_payload_handler.process_payload_sync_data(arg.payload_data, context, true))
    {
      LOG_WARNING_CC(context, "COMMAND_HANDSHAKE came, but process_payload_sync_data returned false, dropping connection.");
      drop_connection(context);
      return 1;
    }

    if(has_too_many_connections(context.m_remote_address))
    {
      LOG_PRINT_CCONTEXT_L1("CONNECTION FROM " << context.m_remote_address.host_str() << " REFUSED, too many connections from the same address");
      drop_connection(context);
      return 1;
    }

    //associate peer_id with this connection
    context.peer_id = arg.node_data.peer_id;
    context.m_in_timedsync = false;
    context.m_rpc_port = arg.node_data.rpc_port;

    if(arg.node_data.peer_id != zone.m_config.m_peer_id && arg.node_data.my_port && zone.m_can_pingback)
    {
      peerid_type peer_id_l = arg.node_data.peer_id;
      uint32_t port_l = arg.node_data.my_port;
      //try ping to be sure that we can add this peer to peer_list
      try_ping(arg.node_data, context, [peer_id_l, port_l, context, this]()
      {
        CHECK_AND_ASSERT_MES(context.m_remote_address.get_type_id() == epee::net_utils::ipv4_network_address::get_type_id(), void(),
            "Only IPv4 addresses are supported here");
        //called only(!) if success pinged, update local peerlist
        peerlist_entry pe;
        const epee::net_utils::network_address na = context.m_remote_address;
        pe.adr = epee::net_utils::ipv4_network_address(na.as<epee::net_utils::ipv4_network_address>().ip(), port_l);
        time_t last_seen;
        time(&last_seen);
        pe.last_seen = static_cast<int64_t>(last_seen);
        pe.id = peer_id_l;
        pe.pruning_seed = context.m_pruning_seed;
        pe.rpc_port = context.m_rpc_port;
        this->m_network_zones.at(context.m_remote_address.get_zone()).m_peerlist.append_with_peer_white(pe);
        LOG_DEBUG_CC(context, "PING SUCCESS " << context.m_remote_address.host_str() << ":" << port_l);
      });
    }
#if 0 // unsupported in production

    try_get_support_flags(context, [](p2p_connection_context& flags_context, const uint32_t& support_flags)
    {
      flags_context.support_flags = support_flags;
    });
#endif
    //fill response
    zone.m_peerlist.get_peerlist_head(rsp.local_peerlist_new, true);
    get_local_node_data(rsp.node_data, zone);
    m_payload_handler.get_payload_sync_data(rsp.payload_data);
    LOG_DEBUG_CC(context, "COMMAND_HANDSHAKE");
    return 1;
  }
  //-----------------------------------------------------------------------------------
  template<class t_payload_net_handler>
  int node_server<t_payload_net_handler>::handle_ping(int command, COMMAND_PING::request& arg, COMMAND_PING::response& rsp, p2p_connection_context& context)
  {
    LOG_DEBUG_CC(context, "COMMAND_PING");
    rsp.status = PING_OK_RESPONSE_STATUS_TEXT;
    rsp.peer_id = m_network_zones.at(context.m_remote_address.get_zone()).m_config.m_peer_id;
    return 1;
  }
  //-----------------------------------------------------------------------------------
  template<class t_payload_net_handler>
  bool node_server<t_payload_net_handler>::log_peerlist()
  {
    std::vector<peerlist_entry> pl_white;
    std::vector<peerlist_entry> pl_gray;
    for (auto& zone : m_network_zones)
      zone.second.m_peerlist.get_peerlist(pl_gray, pl_white);
    MINFO(ENDL << "Peerlist white:" << ENDL << print_peerlist_to_string(pl_white) << ENDL << "Peerlist gray:" << ENDL << print_peerlist_to_string(pl_gray) );
    return true;
  }
  //-----------------------------------------------------------------------------------
  template<class t_payload_net_handler>
  bool node_server<t_payload_net_handler>::log_connections()
  {
    std::string connections = print_connections_container();
    MINFO("Connections: \r\n" << connections);
    return true;
  }
  //-----------------------------------------------------------------------------------
  template<class t_payload_net_handler>
  void node_server<t_payload_net_handler>::do_supernode_announce(const cryptonote::COMMAND_RPC_SUPERNODE_ANNOUNCE::request &req)
  {
    MTRACE("Incoming supernode announce request");
#ifdef LOCK_RTA_SENDING
    return;
#endif

    MDEBUG("P2P Request: do_supernode_announce: start");

    COMMAND_SUPERNODE_ANNOUNCE::request p2p_req;
    p2p_req.supernode_public_id = req.supernode_public_id;
    p2p_req.height = req.height;
    p2p_req.signature = req.signature;
    p2p_req.network_address = req.network_address;
    p2p_req.hop = 0;

    MDEBUG("P2P Request: do_supernode_announce: announce to me");
    {
        MDEBUG("P2P Request: do_supernode_announce: lock");
        boost::unique_lock<boost::recursive_mutex> guard(m_supernode_lock);
        MDEBUG("P2P Request: do_supernode_announce: lock acquired");
        post_request_to_supernodes<cryptonote::COMMAND_RPC_SUPERNODE_ANNOUNCE>("send_supernode_announce", p2p_req);
    }

    MDEBUG("P2P Request: do_supernode_announce: prepare peerlist");
    std::string blob;
    epee::serialization::store_t_to_binary(p2p_req, blob);
    std::set<peerid_type> announced_peers;


    // first collect all connections into container
    // (its rarely possible connection could be erased from connection_map while iterating with 'foreach_connection')
    std::list<connection_info> all_connections;
    m_net_server.get_config_object().foreach_connection([&](p2p_connection_context& context) {
      all_connections.push_back(
                    {context.m_connection_id,
                     context.peer_id,
                     epee::net_utils::print_connection_context_short(context)} );
      return true;
    });

    std::list<connection_info> random_connections;

    select_subset_with_probability(1.0 /*/ all_connections.size()*/, all_connections, random_connections);


    // same as 'relay_notify_to_list' does but we also need a) populate announced_peers and b) some extra logging
    for (const auto &c: random_connections) {
        MTRACE("[" << c.info << "] invoking COMMAND_SUPERNODE_ANNOUCE");
        if (m_net_server.get_config_object().notify(COMMAND_SUPERNODE_ANNOUNCE::ID, blob, c.id)) {
            MTRACE("[" << c.info << "] COMMAND_SUPERNODE_ANNOUCE invoked, peer_id: " << c.peer_id);
            announced_peers.insert(c.peer_id);


        }
        else
            LOG_ERROR("[" << c.info << "] failed to invoke COMMAND_SUPERNODE_ANNOUNCE");
    }
    m_announce_bytes_out += blob.size() * announced_peers.size();

    return;
    // XXX: not clear why do we need to send to "peers" if we already sent to all the connected neighbours?
    // also,

    std::list<peerlist_entry> peerlist_white, peerlist_gray;
    m_peerlist.get_peerlist_full(peerlist_gray, peerlist_white);
    std::vector<peerlist_entry> peers_to_send;
    for (auto pe :peerlist_white) {
        if (announced_peers.find(pe.id) != announced_peers.end()) {
            continue;
        }
        peers_to_send.push_back(pe);
    }
    if (peers_to_send.empty()) {
      MWARNING("P2P Request: do_supernode_announce: peers_to_send is empty");
      return;
    }
    std::vector<peerlist_entry> random_peers_to_send;
    select_subset_with_probability(1.0 / peers_to_send.size(), peers_to_send, random_peers_to_send);

    MDEBUG("P2P Request: do_supernode_announce: peers_to_send size: " << random_peers_to_send.size() << ", peerlist_white size: " << peerlist_white.size() << ", announced_peers size: " << announced_peers.size());
    MDEBUG("P2P Request: do_supernode_announce: notify_peer_list");
    notify_peer_list(COMMAND_SUPERNODE_ANNOUNCE::ID, blob, random_peers_to_send);
    MDEBUG("P2P Request: do_supernode_announce: end");
  }

  //-----------------------------------------------------------------------------------
  template<class t_payload_net_handler>
  void node_server<t_payload_net_handler>::do_broadcast(const cryptonote::COMMAND_RPC_BROADCAST::request &req)
  {
      MDEBUG("Incoming broadcast request");

      MDEBUG("P2P Request: do_broadcast from:" << req.sender_address <<
                   " Start");

      std::string data_blob;
      epee::serialization::store_t_to_binary(req, data_blob);
      std::vector<uint8_t> data_vec(data_blob.begin(), data_blob.end());
      crypto::hash message_hash;
      if (!tools::sha256sum(data_vec.data(), data_vec.size(), message_hash))
      {
          LOG_ERROR("RTA Broadcast: wrong data format for hashing!");
          return;
      }

      MDEBUG("P2P Request: do_broadcast: broadcast to me");
      {
          LOG_PRINT_L3("P2P Request: do_broadcast: lock");
          boost::lock_guard<boost::recursive_mutex> guard(m_supernode_lock);
          LOG_PRINT_L3("P2P Request: do_broadcast: unlock");
          post_request_to_supernodes<cryptonote::COMMAND_RPC_BROADCAST>("broadcast", req, req.callback_uri);
      }

#ifdef LOCK_RTA_SENDING
    return;
#endif

      COMMAND_BROADCAST::request p2p_req = AUTO_VAL_INIT(p2p_req);
      p2p_req.sender_address = req.sender_address;
      p2p_req.callback_uri = req.callback_uri;
      p2p_req.data = req.data;
      p2p_req.wait_answer = req.wait_answer;
      p2p_req.hop = HOP_RETRIES_MULTIPLIER * get_max_hop(get_routes());
      p2p_req.message_id = epee::string_tools::pod_to_hex(message_hash);

      {
          MDEBUG("P2P Request: do_broadcast: lock");
          boost::lock_guard<boost::recursive_mutex> guard(m_request_cache_lock);
          MDEBUG("P2P Request: do_broadcast: unlock");
          m_supernode_requests_cache.insert(p2p_req.message_id);
          int timestamp = std::chrono::duration_cast<std::chrono::milliseconds>(std::chrono::system_clock::now().time_since_epoch()).count();
          m_supernode_requests_timestamps.insert(std::make_pair(timestamp, p2p_req.message_id));

          MDEBUG("P2P Request: do_broadcast: clean request cache");
          remove_old_request_cache();
      }

      MDEBUG("P2P Request: do_broadcast: prepare peerlist");

      std::string blob;
      epee::serialization::store_t_to_binary(p2p_req, blob);
      std::set<peerid_type> announced_peers;

      // send to peers
      std::list<connection_info> connections;
      m_net_server.get_config_object().foreach_connection([&](p2p_connection_context& context) {
          // TODO: isn't all rta peers have peer_id = 0?
          if (context.peer_id == 0) {
              LOG_INFO_CC(context, "invalid connection [COMMAND_BROADCAST]");
              return true;
          }

          connections.push_back(
          {context.m_connection_id,
           context.peer_id,
           epee::net_utils::print_connection_context_short(context)} );
          return true;
      });

      for (const auto &c: connections) {
          MTRACE("[" << c.info << "] invoking COMMAND_BROADCAST");
          if (m_net_server.get_config_object().notify(COMMAND_BROADCAST::ID, blob, c.id)) {
              MTRACE("[" << c.info << "] COMMAND_BROADCAST invoked, peer_id: " << c.peer_id);
              announced_peers.insert(c.peer_id);
          }
          else
              LOG_ERROR("[" << c.info << "] failed to invoke COMMAND_BROADCAST");
      }
      m_broadcast_bytes_out += blob.size() * announced_peers.size();

      std::list<peerlist_entry> peerlist_white, peerlist_gray;
      m_peerlist.get_peerlist_full(peerlist_gray, peerlist_white);
      std::vector<peerlist_entry> peers_to_send;
      for (auto pe :peerlist_white) {
          if (announced_peers.find(pe.id) != announced_peers.end())
              continue;
          peers_to_send.push_back(pe);
      }

      MDEBUG("P2P Request: do_broadcast: peers_to_send size: " << peers_to_send.size() << ", peerlist_white size: " << peerlist_white.size() << ", announced_peers size: " << announced_peers.size());
      MDEBUG("P2P Request: do_broadcast: notify_peer_list");
      notify_peer_list(COMMAND_BROADCAST::ID, blob, peers_to_send);
      m_broadcast_bytes_out += blob.size() * peers_to_send.size();

      MDEBUG("P2P Request: do_broadcast: End");
  }

  //-----------------------------------------------------------------------------------
  template<class t_payload_net_handler>
  void node_server<t_payload_net_handler>::do_multicast(const cryptonote::COMMAND_RPC_MULTICAST::request &req)
  {
      MDEBUG("Incoming multicast request");

      MDEBUG("P2P Request: do_multicast: Start");

      std::string data_blob;
      epee::serialization::store_t_to_binary(req, data_blob);
      std::vector<uint8_t> data_vec(data_blob.begin(), data_blob.end());
      crypto::hash message_hash;
      if (!tools::sha256sum(data_vec.data(), data_vec.size(), message_hash))
      {
          LOG_ERROR("RTA Multicast: wrong data format for hashing!");
          return;
      }

      std::list<std::string> remaining_addresses;
      MDEBUG("P2P Request: do_multicast: multicast to me");
      {
          MDEBUG("P2P Request: do_multicast: lock");
          boost::unique_lock<boost::recursive_mutex> guard(m_supernode_lock);
          MDEBUG("P2P Request: do_multicast: unlock");
          for (auto &addr : req.receiver_addresses) {
              auto it = m_supernodes.find(addr);
              if (it != m_supernodes.end()) {
                  MDEBUG("P2P Request: do_multicast: multicast to " << addr);
                  post_request_to_supernode<cryptonote::COMMAND_RPC_MULTICAST>(it->second, "multicast", req, req.callback_uri);
              }
              else {
                  remaining_addresses.push_back(addr);
              }
          }
      }

      if (remaining_addresses.empty()) {
          LOG_PRINT_L2("P2P Request: do_multicast: End (all multicast recipients were local)");
          return;
      }

#ifdef LOCK_RTA_SENDING
    return;
#endif

      COMMAND_MULTICAST::request p2p_req = AUTO_VAL_INIT(p2p_req);
      p2p_req.receiver_addresses = remaining_addresses;
      p2p_req.sender_address = req.sender_address;
      p2p_req.callback_uri = req.callback_uri;
      p2p_req.data = req.data;
      p2p_req.wait_answer = req.wait_answer;
      p2p_req.hop = HOP_RETRIES_MULTIPLIER * get_max_hop(p2p_req.receiver_addresses);
      p2p_req.message_id = epee::string_tools::pod_to_hex(message_hash);

      {
          MDEBUG("P2P Request: do_multicast: lock");
          boost::lock_guard<boost::recursive_mutex> guard(m_request_cache_lock);
          MDEBUG("P2P Request: do_multicast: unlock");
          m_supernode_requests_cache.insert(p2p_req.message_id);
          int timestamp = std::chrono::duration_cast<std::chrono::milliseconds>(std::chrono::system_clock::now().time_since_epoch()).count();
          m_supernode_requests_timestamps.insert(std::make_pair(timestamp, p2p_req.message_id));

          MDEBUG("P2P Request: do_multicast: clean request cache");
          remove_old_request_cache();
      }

      MDEBUG("P2P Request: do_multicast: multicast send");
      std::string blob;
      epee::serialization::store_t_to_binary(p2p_req, blob);
      // stat counter updated in multicast_send
      multicast_send(COMMAND_MULTICAST::ID, blob, p2p_req.receiver_addresses);
      MDEBUG("P2P Request: do_multicast: End");
  }

  //-----------------------------------------------------------------------------------
  template<class t_payload_net_handler>
  void node_server<t_payload_net_handler>::do_unicast(const cryptonote::COMMAND_RPC_UNICAST::request &req)
  {
      MDEBUG("Incoming unicast request");
#ifdef LOCK_RTA_SENDING
    return;
#endif

      MDEBUG("P2P Request: do_unicast: Start sending to: " << req.receiver_address);

      std::list<std::string> addresses;
      addresses.push_back(req.receiver_address);

      std::string data_blob;
      epee::serialization::store_t_to_binary(req, data_blob);
      std::vector<uint8_t> data_vec(data_blob.begin(), data_blob.end());
      crypto::hash message_hash;
      if (!tools::sha256sum(data_vec.data(), data_vec.size(), message_hash))
      {
          LOG_ERROR("RTA Unicast: wrong data format for hashing!");
          return;
      }

      LOG_PRINT_L2("P2P Request: do_unicast: checking unicast to me");
      {
          LOG_PRINT_L3("P2P Request: do_unicast: lock");
          boost::unique_lock<boost::recursive_mutex> guard(m_supernode_lock);
          LOG_PRINT_L3("P2P Request: do_unicast: unlock");
          const std::string &addr = req.receiver_address;
          auto it = m_supernodes.find(addr);
          if (it != m_supernodes.end()) {
              LOG_PRINT_L2("P2P Request: do_unicast: unicast to local supernode " << addr);
              post_request_to_supernode<cryptonote::COMMAND_RPC_UNICAST>(it->second, "unicast", req, req.callback_uri);
              LOG_PRINT_L2("P2P request: do_unicast: End (unicast recipient was local)");
              return;
          }
      }

      COMMAND_UNICAST::request p2p_req = AUTO_VAL_INIT(p2p_req);
      p2p_req.receiver_address = req.receiver_address;
      p2p_req.sender_address = req.sender_address;
      p2p_req.callback_uri = req.callback_uri;
      p2p_req.data = req.data;
      p2p_req.wait_answer = req.wait_answer;
      p2p_req.hop = HOP_RETRIES_MULTIPLIER * get_max_hop(addresses);
      p2p_req.message_id = epee::string_tools::pod_to_hex(message_hash);

      {
          MDEBUG("P2P Request: do_unicast: lock");
          boost::lock_guard<boost::recursive_mutex> guard(m_request_cache_lock);
          MDEBUG("P2P Request: do_unicast: unlock");
          m_supernode_requests_cache.insert(p2p_req.message_id);
          int timestamp = std::chrono::duration_cast<std::chrono::milliseconds>(std::chrono::system_clock::now().time_since_epoch()).count();
          m_supernode_requests_timestamps.insert(std::make_pair(timestamp, p2p_req.message_id));

          MDEBUG("P2P Request: do_unicast: clean request cache");
          remove_old_request_cache();
      }

      MDEBUG("P2P Request: do_unicast: unicast send");
      std::string blob;
      epee::serialization::store_t_to_binary(p2p_req, blob);
      multicast_send(COMMAND_UNICAST::ID, blob, addresses);
      MDEBUG("P2P Request: do_unicast: End");
  }

  //-----------------------------------------------------------------------------------
  template<class t_payload_net_handler>
  std::vector<cryptonote::route_data> node_server<t_payload_net_handler>::get_tunnels() const
  {
      std::vector<cryptonote::route_data> tunnels;
      for (auto it = m_supernode_routes.begin(); it != m_supernode_routes.end(); ++it)
      {
          cryptonote::route_data route;
          route.address = it->first;
          route.last_announce_height = it->second.last_announce_height;
          route.max_hop = it->second.max_hop;
          std::vector<cryptonote::peer_data> peers;
          for (auto pit = it->second.peers.begin(); pit != it->second.peers.end(); ++pit)
          {
              cryptonote::peer_data peer;
              peer.host = pit->adr.host_str();
              peer.port = pit->adr.template as<epee::net_utils::ipv4_network_address>().port();
              peer.id = pit->id;
              peer.last_seen = pit->last_seen;
              peers.push_back(peer);
          }
          route.peers = peers;
          tunnels.push_back(route);
      }
      return tunnels;
  }

  //-----------------------------------------------------------------------------------
  template<class t_payload_net_handler>
  std::string node_server<t_payload_net_handler>::print_connections_container()
  {

    std::stringstream ss;
    for (auto& zone : m_network_zones)
    {
<<<<<<< HEAD
      ss << cntxt.m_remote_address.str()
        << " \t\tpeer_id " << cntxt.peer_id
        << " \t\tconn_id " << epee::string_tools::get_str_from_guid_a(cntxt.m_connection_id) << (cntxt.m_is_income ? " INC":" OUT")
        << " state: " << cryptonote::get_protocol_state_string(cntxt.m_state)
        << std::endl;
      return true;
    });
=======
      zone.second.m_net_server.get_config_object().foreach_connection([&](const p2p_connection_context& cntxt)
      {
        ss << cntxt.m_remote_address.str()
          << " \t\tpeer_id " << cntxt.peer_id
          << " \t\tconn_id " << cntxt.m_connection_id << (cntxt.m_is_income ? " INC":" OUT")
          << std::endl;
        return true;
      });
    }
>>>>>>> adc2e3f1
    std::string s = ss.str();
    return s;
  }
  //-----------------------------------------------------------------------------------
  template<class t_payload_net_handler>
  void node_server<t_payload_net_handler>::on_connection_new(p2p_connection_context& context)
  {
    MINFO("["<< epee::net_utils::print_connection_context(context) << "] NEW CONNECTION");
  }
  //-----------------------------------------------------------------------------------
  template<class t_payload_net_handler>
  void node_server<t_payload_net_handler>::on_connection_close(p2p_connection_context& context)
  {
    network_zone& zone = m_network_zones.at(context.m_remote_address.get_zone());
    if (!zone.m_net_server.is_stop_signal_sent() && !context.m_is_income) {
      epee::net_utils::network_address na = AUTO_VAL_INIT(na);
      na = context.m_remote_address;

      zone.m_peerlist.remove_from_peer_anchor(na);
    }

    m_payload_handler.on_connection_close(context);

    MINFO("["<< epee::net_utils::print_connection_context(context) << "] CLOSE CONNECTION");
  }

  template<class t_payload_net_handler>
  bool node_server<t_payload_net_handler>::is_priority_node(const epee::net_utils::network_address& na)
  {
    return (std::find(m_priority_peers.begin(), m_priority_peers.end(), na) != m_priority_peers.end()) || (std::find(m_exclusive_peers.begin(), m_exclusive_peers.end(), na) != m_exclusive_peers.end());
  }

  template<class t_payload_net_handler> template <class Container>
  bool node_server<t_payload_net_handler>::connect_to_peerlist(const Container& peers)
  {
    const network_zone& public_zone = m_network_zones.at(epee::net_utils::zone::public_);
    for(const epee::net_utils::network_address& na: peers)
    {
      if(public_zone.m_net_server.is_stop_signal_sent())
        return false;

      if(is_addr_connected(na))
        continue;

      try_to_connect_and_handshake_with_new_peer(na);
    }

    return true;
  }

  template<class t_payload_net_handler> template <class Container>
  bool node_server<t_payload_net_handler>::parse_peers_and_add_to_container(const boost::program_options::variables_map& vm, const command_line::arg_descriptor<std::vector<std::string> > & arg, Container& container)
  {
    std::vector<std::string> perrs = command_line::get_arg(vm, arg);

    for(const std::string& pr_str: perrs)
    {
      const uint16_t default_port = cryptonote::get_config(m_nettype).P2P_DEFAULT_PORT;
      expect<epee::net_utils::network_address> adr = net::get_network_address(pr_str, default_port);
      if (adr)
      {
        add_zone(adr->get_zone());
        container.push_back(std::move(*adr));
        continue;
      }
      std::vector<epee::net_utils::network_address> resolved_addrs;
      bool r = append_net_address(resolved_addrs, pr_str, default_port);
      CHECK_AND_ASSERT_MES(r, false, "Failed to parse or resolve address from string: " << pr_str);
      for (const epee::net_utils::network_address& addr : resolved_addrs)
      {
        container.push_back(addr);
      }
    }

    return true;
  }

  template<class t_payload_net_handler>
  bool node_server<t_payload_net_handler>::set_max_out_peers(network_zone& zone, int64_t max)
  {
    if(max == -1) {
      zone.m_config.m_net_config.max_out_connection_count = P2P_DEFAULT_CONNECTIONS_COUNT;
      return true;
    }
    zone.m_config.m_net_config.max_out_connection_count = max;
    return true;
  }

  template<class t_payload_net_handler>
  bool node_server<t_payload_net_handler>::set_max_in_peers(network_zone& zone, int64_t max)
  {
    zone.m_config.m_net_config.max_in_connection_count = max;
    return true;
  }

  template<class t_payload_net_handler>
  void node_server<t_payload_net_handler>::change_max_out_public_peers(size_t count)
  {
    auto public_zone = m_network_zones.find(epee::net_utils::zone::public_);
    if (public_zone != m_network_zones.end())
    {
      const auto current = public_zone->second.m_config.m_net_config.max_out_connection_count;
      public_zone->second.m_config.m_net_config.max_out_connection_count = count;
      if(current > count)
        public_zone->second.m_net_server.get_config_object().del_out_connections(current - count);
    }
  }

  template<class t_payload_net_handler>
  void node_server<t_payload_net_handler>::change_max_in_public_peers(size_t count)
  {
    auto public_zone = m_network_zones.find(epee::net_utils::zone::public_);
    if (public_zone != m_network_zones.end())
    {
      const auto current = public_zone->second.m_config.m_net_config.max_in_connection_count;
      public_zone->second.m_config.m_net_config.max_in_connection_count = count;
      if(current > count)
        public_zone->second.m_net_server.get_config_object().del_in_connections(current - count);
    }
  }

  template<class t_payload_net_handler>
  bool node_server<t_payload_net_handler>::set_tos_flag(const boost::program_options::variables_map& vm, int flag)
  {
    if(flag==-1){
      return true;
    }
    epee::net_utils::connection<epee::levin::async_protocol_handler<p2p_connection_context> >::set_tos_flag(flag);
    _dbg1("Set ToS flag  " << flag);
    return true;
  }

  template<class t_payload_net_handler>
  bool node_server<t_payload_net_handler>::set_rate_up_limit(const boost::program_options::variables_map& vm, int64_t limit)
  {
    this->islimitup=(limit != -1) && (limit != default_limit_up);

    if (limit==-1) {
      limit=default_limit_up;
    }

    epee::net_utils::connection<epee::levin::async_protocol_handler<p2p_connection_context> >::set_rate_up_limit( limit );
    MINFO("Set limit-up to " << limit << " kB/s");
    return true;
  }

  template<class t_payload_net_handler>
  bool node_server<t_payload_net_handler>::set_rate_down_limit(const boost::program_options::variables_map& vm, int64_t limit)
  {
    this->islimitdown=(limit != -1) && (limit != default_limit_down);
    if(limit==-1) {
      limit=default_limit_down;
    }
    epee::net_utils::connection<epee::levin::async_protocol_handler<p2p_connection_context> >::set_rate_down_limit( limit );
    MINFO("Set limit-down to " << limit << " kB/s");
    return true;
  }

  template<class t_payload_net_handler>
  bool node_server<t_payload_net_handler>::set_rate_limit(const boost::program_options::variables_map& vm, int64_t limit)
  {
    int64_t limit_up = 0;
    int64_t limit_down = 0;

    if(limit == -1)
    {
      limit_up = default_limit_up;
      limit_down = default_limit_down;
    }
    else
    {
      limit_up = limit;
      limit_down = limit;
    }
    if(!this->islimitup) {
      epee::net_utils::connection<epee::levin::async_protocol_handler<p2p_connection_context> >::set_rate_up_limit(limit_up);
      MINFO("Set limit-up to " << limit_up << " kB/s");
    }
    if(!this->islimitdown) {
      epee::net_utils::connection<epee::levin::async_protocol_handler<p2p_connection_context> >::set_rate_down_limit(limit_down);
      MINFO("Set limit-down to " << limit_down << " kB/s");
    }

    return true;
  }

  template<class t_payload_net_handler>
  bool node_server<t_payload_net_handler>::has_too_many_connections(const epee::net_utils::network_address &address)
  {
<<<<<<< HEAD
    const size_t max_connections = 100;
=======
    if (address.get_zone() != epee::net_utils::zone::public_)
      return false; // Unable to determine how many connections from host

    const size_t max_connections = 1;
>>>>>>> adc2e3f1
    size_t count = 0;

    m_network_zones.at(epee::net_utils::zone::public_).m_net_server.get_config_object().foreach_connection([&](const p2p_connection_context& cntxt)
    {
      if (cntxt.m_is_income && cntxt.m_remote_address.is_same_host(address)) {
        count++;

        if (count > max_connections) {
          return false;
        }
      }

      return true;
    });

    return count > max_connections;
  }

  template<class t_payload_net_handler>
  bool node_server<t_payload_net_handler>::gray_peerlist_housekeeping()
  {
    if (m_offline) return true;
    if (!m_exclusive_peers.empty()) return true;
    if (m_payload_handler.needs_new_sync_connections()) return true;

    for (auto& zone : m_network_zones)
    {
      if (zone.second.m_net_server.is_stop_signal_sent())
        return false;

      if (zone.second.m_connect == nullptr)
        continue;

      peerlist_entry pe{};
      if (!zone.second.m_peerlist.get_random_gray_peer(pe))
        continue;

      if (!check_connection_and_handshake_with_peer(pe.adr, pe.last_seen))
      {
        zone.second.m_peerlist.remove_from_peer_gray(pe);
        LOG_PRINT_L2("PEER EVICTED FROM GRAY PEER LIST IP address: " << pe.adr.host_str() << " Peer ID: " << peerid_type(pe.id));
      }
      else
      {
        zone.second.m_peerlist.set_peer_just_seen(pe.id, pe.adr, pe.pruning_seed, pe.rpc_port);
        LOG_PRINT_L2("PEER PROMOTED TO WHITE PEER LIST IP address: " << pe.adr.host_str() << " Peer ID: " << peerid_type(pe.id));
      }
    }
    return true;
  }

  template<class t_payload_net_handler>
  void node_server<t_payload_net_handler>::add_used_stripe_peer(const typename t_payload_net_handler::connection_context &context)
  {
    const uint32_t stripe = tools::get_pruning_stripe(context.m_pruning_seed);
    if (stripe == 0 || stripe > (1ul << CRYPTONOTE_PRUNING_LOG_STRIPES))
      return;
    const uint32_t index = stripe - 1;
    CRITICAL_REGION_LOCAL(m_used_stripe_peers_mutex);
    MINFO("adding stripe " << stripe << " peer: " << context.m_remote_address.str());
    std::remove_if(m_used_stripe_peers[index].begin(), m_used_stripe_peers[index].end(),
        [&context](const epee::net_utils::network_address &na){ return context.m_remote_address == na; });
    m_used_stripe_peers[index].push_back(context.m_remote_address);
  }

  template<class t_payload_net_handler>
  void node_server<t_payload_net_handler>::remove_used_stripe_peer(const typename t_payload_net_handler::connection_context &context)
  {
    const uint32_t stripe = tools::get_pruning_stripe(context.m_pruning_seed);
    if (stripe == 0 || stripe > (1ul << CRYPTONOTE_PRUNING_LOG_STRIPES))
      return;
    const uint32_t index = stripe - 1;
    CRITICAL_REGION_LOCAL(m_used_stripe_peers_mutex);
    MINFO("removing stripe " << stripe << " peer: " << context.m_remote_address.str());
    std::remove_if(m_used_stripe_peers[index].begin(), m_used_stripe_peers[index].end(),
        [&context](const epee::net_utils::network_address &na){ return context.m_remote_address == na; });
  }

  template<class t_payload_net_handler>
  void node_server<t_payload_net_handler>::clear_used_stripe_peers()
  {
    CRITICAL_REGION_LOCAL(m_used_stripe_peers_mutex);
    MINFO("clearing used stripe peers");
    for (auto &e: m_used_stripe_peers)
      e.clear();
  }

  template<class t_payload_net_handler>
  void node_server<t_payload_net_handler>::add_upnp_port_mapping(uint32_t port)
  {
    MDEBUG("Attempting to add IGD port mapping.");
    int result;
#if MINIUPNPC_API_VERSION > 13
    // default according to miniupnpc.h
    unsigned char ttl = 2;
    UPNPDev* deviceList = upnpDiscover(1000, NULL, NULL, 0, 0, ttl, &result);
#else
    UPNPDev* deviceList = upnpDiscover(1000, NULL, NULL, 0, 0, &result);
#endif
    UPNPUrls urls;
    IGDdatas igdData;
    char lanAddress[64];
    result = UPNP_GetValidIGD(deviceList, &urls, &igdData, lanAddress, sizeof lanAddress);
    freeUPNPDevlist(deviceList);
    if (result > 0) {
      if (result == 1) {
        std::ostringstream portString;
        portString << port;

        // Delete the port mapping before we create it, just in case we have dangling port mapping from the daemon not being shut down correctly
        UPNP_DeletePortMapping(urls.controlURL, igdData.first.servicetype, portString.str().c_str(), "TCP", 0);

        int portMappingResult;
        portMappingResult = UPNP_AddPortMapping(urls.controlURL, igdData.first.servicetype, portString.str().c_str(), portString.str().c_str(), lanAddress, CRYPTONOTE_NAME, "TCP", 0, "0");
        if (portMappingResult != 0) {
          LOG_ERROR("UPNP_AddPortMapping failed, error: " << strupnperror(portMappingResult));
        } else {
          MLOG_GREEN(el::Level::Info, "Added IGD port mapping.");
        }
      } else if (result == 2) {
        MWARNING("IGD was found but reported as not connected.");
      } else if (result == 3) {
        MWARNING("UPnP device was found but not recognized as IGD.");
      } else {
        MWARNING("UPNP_GetValidIGD returned an unknown result code.");
      }

      FreeUPNPUrls(&urls);
    } else {
      MINFO("No IGD was found.");
    }
  }

  template<class t_payload_net_handler>
  void node_server<t_payload_net_handler>::delete_upnp_port_mapping(uint32_t port)
  {
    MDEBUG("Attempting to delete IGD port mapping.");
    int result;
#if MINIUPNPC_API_VERSION > 13
    // default according to miniupnpc.h
    unsigned char ttl = 2;
    UPNPDev* deviceList = upnpDiscover(1000, NULL, NULL, 0, 0, ttl, &result);
#else
    UPNPDev* deviceList = upnpDiscover(1000, NULL, NULL, 0, 0, &result);
#endif
    UPNPUrls urls;
    IGDdatas igdData;
    char lanAddress[64];
    result = UPNP_GetValidIGD(deviceList, &urls, &igdData, lanAddress, sizeof lanAddress);
    freeUPNPDevlist(deviceList);
    if (result > 0) {
      if (result == 1) {
        std::ostringstream portString;
        portString << port;

        int portMappingResult;
        portMappingResult = UPNP_DeletePortMapping(urls.controlURL, igdData.first.servicetype, portString.str().c_str(), "TCP", 0);
        if (portMappingResult != 0) {
          LOG_ERROR("UPNP_DeletePortMapping failed, error: " << strupnperror(portMappingResult));
        } else {
          MLOG_GREEN(el::Level::Info, "Deleted IGD port mapping.");
        }
      } else if (result == 2) {
        MWARNING("IGD was found but reported as not connected.");
      } else if (result == 3) {
        MWARNING("UPnP device was found but not recognized as IGD.");
      } else {
        MWARNING("UPNP_GetValidIGD returned an unknown result code.");
      }

      FreeUPNPUrls(&urls);
    } else {
      MINFO("No IGD was found.");
    }
  }

<<<<<<< HEAD
  template<class t_payload_net_handler>
  void node_server<t_payload_net_handler>::handle_stakes_update(uint64_t block_height, const cryptonote::StakeTransactionProcessor::supernode_stake_array& stakes)
  {
    static std::string supernode_endpoint("send_supernode_stakes");

    boost::lock_guard<boost::recursive_mutex> guard(m_supernode_lock);

    if (m_supernodes.empty())
      return;

    MDEBUG("handle_stakes_update to supernode for block #" << block_height);

    cryptonote::COMMAND_RPC_SUPERNODE_STAKES::request request;

    request.block_height = block_height;

    request.stakes.reserve(stakes.size());

    for (const cryptonote::supernode_stake& src_stake : stakes)
    {
      cryptonote::COMMAND_RPC_SUPERNODE_STAKES::supernode_stake dst_stake;

      dst_stake.amount = src_stake.amount;
      dst_stake.tier = src_stake.tier;
      dst_stake.block_height = src_stake.block_height;
      dst_stake.unlock_time = src_stake.unlock_time;
      dst_stake.supernode_public_id = src_stake.supernode_public_id;
      dst_stake.supernode_public_address = cryptonote::get_account_address_as_str(m_nettype, false, src_stake.supernode_public_address);

      request.stakes.emplace_back(std::move(dst_stake));
    }

    post_request_to_supernodes<cryptonote::COMMAND_RPC_SUPERNODE_STAKES>(supernode_endpoint, request);
  }

  template<class t_payload_net_handler>
  void node_server<t_payload_net_handler>::send_stakes_to_supernode()
  {
    m_payload_handler.get_core().invoke_update_stakes_handler();
  }

  template<class t_payload_net_handler>
  void node_server<t_payload_net_handler>::handle_blockchain_based_list_update(uint64_t block_height, const cryptonote::StakeTransactionProcessor::supernode_tier_array& tiers)
  {
    static std::string supernode_endpoint("blockchain_based_list");

    boost::lock_guard<boost::recursive_mutex> guard(m_supernode_lock);

    if (m_supernodes.empty())
      return;

    MDEBUG("handle_blockchain_based_list_update to supernode for block #" << block_height);

    cryptonote::COMMAND_RPC_SUPERNODE_BLOCKCHAIN_BASED_LIST::request request;

    request.block_height = block_height;

    for (size_t i=0; i<tiers.size(); i++)
    {
      const cryptonote::StakeTransactionProcessor::supernode_tier_array::value_type& src_tier = tiers[i];
      cryptonote::COMMAND_RPC_SUPERNODE_BLOCKCHAIN_BASED_LIST::tier                  dst_tier;

      dst_tier.supernodes.reserve(src_tier.size());

      for (const cryptonote::BlockchainBasedList::supernode& src_supernode : src_tier)
      {
        cryptonote::COMMAND_RPC_SUPERNODE_BLOCKCHAIN_BASED_LIST::supernode dst_supernode;

        dst_supernode.supernode_public_id      = src_supernode.supernode_public_id;
        dst_supernode.supernode_public_address = cryptonote::get_account_address_as_str(m_nettype, false, src_supernode.supernode_public_address);
        dst_supernode.amount                   = src_supernode.amount;

        dst_tier.supernodes.emplace_back(std::move(dst_supernode));
      }

      request.tiers.emplace_back(std::move(dst_tier));
    }

    post_request_to_supernodes<cryptonote::COMMAND_RPC_SUPERNODE_BLOCKCHAIN_BASED_LIST>(supernode_endpoint, request);
  }

  template<class t_payload_net_handler>
  void node_server<t_payload_net_handler>::send_blockchain_based_list_to_supernode(uint64_t last_received_block_height)
  {
    m_payload_handler.get_core().invoke_update_blockchain_based_list_handler(last_received_block_height);
=======
  template<typename t_payload_net_handler>
  boost::optional<p2p_connection_context_t<typename t_payload_net_handler::connection_context>>
  node_server<t_payload_net_handler>::socks_connect(network_zone& zone, const epee::net_utils::network_address& remote, epee::net_utils::ssl_support_t ssl_support)
  {
    auto result = socks_connect_internal(zone.m_net_server.get_stop_signal(), zone.m_net_server.get_io_service(), zone.m_proxy_address, remote);
    if (result) // if no error
    {
      p2p_connection_context context{};
      if (zone.m_net_server.add_connection(context, std::move(*result), remote, ssl_support))
        return {std::move(context)};
    }
    return boost::none;
  }

  template<typename t_payload_net_handler>
  boost::optional<p2p_connection_context_t<typename t_payload_net_handler::connection_context>>
  node_server<t_payload_net_handler>::public_connect(network_zone& zone, epee::net_utils::network_address const& na, epee::net_utils::ssl_support_t ssl_support)
  {
    CHECK_AND_ASSERT_MES(na.get_type_id() == epee::net_utils::ipv4_network_address::get_type_id(), boost::none,
      "Only IPv4 addresses are supported here");
    const epee::net_utils::ipv4_network_address &ipv4 = na.as<const epee::net_utils::ipv4_network_address>();

    typename net_server::t_connection_context con{};
    const bool res = zone.m_net_server.connect(epee::string_tools::get_ip_string_from_int32(ipv4.ip()),
      epee::string_tools::num_to_string_fast(ipv4.port()),
      zone.m_config.m_net_config.connection_timeout,
      con, "0.0.0.0", ssl_support);

    if (res)
      return {std::move(con)};
    return boost::none;
>>>>>>> adc2e3f1
  }
}<|MERGE_RESOLUTION|>--- conflicted
+++ resolved
@@ -1,9 +1,5 @@
-<<<<<<< HEAD
-// Copyright (c) 2018, The Graft Project
-// Copyright (c) 2014-2018, The Monero Project
-=======
+// Copyright (c) 2018-2019, The Graft Project
 // Copyright (c) 2014-2019, The Monero Project
->>>>>>> adc2e3f1
 //
 // All rights reserved.
 //
@@ -36,29 +32,20 @@
 // IP blocking adapted from Boolberry
 
 #include <algorithm>
-<<<<<<< HEAD
-#include <atomic>
-#include <chrono>
-
-=======
 #include <boost/bind.hpp>
->>>>>>> adc2e3f1
 #include <boost/date_time/posix_time/posix_time.hpp>
 #include <boost/filesystem/operations.hpp>
 #include <boost/optional/optional.hpp>
 #include <boost/thread/thread.hpp>
 #include <boost/uuid/uuid_io.hpp>
 #include <atomic>
-<<<<<<< HEAD
 #include <random>
 #include <boost/algorithm/string/join.hpp> // for logging
-=======
 #include <functional>
 #include <limits>
 #include <memory>
 #include <tuple>
 #include <vector>
->>>>>>> adc2e3f1
 
 #include "version.h"
 #include "string_tools.h"
@@ -74,11 +61,8 @@
 #include "crypto/crypto.h"
 #include "storages/levin_abstract_invoke2.h"
 #include "cryptonote_core/cryptonote_core.h"
-<<<<<<< HEAD
 #include "storages/http_abstract_invoke.h"
-=======
 #include "net/parse.h"
->>>>>>> adc2e3f1
 
 #include <miniupnp/miniupnpc/miniupnpc.h>
 #include <miniupnp/miniupnpc/upnpcommands.h>
@@ -112,36 +96,10 @@
   }
   //-----------------------------------------------------------------------------------
   inline bool append_net_address(std::vector<epee::net_utils::network_address> & seed_nodes, std::string const & addr, uint16_t default_port);
+  //-----------------------------------------------------------------------------------
 
   namespace
   {
-    const command_line::arg_descriptor<std::string> arg_p2p_bind_ip        = {"p2p-bind-ip", "Interface for p2p network protocol", "0.0.0.0"};
-    const command_line::arg_descriptor<std::string> arg_testnet_p2p_bind_port = {
-        "testnet-p2p-bind-port"
-      , "Port for testnet p2p network protocol"
-      , std::to_string(config::testnet::P2P_DEFAULT_PORT)
-      };
-    const command_line::arg_descriptor<uint32_t>    arg_p2p_external_port  = {"p2p-external-port", "External port for p2p network protocol (if port forwarding used with NAT)", 0};
-    const command_line::arg_descriptor<bool>        arg_p2p_allow_local_ip = {"allow-local-ip", "Allow local ip add to peer list, mostly in debug purposes"};
-    const command_line::arg_descriptor<std::vector<std::string> > arg_p2p_add_peer   = {"add-peer", "Manually add peer to local peerlist"};
-    const command_line::arg_descriptor<std::vector<std::string> > arg_p2p_add_priority_node   = {"add-priority-node", "Specify list of peers to connect to and attempt to keep the connection open"};
-    const command_line::arg_descriptor<std::vector<std::string> > arg_p2p_add_exclusive_node   = {"add-exclusive-node", "Specify list of peers to connect to only."
-                                                                                                  " If this option is given the options add-priority-node and seed-node are ignored"};
-    const command_line::arg_descriptor<std::vector<std::string> > arg_p2p_seed_node   = {"seed-node", "Connect to a node to retrieve peer addresses, and disconnect. Effective only with --testnet, ex.: 'seed-node = 10.12.1.2:8080'"};
-    const command_line::arg_descriptor<bool> arg_p2p_hide_my_port   =    {"hide-my-port", "Do not announce yourself as peerlist candidate", false, true};
-
-    const command_line::arg_descriptor<bool>        arg_no_igd  = {"no-igd", "Disable UPnP port mapping"};
-    const command_line::arg_descriptor<bool>        arg_offline = {"offline", "Do not listen for peers, nor connect to any"};
-    const command_line::arg_descriptor<int64_t>     arg_out_peers = {"out-peers", "set max number of out peers", -1};
-    const command_line::arg_descriptor<int> arg_tos_flag = {"tos-flag", "set TOS flag", -1};
-
-    const command_line::arg_descriptor<int64_t> arg_limit_rate_up = {"limit-rate-up", "set limit-rate-up [kB/s]", -1};
-    const command_line::arg_descriptor<int64_t> arg_limit_rate_down = {"limit-rate-down", "set limit-rate-down [kB/s]", -1};
-    const command_line::arg_descriptor<int64_t> arg_limit_rate = {"limit-rate", "set limit-rate [kB/s]", -1};
-
-    const command_line::arg_descriptor<bool> arg_save_graph = {"save-graph", "Save data for dr monero", false};
-    const command_line::arg_descriptor<Uuid> arg_p2p_net_id = {"net-id", "The way to replace hardcoded NETWORK_ID. Effective only with --testnet, ex.: 'net-id = 54686520-4172-7420-6f77-205761722037'"};
-
     // helper struct used to notify peers by uuid
     struct connection_info
     {
@@ -179,7 +137,6 @@
         epee::serialization::store_t_to_binary(arg, buff);
         return buff.size();
     }
-
   }
 
   //-----------------------------------------------------------------------------------
@@ -579,7 +536,11 @@
     if (zone_ != m_network_zones.end() && zone_->first == zone)
       return zone_->second;
 
-<<<<<<< HEAD
+    network_zone& public_zone = m_network_zones[epee::net_utils::zone::public_];
+    return m_network_zones.emplace_hint(zone_, std::piecewise_construct, std::make_tuple(zone), std::tie(public_zone.m_net_server.get_io_service()))->second;
+  }
+  
+    
   inline void assign_network_id(const boost::program_options::variables_map& vm, const bool testnet, Uuid& net_id)
   {
     Uuid id = ::config::NETWORK_ID;
@@ -620,11 +581,6 @@
     MDEBUG("NETWORK_ID: '" << net_id << "' (" << hint << ")" << std::endl);
   }
 
-=======
-    network_zone& public_zone = m_network_zones[epee::net_utils::zone::public_];
-    return m_network_zones.emplace_hint(zone_, std::piecewise_construct, std::make_tuple(zone), std::tie(public_zone.m_net_server.get_io_service()))->second;
-  }
->>>>>>> adc2e3f1
   //-----------------------------------------------------------------------------------
   template<class t_payload_net_handler>
   bool node_server<t_payload_net_handler>::init(const boost::program_options::variables_map& vm)
@@ -657,13 +613,8 @@
     }
     else
     {
-<<<<<<< HEAD
-      assign_network_id(vm, false, m_network_id);
-      if (m_exclusive_peers.empty())
-=======
-      memcpy(&m_network_id, &::config::NETWORK_ID, 16);
+     memcpy(&m_network_id, &::config::NETWORK_ID, 16);
       if (m_exclusive_peers.empty() && !m_offline)
->>>>>>> adc2e3f1
       {
       // for each hostname in the seed nodes list, attempt to DNS resolve and
       // add the result addresses as seed nodes
@@ -1113,7 +1064,6 @@
   }
 
   //-----------------------------------------------------------------------------------
-<<<<<<< HEAD
   template<class t_payload_net_handler>
   std::list<std::string> node_server<t_payload_net_handler>::get_routes()
   {
@@ -1513,8 +1463,6 @@
   }
 
   //-----------------------------------------------------------------------------------
-=======
->>>>>>> adc2e3f1
   template<class t_payload_net_handler>
   bool node_server<t_payload_net_handler>::do_handshake_with_peer(peerid_type& pi, p2p_connection_context& context_, bool just_take_peerlist)
   {
@@ -1759,22 +1707,8 @@
         << (last_seen_stamp ? epee::misc_utils::get_time_interval_string(time(NULL) - last_seen_stamp):"never")
         << ")...");
 
-<<<<<<< HEAD
-    CHECK_AND_ASSERT_MES(na.get_type_id() == epee::net_utils::ipv4_network_address::ID, false,
-        "Only IPv4 addresses are supported here");
-    const epee::net_utils::ipv4_network_address &ipv4 = na.as<const epee::net_utils::ipv4_network_address>();
-
-    typename net_server::t_connection_context con = AUTO_VAL_INIT(con);
-    bool res = m_net_server.connect(epee::string_tools::get_ip_string_from_int32(ipv4.ip()),
-      epee::string_tools::num_to_string_fast(ipv4.port()),
-      m_config.m_net_config.connection_timeout,
-      con, m_bind_ip);
-
-    if(!res)
-=======
     auto con = zone.m_connect(zone, na, m_ssl_support);
     if(!con)
->>>>>>> adc2e3f1
     {
       bool is_priority = is_priority_node(na);
       LOG_PRINT_CC_PRIORITY_NODE(is_priority, bool(con), "Connect failed to " << na.str()
@@ -1837,22 +1771,8 @@
                                   << (last_seen_stamp ? epee::misc_utils::get_time_interval_string(time(NULL) - last_seen_stamp):"never")
                                   << ")...");
 
-<<<<<<< HEAD
-    CHECK_AND_ASSERT_MES(na.get_type_id() == epee::net_utils::ipv4_network_address::ID, false,
-        "Only IPv4 addresses are supported here");
-    const epee::net_utils::ipv4_network_address &ipv4 = na.as<epee::net_utils::ipv4_network_address>();
-
-    typename net_server::t_connection_context con = AUTO_VAL_INIT(con);
-    bool res = m_net_server.connect(epee::string_tools::get_ip_string_from_int32(ipv4.ip()),
-                                    epee::string_tools::num_to_string_fast(ipv4.port()),
-                                    m_config.m_net_config.connection_timeout,
-                                    con, m_bind_ip);
-
-    if (!res) {
-=======
     auto con = zone.m_connect(zone, na, m_ssl_support);
     if (!con) {
->>>>>>> adc2e3f1
       bool is_priority = is_priority_node(na);
 
       LOG_PRINT_CC_PRIORITY_NODE(is_priority, p2p_connection_context{}, "Connect failed to " << na.str());
@@ -2547,17 +2467,13 @@
   }
   //-----------------------------------------------------------------------------------
   template<class t_payload_net_handler>
-<<<<<<< HEAD
   bool node_server<t_payload_net_handler>::relay_notify(int command, const std::string& data_buff, const boost::uuids::uuid& connection_id)
   {
       return m_net_server.get_config_object().notify(command, data_buff, connection_id) >= 0;
   }
   //-----------------------------------------------------------------------------------
   template<class t_payload_net_handler>
-  bool node_server<t_payload_net_handler>::relay_notify_to_list(int command, const std::string& data_buff, const std::list<boost::uuids::uuid> &connections)
-=======
   bool node_server<t_payload_net_handler>::relay_notify_to_list(int command, const epee::span<const uint8_t> data_buff, std::vector<std::pair<epee::net_utils::zone, boost::uuids::uuid>> connections)
->>>>>>> adc2e3f1
   {
     std::sort(connections.begin(), connections.end());
     auto zone = m_network_zones.begin();
@@ -2685,11 +2601,7 @@
         return false;
       }
       return true;
-<<<<<<< HEAD
-    }, m_bind_ip);
-=======
     });
->>>>>>> adc2e3f1
     if(!r)
     {
       LOG_WARNING_CC(context, "Failed to call connect_async, network error.");
@@ -2706,17 +2618,10 @@
     COMMAND_REQUEST_SUPPORT_FLAGS::request support_flags_request;
     bool r = epee::net_utils::async_invoke_remote_command2<typename COMMAND_REQUEST_SUPPORT_FLAGS::response>
     (
-<<<<<<< HEAD
-      context.m_connection_id,
-      COMMAND_REQUEST_SUPPORT_FLAGS::ID,
-      support_flags_request,
-      m_net_server.get_config_object(),
-=======
       context.m_connection_id, 
       COMMAND_REQUEST_SUPPORT_FLAGS::ID, 
       support_flags_request, 
       m_network_zones.at(epee::net_utils::zone::public_).m_net_server.get_config_object(),
->>>>>>> adc2e3f1
       [=](int code, const typename COMMAND_REQUEST_SUPPORT_FLAGS::response& rsp, p2p_connection_context& context_)
       {
         if(code < 0)
@@ -3252,15 +3157,6 @@
     std::stringstream ss;
     for (auto& zone : m_network_zones)
     {
-<<<<<<< HEAD
-      ss << cntxt.m_remote_address.str()
-        << " \t\tpeer_id " << cntxt.peer_id
-        << " \t\tconn_id " << epee::string_tools::get_str_from_guid_a(cntxt.m_connection_id) << (cntxt.m_is_income ? " INC":" OUT")
-        << " state: " << cryptonote::get_protocol_state_string(cntxt.m_state)
-        << std::endl;
-      return true;
-    });
-=======
       zone.second.m_net_server.get_config_object().foreach_connection([&](const p2p_connection_context& cntxt)
       {
         ss << cntxt.m_remote_address.str()
@@ -3270,7 +3166,6 @@
         return true;
       });
     }
->>>>>>> adc2e3f1
     std::string s = ss.str();
     return s;
   }
@@ -3460,14 +3355,10 @@
   template<class t_payload_net_handler>
   bool node_server<t_payload_net_handler>::has_too_many_connections(const epee::net_utils::network_address &address)
   {
-<<<<<<< HEAD
-    const size_t max_connections = 100;
-=======
     if (address.get_zone() != epee::net_utils::zone::public_)
       return false; // Unable to determine how many connections from host
 
-    const size_t max_connections = 1;
->>>>>>> adc2e3f1
+    const size_t max_connections = 100;
     size_t count = 0;
 
     m_network_zones.at(epee::net_utils::zone::public_).m_net_server.get_config_object().foreach_connection([&](const p2p_connection_context& cntxt)
@@ -3644,7 +3535,6 @@
     }
   }
 
-<<<<<<< HEAD
   template<class t_payload_net_handler>
   void node_server<t_payload_net_handler>::handle_stakes_update(uint64_t block_height, const cryptonote::StakeTransactionProcessor::supernode_stake_array& stakes)
   {
@@ -3730,7 +3620,8 @@
   void node_server<t_payload_net_handler>::send_blockchain_based_list_to_supernode(uint64_t last_received_block_height)
   {
     m_payload_handler.get_core().invoke_update_blockchain_based_list_handler(last_received_block_height);
-=======
+  }
+
   template<typename t_payload_net_handler>
   boost::optional<p2p_connection_context_t<typename t_payload_net_handler::connection_context>>
   node_server<t_payload_net_handler>::socks_connect(network_zone& zone, const epee::net_utils::network_address& remote, epee::net_utils::ssl_support_t ssl_support)
@@ -3762,6 +3653,5 @@
     if (res)
       return {std::move(con)};
     return boost::none;
->>>>>>> adc2e3f1
   }
 }