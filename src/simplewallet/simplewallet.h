<<<<<<< HEAD
// Copyright (c) 2017-2018, The Graft Project
// Copyright (c) 2014-2018, The Monero Project
=======
// Copyright (c) 2014-2019, The Monero Project
// Copyright (c)      2018, The Loki Project
>>>>>>> 6d2881c8
// 
// All rights reserved.
// 
// Redistribution and use in source and binary forms, with or without modification, are
// permitted provided that the following conditions are met:
// 
// 1. Redistributions of source code must retain the above copyright notice, this list of
//    conditions and the following disclaimer.
// 
// 2. Redistributions in binary form must reproduce the above copyright notice, this list
//    of conditions and the following disclaimer in the documentation and/or other
//    materials provided with the distribution.
// 
// 3. Neither the name of the copyright holder nor the names of its contributors may be
//    used to endorse or promote products derived from this software without specific
//    prior written permission.
// 
// THIS SOFTWARE IS PROVIDED BY THE COPYRIGHT HOLDERS AND CONTRIBUTORS "AS IS" AND ANY
// EXPRESS OR IMPLIED WARRANTIES, INCLUDING, BUT NOT LIMITED TO, THE IMPLIED WARRANTIES OF
// MERCHANTABILITY AND FITNESS FOR A PARTICULAR PURPOSE ARE DISCLAIMED. IN NO EVENT SHALL
// THE COPYRIGHT HOLDER OR CONTRIBUTORS BE LIABLE FOR ANY DIRECT, INDIRECT, INCIDENTAL,
// SPECIAL, EXEMPLARY, OR CONSEQUENTIAL DAMAGES (INCLUDING, BUT NOT LIMITED TO,
// PROCUREMENT OF SUBSTITUTE GOODS OR SERVICES; LOSS OF USE, DATA, OR PROFITS; OR BUSINESS
// INTERRUPTION) HOWEVER CAUSED AND ON ANY THEORY OF LIABILITY, WHETHER IN CONTRACT,
// STRICT LIABILITY, OR TORT (INCLUDING NEGLIGENCE OR OTHERWISE) ARISING IN ANY WAY OUT OF
// THE USE OF THIS SOFTWARE, EVEN IF ADVISED OF THE POSSIBILITY OF SUCH DAMAGE.
// 
// Parts of this file are originally copyright (c) 2012-2013 The Cryptonote developers

/*!
 * \file simplewallet.h
 * 
 * \brief Header file that declares simple_wallet class.
 */
#pragma once

#include <memory>

#include <boost/optional/optional.hpp>
#include <boost/program_options/variables_map.hpp>

#include "cryptonote_basic/account.h"
#include "cryptonote_basic/cryptonote_basic_impl.h"
#include "wallet/wallet2.h"
#include "console_handler.h"
#include "wipeable_string.h"
#include "common/i18n.h"
#include "common/password.h"
#include "crypto/crypto.h"  // for definition of crypto::secret_key

<<<<<<< HEAD
#undef MONERO_DEFAULT_LOG_CATEGORY
#define MONERO_DEFAULT_LOG_CATEGORY "wallet.simplewallet"
// Hardcode Monero's donation address (see #1447)
constexpr const char DONATION_ADDR[] = "GBnQKoU73FySfuQ5sfoFLHYtxZbgH94y4CFZihQkxcvfUtpGK4B6Lm4YFtanesoH2jMDbwYPozJP45tcBnwBf9bZK2DVM37";
=======
#undef LOKI_DEFAULT_LOG_CATEGORY
#define LOKI_DEFAULT_LOG_CATEGORY "wallet.simplewallet"
>>>>>>> 6d2881c8

/*!
 * \namespace cryptonote
 * \brief Holds cryptonote related classes and helpers.
 */
namespace cryptonote
{
  enum class Transfer {
    Normal,
    Locked
  };

  /*!
   * \brief Manages wallet operations. This is the most abstracted wallet class.
   */
  class simple_wallet : public tools::i_wallet2_callback
  {
  public:
    static const char *tr(const char *str) { return i18n_translate(str, "cryptonote::simple_wallet"); }

  public:
    typedef std::vector<std::string> command_type;

    simple_wallet();
    ~simple_wallet();
    bool init(const boost::program_options::variables_map& vm);
    bool deinit();
    bool run();
    void stop();
    void interrupt();

    //wallet *create_wallet();
    bool process_command(const std::vector<std::string> &args);
    std::string get_commands_str();
    std::string get_command_usage(const std::vector<std::string> &args);
  private:

    enum ResetType { ResetNone, ResetSoft, ResetHard, ResetSoftKeepKI };

    bool handle_command_line(const boost::program_options::variables_map& vm);

    bool run_console_handler();

    void wallet_idle_thread();

    //! \return Prompts user for password and verifies against local file. Logs on error and returns `none`
    boost::optional<tools::password_container> get_and_verify_password() const;

    boost::optional<epee::wipeable_string> new_wallet(const boost::program_options::variables_map& vm, const crypto::secret_key& recovery_key,
        bool recover, bool two_random, const std::string &old_language);
    boost::optional<epee::wipeable_string> new_wallet(const boost::program_options::variables_map& vm, const cryptonote::account_public_address& address,
        const boost::optional<crypto::secret_key>& spendkey, const crypto::secret_key& viewkey);
    boost::optional<epee::wipeable_string> new_wallet(const boost::program_options::variables_map& vm,
        const epee::wipeable_string &multisig_keys, const std::string &old_language);
    boost::optional<epee::wipeable_string> new_wallet(const boost::program_options::variables_map& vm);
    boost::optional<epee::wipeable_string> open_wallet(const boost::program_options::variables_map& vm);
    bool close_wallet();

    bool viewkey(const std::vector<std::string> &args = std::vector<std::string>());
    bool spendkey(const std::vector<std::string> &args = std::vector<std::string>());
    bool seed(const std::vector<std::string> &args = std::vector<std::string>());
    bool encrypted_seed(const std::vector<std::string> &args = std::vector<std::string>());

    /*!
     * \brief Sets seed language.
     *
     * interactive
     *   - prompts for password so wallet can be rewritten
     *   - calls get_mnemonic_language() which prompts for language
     *
     * \return success status
     */
    bool seed_set_language(const std::vector<std::string> &args = std::vector<std::string>());
    bool set_always_confirm_transfers(const std::vector<std::string> &args = std::vector<std::string>());
    bool set_print_ring_members(const std::vector<std::string> &args = std::vector<std::string>());
    bool set_store_tx_info(const std::vector<std::string> &args = std::vector<std::string>());
    bool set_default_ring_size(const std::vector<std::string> &args = std::vector<std::string>());
    bool set_auto_refresh(const std::vector<std::string> &args = std::vector<std::string>());
    bool set_refresh_type(const std::vector<std::string> &args = std::vector<std::string>());
    bool set_confirm_missing_payment_id(const std::vector<std::string> &args = std::vector<std::string>());
    bool set_ask_password(const std::vector<std::string> &args = std::vector<std::string>());
    bool set_unit(const std::vector<std::string> &args = std::vector<std::string>());
    bool set_min_output_count(const std::vector<std::string> &args = std::vector<std::string>());
    bool set_min_output_value(const std::vector<std::string> &args = std::vector<std::string>());
    bool set_merge_destinations(const std::vector<std::string> &args = std::vector<std::string>());
    bool set_confirm_backlog(const std::vector<std::string> &args = std::vector<std::string>());
    bool set_confirm_backlog_threshold(const std::vector<std::string> &args = std::vector<std::string>());
    bool set_confirm_export_overwrite(const std::vector<std::string> &args = std::vector<std::string>());
    bool set_refresh_from_block_height(const std::vector<std::string> &args = std::vector<std::string>());
    bool set_segregate_pre_fork_outputs(const std::vector<std::string> &args = std::vector<std::string>());
    bool set_key_reuse_mitigation2(const std::vector<std::string> &args = std::vector<std::string>());
    bool set_subaddress_lookahead(const std::vector<std::string> &args = std::vector<std::string>());
    bool set_segregation_height(const std::vector<std::string> &args = std::vector<std::string>());
    bool set_ignore_fractional_outputs(const std::vector<std::string> &args = std::vector<std::string>());
    bool set_track_uses(const std::vector<std::string> &args = std::vector<std::string>());
    bool set_setup_background_mining(const std::vector<std::string> &args = std::vector<std::string>());
    bool set_device_name(const std::vector<std::string> &args = std::vector<std::string>());
    bool help(const std::vector<std::string> &args = std::vector<std::string>());
    bool start_mining(const std::vector<std::string> &args);
    bool stop_mining(const std::vector<std::string> &args);
    bool set_daemon(const std::vector<std::string> &args);
    bool save_bc(const std::vector<std::string> &args);
    bool refresh(const std::vector<std::string> &args);
    bool show_balance_unlocked(bool detailed = false);
    bool show_balance(const std::vector<std::string> &args = std::vector<std::string>());
    bool show_incoming_transfers(const std::vector<std::string> &args);
    bool show_payments(const std::vector<std::string> &args);
    bool show_blockchain_height(const std::vector<std::string> &args);

    // lock_time_in_blocks: Only required if making a locked transfer, only for displaying to the user, it should be the lock time specified by the sender
    // unlock_block:        Only required if lock_time_in_blocks is specified, only for displaying to the user, the height at which the transfer will unlock
    bool confirm_and_send_tx(std::vector<cryptonote::address_parse_info> const &dests, std::vector<tools::wallet2::pending_tx> &ptx_vector, bool blink, uint64_t lock_time_in_blocks = 0, uint64_t unlock_block = 0, bool called_by_mms = false);
    bool transfer_main(Transfer transfer_type, const std::vector<std::string> &args, bool called_by_mms);

    bool transfer(const std::vector<std::string> &args);
    bool transfer_rta(const std::vector<std::string> &args);
    bool locked_transfer(const std::vector<std::string> &args);
    bool stake_transfer(const std::vector<std::string> &args);
    bool locked_sweep_all(const std::vector<std::string> &args);

    bool stake(const std::vector<std::string> &args_);
    bool register_service_node(const std::vector<std::string> &args_);
    bool request_stake_unlock(const std::vector<std::string> &args_);
    bool print_locked_stakes(const std::vector<std::string>& /*args*/);
    bool query_locked_stakes(bool print_result);
    bool lns_buy_mapping(const std::vector<std::string> &args);
    bool lns_update_mapping(const std::vector<std::string> &args);
    bool lns_make_update_mapping_signature(const std::vector<std::string> &args);
    bool lns_print_owners_to_names(const std::vector<std::string> &args);
    bool lns_print_name_to_owners(const std::vector<std::string> &args);

    enum class sweep_type_t { stake, register_stake, all_or_below, single };
    bool sweep_main_internal(sweep_type_t sweep_type, std::vector<tools::wallet2::pending_tx> &ptx_vector, cryptonote::address_parse_info const &dest, bool blink);
    bool sweep_main(uint64_t below, Transfer transfer_type, const std::vector<std::string> &args);
    bool sweep_all(const std::vector<std::string> &args);
    bool sweep_below(const std::vector<std::string> &args);
    bool sweep_single(const std::vector<std::string> &args);
    bool sweep_unmixable(const std::vector<std::string> &args);
    bool sign_transfer(const std::vector<std::string> &args);
    bool submit_transfer(const std::vector<std::string> &args);
    std::vector<std::vector<cryptonote::tx_destination_entry>> split_amounts(
        std::vector<cryptonote::tx_destination_entry> dsts, size_t num_splits
    );
    bool account(const std::vector<std::string> &args = std::vector<std::string>());
    void print_accounts();
    void print_accounts(const std::string& tag);
    bool print_address(const std::vector<std::string> &args = std::vector<std::string>());
    bool print_integrated_address(const std::vector<std::string> &args = std::vector<std::string>());
    bool address_book(const std::vector<std::string> &args = std::vector<std::string>());
    bool save(const std::vector<std::string> &args);
    bool save_watch_only(const std::vector<std::string> &args);
    bool set_variable(const std::vector<std::string> &args);
    bool rescan_spent(const std::vector<std::string> &args);
    bool set_log(const std::vector<std::string> &args);
    bool get_tx_key(const std::vector<std::string> &args);
    bool set_tx_key(const std::vector<std::string> &args);
    bool check_tx_key(const std::vector<std::string> &args);
    bool get_tx_proof(const std::vector<std::string> &args);
    bool check_tx_proof(const std::vector<std::string> &args);
    bool get_spend_proof(const std::vector<std::string> &args);
    bool check_spend_proof(const std::vector<std::string> &args);
    bool get_reserve_proof(const std::vector<std::string> &args);
    bool check_reserve_proof(const std::vector<std::string> &args);
    bool show_transfers(const std::vector<std::string> &args);
    bool export_transfers(const std::vector<std::string> &args);
    bool unspent_outputs(const std::vector<std::string> &args);
    bool rescan_blockchain(const std::vector<std::string> &args);
    bool refresh_main(uint64_t start_height, ResetType reset, bool is_init = false);
    bool set_tx_note(const std::vector<std::string> &args);
    bool get_tx_note(const std::vector<std::string> &args);
    bool set_description(const std::vector<std::string> &args);
    bool get_description(const std::vector<std::string> &args);
    bool status(const std::vector<std::string> &args);
    bool wallet_info(const std::vector<std::string> &args);
    bool set_default_priority(const std::vector<std::string> &args);
    bool sign(const std::vector<std::string> &args);
    bool verify(const std::vector<std::string> &args);
    bool export_key_images(const std::vector<std::string> &args);
    bool import_key_images(const std::vector<std::string> &args);
    bool hw_key_images_sync(const std::vector<std::string> &args);
    bool hw_reconnect(const std::vector<std::string> &args);
    bool export_outputs(const std::vector<std::string> &args);
    bool import_outputs(const std::vector<std::string> &args);
    bool show_transfer(const std::vector<std::string> &args);
    bool change_password(const std::vector<std::string>& args);
    bool payment_id(const std::vector<std::string> &args);
    bool print_fee_info(const std::vector<std::string> &args);
    bool prepare_multisig(const std::vector<std::string>& args);
    bool prepare_multisig_main(const std::vector<std::string>& args, bool called_by_mms);
    bool make_multisig(const std::vector<std::string>& args);
    bool make_multisig_main(const std::vector<std::string>& args, bool called_by_mms);
    bool finalize_multisig(const std::vector<std::string> &args);
    bool exchange_multisig_keys(const std::vector<std::string> &args);
<<<<<<< HEAD
=======
    bool exchange_multisig_keys_main(const std::vector<std::string> &args, bool called_by_mms);
>>>>>>> 6d2881c8
    bool export_multisig(const std::vector<std::string>& args);
    bool export_multisig_main(const std::vector<std::string>& args, bool called_by_mms);
    bool import_multisig(const std::vector<std::string>& args);
    bool import_multisig_main(const std::vector<std::string>& args, bool called_by_mms);
    bool accept_loaded_tx(const tools::wallet2::multisig_tx_set &txs);
    bool sign_multisig(const std::vector<std::string>& args);
    bool sign_multisig_main(const std::vector<std::string>& args, bool called_by_mms);
    bool submit_multisig(const std::vector<std::string>& args);
    bool submit_multisig_main(const std::vector<std::string>& args, bool called_by_mms);
    bool export_raw_multisig(const std::vector<std::string>& args);
    bool mms(const std::vector<std::string>& args);
    bool print_ring(const std::vector<std::string>& args);
    bool set_ring(const std::vector<std::string>& args);
    bool unset_ring(const std::vector<std::string>& args);
    bool save_known_rings(const std::vector<std::string>& args);
    bool blackball(const std::vector<std::string>& args);
    bool unblackball(const std::vector<std::string>& args);
    bool blackballed(const std::vector<std::string>& args);
    bool freeze(const std::vector<std::string>& args);
    bool thaw(const std::vector<std::string>& args);
    bool frozen(const std::vector<std::string>& args);
    bool net_stats(const std::vector<std::string>& args);
    bool welcome(const std::vector<std::string>& args);
    bool version(const std::vector<std::string>& args);

    bool register_service_node_main(
        const std::vector<std::string>& service_node_key_as_str,
        const cryptonote::account_public_address& address,
        uint32_t priority,
        const std::vector<uint64_t>& portions,
        const std::vector<uint8_t>& extra,
        std::set<uint32_t>& subaddr_indices,
        uint64_t bc_height,
        uint64_t staking_requirement);

    bool cold_sign_tx(const std::vector<tools::wallet2::pending_tx>& ptx_vector, tools::wallet2::signed_tx_set &exported_txs, std::vector<cryptonote::address_parse_info> const &dsts_info, std::function<bool(const tools::wallet2::signed_tx_set &)> accept_func);
    uint64_t get_daemon_blockchain_height(std::string& err);
    bool try_connect_to_daemon(bool silent = false, uint32_t* version = nullptr);
    bool ask_wallet_create_if_needed();
    bool accept_loaded_tx(const std::function<size_t()> get_num_txes, const std::function<const tools::wallet2::tx_construction_data&(size_t)> &get_tx, const std::string &extra_message = std::string());
    bool accept_loaded_tx(const tools::wallet2::unsigned_tx_set &txs);
    bool accept_loaded_tx(const tools::wallet2::signed_tx_set &txs);
    bool print_ring_members(const std::vector<tools::wallet2::pending_tx>& ptx_vector, std::ostream& ostr);
    std::string get_prompt() const;
    bool print_seed(bool encrypted);
    void key_images_sync_intern();
    void on_refresh_finished(uint64_t start_height, uint64_t fetched_blocks, bool is_init, bool received_money);
    std::pair<std::string, std::string> show_outputs_line(const std::vector<uint64_t> &heights, uint64_t blockchain_height, uint64_t highlight_height = std::numeric_limits<uint64_t>::max()) const;
    bool freeze_thaw(const std::vector<std::string>& args, bool freeze);

    bool get_transfers(std::vector<std::string>& args_, std::vector<tools::transfer_view>& transfers);

    /*!
     * \brief Prints the seed with a nice message
     * \param seed seed to print
     */
    void print_seed(const epee::wipeable_string &seed);

    /*!
     * \brief Gets the word seed language from the user.
     * 
     * User is asked to choose from a list of supported languages.
     * 
     * \return The chosen language.
     */
    std::string get_mnemonic_language();

    /*!
     * \brief Submits or saves the transaction
     * \param ptx_vector Pending tx(es) created by transfer/sweep_all
     * \param do_not_relay if true, save the raw tx hex blob to a file instead of calling m_wallet->commit_tx(ptx).
     * \param blink true if this should be submitted as a blink tx
     */
    void commit_or_save(std::vector<tools::wallet2::pending_tx>& ptx_vector, bool do_not_relay, bool blink);

    /*!
     * \brief checks whether background mining is enabled, and asks to configure it if not
     */
    void check_background_mining(const epee::wipeable_string &password);
    void start_background_mining();
    void stop_background_mining();

    //----------------- i_wallet2_callback ---------------------
    virtual void on_new_block(uint64_t height, const cryptonote::block& block);
    virtual void on_money_received(uint64_t height, const crypto::hash &txid, const cryptonote::transaction& tx, uint64_t amount, const cryptonote::subaddress_index& subaddr_index, uint64_t unlock_time, bool blink);
    virtual void on_unconfirmed_money_received(uint64_t height, const crypto::hash &txid, const cryptonote::transaction& tx, uint64_t amount, const cryptonote::subaddress_index& subaddr_index);
    virtual void on_money_spent(uint64_t height, const crypto::hash &txid, const cryptonote::transaction& in_tx, uint64_t amount, const cryptonote::transaction& spend_tx, const cryptonote::subaddress_index& subaddr_index);
    virtual void on_skip_transaction(uint64_t height, const crypto::hash &txid, const cryptonote::transaction& tx);
    virtual boost::optional<epee::wipeable_string> on_get_password(const char *reason);
    virtual void on_device_button_request(uint64_t code);
    virtual boost::optional<epee::wipeable_string> on_device_pin_request();
    virtual boost::optional<epee::wipeable_string> on_device_passphrase_request(bool on_device);
    //----------------------------------------------------------

    friend class refresh_progress_reporter_t;

    class refresh_progress_reporter_t
    {
    public:
      refresh_progress_reporter_t(cryptonote::simple_wallet& simple_wallet)
        : m_simple_wallet(simple_wallet)
        , m_blockchain_height(0)
        , m_blockchain_height_update_time()
        , m_print_time()
      {
      }

      void update(uint64_t height, bool force = false)
      {
        auto current_time = std::chrono::system_clock::now();
        const auto node_update_threshold = std::chrono::seconds(DIFFICULTY_TARGET_V2 / 2);
        if (node_update_threshold < current_time - m_blockchain_height_update_time || m_blockchain_height <= height)
        {
          update_blockchain_height();
          m_blockchain_height = (std::max)(m_blockchain_height, height);
        }

        if (std::chrono::milliseconds(20) < current_time - m_print_time || force)
        {
          std::cout << QT_TRANSLATE_NOOP("cryptonote::simple_wallet", "Height ") << height << " / " << m_blockchain_height << '\r' << std::flush;
          m_print_time = current_time;
        }
      }

    private:
      void update_blockchain_height()
      {
        std::string err;
        uint64_t blockchain_height = m_simple_wallet.get_daemon_blockchain_height(err);
        if (err.empty())
        {
          m_blockchain_height = blockchain_height;
          m_blockchain_height_update_time = std::chrono::system_clock::now();
        }
        else
        {
          LOG_ERROR("Failed to get current blockchain height: " << err);
        }
      }

    private:
      cryptonote::simple_wallet& m_simple_wallet;
      uint64_t m_blockchain_height;
      std::chrono::system_clock::time_point m_blockchain_height_update_time;
      std::chrono::system_clock::time_point m_print_time;
    };

  private:
    std::string m_wallet_file;
    std::string m_generate_new;
    std::string m_generate_from_device;
    std::string m_generate_from_view_key;
    std::string m_generate_from_spend_key;
    std::string m_generate_from_keys;
    std::string m_generate_from_multisig_keys;
    std::string m_generate_from_json;
    std::string m_mnemonic_language;
    std::string m_import_path;
    std::string m_subaddress_lookahead;
    std::string m_restore_date;  // optional - converted to m_restore_height

    epee::wipeable_string m_electrum_seed;  // electrum-style seed parameter

    crypto::secret_key m_recovery_key;  // recovery key (used as random for wallet gen)
    bool m_restore_deterministic_wallet;  // recover flag
    bool m_restore_multisig_wallet;  // recover flag
    bool m_non_deterministic;  // old 2-random generation
    bool m_allow_mismatched_daemon_version;
    bool m_restoring;           // are we restoring, by whatever method?
    uint64_t m_restore_height;  // optional
    bool m_do_not_relay;
    bool m_use_english_language_names;
    bool m_has_locked_key_images;

    epee::console_handlers_binder m_cmd_binder;

    std::unique_ptr<tools::wallet2> m_wallet;
    refresh_progress_reporter_t m_refresh_progress_reporter;

    std::atomic<bool> m_idle_run;
    boost::thread m_idle_thread;
    boost::mutex m_idle_mutex;
    boost::condition_variable m_idle_cond;

    std::atomic<bool> m_auto_refresh_enabled;
    bool m_auto_refresh_refreshing;
    std::atomic<bool> m_in_manual_refresh;
    uint32_t m_current_subaddress_account;

    bool m_long_payment_id_support;
    std::atomic<uint64_t> m_password_asked_on_height;
    crypto::hash          m_password_asked_on_checksum;
    boost::thread         m_long_poll_thread;
    
    // MMS
    mms::message_store& get_message_store() const { return m_wallet->get_message_store(); };
    mms::multisig_wallet_state get_multisig_wallet_state() const { return m_wallet->get_multisig_wallet_state(); };
    bool mms_active() const { return get_message_store().get_active(); };
    bool choose_mms_processing(const std::vector<mms::processing_data> &data_list, uint32_t &choice);
    void list_mms_messages(const std::vector<mms::message> &messages);
    void list_signers(const std::vector<mms::authorized_signer> &signers);
    void add_signer_config_messages();
    void show_message(const mms::message &m);
    void ask_send_all_ready_messages();
    void check_for_messages();
    bool user_confirms(const std::string &question);
    bool get_message_from_arg(const std::string &arg, mms::message &m);
    bool get_number_from_arg(const std::string &arg, uint32_t &number, const uint32_t lower_bound, const uint32_t upper_bound); 

    void mms_init(const std::vector<std::string> &args);
    void mms_info(const std::vector<std::string> &args);
    void mms_signer(const std::vector<std::string> &args);
    void mms_list(const std::vector<std::string> &args);
    void mms_next(const std::vector<std::string> &args);
    void mms_sync(const std::vector<std::string> &args);
    void mms_transfer(const std::vector<std::string> &args);
    void mms_delete(const std::vector<std::string> &args);
    void mms_send(const std::vector<std::string> &args);
    void mms_receive(const std::vector<std::string> &args);
    void mms_export(const std::vector<std::string> &args);
    void mms_note(const std::vector<std::string> &args);
    void mms_show(const std::vector<std::string> &args);
    void mms_set(const std::vector<std::string> &args);
    void mms_help(const std::vector<std::string> &args);
    void mms_send_signer_config(const std::vector<std::string> &args);
    void mms_start_auto_config(const std::vector<std::string> &args);
    void mms_stop_auto_config(const std::vector<std::string> &args);
    void mms_auto_config(const std::vector<std::string> &args);
  };
}<|MERGE_RESOLUTION|>--- conflicted
+++ resolved
@@ -1,10 +1,6 @@
-<<<<<<< HEAD
 // Copyright (c) 2017-2018, The Graft Project
-// Copyright (c) 2014-2018, The Monero Project
-=======
 // Copyright (c) 2014-2019, The Monero Project
 // Copyright (c)      2018, The Loki Project
->>>>>>> 6d2881c8
 // 
 // All rights reserved.
 // 
@@ -55,15 +51,8 @@
 #include "common/password.h"
 #include "crypto/crypto.h"  // for definition of crypto::secret_key
 
-<<<<<<< HEAD
 #undef MONERO_DEFAULT_LOG_CATEGORY
 #define MONERO_DEFAULT_LOG_CATEGORY "wallet.simplewallet"
-// Hardcode Monero's donation address (see #1447)
-constexpr const char DONATION_ADDR[] = "GBnQKoU73FySfuQ5sfoFLHYtxZbgH94y4CFZihQkxcvfUtpGK4B6Lm4YFtanesoH2jMDbwYPozJP45tcBnwBf9bZK2DVM37";
-=======
-#undef LOKI_DEFAULT_LOG_CATEGORY
-#define LOKI_DEFAULT_LOG_CATEGORY "wallet.simplewallet"
->>>>>>> 6d2881c8
 
 /*!
  * \namespace cryptonote
@@ -257,10 +246,7 @@
     bool make_multisig_main(const std::vector<std::string>& args, bool called_by_mms);
     bool finalize_multisig(const std::vector<std::string> &args);
     bool exchange_multisig_keys(const std::vector<std::string> &args);
-<<<<<<< HEAD
-=======
     bool exchange_multisig_keys_main(const std::vector<std::string> &args, bool called_by_mms);
->>>>>>> 6d2881c8
     bool export_multisig(const std::vector<std::string>& args);
     bool export_multisig_main(const std::vector<std::string>& args, bool called_by_mms);
     bool import_multisig(const std::vector<std::string>& args);
