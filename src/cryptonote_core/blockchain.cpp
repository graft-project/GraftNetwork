// Copyright (c) 2017-2018, The Graft Project
// Copyright (c) 2014-2018, The Monero Project
//
// All rights reserved.
//
// Redistribution and use in source and binary forms, with or without modification, are
// permitted provided that the following conditions are met:
//
// 1. Redistributions of source code must retain the above copyright notice, this list of
//    conditions and the following disclaimer.
//
// 2. Redistributions in binary form must reproduce the above copyright notice, this list
//    of conditions and the following disclaimer in the documentation and/or other
//    materials provided with the distribution.
//
// 3. Neither the name of the copyright holder nor the names of its contributors may be
//    used to endorse or promote products derived from this software without specific
//    prior written permission.
//
// THIS SOFTWARE IS PROVIDED BY THE COPYRIGHT HOLDERS AND CONTRIBUTORS "AS IS" AND ANY
// EXPRESS OR IMPLIED WARRANTIES, INCLUDING, BUT NOT LIMITED TO, THE IMPLIED WARRANTIES OF
// MERCHANTABILITY AND FITNESS FOR A PARTICULAR PURPOSE ARE DISCLAIMED. IN NO EVENT SHALL
// THE COPYRIGHT HOLDER OR CONTRIBUTORS BE LIABLE FOR ANY DIRECT, INDIRECT, INCIDENTAL,
// SPECIAL, EXEMPLARY, OR CONSEQUENTIAL DAMAGES (INCLUDING, BUT NOT LIMITED TO,
// PROCUREMENT OF SUBSTITUTE GOODS OR SERVICES; LOSS OF USE, DATA, OR PROFITS; OR BUSINESS
// INTERRUPTION) HOWEVER CAUSED AND ON ANY THEORY OF LIABILITY, WHETHER IN CONTRACT,
// STRICT LIABILITY, OR TORT (INCLUDING NEGLIGENCE OR OTHERWISE) ARISING IN ANY WAY OUT OF
// THE USE OF THIS SOFTWARE, EVEN IF ADVISED OF THE POSSIBILITY OF SUCH DAMAGE.
//
// Parts of this file are originally copyright (c) 2012-2013 The Cryptonote developers

#include <algorithm>
#include <cstdio>
#include <boost/filesystem.hpp>
#include <boost/range/adaptor/reversed.hpp>

#include "include_base_utils.h"
#include "cryptonote_basic/cryptonote_basic_impl.h"
#include "tx_pool.h"
#include "blockchain.h"
#include "blockchain_db/blockchain_db.h"
#include "cryptonote_basic/cryptonote_boost_serialization.h"
#include "cryptonote_config.h"
#include "cryptonote_basic/miner.h"
#include "misc_language.h"
#include "profile_tools.h"
#include "file_io_utils.h"
#include "common/int-util.h"
#include "common/threadpool.h"
#include "common/boost_serialization_helper.h"
#include "warnings.h"
#include "crypto/hash.h"
#include "cryptonote_core.h"
#include "ringct/rctSigs.h"
#include "common/perf_timer.h"
#include "common/notify.h"
#if defined(PER_BLOCK_CHECKPOINT)
#include "blocks/blocks.h"
#endif

#undef MONERO_DEFAULT_LOG_CATEGORY
#define MONERO_DEFAULT_LOG_CATEGORY "blockchain"

#define FIND_BLOCKCHAIN_SUPPLEMENT_MAX_SIZE (100*1024*1024) // 100 MB

using namespace crypto;

//#include "serialization/json_archive.h"

/* TODO:
 *  Clean up code:
 *    Possibly change how outputs are referred to/indexed in blockchain and wallets
 *
 */

using namespace cryptonote;
using epee::string_tools::pod_to_hex;
extern "C" void slow_hash_allocate_state();
extern "C" void slow_hash_free_state();

DISABLE_VS_WARNINGS(4267)

#define MERROR_VER(x) MCERROR("verify", x)

// used to overestimate the block reward when estimating a per kB to use
#define BLOCK_REWARD_OVERESTIMATE (10 * 1000000000000)

static const struct {
  uint8_t version;
  uint64_t height;
  uint8_t threshold;
  time_t time;
} mainnet_hard_forks[] = {

  // version 1 from the start of the blockchain
  { 1, 0, 0, 1341378000 },
/*
  // version 2 starts from block 1009827, which is on or around the 20th of March, 2016. Fork time finalised on 2015-09-20. No fork voting occurs for the v2 fork.
  { 2, 1009827, 0, 1442763710 },

  // version 3 starts from block 1141317, which is on or around the 24th of September, 2016. Fork time finalised on 2016-03-21.
  { 3, 1141317, 0, 1458558528 },

  // version 4 starts from block 1220516, which is on or around the 5th of January, 2017. Fork time finalised on 2016-09-18.
  { 4, 1220516, 0, 1483574400 },

  // version 5 starts from block 1288616, which is on or around the 15th of April, 2017. Fork time finalised on 2017-03-14.
  { 5, 1288616, 0, 1489520158 },

 // version 6 starts from block 1400000, which is on or around the 16th of September, 2017. Fork time finalised on 2017-08-18.
  { 6, 1400000, 0, 1503046577 },
  */
  // GRAFT: start hardfork v7 from 1st block
  { 7, 1, 0, 1503046577 } ,
  // GRAFT: updated v8 hf block
  { 8, 64445, 0, 1523570400},
  { 9, 68000, 0, 1524229900},
  // hf 10 - decrease block reward, 2018-09-17
  { 10, 176000, 0, 1537142400 },
  // hf 11 - Monero V8/CN variant 2 PoW, ~2018-10-31T17:00:00+00
  { 11, 207700, 0, 1541005200 }
};
// static const uint64_t mainnet_hard_fork_version_1_till = 1009826;
static const uint64_t mainnet_hard_fork_version_1_till = 1;

static const struct {
  uint8_t version;
  uint64_t height;
  uint8_t threshold;
  time_t time;
} testnet_hard_forks[] = {

  // version 1 from the start of the blockchain
  { 1, 0, 0, 1341378000 },
  /*
  // version 2 starts from block 624634, which is on or around the 23rd of November, 2015. Fork time finalised on 2015-11-20. No fork voting occurs for the v2 fork.
  { 2, 624634, 0, 1445355000 },

  // versions 3-5 were passed in rapid succession from September 18th, 2016
  { 3, 800500, 0, 1472415034 },
  { 4, 801219, 0, 1472415035 },
  { 5, 802660, 0, 1472415036 + 86400*180 }, // add 5 months on testnet to shut the update warning up since there's a large gap to v6

  { 6, 971400, 0, 1501709789 },
  */

  // GRAFT: start hardfork v7 from 1st block
  { 7, 1, 0, 1501709789 },
  // GRAFT: public testnet hardfork v8 from block 57640
  { 8, 57780, 0, 1522838800 },
  { 9, 67350, 0, 1524229900 },
  // hf 10 - decrease block reward, 2018-09-12
  { 10, 164550, 0, 1536760800 },
  // hf 11 - Monero V8/CN variant 2 PoW, 2018-10-24
  { 11, 194130, 0, 1540400400 }
};

// static const uint64_t testnet_hard_fork_version_1_till = 624633;
static const uint64_t testnet_hard_fork_version_1_till = 1;

static const struct {
  uint8_t version;
  uint64_t height;
  uint8_t threshold;
  time_t time;
} stagenet_hard_forks[] = {
  // version 1 from the start of the blockchain
  { 1, 0,  0, 1341378000 },
  { 7, 1,  0, 1501709789 },
  // TODO
};



//------------------------------------------------------------------
Blockchain::Blockchain(tx_memory_pool& tx_pool)
: m_db(), m_tx_pool(tx_pool)
, m_hardfork(NULL), m_timestamps_and_difficulties_height(0), m_current_block_cumul_weight_limit(0), m_current_block_cumul_weight_median(0),
  m_enforce_dns_checkpoints(false), m_max_prepare_blocks_threads(4), m_db_sync_on_blocks(true), m_db_sync_threshold(1), m_db_sync_mode(db_async), m_db_default_sync(false), m_fast_sync(true), m_show_time_stats(false), m_sync_counter(0), m_bytes_to_sync(0), m_cancel(false),
  m_difficulty_for_next_block_top_hash(crypto::null_hash),
  m_difficulty_for_next_block(1),
  m_btc_valid(false)
{
  LOG_PRINT_L3("Blockchain::" << __func__);
}
//------------------------------------------------------------------
bool Blockchain::have_tx(const crypto::hash &id) const
{
  LOG_PRINT_L3("Blockchain::" << __func__);
  // WARNING: this function does not take m_blockchain_lock, and thus should only call read only
  // m_db functions which do not depend on one another (ie, no getheight + gethash(height-1), as
  // well as not accessing class members, even read only (ie, m_invalid_blocks). The caller must
  // lock if it is otherwise needed.
  return m_db->tx_exists(id);
}
//------------------------------------------------------------------
bool Blockchain::have_tx_keyimg_as_spent(const crypto::key_image &key_im) const
{
  LOG_PRINT_L3("Blockchain::" << __func__);
  // WARNING: this function does not take m_blockchain_lock, and thus should only call read only
  // m_db functions which do not depend on one another (ie, no getheight + gethash(height-1), as
  // well as not accessing class members, even read only (ie, m_invalid_blocks). The caller must
  // lock if it is otherwise needed.
  return  m_db->has_key_image(key_im);
}
//------------------------------------------------------------------
// This function makes sure that each "input" in an input (mixins) exists
// and collects the public key for each from the transaction it was included in
// via the visitor passed to it.
template <class visitor_t>
bool Blockchain::scan_outputkeys_for_indexes(size_t tx_version, const txin_to_key& tx_in_to_key, visitor_t &vis, const crypto::hash &tx_prefix_hash, uint64_t* pmax_related_block_height) const
{
  LOG_PRINT_L3("Blockchain::" << __func__);

  // ND: Disable locking and make method private.
  //CRITICAL_REGION_LOCAL(m_blockchain_lock);

  // verify that the input has key offsets (that it exists properly, really)
  if(!tx_in_to_key.key_offsets.size())
    return false;

  // cryptonote_format_utils uses relative offsets for indexing to the global
  // outputs list.  that is to say that absolute offset #2 is absolute offset
  // #1 plus relative offset #2.
  // TODO: Investigate if this is necessary / why this is done.
  std::vector<uint64_t> absolute_offsets = relative_output_offsets_to_absolute(tx_in_to_key.key_offsets);
  std::vector<output_data_t> outputs;

  bool found = false;
  auto it = m_scan_table.find(tx_prefix_hash);
  if (it != m_scan_table.end())
  {
    auto its = it->second.find(tx_in_to_key.k_image);
    if (its != it->second.end())
    {
      outputs = its->second;
      found = true;
    }
  }

  if (!found)
  {
    try
    {
      m_db->get_output_key(tx_in_to_key.amount, absolute_offsets, outputs, true);
      if (absolute_offsets.size() != outputs.size())
      {
        MERROR_VER("Output does not exist! amount = " << tx_in_to_key.amount);
        return false;
      }
    }
    catch (...)
    {
      MERROR_VER("Output does not exist! amount = " << tx_in_to_key.amount);
      return false;
    }
  }
  else
  {
    // check for partial results and add the rest if needed;
    if (outputs.size() < absolute_offsets.size() && outputs.size() > 0)
    {
      MDEBUG("Additional outputs needed: " << absolute_offsets.size() - outputs.size());
      std::vector < uint64_t > add_offsets;
      std::vector<output_data_t> add_outputs;
      add_outputs.reserve(absolute_offsets.size() - outputs.size());
      for (size_t i = outputs.size(); i < absolute_offsets.size(); i++)
        add_offsets.push_back(absolute_offsets[i]);
      try
      {
        m_db->get_output_key(tx_in_to_key.amount, add_offsets, add_outputs, true);
        if (add_offsets.size() != add_outputs.size())
        {
          MERROR_VER("Output does not exist! amount = " << tx_in_to_key.amount);
          return false;
        }
      }
      catch (...)
      {
        MERROR_VER("Output does not exist! amount = " << tx_in_to_key.amount);
        return false;
      }
      outputs.insert(outputs.end(), add_outputs.begin(), add_outputs.end());
    }
  }

  size_t count = 0;
  for (const uint64_t& i : absolute_offsets)
  {
    try
    {
      output_data_t output_index;
      try
      {
        // get tx hash and output index for output
        if (count < outputs.size())
          output_index = outputs.at(count);
        else
          output_index = m_db->get_output_key(tx_in_to_key.amount, i);

        // call to the passed boost visitor to grab the public key for the output
        if (!vis.handle_output(output_index.unlock_time, output_index.pubkey, output_index.commitment))
        {
          MERROR_VER("Failed to handle_output for output no = " << count << ", with absolute offset " << i);
          return false;
        }
      }
      catch (...)
      {
        MERROR_VER("Output does not exist! amount = " << tx_in_to_key.amount << ", absolute_offset = " << i);
        return false;
      }

      // if on last output and pmax_related_block_height not null pointer
      if(++count == absolute_offsets.size() && pmax_related_block_height)
      {
        // set *pmax_related_block_height to tx block height for this output
        auto h = output_index.height;
        if(*pmax_related_block_height < h)
        {
          *pmax_related_block_height = h;
        }
      }

    }
    catch (const OUTPUT_DNE& e)
    {
      MERROR_VER("Output does not exist: " << e.what());
      return false;
    }
    catch (const TX_DNE& e)
    {
      MERROR_VER("Transaction does not exist: " << e.what());
      return false;
    }

  }

  return true;
}
//------------------------------------------------------------------
uint64_t Blockchain::get_current_blockchain_height() const
{
  LOG_PRINT_L3("Blockchain::" << __func__);
  // WARNING: this function does not take m_blockchain_lock, and thus should only call read only
  // m_db functions which do not depend on one another (ie, no getheight + gethash(height-1), as
  // well as not accessing class members, even read only (ie, m_invalid_blocks). The caller must
  // lock if it is otherwise needed.
  return m_db->height();
}
//------------------------------------------------------------------
//FIXME: possibly move this into the constructor, to avoid accidentally
//       dereferencing a null BlockchainDB pointer
bool Blockchain::init(BlockchainDB* db, const network_type nettype, bool offline, const cryptonote::test_options *test_options, difficulty_type fixed_difficulty)
{
  LOG_PRINT_L3("Blockchain::" << __func__);
  CRITICAL_REGION_LOCAL(m_tx_pool);
  CRITICAL_REGION_LOCAL1(m_blockchain_lock);

  if (db == nullptr)
  {
    LOG_ERROR("Attempted to init Blockchain with null DB");
    return false;
  }
  if (!db->is_open())
  {
    LOG_ERROR("Attempted to init Blockchain with unopened DB");
    delete db;
    return false;
  }

  m_db = db;

  m_nettype = test_options != NULL ? FAKECHAIN : nettype;
  m_offline = offline;
  m_fixed_difficulty = fixed_difficulty;
  if (m_hardfork == nullptr)
  {
    if (m_nettype ==  FAKECHAIN || m_nettype == STAGENET)
      m_hardfork = new HardFork(*db, 1, 0);
    else if (m_nettype == TESTNET)
      m_hardfork = new HardFork(*db, 1, testnet_hard_fork_version_1_till);
    else
      m_hardfork = new HardFork(*db, 1, mainnet_hard_fork_version_1_till);
  }
  if (m_nettype == FAKECHAIN)
  {
    for (size_t n = 0; test_options->hard_forks[n].first; ++n)
      m_hardfork->add_fork(test_options->hard_forks[n].first, test_options->hard_forks[n].second, 0, n + 1);
  }
  else if (m_nettype == TESTNET)
  {
    for (size_t n = 0; n < sizeof(testnet_hard_forks) / sizeof(testnet_hard_forks[0]); ++n)
      m_hardfork->add_fork(testnet_hard_forks[n].version, testnet_hard_forks[n].height, testnet_hard_forks[n].threshold, testnet_hard_forks[n].time);
  }
  else if (m_nettype == STAGENET)
  {
    for (size_t n = 0; n < sizeof(stagenet_hard_forks) / sizeof(stagenet_hard_forks[0]); ++n)
      m_hardfork->add_fork(stagenet_hard_forks[n].version, stagenet_hard_forks[n].height, stagenet_hard_forks[n].threshold, stagenet_hard_forks[n].time);
  }
  else
  {
    for (size_t n = 0; n < sizeof(mainnet_hard_forks) / sizeof(mainnet_hard_forks[0]); ++n)
      m_hardfork->add_fork(mainnet_hard_forks[n].version, mainnet_hard_forks[n].height, mainnet_hard_forks[n].threshold, mainnet_hard_forks[n].time);
  }
  m_hardfork->init();

  m_db->set_hard_fork(m_hardfork);

  // if the blockchain is new, add the genesis block
  // this feels kinda kludgy to do it this way, but can be looked at later.
  // TODO: add function to create and store genesis block,
  //       taking testnet into account
  if(!m_db->height())
  {
    MINFO("Blockchain not loaded, generating genesis block.");
    block bl = boost::value_initialized<block>();
    block_verification_context bvc = boost::value_initialized<block_verification_context>();

/*
<< HEAD
    if (m_nettype == TESTNET)
    {
      generate_genesis_block(bl, config::testnet::GENESIS_TX, config::testnet::GENESIS_NONCE);
    }
    else if (m_nettype == STAGENET)
    {
      generate_genesis_block(bl, config::stagenet::GENESIS_TX, config::stagenet::GENESIS_NONCE);
    }
    else
    {
      generate_genesis_block(bl, config::GENESIS_TX, config::GENESIS_NONCE);
    }

|| merged common ancestors
    if (m_nettype == TESTNET)
    {
      generate_genesis_block(bl, config::testnet::GENESIS_TX, config::testnet::GENESIS_NONCE);
    }
    else if (m_nettype == STAGENET)
    {
      generate_genesis_block(bl, config::stagenet::GENESIS_TX, config::stagenet::GENESIS_NONCE);
    }
    else
    {
      generate_genesis_block(bl, config::GENESIS_TX, config::GENESIS_NONCE);
    }
*/

    generate_genesis_block(bl, get_config(m_nettype).GENESIS_TX, get_config(m_nettype).GENESIS_NONCE);
    add_new_block(bl, bvc);
    CHECK_AND_ASSERT_MES(!bvc.m_verifivation_failed, false, "Failed to add genesis block to blockchain");
  }
  // TODO: if blockchain load successful, verify blockchain against both
  //       hard-coded and runtime-loaded (and enforced) checkpoints.
  else
  {
  }

  if (m_nettype != FAKECHAIN)
  {
    // ensure we fixup anything we found and fix in the future
    m_db->fixup();
  }

  m_db->block_txn_start(true);
  // check how far behind we are
  uint64_t top_block_timestamp = m_db->get_top_block_timestamp();
  uint64_t timestamp_diff = time(NULL) - top_block_timestamp;

  // genesis block has no timestamp, could probably change it to have timestamp of 1341378000...
  if(!top_block_timestamp)
    timestamp_diff = time(NULL) - 1341378000;

  // create general purpose async service queue

  m_async_work_idle = std::unique_ptr < boost::asio::io_service::work > (new boost::asio::io_service::work(m_async_service));
  // we only need 1
  m_async_pool.create_thread(boost::bind(&boost::asio::io_service::run, &m_async_service));

#if defined(PER_BLOCK_CHECKPOINT)
  if (m_nettype != FAKECHAIN)
    load_compiled_in_block_hashes();
#endif

  MINFO("Blockchain initialized. last block: " << m_db->height() - 1 << ", " << epee::misc_utils::get_time_interval_string(timestamp_diff) << " time ago, current difficulty: " << get_difficulty_for_next_block());
  m_db->block_txn_stop();

  uint64_t num_popped_blocks = 0;
  while (!m_db->is_read_only())
  {
    const uint64_t top_height = m_db->height() - 1;
    const crypto::hash top_id = m_db->top_block_hash();
    const block top_block = m_db->get_top_block();
    const uint8_t ideal_hf_version = get_ideal_hard_fork_version(top_height);
    if (ideal_hf_version <= 1 || ideal_hf_version == top_block.major_version)
    {
      if (num_popped_blocks > 0)
        MGINFO("Initial popping done, top block: " << top_id << ", top height: " << top_height << ", block version: " << (uint64_t)top_block.major_version);
      break;
    }
    else
    {
      if (num_popped_blocks == 0)
        MGINFO("Current top block " << top_id << " at height " << top_height << " has version " << (uint64_t)top_block.major_version << " which disagrees with the ideal version " << (uint64_t)ideal_hf_version);
      if (num_popped_blocks % 100 == 0)
        MGINFO("Popping blocks... " << top_height);
      ++num_popped_blocks;
      block popped_block;
      std::vector<transaction> popped_txs;
      try
      {
        m_db->pop_block(popped_block, popped_txs);
      }
      // anything that could cause this to throw is likely catastrophic,
      // so we re-throw
      catch (const std::exception& e)
      {
        MERROR("Error popping block from blockchain: " << e.what());
        throw;
      }
      catch (...)
      {
        MERROR("Error popping block from blockchain, throwing!");
        throw;
      }
    }
  }
  if (num_popped_blocks > 0)
  {
    m_timestamps_and_difficulties_height = 0;
    m_hardfork->reorganize_from_chain_height(get_current_blockchain_height());
    m_tx_pool.on_blockchain_dec(m_db->height()-1, get_tail_id());
  }

  update_next_cumulative_weight_limit();
  return true;
}
//------------------------------------------------------------------
bool Blockchain::init(BlockchainDB* db, HardFork*& hf, const network_type nettype, bool offline)
{
  if (hf != nullptr)
    m_hardfork = hf;
  bool res = init(db, nettype, offline, NULL);
  if (hf == nullptr)
    hf = m_hardfork;
  return res;
}
//------------------------------------------------------------------
bool Blockchain::store_blockchain()
{
  LOG_PRINT_L3("Blockchain::" << __func__);
  // lock because the rpc_thread command handler also calls this
  CRITICAL_REGION_LOCAL(m_db->m_synchronization_lock);

  TIME_MEASURE_START(save);
  // TODO: make sure sync(if this throws that it is not simply ignored higher
  // up the call stack
  try
  {
    m_db->sync();
  }
  catch (const std::exception& e)
  {
    MERROR(std::string("Error syncing blockchain db: ") + e.what() + "-- shutting down now to prevent issues!");
    throw;
  }
  catch (...)
  {
    MERROR("There was an issue storing the blockchain, shutting down now to prevent issues!");
    throw;
  }

  TIME_MEASURE_FINISH(save);
  if(m_show_time_stats)
    MINFO("Blockchain stored OK, took: " << save << " ms");
  return true;
}
//------------------------------------------------------------------
bool Blockchain::deinit()
{
  LOG_PRINT_L3("Blockchain::" << __func__);

  MTRACE("Stopping blockchain read/write activity");

 // stop async service
  m_async_work_idle.reset();
  m_async_pool.join_all();
  m_async_service.stop();

  // as this should be called if handling a SIGSEGV, need to check
  // if m_db is a NULL pointer (and thus may have caused the illegal
  // memory operation), otherwise we may cause a loop.
  if (m_db == NULL)
  {
    throw DB_ERROR("The db pointer is null in Blockchain, the blockchain may be corrupt!");
  }

  try
  {
    m_db->close();
    MTRACE("Local blockchain read/write activity stopped successfully");
  }
  catch (const std::exception& e)
  {
    LOG_ERROR(std::string("Error closing blockchain db: ") + e.what());
  }
  catch (...)
  {
    LOG_ERROR("There was an issue closing/storing the blockchain, shutting down now to prevent issues!");
  }

  delete m_hardfork;
  m_hardfork = NULL;
  delete m_db;
  m_db = NULL;
  return true;
}
//------------------------------------------------------------------
// This function tells BlockchainDB to remove the top block from the
// blockchain and then returns all transactions (except the miner tx, of course)
// from it to the tx_pool
block Blockchain::pop_block_from_blockchain()
{
  LOG_PRINT_L3("Blockchain::" << __func__);
  CRITICAL_REGION_LOCAL(m_blockchain_lock);

  m_timestamps_and_difficulties_height = 0;

  block popped_block;
  std::vector<transaction> popped_txs;

  try
  {
    m_db->pop_block(popped_block, popped_txs);
  }
  // anything that could cause this to throw is likely catastrophic,
  // so we re-throw
  catch (const std::exception& e)
  {
    LOG_ERROR("Error popping block from blockchain: " << e.what());
    throw;
  }
  catch (...)
  {
    LOG_ERROR("Error popping block from blockchain, throwing!");
    throw;
  }

  // return transactions from popped block to the tx_pool
  for (transaction& tx : popped_txs)
  {
    if (!is_coinbase(tx))
    {
      cryptonote::tx_verification_context tvc = AUTO_VAL_INIT(tvc);

      // FIXME: HardFork
      // Besides the below, popping a block should also remove the last entry
      // in hf_versions.
      //
      // FIXME: HardFork
      // This is not quite correct, as we really want to add the txes
      // to the pool based on the version determined after all blocks
      // are popped.
      uint8_t version = get_current_hard_fork_version();

      // We assume that if they were in a block, the transactions are already
      // known to the network as a whole. However, if we had mined that block,
      // that might not be always true. Unlikely though, and always relaying
      // these again might cause a spike of traffic as many nodes re-relay
      // all the transactions in a popped block when a reorg happens.
      bool r = m_tx_pool.add_tx(tx, tvc, true, true, false, version);
      if (!r)
      {
        LOG_ERROR("Error returning transaction to tx_pool");
      }
    }
  }

  m_blocks_longhash_table.clear();
  m_scan_table.clear();
  m_blocks_txs_check.clear();
  m_check_txin_table.clear();

  update_next_cumulative_weight_limit();
  m_tx_pool.on_blockchain_dec(m_db->height()-1, get_tail_id());
  invalidate_block_template_cache();

  return popped_block;
}
//------------------------------------------------------------------
bool Blockchain::reset_and_set_genesis_block(const block& b)
{
  LOG_PRINT_L3("Blockchain::" << __func__);
  CRITICAL_REGION_LOCAL(m_blockchain_lock);
  m_timestamps_and_difficulties_height = 0;
  m_alternative_chains.clear();
  invalidate_block_template_cache();
  m_db->reset();
  m_hardfork->init();

  block_verification_context bvc = boost::value_initialized<block_verification_context>();
  add_new_block(b, bvc);
  update_next_cumulative_weight_limit();
  return bvc.m_added_to_main_chain && !bvc.m_verifivation_failed;
}
//------------------------------------------------------------------
crypto::hash Blockchain::get_tail_id(uint64_t& height) const
{
  LOG_PRINT_L3("Blockchain::" << __func__);
  CRITICAL_REGION_LOCAL(m_blockchain_lock);
  height = m_db->height() - 1;
  return get_tail_id();
}
//------------------------------------------------------------------
crypto::hash Blockchain::get_tail_id() const
{
  LOG_PRINT_L3("Blockchain::" << __func__);
  // WARNING: this function does not take m_blockchain_lock, and thus should only call read only
  // m_db functions which do not depend on one another (ie, no getheight + gethash(height-1), as
  // well as not accessing class members, even read only (ie, m_invalid_blocks). The caller must
  // lock if it is otherwise needed.
  return m_db->top_block_hash();
}
//------------------------------------------------------------------
/*TODO: this function was...poorly written.  As such, I'm not entirely
 *      certain on what it was supposed to be doing.  Need to look into this,
 *      but it doesn't seem terribly important just yet.
 *
 * puts into list <ids> a list of hashes representing certain blocks
 * from the blockchain in reverse chronological order
 *
 * the blocks chosen, at the time of this writing, are:
 *   the most recent 11
 *   powers of 2 less recent from there, so 13, 17, 25, etc...
 *
 */
bool Blockchain::get_short_chain_history(std::list<crypto::hash>& ids) const
{
  LOG_PRINT_L3("Blockchain::" << __func__);
  CRITICAL_REGION_LOCAL(m_blockchain_lock);
  uint64_t i = 0;
  uint64_t current_multiplier = 1;
  uint64_t sz = m_db->height();

  if(!sz)
    return true;

  m_db->block_txn_start(true);
  bool genesis_included = false;
  uint64_t current_back_offset = 1;
  while(current_back_offset < sz)
  {
    ids.push_back(m_db->get_block_hash_from_height(sz - current_back_offset));

    if(sz-current_back_offset == 0)
    {
      genesis_included = true;
    }
    if(i < 10)
    {
      ++current_back_offset;
    }
    else
    {
      current_multiplier *= 2;
      current_back_offset += current_multiplier;
    }
    ++i;
  }

  if (!genesis_included)
  {
    ids.push_back(m_db->get_block_hash_from_height(0));
  }
  m_db->block_txn_stop();

  return true;
}
//------------------------------------------------------------------
crypto::hash Blockchain::get_block_id_by_height(uint64_t height) const
{
  LOG_PRINT_L3("Blockchain::" << __func__);
  // WARNING: this function does not take m_blockchain_lock, and thus should only call read only
  // m_db functions which do not depend on one another (ie, no getheight + gethash(height-1), as
  // well as not accessing class members, even read only (ie, m_invalid_blocks). The caller must
  // lock if it is otherwise needed.
  try
  {
    return m_db->get_block_hash_from_height(height);
  }
  catch (const BLOCK_DNE& e)
  {
  }
  catch (const std::exception& e)
  {
    MERROR(std::string("Something went wrong fetching block hash by height: ") + e.what());
    throw;
  }
  catch (...)
  {
    MERROR(std::string("Something went wrong fetching block hash by height"));
    throw;
  }
  return null_hash;
}
//------------------------------------------------------------------
bool Blockchain::get_block_by_hash(const crypto::hash &h, block &blk, bool *orphan) const
{
  LOG_PRINT_L3("Blockchain::" << __func__);
  CRITICAL_REGION_LOCAL(m_blockchain_lock);

  // try to find block in main chain
  try
  {
    blk = m_db->get_block(h);
    if (orphan)
      *orphan = false;
    return true;
  }
  // try to find block in alternative chain
  catch (const BLOCK_DNE& e)
  {
    blocks_ext_by_hash::const_iterator it_alt = m_alternative_chains.find(h);
    if (m_alternative_chains.end() != it_alt)
    {
      blk = it_alt->second.bl;
      if (orphan)
        *orphan = true;
      return true;
    }
  }
  catch (const std::exception& e)
  {
    MERROR(std::string("Something went wrong fetching block by hash: ") + e.what());
    throw;
  }
  catch (...)
  {
    MERROR(std::string("Something went wrong fetching block hash by hash"));
    throw;
  }

  return false;
}
//------------------------------------------------------------------
// This function aggregates the cumulative difficulties and timestamps of the
// last DIFFICULTY_BLOCKS_COUNT blocks and passes them to next_difficulty,
// returning the result of that call.  Ignores the genesis block, and can use
// less blocks than desired if there aren't enough.
difficulty_type Blockchain::get_difficulty_for_next_block()
{
  if (m_fixed_difficulty)
  {
    return m_db->height() ? m_fixed_difficulty : 1;
  }

  LOG_PRINT_L3("Blockchain::" << __func__);

  crypto::hash top_hash = get_tail_id();
  {
    CRITICAL_REGION_LOCAL(m_difficulty_lock);
    // we can call this without the blockchain lock, it might just give us
    // something a bit out of date, but that's fine since anything which
    // requires the blockchain lock will have acquired it in the first place,
    // and it will be unlocked only when called from the getinfo RPC
    if (top_hash == m_difficulty_for_next_block_top_hash)
      return m_difficulty_for_next_block;
  }

  CRITICAL_REGION_LOCAL(m_blockchain_lock);
  std::vector<uint64_t> timestamps;
  std::vector<difficulty_type> difficulties;
  auto height = m_db->height();

  uint8_t version = get_current_hard_fork_version();
  size_t difficulty_blocks_count = (version < 8) ? DIFFICULTY_BLOCKS_COUNT : DIFFICULTY_BLOCKS_COUNT_V8;

  // ND: Speedup
  // 1. Keep a list of the last 735 (or less) blocks that is used to compute difficulty,
  //    then when the next block difficulty is queried, push the latest height data and
  //    pop the oldest one from the list. This only requires 1x read per height instead
  //    of doing 735 (DIFFICULTY_BLOCKS_COUNT).
  if (m_timestamps_and_difficulties_height != 0 && ((height - m_timestamps_and_difficulties_height) == 1) && m_timestamps.size() >= DIFFICULTY_BLOCKS_COUNT)
  {
    uint64_t index = height - 1;
    m_timestamps.push_back(m_db->get_block_timestamp(index));
    m_difficulties.push_back(m_db->get_block_cumulative_difficulty(index));

    while (m_timestamps.size() > difficulty_blocks_count)
      m_timestamps.erase(m_timestamps.begin());
    while (m_difficulties.size() > difficulty_blocks_count)
      m_difficulties.erase(m_difficulties.begin());

    m_timestamps_and_difficulties_height = height;
    timestamps = m_timestamps;
    difficulties = m_difficulties;
  }
  else
  {
    size_t offset = height - std::min < size_t > (height, static_cast<size_t>(difficulty_blocks_count));
    if (offset == 0)
      ++offset;

    timestamps.clear();
    difficulties.clear();
    if (height > offset)
    {
      timestamps.reserve(height - offset);
      difficulties.reserve(height - offset);
    }
    for (; offset < height; offset++)
    {
      timestamps.push_back(m_db->get_block_timestamp(offset));
      difficulties.push_back(m_db->get_block_cumulative_difficulty(offset));
    }

    m_timestamps_and_difficulties_height = height;
    m_timestamps = timestamps;
    m_difficulties = difficulties;
  }

  const size_t target = get_difficulty_target();
  if (version < 8)
  {
      return next_difficulty(timestamps, difficulties, target);
  }
  else if (version == 8 || version >= 10)
  {
      return next_difficulty_v8(timestamps, difficulties, target);
  }
  else
  {
      return next_difficulty_v9(timestamps, difficulties, target);
  }
}
//------------------------------------------------------------------
// This function removes blocks from the blockchain until it gets to the
// position where the blockchain switch started and then re-adds the blocks
// that had been removed.
bool Blockchain::rollback_blockchain_switching(std::list<block>& original_chain, uint64_t rollback_height)
{
  LOG_PRINT_L3("Blockchain::" << __func__);
  CRITICAL_REGION_LOCAL(m_blockchain_lock);

  // fail if rollback_height passed is too high
  if (rollback_height > m_db->height())
  {
    return true;
  }

  m_timestamps_and_difficulties_height = 0;

  // remove blocks from blockchain until we get back to where we should be.
  while (m_db->height() != rollback_height)
  {
    pop_block_from_blockchain();
  }

  // make sure the hard fork object updates its current version
  m_hardfork->reorganize_from_chain_height(rollback_height);

  //return back original chain
  for (auto& bl : original_chain)
  {
    block_verification_context bvc = boost::value_initialized<block_verification_context>();
    bool r = handle_block_to_main_chain(bl, bvc);
    CHECK_AND_ASSERT_MES(r && bvc.m_added_to_main_chain, false, "PANIC! failed to add (again) block while chain switching during the rollback!");
  }

  m_hardfork->reorganize_from_chain_height(rollback_height);

  MINFO("Rollback to height " << rollback_height << " was successful.");
  if (original_chain.size())
  {
    MINFO("Restoration to previous blockchain successful as well.");
  }
  return true;
}
//------------------------------------------------------------------
// This function attempts to switch to an alternate chain, returning
// boolean based on success therein.
bool Blockchain::switch_to_alternative_blockchain(std::list<blocks_ext_by_hash::iterator>& alt_chain, bool discard_disconnected_chain)
{
  LOG_PRINT_L3("Blockchain::" << __func__);
  CRITICAL_REGION_LOCAL(m_blockchain_lock);

  m_timestamps_and_difficulties_height = 0;

  // if empty alt chain passed (not sure how that could happen), return false
  CHECK_AND_ASSERT_MES(alt_chain.size(), false, "switch_to_alternative_blockchain: empty chain passed");

  // verify that main chain has front of alt chain's parent block
  if (!m_db->block_exists(alt_chain.front()->second.bl.prev_id))
  {
    LOG_ERROR("Attempting to move to an alternate chain, but it doesn't appear to connect to the main chain!");
    return false;
  }

  // pop blocks from the blockchain until the top block is the parent
  // of the front block of the alt chain.
  std::list<block> disconnected_chain;
  while (m_db->top_block_hash() != alt_chain.front()->second.bl.prev_id)
  {
    block b = pop_block_from_blockchain();
    disconnected_chain.push_front(b);
  }

  auto split_height = m_db->height();

  //connecting new alternative chain
  for(auto alt_ch_iter = alt_chain.begin(); alt_ch_iter != alt_chain.end(); alt_ch_iter++)
  {
    auto ch_ent = *alt_ch_iter;
    block_verification_context bvc = boost::value_initialized<block_verification_context>();

    // add block to main chain
    bool r = handle_block_to_main_chain(ch_ent->second.bl, bvc);

    // if adding block to main chain failed, rollback to previous state and
    // return false
    if(!r || !bvc.m_added_to_main_chain)
    {
      MERROR("Failed to switch to alternative blockchain");

      // rollback_blockchain_switching should be moved to two different
      // functions: rollback and apply_chain, but for now we pretend it is
      // just the latter (because the rollback was done above).
      rollback_blockchain_switching(disconnected_chain, split_height);

      // FIXME: Why do we keep invalid blocks around?  Possibly in case we hear
      // about them again so we can immediately dismiss them, but needs some
      // looking into.
      add_block_as_invalid(ch_ent->second, get_block_hash(ch_ent->second.bl));
      MERROR("The block was inserted as invalid while connecting new alternative chain, block_id: " << get_block_hash(ch_ent->second.bl));
      m_alternative_chains.erase(*alt_ch_iter++);

      for(auto alt_ch_to_orph_iter = alt_ch_iter; alt_ch_to_orph_iter != alt_chain.end(); )
      {
        add_block_as_invalid((*alt_ch_to_orph_iter)->second, (*alt_ch_to_orph_iter)->first);
        m_alternative_chains.erase(*alt_ch_to_orph_iter++);
      }
      return false;
    }
  }

  // if we're to keep the disconnected blocks, add them as alternates
  if(!discard_disconnected_chain)
  {
    //pushing old chain as alternative chain
    for (auto& old_ch_ent : disconnected_chain)
    {
      block_verification_context bvc = boost::value_initialized<block_verification_context>();
      bool r = handle_alternative_block(old_ch_ent, get_block_hash(old_ch_ent), bvc);
      if(!r)
      {
        MERROR("Failed to push ex-main chain blocks to alternative chain ");
        // previously this would fail the blockchain switching, but I don't
        // think this is bad enough to warrant that.
      }
    }
  }

  //removing alt_chain entries from alternative chains container
  for (auto ch_ent: alt_chain)
  {
    m_alternative_chains.erase(ch_ent);
  }

  m_hardfork->reorganize_from_chain_height(split_height);

  MGINFO_GREEN("REORGANIZE SUCCESS! on height: " << split_height << ", new blockchain size: " << m_db->height());
  return true;
}
//------------------------------------------------------------------
// This function calculates the difficulty target for the block being added to
// an alternate chain.
difficulty_type Blockchain::get_next_difficulty_for_alternative_chain(const std::list<blocks_ext_by_hash::iterator>& alt_chain, block_extended_info& bei) const
{
  if (m_fixed_difficulty)
  {
    return m_db->height() ? m_fixed_difficulty : 1;
  }

  LOG_PRINT_L3("Blockchain::" << __func__);
  std::vector<uint64_t> timestamps;
  std::vector<difficulty_type> cumulative_difficulties;

  uint8_t ideal_hardfork_version = get_ideal_hard_fork_version(bei.height);
  size_t difficulty_blocks_count;
  if (ideal_hardfork_version < 8)
  {
      difficulty_blocks_count = DIFFICULTY_BLOCKS_COUNT;
  }
  else
  {
      difficulty_blocks_count = DIFFICULTY_BLOCKS_COUNT_V8;
  }

  // if the alt chain isn't long enough to calculate the difficulty target
  // based on its blocks alone, need to get more blocks from the main chain
  if(alt_chain.size()< difficulty_blocks_count)
  {
    CRITICAL_REGION_LOCAL(m_blockchain_lock);

    // Figure out start and stop offsets for main chain blocks
    size_t main_chain_stop_offset = alt_chain.size() ? alt_chain.front()->second.height : bei.height;
    size_t main_chain_count = difficulty_blocks_count - std::min(static_cast<size_t>(difficulty_blocks_count), alt_chain.size());
    main_chain_count = std::min(main_chain_count, main_chain_stop_offset);
    size_t main_chain_start_offset = main_chain_stop_offset - main_chain_count;

    if(!main_chain_start_offset)
      ++main_chain_start_offset; //skip genesis block

    // get difficulties and timestamps from relevant main chain blocks
    for(; main_chain_start_offset < main_chain_stop_offset; ++main_chain_start_offset)
    {
      timestamps.push_back(m_db->get_block_timestamp(main_chain_start_offset));
      cumulative_difficulties.push_back(m_db->get_block_cumulative_difficulty(main_chain_start_offset));
    }

    // make sure we haven't accidentally grabbed too many blocks...maybe don't need this check?
    CHECK_AND_ASSERT_MES((alt_chain.size() + timestamps.size()) <= difficulty_blocks_count, false, "Internal error, alt_chain.size()[" << alt_chain.size() << "] + vtimestampsec.size()[" << timestamps.size() << "] NOT <= DIFFICULTY_WINDOW[]" << difficulty_blocks_count);

    for (auto it : alt_chain)
    {
      timestamps.push_back(it->second.bl.timestamp);
      cumulative_difficulties.push_back(it->second.cumulative_difficulty);
    }
  }
  // if the alt chain is long enough for the difficulty calc, grab difficulties
  // and timestamps from it alone
  else
  {
    timestamps.resize(static_cast<size_t>(difficulty_blocks_count));
    cumulative_difficulties.resize(static_cast<size_t>(difficulty_blocks_count));
    size_t count = 0;
    size_t max_i = timestamps.size()-1;
    // get difficulties and timestamps from most recent blocks in alt chain
    for(auto it: boost::adaptors::reverse(alt_chain))
    {
      timestamps[max_i - count] = it->second.bl.timestamp;
      cumulative_difficulties[max_i - count] = it->second.cumulative_difficulty;
      count++;
      if(count >= difficulty_blocks_count)
        break;
    }
  }
  // FIXME: This will fail if fork activation heights are subject to voting
  size_t target = ideal_hardfork_version < 2 ? DIFFICULTY_TARGET_V1 : DIFFICULTY_TARGET_V2;
  difficulty_type result = 0;
  // calculate the difficulty target for the block and return it
  if (ideal_hardfork_version < 8) {
      LOG_PRINT_L2("old difficulty algo");
      result = next_difficulty(timestamps, cumulative_difficulties, target);
  } else if (ideal_hardfork_version == 8 || ideal_hardfork_version >= 10) {
      LOG_PRINT_L2("new difficulty algo");
      result = next_difficulty_v8(timestamps, cumulative_difficulties, target);
  } else {
      LOG_PRINT_L2("new difficulty algo with faster decresing difficulty");
      return next_difficulty_v9(timestamps, cumulative_difficulties, target);
  }
  LOG_PRINT_L2("difficulty: " << result);
  return result;
}
//------------------------------------------------------------------
// This function does a sanity check on basic things that all miner
// transactions have in common, such as:
//   one input, of type txin_gen, with height set to the block's height
//   correct miner tx unlock time
//   a non-overflowing tx amount (dubious necessity on this check)
bool Blockchain::prevalidate_miner_transaction(const block& b, uint64_t height)
{
  LOG_PRINT_L3("Blockchain::" << __func__);
  CHECK_AND_ASSERT_MES(b.miner_tx.vin.size() == 1, false, "coinbase transaction in the block has no inputs");
  CHECK_AND_ASSERT_MES(b.miner_tx.vin[0].type() == typeid(txin_gen), false, "coinbase transaction in the block has the wrong type");
  if(boost::get<txin_gen>(b.miner_tx.vin[0]).height != height)
  {
    MWARNING("The miner transaction in block has invalid height: " << boost::get<txin_gen>(b.miner_tx.vin[0]).height << ", expected: " << height);
    return false;
  }
  MDEBUG("Miner tx hash: " << get_transaction_hash(b.miner_tx));
  CHECK_AND_ASSERT_MES(b.miner_tx.unlock_time == height + CRYPTONOTE_MINED_MONEY_UNLOCK_WINDOW, false, "coinbase transaction transaction has the wrong unlock time=" << b.miner_tx.unlock_time << ", expected " << height + CRYPTONOTE_MINED_MONEY_UNLOCK_WINDOW);

  //check outs overflow
  //NOTE: not entirely sure this is necessary, given that this function is
  //      designed simply to make sure the total amount for a transaction
  //      does not overflow a uint64_t, and this transaction *is* a uint64_t...
  if(!check_outs_overflow(b.miner_tx))
  {
    MERROR("miner transaction has money overflow in block " << get_block_hash(b));
    return false;
  }

  return true;
}
//------------------------------------------------------------------
// This function validates the miner transaction reward
bool Blockchain::validate_miner_transaction(const block& b, size_t cumulative_block_weight, uint64_t fee, uint64_t& base_reward, uint64_t already_generated_coins, bool &partial_block_reward, uint8_t version)
{
  LOG_PRINT_L3("Blockchain::" << __func__);
  //validate reward
  uint64_t money_in_use = 0;
  for (auto& o: b.miner_tx.vout)
    money_in_use += o.amount;
  partial_block_reward = false;

  if (version == 3) {
    for (auto &o: b.miner_tx.vout) {
      if (!is_valid_decomposed_amount(o.amount)) {
        MERROR_VER("miner tx output " << print_money(o.amount) << " is not a valid decomposed amount");
        return false;
      }
    }
  }

  std::vector<size_t> last_blocks_weights;
  get_last_n_blocks_weights(last_blocks_weights, CRYPTONOTE_REWARD_BLOCKS_WINDOW);
  if (!get_block_reward(epee::misc_utils::median(last_blocks_weights), cumulative_block_weight, already_generated_coins, base_reward, version))
  {
    MERROR_VER("block weight " << cumulative_block_weight << " is bigger than allowed for this blockchain");
    return false;
  }
  if(base_reward + fee < money_in_use && already_generated_coins > 0)
  {
    MERROR_VER("coinbase transaction spend too much money (" << print_money(money_in_use) << "). Block reward is " << print_money(base_reward + fee) << "(" << print_money(base_reward) << "+" << print_money(fee) << ")");
    return false;
  }
  // From hard fork 2, we allow a miner to claim less block reward than is allowed, in case a miner wants less dust
  if (m_hardfork->get_current_version() < 2)
  {
    if(base_reward + fee != money_in_use && already_generated_coins > 0)
    {
      MDEBUG("coinbase transaction doesn't use full amount of block reward:  spent: " << money_in_use << ",  block reward " << base_reward + fee << "(" << base_reward << "+" << fee << ")");
      return false;
    }
  }
  else
  {
    // from hard fork 2, since a miner can claim less than the full block reward, we update the base_reward
    // to show the amount of coins that were actually generated, the remainder will be pushed back for later
    // emission. This modifies the emission curve very slightly.
    CHECK_AND_ASSERT_MES(money_in_use - fee <= base_reward, false, "base reward calculation bug");
    if(base_reward + fee != money_in_use)
      partial_block_reward = true;
    base_reward = money_in_use - fee;
  }
  return true;
}
//------------------------------------------------------------------
// get the block weights of the last <count> blocks, and return by reference <sz>.
void Blockchain::get_last_n_blocks_weights(std::vector<size_t>& weights, size_t count) const
{
  LOG_PRINT_L3("Blockchain::" << __func__);
  CRITICAL_REGION_LOCAL(m_blockchain_lock);
  auto h = m_db->height();

  // this function is meaningless for an empty blockchain...granted it should never be empty
  if(h == 0)
    return;

  m_db->block_txn_start(true);
  // add weight of last <count> blocks to vector <weights> (or less, if blockchain size < count)
  size_t start_offset = h - std::min<size_t>(h, count);
  weights.reserve(weights.size() + h - start_offset);
  for(size_t i = start_offset; i < h; i++)
  {
    weights.push_back(m_db->get_block_weight(i));
  }
  m_db->block_txn_stop();
}
//------------------------------------------------------------------
uint64_t Blockchain::get_current_cumulative_block_weight_limit() const
{
  LOG_PRINT_L3("Blockchain::" << __func__);
  return m_current_block_cumul_weight_limit;
}
//------------------------------------------------------------------
uint64_t Blockchain::get_current_cumulative_block_weight_median() const
{
  LOG_PRINT_L3("Blockchain::" << __func__);
  return m_current_block_cumul_weight_median;
}
//------------------------------------------------------------------
//TODO: This function only needed minor modification to work with BlockchainDB,
//      and *works*.  As such, to reduce the number of things that might break
//      in moving to BlockchainDB, this function will remain otherwise
//      unchanged for the time being.
//
// This function makes a new block for a miner to mine the hash for
//
// FIXME: this codebase references #if defined(DEBUG_CREATE_BLOCK_TEMPLATE)
// in a lot of places.  That flag is not referenced in any of the code
// nor any of the makefiles, howeve.  Need to look into whether or not it's
// necessary at all.
bool Blockchain::create_block_template(block& b, const account_public_address& miner_address, difficulty_type& diffic, uint64_t& height, uint64_t& expected_reward, const blobdata& ex_nonce)
{
  LOG_PRINT_L3("Blockchain::" << __func__);
  size_t median_weight;
  uint64_t already_generated_coins;
  uint64_t pool_cookie;

  CRITICAL_REGION_BEGIN(m_blockchain_lock);
  height = m_db->height();
  if (m_btc_valid) {
    // The pool cookie is atomic. The lack of locking is OK, as if it changes
    // just as we compare it, we'll just use a slightly old template, but
    // this would be the case anyway if we'd lock, and the change happened
    // just after the block template was created
    if (!memcmp(&miner_address, &m_btc_address, sizeof(cryptonote::account_public_address)) && m_btc_nonce == ex_nonce && m_btc_pool_cookie == m_tx_pool.cookie()) {
      MDEBUG("Using cached template");
      m_btc.timestamp = time(NULL); // update timestamp unconditionally
      b = m_btc;
      diffic = m_btc_difficulty;
      expected_reward = m_btc_expected_reward;
      return true;
    }
    MDEBUG("Not using cached template: address " << (!memcmp(&miner_address, &m_btc_address, sizeof(cryptonote::account_public_address))) << ", nonce " << (m_btc_nonce == ex_nonce) << ", cookie " << (m_btc_pool_cookie == m_tx_pool.cookie()));
    invalidate_block_template_cache();
  }

  b.major_version = m_hardfork->get_current_version();
  b.minor_version = m_hardfork->get_ideal_version();
  b.prev_id = get_tail_id();

  b.timestamp = time(NULL);

<<<<<<< HEAD
  uint64_t median_ts;
  if (!check_block_timestamp(b, median_ts))
  {
    b.timestamp = median_ts;
=======
  uint8_t version = get_current_hard_fork_version();
  uint64_t blockchain_timestamp_check_window = version < 9 ? BLOCKCHAIN_TIMESTAMP_CHECK_WINDOW : BLOCKCHAIN_TIMESTAMP_CHECK_WINDOW_V9;

  if(m_db->height() >= blockchain_timestamp_check_window) {
    std::vector<uint64_t> timestamps;
    auto h = m_db->height();

    for(size_t offset = h - blockchain_timestamp_check_window; offset < h; ++offset)
    {
      timestamps.push_back(m_db->get_block_timestamp(offset));
    }
    uint64_t median_ts = epee::misc_utils::median(timestamps);
    if (b.timestamp < median_ts) {
      b.timestamp = median_ts;
    }
>>>>>>> fda3f135
  }

  diffic = get_difficulty_for_next_block();
  CHECK_AND_ASSERT_MES(diffic, false, "difficulty overhead.");

  median_weight = m_current_block_cumul_weight_limit / 2;
  already_generated_coins = m_db->get_block_already_generated_coins(height - 1);

  CRITICAL_REGION_END();

  size_t txs_weight;
  uint64_t fee;
  if (!m_tx_pool.fill_block_template(b, median_weight, already_generated_coins, txs_weight, fee, expected_reward, m_hardfork->get_current_version()))
  {
    return false;
  }
  pool_cookie = m_tx_pool.cookie();
#if defined(DEBUG_CREATE_BLOCK_TEMPLATE)
  size_t real_txs_weight = 0;
  uint64_t real_fee = 0;
  CRITICAL_REGION_BEGIN(m_tx_pool.m_transactions_lock);
  for(crypto::hash &cur_hash: b.tx_hashes)
  {
    auto cur_res = m_tx_pool.m_transactions.find(cur_hash);
    if (cur_res == m_tx_pool.m_transactions.end())
    {
      LOG_ERROR("Creating block template: error: transaction not found");
      continue;
    }
    tx_memory_pool::tx_details &cur_tx = cur_res->second;
    real_txs_weight += cur_tx.weight;
    real_fee += cur_tx.fee;
    if (cur_tx.weight != get_transaction_weight(cur_tx.tx))
    {
      LOG_ERROR("Creating block template: error: invalid transaction weight");
    }
    if (cur_tx.tx.version == 1)
    {
      uint64_t inputs_amount;
      if (!get_inputs_money_amount(cur_tx.tx, inputs_amount))
      {
        LOG_ERROR("Creating block template: error: cannot get inputs amount");
      }
      else if (cur_tx.fee != inputs_amount - get_outs_money_amount(cur_tx.tx))
      {
        LOG_ERROR("Creating block template: error: invalid fee");
      }
    }
    else
    {
      if (cur_tx.fee != cur_tx.tx.rct_signatures.txnFee)
      {
        LOG_ERROR("Creating block template: error: invalid fee");
      }
    }
  }
  if (txs_weight != real_txs_weight)
  {
    LOG_ERROR("Creating block template: error: wrongly calculated transaction weight");
  }
  if (fee != real_fee)
  {
    LOG_ERROR("Creating block template: error: wrongly calculated fee");
  }
  CRITICAL_REGION_END();
  MDEBUG("Creating block template: height " << height <<
      ", median weight " << median_weight <<
      ", already generated coins " << already_generated_coins <<
      ", transaction weight " << txs_weight <<
      ", fee " << fee);
#endif

  /*
   two-phase miner transaction generation: we don't know exact block weight until we prepare block, but we don't know reward until we know
   block weight, so first miner transaction generated with fake amount of money, and with phase we know think we know expected block weight
   */
  //make blocks coin-base tx looks close to real coinbase tx to get truthful blob weight
  uint8_t hf_version = m_hardfork->get_current_version();
  size_t max_outs = hf_version >= 4 ? 1 : 11;
  bool r = construct_miner_tx(height, median_weight, already_generated_coins, txs_weight, fee, miner_address, b.miner_tx, ex_nonce, max_outs, hf_version);
  CHECK_AND_ASSERT_MES(r, false, "Failed to construct miner tx, first chance");
  size_t cumulative_weight = txs_weight + get_transaction_weight(b.miner_tx);
#if defined(DEBUG_CREATE_BLOCK_TEMPLATE)
  MDEBUG("Creating block template: miner tx weight " << get_transaction_weight(b.miner_tx) <<
      ", cumulative weight " << cumulative_weight);
#endif
  for (size_t try_count = 0; try_count != 10; ++try_count)
  {
    r = construct_miner_tx(height, median_weight, already_generated_coins, cumulative_weight, fee, miner_address, b.miner_tx, ex_nonce, max_outs, hf_version);

    CHECK_AND_ASSERT_MES(r, false, "Failed to construct miner tx, second chance");
    size_t coinbase_weight = get_transaction_weight(b.miner_tx);
    if (coinbase_weight > cumulative_weight - txs_weight)
    {
      cumulative_weight = txs_weight + coinbase_weight;
#if defined(DEBUG_CREATE_BLOCK_TEMPLATE)
      MDEBUG("Creating block template: miner tx weight " << coinbase_weight <<
          ", cumulative weight " << cumulative_weight << " is greater than before");
#endif
      continue;
    }

    if (coinbase_weight < cumulative_weight - txs_weight)
    {
      size_t delta = cumulative_weight - txs_weight - coinbase_weight;
#if defined(DEBUG_CREATE_BLOCK_TEMPLATE)
      MDEBUG("Creating block template: miner tx weight " << coinbase_weight <<
          ", cumulative weight " << txs_weight + coinbase_weight <<
          " is less than before, adding " << delta << " zero bytes");
#endif
      b.miner_tx.extra.insert(b.miner_tx.extra.end(), delta, 0);
      //here  could be 1 byte difference, because of extra field counter is varint, and it can become from 1-byte len to 2-bytes len.
      if (cumulative_weight != txs_weight + get_transaction_weight(b.miner_tx))
      {
        CHECK_AND_ASSERT_MES(cumulative_weight + 1 == txs_weight + get_transaction_weight(b.miner_tx), false, "unexpected case: cumulative_weight=" << cumulative_weight << " + 1 is not equal txs_cumulative_weight=" << txs_weight << " + get_transaction_weight(b.miner_tx)=" << get_transaction_weight(b.miner_tx));
        b.miner_tx.extra.resize(b.miner_tx.extra.size() - 1);
        if (cumulative_weight != txs_weight + get_transaction_weight(b.miner_tx))
        {
          //fuck, not lucky, -1 makes varint-counter size smaller, in that case we continue to grow with cumulative_weight
          MDEBUG("Miner tx creation has no luck with delta_extra size = " << delta << " and " << delta - 1);
          cumulative_weight += delta - 1;
          continue;
        }
        MDEBUG("Setting extra for block: " << b.miner_tx.extra.size() << ", try_count=" << try_count);
      }
    }
    CHECK_AND_ASSERT_MES(cumulative_weight == txs_weight + get_transaction_weight(b.miner_tx), false, "unexpected case: cumulative_weight=" << cumulative_weight << " is not equal txs_cumulative_weight=" << txs_weight << " + get_transaction_weight(b.miner_tx)=" << get_transaction_weight(b.miner_tx));
#if defined(DEBUG_CREATE_BLOCK_TEMPLATE)
    MDEBUG("Creating block template: miner tx weight " << coinbase_weight <<
        ", cumulative weight " << cumulative_weight << " is now good");
#endif

    cache_block_template(b, miner_address, ex_nonce, diffic, expected_reward, pool_cookie);
    return true;
  }
  LOG_ERROR("Failed to create_block_template with " << 10 << " tries");
  return false;
}
//------------------------------------------------------------------
// for an alternate chain, get the timestamps from the main chain to complete
// the needed number of timestamps for the BLOCKCHAIN_TIMESTAMP_CHECK_WINDOW.
bool Blockchain::complete_timestamps_vector(uint64_t start_top_height, std::vector<uint64_t>& timestamps)
{
  LOG_PRINT_L3("Blockchain::" << __func__);

  uint8_t version = get_current_hard_fork_version();
  uint64_t blockchain_timestamp_check_window = version < 9 ? BLOCKCHAIN_TIMESTAMP_CHECK_WINDOW : BLOCKCHAIN_TIMESTAMP_CHECK_WINDOW_V9;

  if(timestamps.size() >= blockchain_timestamp_check_window)
    return true;

  CRITICAL_REGION_LOCAL(m_blockchain_lock);
  size_t need_elements = blockchain_timestamp_check_window - timestamps.size();
  CHECK_AND_ASSERT_MES(start_top_height < m_db->height(), false, "internal error: passed start_height not < " << " m_db->height() -- " << start_top_height << " >= " << m_db->height());
  size_t stop_offset = start_top_height > need_elements ? start_top_height - need_elements : 0;
  timestamps.reserve(timestamps.size() + start_top_height - stop_offset);
  while (start_top_height != stop_offset)
  {
    timestamps.push_back(m_db->get_block_timestamp(start_top_height));
    --start_top_height;
  }
  return true;
}
//------------------------------------------------------------------
// If a block is to be added and its parent block is not the current
// main chain top block, then we need to see if we know about its parent block.
// If its parent block is part of a known forked chain, then we need to see
// if that chain is long enough to become the main chain and re-org accordingly
// if so.  If not, we need to hang on to the block in case it becomes part of
// a long forked chain eventually.
bool Blockchain::handle_alternative_block(const block& b, const crypto::hash& id, block_verification_context& bvc)
{
  LOG_PRINT_L3("Blockchain::" << __func__);
  CRITICAL_REGION_LOCAL(m_blockchain_lock);
  m_timestamps_and_difficulties_height = 0;
  uint64_t block_height = get_block_height(b);
  if(0 == block_height)
  {
    MERROR_VER("Block with id: " << epee::string_tools::pod_to_hex(id) << " (as alternative), but miner tx says height is 0.");
    bvc.m_verifivation_failed = true;
    return false;
  }
  // this basically says if the blockchain is smaller than the first
  // checkpoint then alternate blocks are allowed.  Alternatively, if the
  // last checkpoint *before* the end of the current chain is also before
  // the block to be added, then this is fine.
  if (!m_checkpoints.is_alternative_block_allowed(get_current_blockchain_height(), block_height))
  {
    MERROR_VER("Block with id: " << id << std::endl << " can't be accepted for alternative chain, block height: " << block_height << std::endl << " blockchain height: " << get_current_blockchain_height());
    bvc.m_verifivation_failed = true;
    return false;
  }

  // this is a cheap test
  if (!m_hardfork->check_for_height(b, block_height))
  {
    LOG_PRINT_L1("Block with id: " << id << std::endl << "has old version for height " << block_height);
    bvc.m_verifivation_failed = true;
    return false;
  }

  //block is not related with head of main chain
  //first of all - look in alternative chains container
  auto it_prev = m_alternative_chains.find(b.prev_id);
  bool parent_in_main = m_db->block_exists(b.prev_id);
  if(it_prev != m_alternative_chains.end() || parent_in_main)
  {
    //we have new block in alternative chain

    //build alternative subchain, front -> mainchain, back -> alternative head
    blocks_ext_by_hash::iterator alt_it = it_prev; //m_alternative_chains.find()
    std::list<blocks_ext_by_hash::iterator> alt_chain;
    std::vector<uint64_t> timestamps;
    while(alt_it != m_alternative_chains.end())
    {
      alt_chain.push_front(alt_it);
      timestamps.push_back(alt_it->second.bl.timestamp);
      alt_it = m_alternative_chains.find(alt_it->second.bl.prev_id);
    }

    // if block to be added connects to known blocks that aren't part of the
    // main chain -- that is, if we're adding on to an alternate chain
    if(alt_chain.size())
    {
      // make sure alt chain doesn't somehow start past the end of the main chain
      CHECK_AND_ASSERT_MES(m_db->height() > alt_chain.front()->second.height, false, "main blockchain wrong height");

      // make sure that the blockchain contains the block that should connect
      // this alternate chain with it.
      if (!m_db->block_exists(alt_chain.front()->second.bl.prev_id))
      {
        MERROR("alternate chain does not appear to connect to main chain...");
        return false;
      }

      // make sure block connects correctly to the main chain
      auto h = m_db->get_block_hash_from_height(alt_chain.front()->second.height - 1);
      CHECK_AND_ASSERT_MES(h == alt_chain.front()->second.bl.prev_id, false, "alternative chain has wrong connection to main chain");
      complete_timestamps_vector(m_db->get_block_height(alt_chain.front()->second.bl.prev_id), timestamps);
    }
    // if block not associated with known alternate chain
    else
    {
      // if block parent is not part of main chain or an alternate chain,
      // we ignore it
      CHECK_AND_ASSERT_MES(parent_in_main, false, "internal error: broken imperative condition: parent_in_main");

      complete_timestamps_vector(m_db->get_block_height(b.prev_id), timestamps);
    }

    // verify that the block's timestamp is within the acceptable range
    // (not earlier than the median of the last X blocks)
    if(!check_block_timestamp(timestamps, b))
    {
      MERROR_VER("Block with id: " << id << std::endl << " for alternative chain, has invalid timestamp: " << b.timestamp);
      bvc.m_verifivation_failed = true;
      return false;
    }

    // FIXME: consider moving away from block_extended_info at some point
    block_extended_info bei = boost::value_initialized<block_extended_info>();
    bei.bl = b;
    bei.height = alt_chain.size() ? it_prev->second.height + 1 : m_db->get_block_height(b.prev_id) + 1;

    bool is_a_checkpoint;
    if(!m_checkpoints.check_block(bei.height, id, is_a_checkpoint))
    {
      LOG_ERROR("CHECKPOINT VALIDATION FAILED");
      bvc.m_verifivation_failed = true;
      return false;
    }

    // Check the block's hash against the difficulty target for its alt chain
    difficulty_type current_diff = get_next_difficulty_for_alternative_chain(alt_chain, bei);
    CHECK_AND_ASSERT_MES(current_diff, false, "!!!!!!! DIFFICULTY OVERHEAD !!!!!!!");
    crypto::hash proof_of_work = null_hash;
    get_block_longhash(bei.bl, proof_of_work, bei.height);
    if(!check_hash(proof_of_work, current_diff))
    {
      MERROR_VER("Block with id: " << id << std::endl << " for alternative chain, does not have enough proof of work: " << proof_of_work << std::endl << " expected difficulty: " << current_diff);
      bvc.m_verifivation_failed = true;
      return false;
    }

    if(!prevalidate_miner_transaction(b, bei.height))
    {
      MERROR_VER("Block with id: " << epee::string_tools::pod_to_hex(id) << " (as alternative) has incorrect miner transaction.");
      bvc.m_verifivation_failed = true;
      return false;
    }

    // FIXME:
    // this brings up an interesting point: consider allowing to get block
    // difficulty both by height OR by hash, not just height.
    difficulty_type main_chain_cumulative_difficulty = m_db->get_block_cumulative_difficulty(m_db->height() - 1);
    if (alt_chain.size())
    {
      bei.cumulative_difficulty = it_prev->second.cumulative_difficulty;
    }
    else
    {
      // passed-in block's previous block's cumulative difficulty, found on the main chain
      bei.cumulative_difficulty = m_db->get_block_cumulative_difficulty(m_db->get_block_height(b.prev_id));
    }
    bei.cumulative_difficulty += current_diff;

    // add block to alternate blocks storage,
    // as well as the current "alt chain" container
    auto i_res = m_alternative_chains.insert(blocks_ext_by_hash::value_type(id, bei));
    CHECK_AND_ASSERT_MES(i_res.second, false, "insertion of new alternative block returned as it already exist");
    alt_chain.push_back(i_res.first);

    // FIXME: is it even possible for a checkpoint to show up not on the main chain?
    if(is_a_checkpoint)
    {
      //do reorganize!
      MGINFO_GREEN("###### REORGANIZE on height: " << alt_chain.front()->second.height << " of " << m_db->height() - 1 << ", checkpoint is found in alternative chain on height " << bei.height);

      bool r = switch_to_alternative_blockchain(alt_chain, true);

      if(r) bvc.m_added_to_main_chain = true;
      else bvc.m_verifivation_failed = true;

      return r;
    }
    else if(main_chain_cumulative_difficulty < bei.cumulative_difficulty) //check if difficulty bigger then in main chain
    {
      //do reorganize!
      MGINFO_GREEN("###### REORGANIZE on height: " << alt_chain.front()->second.height << " of " << m_db->height() - 1 << " with cum_difficulty " << m_db->get_block_cumulative_difficulty(m_db->height() - 1) << std::endl << " alternative blockchain size: " << alt_chain.size() << " with cum_difficulty " << bei.cumulative_difficulty);

      bool r = switch_to_alternative_blockchain(alt_chain, false);
      if (r)
        bvc.m_added_to_main_chain = true;
      else
        bvc.m_verifivation_failed = true;
      return r;
    }
    else
    {
      MGINFO_BLUE("----- BLOCK ADDED AS ALTERNATIVE ON HEIGHT " << bei.height << std::endl << "id:\t" << id << std::endl << "PoW:\t" << proof_of_work << std::endl << "difficulty:\t" << current_diff);
      return true;
    }
  }
  else
  {
    //block orphaned
    bvc.m_marked_as_orphaned = true;
    MERROR_VER("Block recognized as orphaned and rejected, id = " << id << ", height " << block_height
        << ", parent in alt " << (it_prev != m_alternative_chains.end()) << ", parent in main " << parent_in_main
        << " (parent " << b.prev_id << ", current top " << get_tail_id() << ", chain height " << get_current_blockchain_height() << ")");
  }

  return true;
}
//------------------------------------------------------------------
bool Blockchain::get_blocks(uint64_t start_offset, size_t count, std::vector<std::pair<cryptonote::blobdata,block>>& blocks, std::vector<cryptonote::blobdata>& txs) const
{
  LOG_PRINT_L3("Blockchain::" << __func__);
  CRITICAL_REGION_LOCAL(m_blockchain_lock);
  if(start_offset >= m_db->height())
    return false;

  if (!get_blocks(start_offset, count, blocks))
  {
    return false;
  }

  for(const auto& blk : blocks)
  {
    std::vector<crypto::hash> missed_ids;
    get_transactions_blobs(blk.second.tx_hashes, txs, missed_ids);
    CHECK_AND_ASSERT_MES(!missed_ids.size(), false, "has missed transactions in own block in main blockchain");
  }

  return true;
}
//------------------------------------------------------------------
bool Blockchain::get_blocks(uint64_t start_offset, size_t count, std::vector<std::pair<cryptonote::blobdata,block>>& blocks) const
{
  LOG_PRINT_L3("Blockchain::" << __func__);
  CRITICAL_REGION_LOCAL(m_blockchain_lock);
  const uint64_t height = m_db->height();
  if(start_offset >= height)
    return false;

  blocks.reserve(blocks.size() + height - start_offset);
  for(size_t i = start_offset; i < start_offset + count && i < height;i++)
  {
    blocks.push_back(std::make_pair(m_db->get_block_blob_from_height(i), block()));
    if (!parse_and_validate_block_from_blob(blocks.back().first, blocks.back().second))
    {
      LOG_ERROR("Invalid block");
      return false;
    }
  }
  return true;
}
//------------------------------------------------------------------
//TODO: This function *looks* like it won't need to be rewritten
//      to use BlockchainDB, as it calls other functions that were,
//      but it warrants some looking into later.
//
//FIXME: This function appears to want to return false if any transactions
//       that belong with blocks are missing, but not if blocks themselves
//       are missing.
bool Blockchain::handle_get_objects(NOTIFY_REQUEST_GET_OBJECTS::request& arg, NOTIFY_RESPONSE_GET_OBJECTS::request& rsp)
{
  LOG_PRINT_L3("Blockchain::" << __func__);
  CRITICAL_REGION_LOCAL(m_blockchain_lock);
  m_db->block_txn_start(true);
  rsp.current_blockchain_height = get_current_blockchain_height();
  std::vector<std::pair<cryptonote::blobdata,block>> blocks;
  get_blocks(arg.blocks, blocks, rsp.missed_ids);

  for (auto& bl: blocks)
  {
    std::vector<crypto::hash> missed_tx_ids;
    std::vector<cryptonote::blobdata> txs;

    rsp.blocks.push_back(block_complete_entry());
    block_complete_entry& e = rsp.blocks.back();

    // FIXME: s/rsp.missed_ids/missed_tx_id/ ?  Seems like rsp.missed_ids
    //        is for missed blocks, not missed transactions as well.
    get_transactions_blobs(bl.second.tx_hashes, e.txs, missed_tx_ids);

    if (missed_tx_ids.size() != 0)
    {
      LOG_ERROR("Error retrieving blocks, missed " << missed_tx_ids.size()
          << " transactions for block with hash: " << get_block_hash(bl.second)
          << std::endl
      );

      // append missed transaction hashes to response missed_ids field,
      // as done below if any standalone transactions were requested
      // and missed.
      rsp.missed_ids.insert(rsp.missed_ids.end(), missed_tx_ids.begin(), missed_tx_ids.end());
      m_db->block_txn_stop();
      return false;
    }

    //pack block
    e.block = std::move(bl.first);
  }
  //get and pack other transactions, if needed
  std::vector<cryptonote::blobdata> txs;
  get_transactions_blobs(arg.txs, rsp.txs, rsp.missed_ids);

  m_db->block_txn_stop();
  return true;
}
//------------------------------------------------------------------
bool Blockchain::get_alternative_blocks(std::vector<block>& blocks) const
{
  LOG_PRINT_L3("Blockchain::" << __func__);
  CRITICAL_REGION_LOCAL(m_blockchain_lock);

  blocks.reserve(m_alternative_chains.size());
  for (const auto& alt_bl: m_alternative_chains)
  {
    blocks.push_back(alt_bl.second.bl);
  }
  return true;
}
//------------------------------------------------------------------
size_t Blockchain::get_alternative_blocks_count() const
{
  LOG_PRINT_L3("Blockchain::" << __func__);
  CRITICAL_REGION_LOCAL(m_blockchain_lock);
  return m_alternative_chains.size();
}
//------------------------------------------------------------------
// This function adds the output specified by <amount, i> to the result_outs container
// unlocked and other such checks should be done by here.
uint64_t Blockchain::get_num_mature_outputs(uint64_t amount) const
{
  uint64_t num_outs = m_db->get_num_outputs(amount);
  // ensure we don't include outputs that aren't yet eligible to be used
  // outpouts are sorted by height
  while (num_outs > 0)
  {
    const tx_out_index toi = m_db->get_output_tx_and_index(amount, num_outs - 1);
    const uint64_t height = m_db->get_tx_block_height(toi.first);
    if (height + CRYPTONOTE_DEFAULT_TX_SPENDABLE_AGE <= m_db->height())
      break;
    --num_outs;
  }

  return num_outs;
}

crypto::public_key Blockchain::get_output_key(uint64_t amount, uint64_t global_index) const
{
  output_data_t data = m_db->get_output_key(amount, global_index);
  return data.pubkey;
}

//------------------------------------------------------------------
bool Blockchain::get_outs(const COMMAND_RPC_GET_OUTPUTS_BIN::request& req, COMMAND_RPC_GET_OUTPUTS_BIN::response& res) const
{
  LOG_PRINT_L3("Blockchain::" << __func__);
  CRITICAL_REGION_LOCAL(m_blockchain_lock);

  res.outs.clear();
  res.outs.reserve(req.outputs.size());
  try
  {
    for (const auto &i: req.outputs)
    {
      // get tx_hash, tx_out_index from DB
      const output_data_t od = m_db->get_output_key(i.amount, i.index);
      tx_out_index toi = m_db->get_output_tx_and_index(i.amount, i.index);
      bool unlocked = is_tx_spendtime_unlocked(m_db->get_tx_unlock_time(toi.first));

      res.outs.push_back({od.pubkey, od.commitment, unlocked, od.height, toi.first});
    }
  }
  catch (const std::exception &e)
  {
    return false;
  }
  return true;
}
//------------------------------------------------------------------
void Blockchain::get_output_key_mask_unlocked(const uint64_t& amount, const uint64_t& index, crypto::public_key& key, rct::key& mask, bool& unlocked) const
{
  const auto o_data = m_db->get_output_key(amount, index);
  key = o_data.pubkey;
  mask = o_data.commitment;
  tx_out_index toi = m_db->get_output_tx_and_index(amount, index);
  unlocked = is_tx_spendtime_unlocked(m_db->get_tx_unlock_time(toi.first));
}
//------------------------------------------------------------------
bool Blockchain::get_output_distribution(uint64_t amount, uint64_t from_height, uint64_t to_height, uint64_t &start_height, std::vector<uint64_t> &distribution, uint64_t &base) const
{
  // rct outputs don't exist before v4
  if (amount == 0)
  {
    switch (m_nettype)
    {
      case STAGENET: start_height = stagenet_hard_forks[3].height; break;
      case TESTNET: start_height = testnet_hard_forks[3].height; break;
      case MAINNET: start_height = mainnet_hard_forks[3].height; break;
      default: return false;
    }
  }
  else
    start_height = 0;
  base = 0;

  if (to_height > 0 && to_height < from_height)
    return false;

  const uint64_t real_start_height = start_height;
  if (from_height > start_height)
    start_height = from_height;

  distribution.clear();
  uint64_t db_height = m_db->height();
  if (db_height == 0)
    return false;
  if (to_height == 0)
    to_height = db_height - 1;
  if (start_height >= db_height || to_height >= db_height)
    return false;
  if (amount == 0)
  {
    std::vector<uint64_t> heights;
    heights.reserve(to_height + 1 - start_height);
    for (uint64_t h = start_height; h <= to_height; ++h)
      heights.push_back(h);
    distribution = m_db->get_block_cumulative_rct_outputs(heights);
    base = 0;
    return true;
  }
  else
  {
    return m_db->get_output_distribution(amount, start_height, to_height, distribution, base);
  }
}
//------------------------------------------------------------------
// This function takes a list of block hashes from another node
// on the network to find where the split point is between us and them.
// This is used to see what to send another node that needs to sync.
bool Blockchain::find_blockchain_supplement(const std::list<crypto::hash>& qblock_ids, uint64_t& starter_offset) const
{
  LOG_PRINT_L3("Blockchain::" << __func__);
  CRITICAL_REGION_LOCAL(m_blockchain_lock);

  // make sure the request includes at least the genesis block, otherwise
  // how can we expect to sync from the client that the block list came from?
  if(!qblock_ids.size())
  {
    MCERROR("net.p2p", "Client sent wrong NOTIFY_REQUEST_CHAIN: m_block_ids.size()=" << qblock_ids.size() << ", dropping connection");
    return false;
  }

  m_db->block_txn_start(true);
  // make sure that the last block in the request's block list matches
  // the genesis block
  auto gen_hash = m_db->get_block_hash_from_height(0);
  if(qblock_ids.back() != gen_hash)
  {
    MCERROR("net.p2p", "Client sent wrong NOTIFY_REQUEST_CHAIN: genesis block mismatch: " << std::endl << "id: " << qblock_ids.back() << ", " << std::endl << "expected: " << gen_hash << "," << std::endl << " dropping connection");
	m_db->block_txn_abort();
    return false;
  }

  // Find the first block the foreign chain has that we also have.
  // Assume qblock_ids is in reverse-chronological order.
  auto bl_it = qblock_ids.begin();
  uint64_t split_height = 0;
  for(; bl_it != qblock_ids.end(); bl_it++)
  {
    try
    {
      if (m_db->block_exists(*bl_it, &split_height))
        break;
    }
    catch (const std::exception& e)
    {
      MWARNING("Non-critical error trying to find block by hash in BlockchainDB, hash: " << *bl_it);
	  m_db->block_txn_abort();
      return false;
    }
  }
  m_db->block_txn_stop();

  // this should be impossible, as we checked that we share the genesis block,
  // but just in case...
  if(bl_it == qblock_ids.end())
  {
    MERROR("Internal error handling connection, can't find split point");
    return false;
  }

  //we start to put block ids INCLUDING last known id, just to make other side be sure
  starter_offset = split_height;
  return true;
}
//------------------------------------------------------------------
uint64_t Blockchain::block_difficulty(uint64_t i) const
{
  LOG_PRINT_L3("Blockchain::" << __func__);
  // WARNING: this function does not take m_blockchain_lock, and thus should only call read only
  // m_db functions which do not depend on one another (ie, no getheight + gethash(height-1), as
  // well as not accessing class members, even read only (ie, m_invalid_blocks). The caller must
  // lock if it is otherwise needed.
  try
  {
    return m_db->get_block_difficulty(i);
  }
  catch (const BLOCK_DNE& e)
  {
    MERROR("Attempted to get block difficulty for height above blockchain height");
  }
  return 0;
}
//------------------------------------------------------------------
template<typename T> void reserve_container(std::vector<T> &v, size_t N) { v.reserve(N); }
template<typename T> void reserve_container(std::list<T> &v, size_t N) { }
//------------------------------------------------------------------
//TODO: return type should be void, throw on exception
//       alternatively, return true only if no blocks missed
template<class t_ids_container, class t_blocks_container, class t_missed_container>
bool Blockchain::get_blocks(const t_ids_container& block_ids, t_blocks_container& blocks, t_missed_container& missed_bs) const
{
  LOG_PRINT_L3("Blockchain::" << __func__);
  CRITICAL_REGION_LOCAL(m_blockchain_lock);

  reserve_container(blocks, block_ids.size());
  for (const auto& block_hash : block_ids)
  {
    try
    {
      uint64_t height = 0;
      if (m_db->block_exists(block_hash, &height))
      {
        blocks.push_back(std::make_pair(m_db->get_block_blob_from_height(height), block()));
        if (!parse_and_validate_block_from_blob(blocks.back().first, blocks.back().second))
        {
          LOG_ERROR("Invalid block: " << block_hash);
          blocks.pop_back();
          missed_bs.push_back(block_hash);
        }
      }
      else
        missed_bs.push_back(block_hash);
    }
    catch (const std::exception& e)
    {
      return false;
    }
  }
  return true;
}
//------------------------------------------------------------------
//TODO: return type should be void, throw on exception
//       alternatively, return true only if no transactions missed
template<class t_ids_container, class t_tx_container, class t_missed_container>
bool Blockchain::get_transactions_blobs(const t_ids_container& txs_ids, t_tx_container& txs, t_missed_container& missed_txs, bool pruned) const
{
  LOG_PRINT_L3("Blockchain::" << __func__);
  CRITICAL_REGION_LOCAL(m_blockchain_lock);

  reserve_container(txs, txs_ids.size());
  for (const auto& tx_hash : txs_ids)
  {
    try
    {
      cryptonote::blobdata tx;
      if (pruned && m_db->get_pruned_tx_blob(tx_hash, tx))
        txs.push_back(std::move(tx));
      else if (!pruned && m_db->get_tx_blob(tx_hash, tx))
        txs.push_back(std::move(tx));
      else
        missed_txs.push_back(tx_hash);
    }
    catch (const std::exception& e)
    {
      return false;
    }
  }
  return true;
}
//------------------------------------------------------------------
template<class t_ids_container, class t_tx_container, class t_missed_container>
bool Blockchain::get_transactions(const t_ids_container& txs_ids, t_tx_container& txs, t_missed_container& missed_txs) const
{
  LOG_PRINT_L3("Blockchain::" << __func__);
  CRITICAL_REGION_LOCAL(m_blockchain_lock);

  reserve_container(txs, txs_ids.size());
  for (const auto& tx_hash : txs_ids)
  {
    try
    {
      cryptonote::blobdata tx;
      if (m_db->get_tx_blob(tx_hash, tx))
      {
        txs.push_back(transaction());
        if (!parse_and_validate_tx_from_blob(tx, txs.back()))
        {
          LOG_ERROR("Invalid transaction");
          return false;
        }
      }
      else
        missed_txs.push_back(tx_hash);
    }
    catch (const std::exception& e)
    {
      return false;
    }
  }
  return true;
}
//------------------------------------------------------------------
// Find the split point between us and foreign blockchain and return
// (by reference) the most recent common block hash along with up to
// BLOCKS_IDS_SYNCHRONIZING_DEFAULT_COUNT additional (more recent) hashes.
bool Blockchain::find_blockchain_supplement(const std::list<crypto::hash>& qblock_ids, std::vector<crypto::hash>& hashes, uint64_t& start_height, uint64_t& current_height) const
{
  LOG_PRINT_L3("Blockchain::" << __func__);
  CRITICAL_REGION_LOCAL(m_blockchain_lock);

  // if we can't find the split point, return false
  if(!find_blockchain_supplement(qblock_ids, start_height))
  {
    return false;
  }

  m_db->block_txn_start(true);
  current_height = get_current_blockchain_height();
  size_t count = 0;
  hashes.reserve(std::max((size_t)(current_height - start_height), (size_t)BLOCKS_IDS_SYNCHRONIZING_DEFAULT_COUNT));
  for(size_t i = start_height; i < current_height && count < BLOCKS_IDS_SYNCHRONIZING_DEFAULT_COUNT; i++, count++)
  {
    hashes.push_back(m_db->get_block_hash_from_height(i));
  }

  m_db->block_txn_stop();
  return true;
}

bool Blockchain::find_blockchain_supplement(const std::list<crypto::hash>& qblock_ids, NOTIFY_RESPONSE_CHAIN_ENTRY::request& resp) const
{
  LOG_PRINT_L3("Blockchain::" << __func__);
  CRITICAL_REGION_LOCAL(m_blockchain_lock);

  bool result = find_blockchain_supplement(qblock_ids, resp.m_block_ids, resp.start_height, resp.total_height);
  if (result)
    resp.cumulative_difficulty = m_db->get_block_cumulative_difficulty(resp.total_height - 1);

  return result;
}
//------------------------------------------------------------------
//FIXME: change argument to std::vector, low priority
// find split point between ours and foreign blockchain (or start at
// blockchain height <req_start_block>), and return up to max_count FULL
// blocks by reference.
bool Blockchain::find_blockchain_supplement(const uint64_t req_start_block, const std::list<crypto::hash>& qblock_ids, std::vector<std::pair<std::pair<cryptonote::blobdata, crypto::hash>, std::vector<std::pair<crypto::hash, cryptonote::blobdata> > > >& blocks, uint64_t& total_height, uint64_t& start_height, bool pruned, bool get_miner_tx_hash, size_t max_count) const
{
  LOG_PRINT_L3("Blockchain::" << __func__);
  CRITICAL_REGION_LOCAL(m_blockchain_lock);

  // if a specific start height has been requested
  if(req_start_block > 0)
  {
    // if requested height is higher than our chain, return false -- we can't help
    if (req_start_block >= m_db->height())
    {
      return false;
    }
    start_height = req_start_block;
  }
  else
  {
    if(!find_blockchain_supplement(qblock_ids, start_height))
    {
      return false;
    }
  }

  m_db->block_txn_start(true);
  total_height = get_current_blockchain_height();
  size_t count = 0, size = 0;
  blocks.reserve(std::min(std::min(max_count, (size_t)10000), (size_t)(total_height - start_height)));
  for(uint64_t i = start_height; i < total_height && count < max_count && (size < FIND_BLOCKCHAIN_SUPPLEMENT_MAX_SIZE || count < 3); i++, count++)
  {
    blocks.resize(blocks.size()+1);
    blocks.back().first.first = m_db->get_block_blob_from_height(i);
    block b;
    CHECK_AND_ASSERT_MES(parse_and_validate_block_from_blob(blocks.back().first.first, b), false, "internal error, invalid block");
    blocks.back().first.second = get_miner_tx_hash ? cryptonote::get_transaction_hash(b.miner_tx) : crypto::null_hash;
    std::vector<crypto::hash> mis;
    std::vector<cryptonote::blobdata> txs;
    get_transactions_blobs(b.tx_hashes, txs, mis, pruned);
    CHECK_AND_ASSERT_MES(!mis.size(), false, "internal error, transaction from block not found");
    size += blocks.back().first.first.size();
    for (const auto &t: txs)
      size += t.size();

    CHECK_AND_ASSERT_MES(txs.size() == b.tx_hashes.size(), false, "mismatched sizes of b.tx_hashes and txs");
    blocks.back().second.reserve(txs.size());
    for (size_t i = 0; i < txs.size(); ++i)
    {
      blocks.back().second.push_back(std::make_pair(b.tx_hashes[i], std::move(txs[i])));
    }
  }
  m_db->block_txn_stop();
  return true;
}
//------------------------------------------------------------------
bool Blockchain::add_block_as_invalid(const block& bl, const crypto::hash& h)
{
  LOG_PRINT_L3("Blockchain::" << __func__);
  block_extended_info bei = AUTO_VAL_INIT(bei);
  bei.bl = bl;
  return add_block_as_invalid(bei, h);
}
//------------------------------------------------------------------
bool Blockchain::add_block_as_invalid(const block_extended_info& bei, const crypto::hash& h)
{
  LOG_PRINT_L3("Blockchain::" << __func__);
  CRITICAL_REGION_LOCAL(m_blockchain_lock);
  auto i_res = m_invalid_blocks.insert(std::map<crypto::hash, block_extended_info>::value_type(h, bei));
  CHECK_AND_ASSERT_MES(i_res.second, false, "at insertion invalid by tx returned status existed");
  MINFO("BLOCK ADDED AS INVALID: " << h << std::endl << ", prev_id=" << bei.bl.prev_id << ", m_invalid_blocks count=" << m_invalid_blocks.size());
  return true;
}
//------------------------------------------------------------------
bool Blockchain::have_block(const crypto::hash& id) const
{
  LOG_PRINT_L3("Blockchain::" << __func__);
  CRITICAL_REGION_LOCAL(m_blockchain_lock);

  if(m_db->block_exists(id))
  {
    LOG_PRINT_L2("block " << id << " found in main chain");
    return true;
  }

  if(m_alternative_chains.count(id))
  {
    LOG_PRINT_L2("block " << id << " found in m_alternative_chains");
    return true;
  }

  if(m_invalid_blocks.count(id))
  {
    LOG_PRINT_L2("block " << id << " found in m_invalid_blocks");
    return true;
  }

  return false;
}
//------------------------------------------------------------------
bool Blockchain::handle_block_to_main_chain(const block& bl, block_verification_context& bvc)
{
    LOG_PRINT_L3("Blockchain::" << __func__);
    crypto::hash id = get_block_hash(bl);
    return handle_block_to_main_chain(bl, id, bvc);
}
//------------------------------------------------------------------
size_t Blockchain::get_total_transactions() const
{
  LOG_PRINT_L3("Blockchain::" << __func__);
  // WARNING: this function does not take m_blockchain_lock, and thus should only call read only
  // m_db functions which do not depend on one another (ie, no getheight + gethash(height-1), as
  // well as not accessing class members, even read only (ie, m_invalid_blocks). The caller must
  // lock if it is otherwise needed.
  return m_db->get_tx_count();
}
//------------------------------------------------------------------
// This function checks each input in the transaction <tx> to make sure it
// has not been used already, and adds its key to the container <keys_this_block>.
//
// This container should be managed by the code that validates blocks so we don't
// have to store the used keys in a given block in the permanent storage only to
// remove them later if the block fails validation.
bool Blockchain::check_for_double_spend(const transaction& tx, key_images_container& keys_this_block) const
{
  LOG_PRINT_L3("Blockchain::" << __func__);
  CRITICAL_REGION_LOCAL(m_blockchain_lock);
  struct add_transaction_input_visitor: public boost::static_visitor<bool>
  {
    key_images_container& m_spent_keys;
    BlockchainDB* m_db;
    add_transaction_input_visitor(key_images_container& spent_keys, BlockchainDB* db) :
      m_spent_keys(spent_keys), m_db(db)
    {
    }
    bool operator()(const txin_to_key& in) const
    {
      const crypto::key_image& ki = in.k_image;

      // attempt to insert the newly-spent key into the container of
      // keys spent this block.  If this fails, the key was spent already
      // in this block, return false to flag that a double spend was detected.
      //
      // if the insert into the block-wide spent keys container succeeds,
      // check the blockchain-wide spent keys container and make sure the
      // key wasn't used in another block already.
      auto r = m_spent_keys.insert(ki);
      if(!r.second || m_db->has_key_image(ki))
      {
        //double spend detected
        return false;
      }

      // if no double-spend detected, return true
      return true;
    }

    bool operator()(const txin_gen& tx) const
    {
      return true;
    }
    bool operator()(const txin_to_script& tx) const
    {
      return false;
    }
    bool operator()(const txin_to_scripthash& tx) const
    {
      return false;
    }
  };

  for (const txin_v& in : tx.vin)
  {
    if(!boost::apply_visitor(add_transaction_input_visitor(keys_this_block, m_db), in))
    {
      LOG_ERROR("Double spend detected!");
      return false;
    }
  }

  return true;
}
//------------------------------------------------------------------
bool Blockchain::get_tx_outputs_gindexs(const crypto::hash& tx_id, std::vector<uint64_t>& indexs) const
{
  LOG_PRINT_L3("Blockchain::" << __func__);
  CRITICAL_REGION_LOCAL(m_blockchain_lock);
  uint64_t tx_index;
  if (!m_db->tx_exists(tx_id, tx_index))
  {
    MERROR_VER("get_tx_outputs_gindexs failed to find transaction with id = " << tx_id);
    return false;
  }

  // get amount output indexes, currently referred to in parts as "output global indices", but they are actually specific to amounts
  indexs = m_db->get_tx_amount_output_indices(tx_index);
  if (indexs.empty())
  {
    // empty indexs is only valid if the vout is empty, which is legal but rare
    cryptonote::transaction tx = m_db->get_tx(tx_id);
    CHECK_AND_ASSERT_MES(tx.vout.empty(), false, "internal error: global indexes for transaction " << tx_id << " is empty, and tx vout is not");
  }

  return true;
}
//------------------------------------------------------------------
void Blockchain::on_new_tx_from_block(const cryptonote::transaction &tx)
{
#if defined(PER_BLOCK_CHECKPOINT)
  // check if we're doing per-block checkpointing
  if (m_db->height() < m_blocks_hash_check.size())
  {
    TIME_MEASURE_START(a);
    m_blocks_txs_check.push_back(get_transaction_hash(tx));
    TIME_MEASURE_FINISH(a);
    if(m_show_time_stats)
    {
      size_t ring_size = tx.vin[0].type() == typeid(txin_to_key) ? boost::get<txin_to_key>(tx.vin[0]).key_offsets.size() : 0;
      MINFO("HASH: " << "-" << " I/M/O: " << tx.vin.size() << "/" << ring_size << "/" << tx.vout.size() << " H: " << 0 << " chcktx: " << a);
    }
  }
#endif
}
//------------------------------------------------------------------
//FIXME: it seems this function is meant to be merely a wrapper around
//       another function of the same name, this one adding one bit of
//       functionality.  Should probably move anything more than that
//       (getting the hash of the block at height max_used_block_id)
//       to the other function to keep everything in one place.
// This function overloads its sister function with
// an extra value (hash of highest block that holds an output used as input)
// as a return-by-reference.
bool Blockchain::check_tx_inputs(transaction& tx, uint64_t& max_used_block_height, crypto::hash& max_used_block_id, tx_verification_context &tvc, bool kept_by_block)
{
  LOG_PRINT_L3("Blockchain::" << __func__);
  CRITICAL_REGION_LOCAL(m_blockchain_lock);

#if defined(PER_BLOCK_CHECKPOINT)
  // check if we're doing per-block checkpointing
  if (m_db->height() < m_blocks_hash_check.size() && kept_by_block)
  {
    max_used_block_id = null_hash;
    max_used_block_height = 0;
    return true;
  }
#endif

  TIME_MEASURE_START(a);
  bool res = check_tx_inputs(tx, tvc, &max_used_block_height);
  TIME_MEASURE_FINISH(a);
  if(m_show_time_stats)
  {
    size_t ring_size = !tx.vin.empty() && tx.vin[0].type() == typeid(txin_to_key) ? boost::get<txin_to_key>(tx.vin[0]).key_offsets.size() : 0;
    MINFO("HASH: " <<  get_transaction_hash(tx) << " I/M/O: " << tx.vin.size() << "/" << ring_size << "/" << tx.vout.size() << " H: " << max_used_block_height << " ms: " << a + m_fake_scan_time << " B: " << get_object_blobsize(tx) << " W: " << get_transaction_weight(tx));
  }
  if (!res)
    return false;

  CHECK_AND_ASSERT_MES(max_used_block_height < m_db->height(), false,  "internal error: max used block index=" << max_used_block_height << " is not less then blockchain size = " << m_db->height());
  max_used_block_id = m_db->get_block_hash_from_height(max_used_block_height);
  return true;
}
//------------------------------------------------------------------
bool Blockchain::check_tx_outputs(const transaction& tx, tx_verification_context &tvc)
{
  LOG_PRINT_L3("Blockchain::" << __func__);
  CRITICAL_REGION_LOCAL(m_blockchain_lock);

  const uint8_t hf_version = m_hardfork->get_current_version();

  // from hard fork 2, we forbid dust and compound outputs
  if (hf_version >= 2) {
    for (auto &o: tx.vout) {
      if (tx.version == 1)
      {
        if (!is_valid_decomposed_amount(o.amount)) {
          tvc.m_invalid_output = true;
          return false;
        }
      }
    }
  }

  // in a v2 tx, all outputs must have 0 amount
  if (hf_version >= 3) {
    if (tx.version >= 2) {
      for (auto &o: tx.vout) {
        if (o.amount != 0) {
          tvc.m_invalid_output = true;
          return false;
        }
      }
    }
  }

  // from v4, forbid invalid pubkeys
  if (hf_version >= 4) {
    for (const auto &o: tx.vout) {
      if (o.target.type() == typeid(txout_to_key)) {
        const txout_to_key& out_to_key = boost::get<txout_to_key>(o.target);
        if (!crypto::check_key(out_to_key.key)) {
          tvc.m_invalid_output = true;
          return false;
        }
      }
    }
  }

  // from v8, allow bulletproofs
  if (hf_version < 8) {
    if (tx.version >= 2) {
      const bool bulletproof = rct::is_rct_bulletproof(tx.rct_signatures.type);
      if (bulletproof || !tx.rct_signatures.p.bulletproofs.empty())
      {
        MERROR_VER("Bulletproofs are not allowed before v8");
        tvc.m_invalid_output = true;
        return false;
      }
    }
  }

  // from v9, forbid borromean range proofs
  if (hf_version > 8) {
    if (tx.version >= 2) {
      const bool borromean = rct::is_rct_borromean(tx.rct_signatures.type);
      if (borromean)
      {
        MERROR_VER("Borromean range proofs are not allowed after v8");
        tvc.m_invalid_output = true;
        return false;
      }
    }
  }

  return true;
}
//------------------------------------------------------------------
bool Blockchain::have_tx_keyimges_as_spent(const transaction &tx) const
{
  LOG_PRINT_L3("Blockchain::" << __func__);
  for (const txin_v& in: tx.vin)
  {
    CHECKED_GET_SPECIFIC_VARIANT(in, const txin_to_key, in_to_key, true);
    if(have_tx_keyimg_as_spent(in_to_key.k_image))
      return true;
  }
  return false;
}
bool Blockchain::expand_transaction_2(transaction &tx, const crypto::hash &tx_prefix_hash, const std::vector<std::vector<rct::ctkey>> &pubkeys)
{
  PERF_TIMER(expand_transaction_2);
  CHECK_AND_ASSERT_MES(tx.version == 2, false, "Transaction version is not 2");

  rct::rctSig &rv = tx.rct_signatures;

  // message - hash of the transaction prefix
  rv.message = rct::hash2rct(tx_prefix_hash);

  // mixRing - full and simple store it in opposite ways
  if (rv.type == rct::RCTTypeFull)
  {
    CHECK_AND_ASSERT_MES(!pubkeys.empty() && !pubkeys[0].empty(), false, "empty pubkeys");
    rv.mixRing.resize(pubkeys[0].size());
    for (size_t m = 0; m < pubkeys[0].size(); ++m)
      rv.mixRing[m].clear();
    for (size_t n = 0; n < pubkeys.size(); ++n)
    {
      CHECK_AND_ASSERT_MES(pubkeys[n].size() <= pubkeys[0].size(), false, "More inputs that first ring");
      for (size_t m = 0; m < pubkeys[n].size(); ++m)
      {
        rv.mixRing[m].push_back(pubkeys[n][m]);
      }
    }
  }
  else if (rv.type == rct::RCTTypeSimple || rv.type == rct::RCTTypeBulletproof)
  {
    CHECK_AND_ASSERT_MES(!pubkeys.empty() && !pubkeys[0].empty(), false, "empty pubkeys");
    rv.mixRing.resize(pubkeys.size());
    for (size_t n = 0; n < pubkeys.size(); ++n)
    {
      rv.mixRing[n].clear();
      for (size_t m = 0; m < pubkeys[n].size(); ++m)
      {
        rv.mixRing[n].push_back(pubkeys[n][m]);
      }
    }
  }
  else
  {
    CHECK_AND_ASSERT_MES(false, false, "Unsupported rct tx type: " + boost::lexical_cast<std::string>(rv.type));
  }

  // II
  if (rv.type == rct::RCTTypeFull)
  {
    rv.p.MGs.resize(1);
    rv.p.MGs[0].II.resize(tx.vin.size());
    for (size_t n = 0; n < tx.vin.size(); ++n)
      rv.p.MGs[0].II[n] = rct::ki2rct(boost::get<txin_to_key>(tx.vin[n]).k_image);
  }
  else if (rv.type == rct::RCTTypeSimple || rv.type == rct::RCTTypeBulletproof)
  {
    CHECK_AND_ASSERT_MES(rv.p.MGs.size() == tx.vin.size(), false, "Bad MGs size");
    for (size_t n = 0; n < tx.vin.size(); ++n)
    {
      rv.p.MGs[n].II.resize(1);
      rv.p.MGs[n].II[0] = rct::ki2rct(boost::get<txin_to_key>(tx.vin[n]).k_image);
    }
  }
  else
  {
    CHECK_AND_ASSERT_MES(false, false, "Unsupported rct tx type: " + boost::lexical_cast<std::string>(rv.type));
  }

  // outPk was already done by handle_incoming_tx

  return true;
}
//------------------------------------------------------------------
// This function validates transaction inputs and their keys.
// FIXME: consider moving functionality specific to one input into
//        check_tx_input() rather than here, and use this function simply
//        to iterate the inputs as necessary (splitting the task
//        using threads, etc.)
bool Blockchain::check_tx_inputs(transaction& tx, tx_verification_context &tvc, uint64_t* pmax_used_block_height)
{
  PERF_TIMER(check_tx_inputs);
  LOG_PRINT_L3("Blockchain::" << __func__);
  size_t sig_index = 0;
  if(pmax_used_block_height)
    *pmax_used_block_height = 0;

  crypto::hash tx_prefix_hash = get_transaction_prefix_hash(tx);

  const uint8_t hf_version = m_hardfork->get_current_version();

  // from hard fork 2, we require mixin at least 2 unless one output cannot mix with 2 others
  // if one output cannot mix with 2 others, we accept at most 1 output that can mix
  if (hf_version >= 2)
  {
    size_t n_unmixable = 0, n_mixable = 0;
    size_t mixin = std::numeric_limits<size_t>::max();
    const size_t min_mixin = hf_version >= HF_VERSION_MIN_MIXIN_10 ? 10 : hf_version >= HF_VERSION_MIN_MIXIN_6 ? 6 : hf_version >= HF_VERSION_MIN_MIXIN_4 ? 4 : 2;
    for (const auto& txin : tx.vin)
    {
      // non txin_to_key inputs will be rejected below
      if (txin.type() == typeid(txin_to_key))
      {
        const txin_to_key& in_to_key = boost::get<txin_to_key>(txin);
        if (in_to_key.amount == 0)
        {
          // always consider rct inputs mixable. Even if there's not enough rct
          // inputs on the chain to mix with, this is going to be the case for
          // just a few blocks right after the fork at most
          ++n_mixable;
        }
        else
        {
          uint64_t n_outputs = m_db->get_num_outputs(in_to_key.amount);
          MDEBUG("output size " << print_money(in_to_key.amount) << ": " << n_outputs << " available");
          // n_outputs includes the output we're considering
          if (n_outputs <= min_mixin)
            ++n_unmixable;
          else
            ++n_mixable;
        }
        if (in_to_key.key_offsets.size() - 1 < mixin)
          mixin = in_to_key.key_offsets.size() - 1;
      }
    }

    if (hf_version >= HF_VERSION_MIN_MIXIN_10 && mixin != 10)
    {
      MERROR_VER("Tx " << get_transaction_hash(tx) << " has invalid ring size (" << (mixin + 1) << "), it should be 11");
      tvc.m_low_mixin = true;
      return false;
    }

    if (mixin < min_mixin)
    {
      if (n_unmixable == 0)
      {
        MERROR_VER("Tx " << get_transaction_hash(tx) << " has too low ring size (" << (mixin + 1) << "), and no unmixable inputs");
        tvc.m_low_mixin = true;
        return false;
      }
      if (n_mixable > 1)
      {
        MERROR_VER("Tx " << get_transaction_hash(tx) << " has too low ring size (" << (mixin + 1) << "), and more than one mixable input with unmixable inputs");
        tvc.m_low_mixin = true;
        return false;
      }
    }

    // min/max tx version based on HF, and we accept v1 txes if having a non mixable
    const size_t max_tx_version = (hf_version <= 3) ? 1 : 2;
    if (tx.version > max_tx_version)
    {
      MERROR_VER("transaction version " << (unsigned)tx.version << " is higher than max accepted version " << max_tx_version);
      tvc.m_verifivation_failed = true;
      return false;
    }
    const size_t min_tx_version = (n_unmixable > 0 ? 1 : (hf_version >= HF_VERSION_ENFORCE_RCT) ? 2 : 1);
    if (tx.version < min_tx_version)
    {
      MERROR_VER("transaction version " << (unsigned)tx.version << " is lower than min accepted version " << min_tx_version);
      tvc.m_verifivation_failed = true;
      return false;
    }
  }

  // from v7, sorted ins
  if (hf_version >= 7) {
    const crypto::key_image *last_key_image = NULL;
    for (size_t n = 0; n < tx.vin.size(); ++n)
    {
      const txin_v &txin = tx.vin[n];
      if (txin.type() == typeid(txin_to_key))
      {
        const txin_to_key& in_to_key = boost::get<txin_to_key>(txin);
        if (last_key_image && memcmp(&in_to_key.k_image, last_key_image, sizeof(*last_key_image)) >= 0)
        {
          MERROR_VER("transaction has unsorted inputs");
          tvc.m_verifivation_failed = true;
          return false;
        }
        last_key_image = &in_to_key.k_image;
      }
    }
  }
  auto it = m_check_txin_table.find(tx_prefix_hash);
  if(it == m_check_txin_table.end())
  {
    m_check_txin_table.emplace(tx_prefix_hash, std::unordered_map<crypto::key_image, bool>());
    it = m_check_txin_table.find(tx_prefix_hash);
    assert(it != m_check_txin_table.end());
  }

  std::vector<std::vector<rct::ctkey>> pubkeys(tx.vin.size());
  std::vector < uint64_t > results;
  results.resize(tx.vin.size(), 0);

  tools::threadpool& tpool = tools::threadpool::getInstance();
  tools::threadpool::waiter waiter;
  const auto waiter_guard = epee::misc_utils::create_scope_leave_handler([&]() { waiter.wait(&tpool); });
  int threads = tpool.get_max_concurrency();

  for (const auto& txin : tx.vin)
  {
    // make sure output being spent is of type txin_to_key, rather than
    // e.g. txin_gen, which is only used for miner transactions
    CHECK_AND_ASSERT_MES(txin.type() == typeid(txin_to_key), false, "wrong type id in tx input at Blockchain::check_tx_inputs");
    const txin_to_key& in_to_key = boost::get<txin_to_key>(txin);

    // make sure tx output has key offset(s) (is signed to be used)
    CHECK_AND_ASSERT_MES(in_to_key.key_offsets.size(), false, "empty in_to_key.key_offsets in transaction with id " << get_transaction_hash(tx));

    if(have_tx_keyimg_as_spent(in_to_key.k_image))
    {
      MERROR_VER("Key image already spent in blockchain: " << epee::string_tools::pod_to_hex(in_to_key.k_image));
      tvc.m_double_spend = true;
      return false;
    }

    if (tx.version == 1)
    {
      // basically, make sure number of inputs == number of signatures
      CHECK_AND_ASSERT_MES(sig_index < tx.signatures.size(), false, "wrong transaction: not signature entry for input with index= " << sig_index);

#if defined(CACHE_VIN_RESULTS)
      auto itk = it->second.find(in_to_key.k_image);
      if(itk != it->second.end())
      {
        if(!itk->second)
        {
          MERROR_VER("Failed ring signature for tx " << get_transaction_hash(tx) << "  vin key with k_image: " << in_to_key.k_image << "  sig_index: " << sig_index);
          return false;
        }

        // txin has been verified already, skip
        sig_index++;
        continue;
      }
#endif
    }

    // make sure that output being spent matches up correctly with the
    // signature spending it.
    if (!check_tx_input(tx.version, in_to_key, tx_prefix_hash, tx.version == 1 ? tx.signatures[sig_index] : std::vector<crypto::signature>(), tx.rct_signatures, pubkeys[sig_index], pmax_used_block_height))
    {
      it->second[in_to_key.k_image] = false;
      MERROR_VER("Failed to check ring signature for tx " << get_transaction_hash(tx) << "  vin key with k_image: " << in_to_key.k_image << "  sig_index: " << sig_index);
      if (pmax_used_block_height) // a default value of NULL is used when called from Blockchain::handle_block_to_main_chain()
      {
        MERROR_VER("  *pmax_used_block_height: " << *pmax_used_block_height);
      }

      return false;
    }

    if (tx.version == 1)
    {
      if (threads > 1)
      {
        // ND: Speedup
        // 1. Thread ring signature verification if possible.
        tpool.submit(&waiter, boost::bind(&Blockchain::check_ring_signature, this, std::cref(tx_prefix_hash), std::cref(in_to_key.k_image), std::cref(pubkeys[sig_index]), std::cref(tx.signatures[sig_index]), std::ref(results[sig_index])), true);
      }
      else
      {
        check_ring_signature(tx_prefix_hash, in_to_key.k_image, pubkeys[sig_index], tx.signatures[sig_index], results[sig_index]);
        if (!results[sig_index])
        {
          it->second[in_to_key.k_image] = false;
          MERROR_VER("Failed to check ring signature for tx " << get_transaction_hash(tx) << "  vin key with k_image: " << in_to_key.k_image << "  sig_index: " << sig_index);

          if (pmax_used_block_height)  // a default value of NULL is used when called from Blockchain::handle_block_to_main_chain()
          {
            MERROR_VER("*pmax_used_block_height: " << *pmax_used_block_height);
          }

          return false;
        }
        it->second[in_to_key.k_image] = true;
      }
    }

    sig_index++;
  }
  if (tx.version == 1 && threads > 1)
    waiter.wait(&tpool);

  if (tx.version == 1)
  {
    if (threads > 1)
    {
      // save results to table, passed or otherwise
      bool failed = false;
      for (size_t i = 0; i < tx.vin.size(); i++)
      {
        const txin_to_key& in_to_key = boost::get<txin_to_key>(tx.vin[i]);
        it->second[in_to_key.k_image] = results[i];
        if(!failed && !results[i])
          failed = true;
      }

      if (failed)
      {
        MERROR_VER("Failed to check ring signatures!");
        return false;
      }
    }
  }
  else
  {
    if (!expand_transaction_2(tx, tx_prefix_hash, pubkeys))
    {
      MERROR_VER("Failed to expand rct signatures!");
      return false;
    }

    // from version 2, check ringct signatures
    // obviously, the original and simple rct APIs use a mixRing that's indexes
    // in opposite orders, because it'd be too simple otherwise...
    const rct::rctSig &rv = tx.rct_signatures;
    switch (rv.type)
    {
    case rct::RCTTypeNull: {
      // we only accept no signatures for coinbase txes
      MERROR_VER("Null rct signature on non-coinbase tx");
      return false;
    }
    case rct::RCTTypeSimple:
    case rct::RCTTypeBulletproof:
    {
      // check all this, either reconstructed (so should really pass), or not
      {
        if (pubkeys.size() != rv.mixRing.size())
        {
          MERROR_VER("Failed to check ringct signatures: mismatched pubkeys/mixRing size");
          return false;
        }
        for (size_t i = 0; i < pubkeys.size(); ++i)
        {
          if (pubkeys[i].size() != rv.mixRing[i].size())
          {
            MERROR_VER("Failed to check ringct signatures: mismatched pubkeys/mixRing size");
            return false;
          }
        }

        for (size_t n = 0; n < pubkeys.size(); ++n)
        {
          for (size_t m = 0; m < pubkeys[n].size(); ++m)
          {
            if (pubkeys[n][m].dest != rct::rct2pk(rv.mixRing[n][m].dest))
            {
              MERROR_VER("Failed to check ringct signatures: mismatched pubkey at vin " << n << ", index " << m);
              return false;
            }
            if (pubkeys[n][m].mask != rct::rct2pk(rv.mixRing[n][m].mask))
            {
              MERROR_VER("Failed to check ringct signatures: mismatched commitment at vin " << n << ", index " << m);
              return false;
            }
          }
        }
      }

      if (rv.p.MGs.size() != tx.vin.size())
      {
        MERROR_VER("Failed to check ringct signatures: mismatched MGs/vin sizes");
        return false;
      }
      for (size_t n = 0; n < tx.vin.size(); ++n)
      {
        if (rv.p.MGs[n].II.empty() || memcmp(&boost::get<txin_to_key>(tx.vin[n]).k_image, &rv.p.MGs[n].II[0], 32))
        {
          MERROR_VER("Failed to check ringct signatures: mismatched key image");
          return false;
        }
      }

      if (!rct::verRctNonSemanticsSimple(rv))
      {
        MERROR_VER("Failed to check ringct signatures!");
        return false;
      }
      break;
    }
    case rct::RCTTypeFull:
    {
      // check all this, either reconstructed (so should really pass), or not
      {
        bool size_matches = true;
        for (size_t i = 0; i < pubkeys.size(); ++i)
          size_matches &= pubkeys[i].size() == rv.mixRing.size();
        for (size_t i = 0; i < rv.mixRing.size(); ++i)
          size_matches &= pubkeys.size() == rv.mixRing[i].size();
        if (!size_matches)
        {
          MERROR_VER("Failed to check ringct signatures: mismatched pubkeys/mixRing size");
          return false;
        }

        for (size_t n = 0; n < pubkeys.size(); ++n)
        {
          for (size_t m = 0; m < pubkeys[n].size(); ++m)
          {
            if (pubkeys[n][m].dest != rct::rct2pk(rv.mixRing[m][n].dest))
            {
              MERROR_VER("Failed to check ringct signatures: mismatched pubkey at vin " << n << ", index " << m);
              return false;
            }
            if (pubkeys[n][m].mask != rct::rct2pk(rv.mixRing[m][n].mask))
            {
              MERROR_VER("Failed to check ringct signatures: mismatched commitment at vin " << n << ", index " << m);
              return false;
            }
          }
        }
      }

      if (rv.p.MGs.size() != 1)
      {
        MERROR_VER("Failed to check ringct signatures: Bad MGs size");
        return false;
      }
      if (rv.p.MGs.empty() || rv.p.MGs[0].II.size() != tx.vin.size())
      {
        MERROR_VER("Failed to check ringct signatures: mismatched II/vin sizes");
        return false;
      }
      for (size_t n = 0; n < tx.vin.size(); ++n)
      {
        if (memcmp(&boost::get<txin_to_key>(tx.vin[n]).k_image, &rv.p.MGs[0].II[n], 32))
        {
          MERROR_VER("Failed to check ringct signatures: mismatched II/vin sizes");
          return false;
        }
      }

      if (!rct::verRct(rv, false))
      {
        MERROR_VER("Failed to check ringct signatures!");
        return false;
      }
      break;
    }
    default:
      MERROR_VER("Unsupported rct type: " << rv.type);
      return false;
    }

    // for bulletproofs, check they're only multi-output after v8
    if (rct::is_rct_bulletproof(rv.type))
    {
      if (hf_version < 8)
      {
        for (const rct::Bulletproof &proof: rv.p.bulletproofs)
        {
          if (proof.V.size() > 1)
          {
            MERROR_VER("Multi output bulletproofs are invalid before v8");
            return false;
          }
        }
      }
    }
  }
  return true;
}

//------------------------------------------------------------------
void Blockchain::check_ring_signature(const crypto::hash &tx_prefix_hash, const crypto::key_image &key_image, const std::vector<rct::ctkey> &pubkeys, const std::vector<crypto::signature>& sig, uint64_t &result)
{
  std::vector<const crypto::public_key *> p_output_keys;
  p_output_keys.reserve(pubkeys.size());
  for (auto &key : pubkeys)
  {
    // rct::key and crypto::public_key have the same structure, avoid object ctor/memcpy
    p_output_keys.push_back(&(const crypto::public_key&)key.dest);
  }

  result = crypto::check_ring_signature(tx_prefix_hash, key_image, p_output_keys, sig.data()) ? 1 : 0;
}

//------------------------------------------------------------------
uint64_t Blockchain::get_fee_quantization_mask()
{
  static uint64_t mask = 0;
  if (mask == 0)
  {
    mask = 1;
    for (size_t n = PER_KB_FEE_QUANTIZATION_DECIMALS; n < CRYPTONOTE_DISPLAY_DECIMAL_POINT; ++n)
      mask *= 10;
  }
  return mask;
}

//------------------------------------------------------------------
uint64_t Blockchain::get_dynamic_base_fee(uint64_t block_reward, size_t median_block_weight, uint8_t version)
{
  const uint64_t min_block_weight = get_min_block_weight(version);
  if (median_block_weight < min_block_weight)
    median_block_weight = min_block_weight;
  uint64_t hi, lo;

  if (version >= HF_VERSION_PER_BYTE_FEE)
  {
    lo = mul128(block_reward, DYNAMIC_FEE_REFERENCE_TRANSACTION_WEIGHT, &hi);
    div128_32(hi, lo, min_block_weight, &hi, &lo);
    div128_32(hi, lo, median_block_weight, &hi, &lo);
    assert(hi == 0);
    lo /= 5;
    return lo;
  }

  const uint64_t fee_base = version >= 5 ? DYNAMIC_FEE_PER_KB_BASE_FEE_V5 : DYNAMIC_FEE_PER_KB_BASE_FEE;

  uint64_t unscaled_fee_base = (fee_base * min_block_weight / median_block_weight);
  lo = mul128(unscaled_fee_base, block_reward, &hi);
  static_assert(DYNAMIC_FEE_PER_KB_BASE_BLOCK_REWARD % 1000000 == 0, "DYNAMIC_FEE_PER_KB_BASE_BLOCK_REWARD must be divisible by 1000000");
  static_assert(DYNAMIC_FEE_PER_KB_BASE_BLOCK_REWARD / 1000000 <= std::numeric_limits<uint32_t>::max(), "DYNAMIC_FEE_PER_KB_BASE_BLOCK_REWARD is too large");

  // divide in two steps, since the divisor must be 32 bits, but DYNAMIC_FEE_PER_KB_BASE_BLOCK_REWARD isn't
  div128_32(hi, lo, DYNAMIC_FEE_PER_KB_BASE_BLOCK_REWARD / 1000000, &hi, &lo);
  div128_32(hi, lo, 1000000, &hi, &lo);
  assert(hi == 0);

  // quantize fee up to 8 decimals
  uint64_t mask = get_fee_quantization_mask();
  uint64_t qlo = (lo + mask - 1) / mask * mask;
  MDEBUG("lo " << print_money(lo) << ", qlo " << print_money(qlo) << ", mask " << mask);

  return qlo / 10;
}

//------------------------------------------------------------------
bool Blockchain::check_fee(size_t tx_weight, uint64_t fee) const
{
  const uint8_t version = get_current_hard_fork_version();

  uint64_t median = 0;
  uint64_t already_generated_coins = 0;
  uint64_t base_reward = 0;
  if (version >= HF_VERSION_DYNAMIC_FEE)
  {
    median = m_current_block_cumul_weight_limit / 2;
    already_generated_coins = m_db->height() ? m_db->get_block_already_generated_coins(m_db->height() - 1) : 0;
    if (!get_block_reward(median, 1, already_generated_coins, base_reward, version))
      return false;
  }

  uint64_t needed_fee;
  if (version >= HF_VERSION_PER_BYTE_FEE)
  {
    uint64_t fee_per_byte = get_dynamic_base_fee(base_reward, median, version);
    MDEBUG("Using " << print_money(fee_per_byte) << "/byte fee");
    needed_fee = tx_weight * fee_per_byte;
    // quantize fee up to 8 decimals
    const uint64_t mask = get_fee_quantization_mask();
    needed_fee = (needed_fee + mask - 1) / mask * mask;
  }
  else
  {
    uint64_t fee_per_kb;
    if (version < HF_VERSION_DYNAMIC_FEE)
    {
      fee_per_kb = FEE_PER_KB;
    }
    else
    {
      fee_per_kb = get_dynamic_base_fee(base_reward, median, version);
    }
    MDEBUG("Using " << print_money(fee_per_kb) << "/kB fee");

    needed_fee = tx_weight / 1024;
    needed_fee += (tx_weight % 1024) ? 1 : 0;
    needed_fee *= fee_per_kb;
  }

  if (fee < needed_fee - needed_fee / 50) // keep a little 2% buffer on acceptance - no integer overflow
  {
    MERROR_VER("transaction fee is not enough: " << print_money(fee) << ", minimum fee: " << print_money(needed_fee));
    return false;
  }
  return true;
}

//------------------------------------------------------------------
uint64_t Blockchain::get_dynamic_base_fee_estimate(uint64_t grace_blocks) const
{
  const uint8_t version = get_current_hard_fork_version();

  if (version < HF_VERSION_DYNAMIC_FEE)
    return FEE_PER_KB;

  if (grace_blocks >= CRYPTONOTE_REWARD_BLOCKS_WINDOW)
    grace_blocks = CRYPTONOTE_REWARD_BLOCKS_WINDOW - 1;

  const uint64_t min_block_weight = get_min_block_weight(version);
  std::vector<size_t> weights;
  get_last_n_blocks_weights(weights, CRYPTONOTE_REWARD_BLOCKS_WINDOW - grace_blocks);
  weights.reserve(grace_blocks);
  for (size_t i = 0; i < grace_blocks; ++i)
    weights.push_back(min_block_weight);

  uint64_t median = epee::misc_utils::median(weights);
  if(median <= min_block_weight)
    median = min_block_weight;

  uint64_t already_generated_coins = m_db->height() ? m_db->get_block_already_generated_coins(m_db->height() - 1) : 0;
  uint64_t base_reward;
  if (!get_block_reward(median, 1, already_generated_coins, base_reward, version))
  {
    MERROR("Failed to determine block reward, using placeholder " << print_money(BLOCK_REWARD_OVERESTIMATE) << " as a high bound");
    base_reward = BLOCK_REWARD_OVERESTIMATE;
  }

  uint64_t fee = get_dynamic_base_fee(base_reward, median, version);
  const bool per_byte = version < HF_VERSION_PER_BYTE_FEE;
  MDEBUG("Estimating " << grace_blocks << "-block fee at " << print_money(fee) << "/" << (per_byte ? "byte" : "kB"));
  return fee;
}

//------------------------------------------------------------------
// This function checks to see if a tx is unlocked.  unlock_time is either
// a block index or a unix time.
bool Blockchain::is_tx_spendtime_unlocked(uint64_t unlock_time) const
{
  LOG_PRINT_L3("Blockchain::" << __func__);
  if(unlock_time < CRYPTONOTE_MAX_BLOCK_NUMBER)
  {
    // ND: Instead of calling get_current_blockchain_height(), call m_db->height()
    //    directly as get_current_blockchain_height() locks the recursive mutex.
    if(m_db->height()-1 + CRYPTONOTE_LOCKED_TX_ALLOWED_DELTA_BLOCKS >= unlock_time)
      return true;
    else
      return false;
  }
  else
  {
    //interpret as time
    uint64_t current_time = static_cast<uint64_t>(time(NULL));
    if(current_time + (get_current_hard_fork_version() < 2 ? CRYPTONOTE_LOCKED_TX_ALLOWED_DELTA_SECONDS_V1 : CRYPTONOTE_LOCKED_TX_ALLOWED_DELTA_SECONDS_V2) >= unlock_time)
      return true;
    else
      return false;
  }
  return false;
}
//------------------------------------------------------------------
// This function locates all outputs associated with a given input (mixins)
// and validates that they exist and are usable.  It also checks the ring
// signature for each input.
bool Blockchain::check_tx_input(size_t tx_version, const txin_to_key& txin, const crypto::hash& tx_prefix_hash, const std::vector<crypto::signature>& sig, const rct::rctSig &rct_signatures, std::vector<rct::ctkey> &output_keys, uint64_t* pmax_related_block_height)
{
  LOG_PRINT_L3("Blockchain::" << __func__);

  // ND:
  // 1. Disable locking and make method private.
  //CRITICAL_REGION_LOCAL(m_blockchain_lock);

  struct outputs_visitor
  {
    std::vector<rct::ctkey >& m_output_keys;
    const Blockchain& m_bch;
    outputs_visitor(std::vector<rct::ctkey>& output_keys, const Blockchain& bch) :
      m_output_keys(output_keys), m_bch(bch)
    {
    }
    bool handle_output(uint64_t unlock_time, const crypto::public_key &pubkey, const rct::key &commitment)
    {
      //check tx unlock time
      if (!m_bch.is_tx_spendtime_unlocked(unlock_time))
      {
        MERROR_VER("One of outputs for one of inputs has wrong tx.unlock_time = " << unlock_time);
        return false;
      }

      // The original code includes a check for the output corresponding to this input
      // to be a txout_to_key. This is removed, as the database does not store this info,
      // but only txout_to_key outputs are stored in the DB in the first place, done in
      // Blockchain*::add_output

      m_output_keys.push_back(rct::ctkey({rct::pk2rct(pubkey), commitment}));
      return true;
    }
  };

  output_keys.clear();

  // collect output keys
  outputs_visitor vi(output_keys, *this);
  if (!scan_outputkeys_for_indexes(tx_version, txin, vi, tx_prefix_hash, pmax_related_block_height))
  {
    MERROR_VER("Failed to get output keys for tx with amount = " << print_money(txin.amount) << " and count indexes " << txin.key_offsets.size());
    return false;
  }

  if(txin.key_offsets.size() != output_keys.size())
  {
    MERROR_VER("Output keys for tx with amount = " << txin.amount << " and count indexes " << txin.key_offsets.size() << " returned wrong keys count " << output_keys.size());
    return false;
  }
  if (tx_version == 1) {
    CHECK_AND_ASSERT_MES(sig.size() == output_keys.size(), false, "internal error: tx signatures count=" << sig.size() << " mismatch with outputs keys count for inputs=" << output_keys.size());
  }
  // rct_signatures will be expanded after this
  return true;
}
//------------------------------------------------------------------
//TODO: Is this intended to do something else?  Need to look into the todo there.
uint64_t Blockchain::get_adjusted_time() const
{
  LOG_PRINT_L3("Blockchain::" << __func__);
  //TODO: add collecting median time
  return time(NULL);
}
//------------------------------------------------------------------
//TODO: revisit, has changed a bit on upstream
bool Blockchain::check_block_timestamp(std::vector<uint64_t>& timestamps, const block& b, uint64_t& median_ts) const
{
  LOG_PRINT_L3("Blockchain::" << __func__);
<<<<<<< HEAD
  median_ts = epee::misc_utils::median(timestamps);
=======
  uint64_t median_ts = epee::misc_utils::median(timestamps);
  uint8_t version = get_current_hard_fork_version();
  uint64_t blockchain_timestamp_check_window = version < 9 ? BLOCKCHAIN_TIMESTAMP_CHECK_WINDOW : BLOCKCHAIN_TIMESTAMP_CHECK_WINDOW_V9;
>>>>>>> fda3f135

  if(b.timestamp < median_ts)
  {
    MERROR_VER("Timestamp of block with id: " << get_block_hash(b) << ", " << b.timestamp << ", less than median of last " << blockchain_timestamp_check_window << " blocks, " << median_ts);
    return false;
  }

  return true;
}
//------------------------------------------------------------------
// This function grabs the timestamps from the most recent <n> blocks,
// where n = BLOCKCHAIN_TIMESTAMP_CHECK_WINDOW.  If there are not those many
// blocks in the blockchain, the timestap is assumed to be valid.  If there
// are, this function returns:
//   true if the block's timestamp is not less than the timestamp of the
//       median of the selected blocks
//   false otherwise
bool Blockchain::check_block_timestamp(const block& b, uint64_t& median_ts) const
{
  LOG_PRINT_L3("Blockchain::" << __func__);
  uint8_t version = get_current_hard_fork_version();
  uint64_t cryptonote_block_future_time_limit = version < 9 ? CRYPTONOTE_BLOCK_FUTURE_TIME_LIMIT : CRYPTONOTE_BLOCK_FUTURE_TIME_LIMIT_V9;
  uint64_t blockchain_timestamp_check_window = version < 9 ? BLOCKCHAIN_TIMESTAMP_CHECK_WINDOW : BLOCKCHAIN_TIMESTAMP_CHECK_WINDOW_V9;
  if(b.timestamp > get_adjusted_time() + cryptonote_block_future_time_limit)
  {
    MERROR_VER("Timestamp of block with id: " << get_block_hash(b) << ", " << b.timestamp << ", bigger than adjusted time + " << cryptonote_block_future_time_limit << " seconds");
    return false;
  }

  // if not enough blocks, no proper median yet, return true
  if(m_db->height() < blockchain_timestamp_check_window)
  {
    return true;
  }

  std::vector<uint64_t> timestamps;
  auto h = m_db->height();

  // need most recent 60 blocks, get index of first of those
<<<<<<< HEAD
  size_t offset = h - BLOCKCHAIN_TIMESTAMP_CHECK_WINDOW;
  timestamps.reserve(h - offset);
=======
  size_t offset = h - blockchain_timestamp_check_window;
>>>>>>> fda3f135
  for(;offset < h; ++offset)
  {
    timestamps.push_back(m_db->get_block_timestamp(offset));
  }

  return check_block_timestamp(timestamps, b, median_ts);
}
//------------------------------------------------------------------
void Blockchain::return_tx_to_pool(std::vector<transaction> &txs)
{
  uint8_t version = get_current_hard_fork_version();
  for (auto& tx : txs)
  {
    cryptonote::tx_verification_context tvc = AUTO_VAL_INIT(tvc);
    // We assume that if they were in a block, the transactions are already
    // known to the network as a whole. However, if we had mined that block,
    // that might not be always true. Unlikely though, and always relaying
    // these again might cause a spike of traffic as many nodes re-relay
    // all the transactions in a popped block when a reorg happens.
    if (!m_tx_pool.add_tx(tx, tvc, true, true, false, version))
    {
      MERROR("Failed to return taken transaction with hash: " << get_transaction_hash(tx) << " to tx_pool");
    }
  }
}
//------------------------------------------------------------------
bool Blockchain::flush_txes_from_pool(const std::vector<crypto::hash> &txids)
{
  CRITICAL_REGION_LOCAL(m_tx_pool);

  bool res = true;
  for (const auto &txid: txids)
  {
    cryptonote::transaction tx;
    size_t tx_weight;
    uint64_t fee;
    bool relayed, do_not_relay, double_spend_seen;
    MINFO("Removing txid " << txid << " from the pool");
    if(m_tx_pool.have_tx(txid) && !m_tx_pool.take_tx(txid, tx, tx_weight, fee, relayed, do_not_relay, double_spend_seen))
    {
      MERROR("Failed to remove txid " << txid << " from the pool");
      res = false;
    }
  }
  return res;
}
//------------------------------------------------------------------
//      Needs to validate the block and acquire each transaction from the
//      transaction mem_pool, then pass the block and transactions to
//      m_db->add_block()
bool Blockchain::handle_block_to_main_chain(const block& bl, const crypto::hash& id, block_verification_context& bvc)
{
  LOG_PRINT_L3("Blockchain::" << __func__);

  TIME_MEASURE_START(block_processing_time);
  CRITICAL_REGION_LOCAL(m_blockchain_lock);
  TIME_MEASURE_START(t1);

  static bool seen_future_version = false;

  m_db->block_txn_start(true);
  if(bl.prev_id != get_tail_id())
  {
    MERROR_VER("Block with id: " << id << std::endl << "has wrong prev_id: " << bl.prev_id << std::endl << "expected: " << get_tail_id());
    bvc.m_verifivation_failed = true;
leave:
    m_db->block_txn_stop();
    return false;
  }

  // warn users if they're running an old version
  if (!seen_future_version && bl.major_version > m_hardfork->get_ideal_version())
  {
    seen_future_version = true;
    const el::Level level = el::Level::Warning;
    MCLOG_RED(level, "global", "**********************************************************************");
    MCLOG_RED(level, "global", "A block was seen on the network with a version higher than the last");
    MCLOG_RED(level, "global", "known one. This may be an old version of the daemon, and a software");
    MCLOG_RED(level, "global", "update may be required to sync further. Try running: update check");
    MCLOG_RED(level, "global", "**********************************************************************");
  }

  // this is a cheap test
  if (!m_hardfork->check(bl))
  {
    MERROR_VER("Block with id: " << id << std::endl << "has old version: " << (unsigned)bl.major_version << std::endl << "current: " << (unsigned)m_hardfork->get_current_version());
    bvc.m_verifivation_failed = true;
    goto leave;
  }

  TIME_MEASURE_FINISH(t1);
  TIME_MEASURE_START(t2);

  // make sure block timestamp is not less than the median timestamp
  // of a set number of the most recent blocks.
  if(!check_block_timestamp(bl))
  {
    MERROR_VER("Block with id: " << id << std::endl << "has invalid timestamp: " << bl.timestamp);
    bvc.m_verifivation_failed = true;
    goto leave;
  }

  TIME_MEASURE_FINISH(t2);
  //check proof of work
  TIME_MEASURE_START(target_calculating_time);

  // get the target difficulty for the block.
  // the calculation can overflow, among other failure cases,
  // so we need to check the return type.
  // FIXME: get_difficulty_for_next_block can also assert, look into
  // changing this to throwing exceptions instead so we can clean up.
  difficulty_type current_diffic = get_difficulty_for_next_block();
  CHECK_AND_ASSERT_MES(current_diffic, false, "!!!!!!!!! difficulty overhead !!!!!!!!!");

  TIME_MEASURE_FINISH(target_calculating_time);

  TIME_MEASURE_START(longhash_calculating_time);

  crypto::hash proof_of_work = null_hash;

  // Formerly the code below contained an if loop with the following condition
  // !m_checkpoints.is_in_checkpoint_zone(get_current_blockchain_height())
  // however, this caused the daemon to not bother checking PoW for blocks
  // before checkpoints, which is very dangerous behaviour. We moved the PoW
  // validation out of the next chunk of code to make sure that we correctly
  // check PoW now.
  // FIXME: height parameter is not used...should it be used or should it not
  // be a parameter?
  // validate proof_of_work versus difficulty target
  bool precomputed = false;
  bool fast_check = false;
#if defined(PER_BLOCK_CHECKPOINT)
  if (m_db->height() < m_blocks_hash_check.size())
  {
    auto hash = get_block_hash(bl);
    const auto &expected_hash = m_blocks_hash_check[m_db->height()];
    if (expected_hash != crypto::null_hash)
    {
      if (memcmp(&hash, &expected_hash, sizeof(hash)) != 0)
      {
        MERROR_VER("Block with id is INVALID: " << id);
        bvc.m_verifivation_failed = true;
        goto leave;
      }
      fast_check = true;
    }
    else
    {
      MCINFO("verify", "No pre-validated hash at height " << m_db->height() << ", verifying fully");
    }
  }
  else
#endif
  {
    auto it = m_blocks_longhash_table.find(id);
    if (it != m_blocks_longhash_table.end())
    {
      precomputed = true;
      proof_of_work = it->second;
    }
    else
      proof_of_work = get_block_longhash(bl, m_db->height());

    // validate proof_of_work versus difficulty target
    if(!check_hash(proof_of_work, current_diffic))
    {
      MERROR_VER("Block with id: " << id << std::endl << "does not have enough proof of work: " << proof_of_work << std::endl << "unexpected difficulty: " << current_diffic);
      bvc.m_verifivation_failed = true;
      goto leave;
    }
  }

  // If we're at a checkpoint, ensure that our hardcoded checkpoint hash
  // is correct.
  if(m_checkpoints.is_in_checkpoint_zone(get_current_blockchain_height()))
  {
    if(!m_checkpoints.check_block(get_current_blockchain_height(), id))
    {
      LOG_ERROR("CHECKPOINT VALIDATION FAILED");
      bvc.m_verifivation_failed = true;
      goto leave;
    }
  }

  TIME_MEASURE_FINISH(longhash_calculating_time);
  if (precomputed)
    longhash_calculating_time += m_fake_pow_calc_time;

  TIME_MEASURE_START(t3);

  // sanity check basic miner tx properties;
  if(!prevalidate_miner_transaction(bl, m_db->height()))
  {
    MERROR_VER("Block with id: " << id << " failed to pass prevalidation");
    bvc.m_verifivation_failed = true;
    goto leave;
  }

  size_t coinbase_weight = get_transaction_weight(bl.miner_tx);
  size_t cumulative_block_weight = coinbase_weight;

  std::vector<transaction> txs;
  key_images_container keys;

  uint64_t fee_summary = 0;
  uint64_t t_checktx = 0;
  uint64_t t_exists = 0;
  uint64_t t_pool = 0;
  uint64_t t_dblspnd = 0;
  TIME_MEASURE_FINISH(t3);

// XXX old code adds miner tx here

  size_t tx_index = 0;
  // Iterate over the block's transaction hashes, grabbing each
  // from the tx_pool and validating them.  Each is then added
  // to txs.  Keys spent in each are added to <keys> by the double spend check.
  txs.reserve(bl.tx_hashes.size());
  for (const crypto::hash& tx_id : bl.tx_hashes)
  {
    transaction tx;
    size_t tx_weight = 0;
    uint64_t fee = 0;
    bool relayed = false, do_not_relay = false, double_spend_seen = false;
    TIME_MEASURE_START(aa);

// XXX old code does not check whether tx exists
    if (m_db->tx_exists(tx_id))
    {
      MERROR("Block with id: " << id << " attempting to add transaction already in blockchain with id: " << tx_id);
      bvc.m_verifivation_failed = true;
      return_tx_to_pool(txs);
      goto leave;
    }

    TIME_MEASURE_FINISH(aa);
    t_exists += aa;
    TIME_MEASURE_START(bb);

    // get transaction with hash <tx_id> from tx_pool
    if(!m_tx_pool.take_tx(tx_id, tx, tx_weight, fee, relayed, do_not_relay, double_spend_seen))
    {
      MERROR_VER("Block with id: " << id  << " has at least one unknown transaction with id: " << tx_id);
      bvc.m_verifivation_failed = true;
      return_tx_to_pool(txs);
      goto leave;
    }

    TIME_MEASURE_FINISH(bb);
    t_pool += bb;
    // add the transaction to the temp list of transactions, so we can either
    // store the list of transactions all at once or return the ones we've
    // taken from the tx_pool back to it if the block fails verification.
    txs.push_back(tx);
    TIME_MEASURE_START(dd);

    // FIXME: the storage should not be responsible for validation.
    //        If it does any, it is merely a sanity check.
    //        Validation is the purview of the Blockchain class
    //        - TW
    //
    // ND: this is not needed, db->add_block() checks for duplicate k_images and fails accordingly.
    // if (!check_for_double_spend(tx, keys))
    // {
    //     LOG_PRINT_L0("Double spend detected in transaction (id: " << tx_id);
    //     bvc.m_verifivation_failed = true;
    //     break;
    // }

    TIME_MEASURE_FINISH(dd);
    t_dblspnd += dd;
    TIME_MEASURE_START(cc);

#if defined(PER_BLOCK_CHECKPOINT)
    if (!fast_check)
#endif
    {
      // validate that transaction inputs and the keys spending them are correct.
      tx_verification_context tvc;
      if(!check_tx_inputs(tx, tvc))
      {
        MERROR_VER("Block with id: " << id  << " has at least one transaction (id: " << tx_id << ") with wrong inputs.");

        //TODO: why is this done?  make sure that keeping invalid blocks makes sense.
        add_block_as_invalid(bl, id);
        MERROR_VER("Block with id " << id << " added as invalid because of wrong inputs in transactions");
        bvc.m_verifivation_failed = true;
        return_tx_to_pool(txs);
        goto leave;
      }
    }
#if defined(PER_BLOCK_CHECKPOINT)
    else
    {
      // ND: if fast_check is enabled for blocks, there is no need to check
      // the transaction inputs, but do some sanity checks anyway.
      if (tx_index >= m_blocks_txs_check.size() || memcmp(&m_blocks_txs_check[tx_index++], &tx_id, sizeof(tx_id)) != 0)
      {
        MERROR_VER("Block with id: " << id << " has at least one transaction (id: " << tx_id << ") with wrong inputs.");
        //TODO: why is this done?  make sure that keeping invalid blocks makes sense.
        add_block_as_invalid(bl, id);
        MERROR_VER("Block with id " << id << " added as invalid because of wrong inputs in transactions");
        bvc.m_verifivation_failed = true;
        return_tx_to_pool(txs);
        goto leave;
      }
    }
#endif
    TIME_MEASURE_FINISH(cc);
    t_checktx += cc;
    fee_summary += fee;
    cumulative_block_weight += tx_weight;
  }

  m_blocks_txs_check.clear();

  TIME_MEASURE_START(vmt);
  uint64_t base_reward = 0;
  uint64_t already_generated_coins = m_db->height() ? m_db->get_block_already_generated_coins(m_db->height() - 1) : 0;
  if(!validate_miner_transaction(bl, cumulative_block_weight, fee_summary, base_reward, already_generated_coins, bvc.m_partial_block_reward, m_hardfork->get_current_version()))
  {
    MERROR_VER("Block with id: " << id << " has incorrect miner transaction");
    bvc.m_verifivation_failed = true;
    return_tx_to_pool(txs);
    goto leave;
  }

  TIME_MEASURE_FINISH(vmt);
  size_t block_weight;
  difficulty_type cumulative_difficulty;

  // populate various metadata about the block to be stored alongside it.
  block_weight = cumulative_block_weight;
  cumulative_difficulty = current_diffic;
  // In the "tail" state when the minimum subsidy (implemented in get_block_reward) is in effect, the number of
  // coins will eventually exceed MONEY_SUPPLY and overflow a uint64. To prevent overflow, cap already_generated_coins
  // at MONEY_SUPPLY. already_generated_coins is only used to compute the block subsidy and MONEY_SUPPLY yields a
  // subsidy of 0 under the base formula and therefore the minimum subsidy >0 in the tail state.
  already_generated_coins = base_reward < (MONEY_SUPPLY-already_generated_coins) ? already_generated_coins + base_reward : MONEY_SUPPLY;
  if(m_db->height())
    cumulative_difficulty += m_db->get_block_cumulative_difficulty(m_db->height() - 1);

  TIME_MEASURE_FINISH(block_processing_time);
  if(precomputed)
    block_processing_time += m_fake_pow_calc_time;

  m_db->block_txn_stop();
  TIME_MEASURE_START(addblock);
  uint64_t new_height = 0;
  if (!bvc.m_verifivation_failed)
  {
    try
    {
      new_height = m_db->add_block(bl, block_weight, cumulative_difficulty, already_generated_coins, txs);
    }
    catch (const KEY_IMAGE_EXISTS& e)
    {
      LOG_ERROR("Error adding block with hash: " << id << " to blockchain, what = " << e.what());
      bvc.m_verifivation_failed = true;
      return_tx_to_pool(txs);
      return false;
    }
    catch (const std::exception& e)
    {
      //TODO: figure out the best way to deal with this failure
      LOG_ERROR("Error adding block with hash: " << id << " to blockchain, what = " << e.what());
      bvc.m_verifivation_failed = true;
      return_tx_to_pool(txs);
      return false;
    }
  }
  else
  {
    LOG_ERROR("Blocks that failed verification should not reach here");
  }

  TIME_MEASURE_FINISH(addblock);

  // do this after updating the hard fork state since the weight limit may change due to fork
  update_next_cumulative_weight_limit();

  MINFO("+++++ BLOCK SUCCESSFULLY ADDED" << std::endl << "id:\t" << id << std::endl << "PoW:\t" << proof_of_work << std::endl << "HEIGHT " << new_height-1 << ", difficulty:\t" << current_diffic << std::endl << "block reward: " << print_money(fee_summary + base_reward) << "(" << print_money(base_reward) << " + " << print_money(fee_summary) << "), coinbase_weight: " << coinbase_weight << ", cumulative weight: " << cumulative_block_weight << ", " << block_processing_time << "(" << target_calculating_time << "/" << longhash_calculating_time << ")ms");
  if(m_show_time_stats)
  {
    MINFO("Height: " << new_height << " coinbase weight: " << coinbase_weight << " cumm: "
        << cumulative_block_weight << " p/t: " << block_processing_time << " ("
        << target_calculating_time << "/" << longhash_calculating_time << "/"
        << t1 << "/" << t2 << "/" << t3 << "/" << t_exists << "/" << t_pool
        << "/" << t_checktx << "/" << t_dblspnd << "/" << vmt << "/" << addblock << ")ms");
  }

  bvc.m_added_to_main_chain = true;
  ++m_sync_counter;

  // appears to be a NOP *and* is called elsewhere.  wat?
  m_tx_pool.on_blockchain_inc(new_height, id);
  get_difficulty_for_next_block(); // just to cache it
  invalidate_block_template_cache();

  std::shared_ptr<tools::Notify> block_notify = m_block_notify;
  if (block_notify)
    block_notify->notify(epee::string_tools::pod_to_hex(id).c_str());

  return true;
}
//------------------------------------------------------------------
bool Blockchain::update_next_cumulative_weight_limit()
{
  uint64_t full_reward_zone = get_min_block_weight(get_current_hard_fork_version());

  LOG_PRINT_L3("Blockchain::" << __func__);
  std::vector<size_t> weights;
  get_last_n_blocks_weights(weights, CRYPTONOTE_REWARD_BLOCKS_WINDOW);

  uint64_t median = epee::misc_utils::median(weights);
  m_current_block_cumul_weight_median = median;
  if(median <= full_reward_zone)
    median = full_reward_zone;

  m_current_block_cumul_weight_limit = median*2;
  return true;
}
//------------------------------------------------------------------
bool Blockchain::add_new_block(const block& bl_, block_verification_context& bvc)
{
  LOG_PRINT_L3("Blockchain::" << __func__);
  //copy block here to let modify block.target
  block bl = bl_;
  crypto::hash id = get_block_hash(bl);
  CRITICAL_REGION_LOCAL(m_tx_pool);//to avoid deadlock lets lock tx_pool for whole add/reorganize process
  CRITICAL_REGION_LOCAL1(m_blockchain_lock);
  m_db->block_txn_start(true);
  if(have_block(id))
  {
    LOG_PRINT_L3("block with id = " << id << " already exists");
    bvc.m_already_exists = true;
    m_db->block_txn_stop();
    m_blocks_txs_check.clear();
    return false;
  }

  //check that block refers to chain tail
  if(!(bl.prev_id == get_tail_id()))
  {
    //chain switching or wrong block
    bvc.m_added_to_main_chain = false;
    m_db->block_txn_stop();
    bool r = handle_alternative_block(bl, id, bvc);
    m_blocks_txs_check.clear();
    return r;
    //never relay alternative blocks
  }

  m_db->block_txn_stop();
  return handle_block_to_main_chain(bl, id, bvc);
}
//------------------------------------------------------------------
//TODO: Refactor, consider returning a failure height and letting
//      caller decide course of action.
void Blockchain::check_against_checkpoints(const checkpoints& points, bool enforce)
{
  const auto& pts = points.get_points();
  bool stop_batch;

  CRITICAL_REGION_LOCAL(m_blockchain_lock);
  stop_batch = m_db->batch_start();
  for (const auto& pt : pts)
  {
    // if the checkpoint is for a block we don't have yet, move on
    if (pt.first >= m_db->height())
    {
      continue;
    }

    if (!points.check_block(pt.first, m_db->get_block_hash_from_height(pt.first)))
    {
      // if asked to enforce checkpoints, roll back to a couple of blocks before the checkpoint
      if (enforce)
      {
        LOG_ERROR("Local blockchain failed to pass a checkpoint, rolling back!");
        std::list<block> empty;
        rollback_blockchain_switching(empty, pt.first - 2);
      }
      else
      {
        LOG_ERROR("WARNING: local blockchain failed to pass a MoneroPulse checkpoint, and you could be on a fork. You should either sync up from scratch, OR download a fresh blockchain bootstrap, OR enable checkpoint enforcing with the --enforce-dns-checkpointing command-line option");
      }
    }
  }
  if (stop_batch)
    m_db->batch_stop();
}
//------------------------------------------------------------------
// returns false if any of the checkpoints loading returns false.
// That should happen only if a checkpoint is added that conflicts
// with an existing checkpoint.
bool Blockchain::update_checkpoints(const std::string& file_path, bool check_dns)
{
  if (!m_checkpoints.load_checkpoints_from_json(file_path))
  {
      return false;
  }

  // if we're checking both dns and json, load checkpoints from dns.
  // if we're not hard-enforcing dns checkpoints, handle accordingly
  if (m_enforce_dns_checkpoints && check_dns && !m_offline)
  {
    if (!m_checkpoints.load_checkpoints_from_dns())
    {
      return false;
    }
  }
  else if (check_dns && !m_offline)
  {
    checkpoints dns_points;
    dns_points.load_checkpoints_from_dns();
    if (m_checkpoints.check_for_conflicts(dns_points))
    {
      check_against_checkpoints(dns_points, false);
    }
    else
    {
      MERROR("One or more checkpoints fetched from DNS conflicted with existing checkpoints!");
    }
  }

  check_against_checkpoints(m_checkpoints, true);

  return true;
}
//------------------------------------------------------------------
void Blockchain::set_enforce_dns_checkpoints(bool enforce_checkpoints)
{
  m_enforce_dns_checkpoints = enforce_checkpoints;
}

//------------------------------------------------------------------
void Blockchain::block_longhash_worker(uint64_t height, const std::vector<block> &blocks, std::unordered_map<crypto::hash, crypto::hash> &map) const
{
  TIME_MEASURE_START(t);
  slow_hash_allocate_state();

  for (const auto & block : blocks)
  {
    if (m_cancel)
       break;
    crypto::hash id = get_block_hash(block);
    crypto::hash pow = get_block_longhash(block, height++);
    map.emplace(id, pow);
  }

  slow_hash_free_state();
  TIME_MEASURE_FINISH(t);
}

//------------------------------------------------------------------
bool Blockchain::cleanup_handle_incoming_blocks(bool force_sync)
{
  bool success = false;

  MTRACE("Blockchain::" << __func__);
  CRITICAL_REGION_BEGIN(m_blockchain_lock);
  TIME_MEASURE_START(t1);

  try
  {
    m_db->batch_stop();
    success = true;
  }
  catch (const std::exception &e)
  {
    MERROR("Exception in cleanup_handle_incoming_blocks: " << e.what());
  }

  if (success && m_sync_counter > 0)
  {
    if (force_sync)
    {
      if(m_db_sync_mode != db_nosync)
        store_blockchain();
      m_sync_counter = 0;
    }
    else if (m_db_sync_threshold && ((m_db_sync_on_blocks && m_sync_counter >= m_db_sync_threshold) || (!m_db_sync_on_blocks && m_bytes_to_sync >= m_db_sync_threshold)))
    {
      MDEBUG("Sync threshold met, syncing");
      if(m_db_sync_mode == db_async)
      {
        m_sync_counter = 0;
        m_bytes_to_sync = 0;
        m_async_service.dispatch(boost::bind(&Blockchain::store_blockchain, this));
      }
      else if(m_db_sync_mode == db_sync)
      {
        store_blockchain();
      }
      else // db_nosync
      {
        // DO NOTHING, not required to call sync.
      }
    }
  }

  TIME_MEASURE_FINISH(t1);
  m_blocks_longhash_table.clear();
  m_scan_table.clear();
  m_blocks_txs_check.clear();
  m_check_txin_table.clear();

  // when we're well clear of the precomputed hashes, free the memory
  if (!m_blocks_hash_check.empty() && m_db->height() > m_blocks_hash_check.size() + 4096)
  {
    MINFO("Dumping block hashes, we're now 4k past " << m_blocks_hash_check.size());
    m_blocks_hash_check.clear();
    m_blocks_hash_check.shrink_to_fit();
  }

  CRITICAL_REGION_END();
  m_tx_pool.unlock();

  return success;
}

//------------------------------------------------------------------
//FIXME: unused parameter txs
void Blockchain::output_scan_worker(const uint64_t amount, const std::vector<uint64_t> &offsets, std::vector<output_data_t> &outputs, std::unordered_map<crypto::hash, cryptonote::transaction> &txs) const
{
  try
  {
    m_db->get_output_key(amount, offsets, outputs, true);
  }
  catch (const std::exception& e)
  {
    MERROR_VER("EXCEPTION: " << e.what());
  }
  catch (...)
  {

  }
}

uint64_t Blockchain::prevalidate_block_hashes(uint64_t height, const std::vector<crypto::hash> &hashes)
{
  // new: . . . . . X X X X X . . . . . .
  // pre: A A A A B B B B C C C C D D D D

  // easy case: height >= hashes
  if (height >= m_blocks_hash_of_hashes.size() * HASH_OF_HASHES_STEP)
    return hashes.size();

  // if we're getting old blocks, we might have jettisoned the hashes already
  if (m_blocks_hash_check.empty())
    return hashes.size();

  // find hashes encompassing those block
  size_t first_index = height / HASH_OF_HASHES_STEP;
  size_t last_index = (height + hashes.size() - 1) / HASH_OF_HASHES_STEP;
  MDEBUG("Blocks " << height << " - " << (height + hashes.size() - 1) << " start at " << first_index << " and end at " << last_index);

  // case of not enough to calculate even a single hash
  if (first_index == last_index && hashes.size() < HASH_OF_HASHES_STEP && (height + hashes.size()) % HASH_OF_HASHES_STEP)
    return hashes.size();

  // build hashes vector to hash hashes together
  std::vector<crypto::hash> data;
  data.reserve(hashes.size() + HASH_OF_HASHES_STEP - 1); // may be a bit too much

  // we expect height to be either equal or a bit below db height
  bool disconnected = (height > m_db->height());
  size_t pop;
  if (disconnected && height % HASH_OF_HASHES_STEP)
  {
    ++first_index;
    pop = HASH_OF_HASHES_STEP - height % HASH_OF_HASHES_STEP;
  }
  else
  {
    // we might need some already in the chain for the first part of the first hash
    for (uint64_t h = first_index * HASH_OF_HASHES_STEP; h < height; ++h)
    {
      data.push_back(m_db->get_block_hash_from_height(h));
    }
    pop = 0;
  }

  // push the data to check
  for (const auto &h: hashes)
  {
    if (pop)
      --pop;
    else
      data.push_back(h);
  }

  // hash and check
  uint64_t usable = first_index * HASH_OF_HASHES_STEP - height; // may start negative, but unsigned under/overflow is not UB
  for (size_t n = first_index; n <= last_index; ++n)
  {
    if (n < m_blocks_hash_of_hashes.size())
    {
      // if the last index isn't fully filled, we can't tell if valid
      if (data.size() < (n - first_index) * HASH_OF_HASHES_STEP + HASH_OF_HASHES_STEP)
        break;

      crypto::hash hash;
      cn_fast_hash(data.data() + (n - first_index) * HASH_OF_HASHES_STEP, HASH_OF_HASHES_STEP * sizeof(crypto::hash), hash);
      bool valid = hash == m_blocks_hash_of_hashes[n];

      // add to the known hashes array
      if (!valid)
      {
        MDEBUG("invalid hash for blocks " << n * HASH_OF_HASHES_STEP << " - " << (n * HASH_OF_HASHES_STEP + HASH_OF_HASHES_STEP - 1));
        break;
      }

      size_t end = n * HASH_OF_HASHES_STEP + HASH_OF_HASHES_STEP;
      for (size_t i = n * HASH_OF_HASHES_STEP; i < end; ++i)
      {
        CHECK_AND_ASSERT_MES(m_blocks_hash_check[i] == crypto::null_hash || m_blocks_hash_check[i] == data[i - first_index * HASH_OF_HASHES_STEP],
            0, "Consistency failure in m_blocks_hash_check construction");
        m_blocks_hash_check[i] = data[i - first_index * HASH_OF_HASHES_STEP];
      }
      usable += HASH_OF_HASHES_STEP;
    }
    else
    {
      // if after the end of the precomputed blocks, accept anything
      usable += HASH_OF_HASHES_STEP;
      if (usable > hashes.size())
        usable = hashes.size();
    }
  }
  MDEBUG("usable: " << usable << " / " << hashes.size());
  CHECK_AND_ASSERT_MES(usable < std::numeric_limits<uint64_t>::max() / 2, 0, "usable is negative");
  return usable;
}

//------------------------------------------------------------------
// ND: Speedups:
// 1. Thread long_hash computations if possible (m_max_prepare_blocks_threads = nthreads, default = 4)
// 2. Group all amounts (from txs) and related absolute offsets and form a table of tx_prefix_hash
//    vs [k_image, output_keys] (m_scan_table). This is faster because it takes advantage of bulk queries
//    and is threaded if possible. The table (m_scan_table) will be used later when querying output
//    keys.
bool Blockchain::prepare_handle_incoming_blocks(const std::vector<block_complete_entry> &blocks_entry)
{
  MTRACE("Blockchain::" << __func__);
  TIME_MEASURE_START(prepare);
  bool stop_batch;
  uint64_t bytes = 0;
  size_t total_txs = 0;

  // Order of locking must be:
  //  m_incoming_tx_lock (optional)
  //  m_tx_pool lock
  //  blockchain lock
  //
  //  Something which takes the blockchain lock may never take the txpool lock
  //  if it has not provably taken the txpool lock earlier
  //
  //  The txpool lock is now taken in prepare_handle_incoming_blocks
  //  and released in cleanup_handle_incoming_blocks. This avoids issues
  //  when something uses the pool, which now uses the blockchain and
  //  needs a batch, since a batch could otherwise be active while the
  //  txpool and blockchain locks were not held

  m_tx_pool.lock();
  CRITICAL_REGION_LOCAL1(m_blockchain_lock);

  if(blocks_entry.size() == 0)
    return false;

  for (const auto &entry : blocks_entry)
  {
    bytes += entry.block.size();
    for (const auto &tx_blob : entry.txs)
    {
      bytes += tx_blob.size();
    }
    total_txs += entry.txs.size();
  }
  m_bytes_to_sync += bytes;
  while (!(stop_batch = m_db->batch_start(blocks_entry.size(), bytes))) {
    m_blockchain_lock.unlock();
    m_tx_pool.unlock();
    epee::misc_utils::sleep_no_w(1000);
    m_tx_pool.lock();
    m_blockchain_lock.lock();
  }

  if ((m_db->height() + blocks_entry.size()) < m_blocks_hash_check.size())
    return true;

  bool blocks_exist = false;
  tools::threadpool& tpool = tools::threadpool::getInstance();
  uint64_t threads = tpool.get_max_concurrency();

  if (blocks_entry.size() > 1 && threads > 1 && m_max_prepare_blocks_threads > 1)
  {
    // limit threads, default limit = 4
    if(threads > m_max_prepare_blocks_threads)
      threads = m_max_prepare_blocks_threads;

    uint64_t height = m_db->height();
    int batches = blocks_entry.size() / threads;
    int extra = blocks_entry.size() % threads;
    MDEBUG("block_batches: " << batches);
    std::vector<std::unordered_map<crypto::hash, crypto::hash>> maps(threads);
    std::vector < std::vector < block >> blocks(threads);
    auto it = blocks_entry.begin();

    for (uint64_t i = 0; i < threads; i++)
    {
      blocks[i].reserve(batches + 1);
      for (int j = 0; j < batches; j++)
      {
        block block;

        if (!parse_and_validate_block_from_blob(it->block, block))
        {
          std::advance(it, 1);
          continue;
        }

        // check first block and skip all blocks if its not chained properly
        if (i == 0 && j == 0)
        {
          crypto::hash tophash = m_db->top_block_hash();
          if (block.prev_id != tophash)
          {
            MDEBUG("Skipping prepare blocks. New blocks don't belong to chain.");
            return true;
          }
        }
        if (have_block(get_block_hash(block)))
        {
          blocks_exist = true;
          break;
        }

        blocks[i].push_back(std::move(block));
        std::advance(it, 1);
      }
    }

    for (int i = 0; i < extra && !blocks_exist; i++)
    {
      block block;

      if (!parse_and_validate_block_from_blob(it->block, block))
      {
        std::advance(it, 1);
        continue;
      }

      if (have_block(get_block_hash(block)))
      {
        blocks_exist = true;
        break;
      }

      blocks[i].push_back(std::move(block));
      std::advance(it, 1);
    }

    if (!blocks_exist)
    {
      m_blocks_longhash_table.clear();
      uint64_t thread_height = height;
      tools::threadpool::waiter waiter;
      for (uint64_t i = 0; i < threads; i++)
      {
        tpool.submit(&waiter, boost::bind(&Blockchain::block_longhash_worker, this, thread_height, std::cref(blocks[i]), std::ref(maps[i])), true);
        thread_height += blocks[i].size();
      }

      waiter.wait(&tpool);

      if (m_cancel)
         return false;

      for (const auto & map : maps)
      {
        m_blocks_longhash_table.insert(map.begin(), map.end());
      }
    }
  }

  if (m_cancel)
    return false;

  if (blocks_exist)
  {
    MDEBUG("Skipping prepare blocks. Blocks exist.");
    return true;
  }

  m_fake_scan_time = 0;
  m_fake_pow_calc_time = 0;

  m_scan_table.clear();
  m_check_txin_table.clear();

  TIME_MEASURE_FINISH(prepare);
  m_fake_pow_calc_time = prepare / blocks_entry.size();

  if (blocks_entry.size() > 1 && threads > 1 && m_show_time_stats)
    MDEBUG("Prepare blocks took: " << prepare << " ms");

  TIME_MEASURE_START(scantable);

  // [input] stores all unique amounts found
  std::vector < uint64_t > amounts;
  // [input] stores all absolute_offsets for each amount
  std::map<uint64_t, std::vector<uint64_t>> offset_map;
  // [output] stores all output_data_t for each absolute_offset
  std::map<uint64_t, std::vector<output_data_t>> tx_map;
  std::vector<std::pair<cryptonote::transaction, crypto::hash>> txes(total_txs);

#define SCAN_TABLE_QUIT(m) \
        do { \
            MERROR_VER(m) ;\
            m_scan_table.clear(); \
            return false; \
        } while(0); \

  // generate sorted tables for all amounts and absolute offsets
  size_t tx_index = 0;
  for (const auto &entry : blocks_entry)
  {
    if (m_cancel)
      return false;

    for (const auto &tx_blob : entry.txs)
    {
      if (tx_index >= txes.size())
        SCAN_TABLE_QUIT("tx_index is out of sync");
      transaction &tx = txes[tx_index].first;
      crypto::hash &tx_prefix_hash = txes[tx_index].second;
      ++tx_index;

      if (!parse_and_validate_tx_base_from_blob(tx_blob, tx))
        SCAN_TABLE_QUIT("Could not parse tx from incoming blocks.");
      cryptonote::get_transaction_prefix_hash(tx, tx_prefix_hash);

      auto its = m_scan_table.find(tx_prefix_hash);
      if (its != m_scan_table.end())
        SCAN_TABLE_QUIT("Duplicate tx found from incoming blocks.");

      m_scan_table.emplace(tx_prefix_hash, std::unordered_map<crypto::key_image, std::vector<output_data_t>>());
      its = m_scan_table.find(tx_prefix_hash);
      assert(its != m_scan_table.end());

      // get all amounts from tx.vin(s)
      for (const auto &txin : tx.vin)
      {
        const txin_to_key &in_to_key = boost::get < txin_to_key > (txin);

        // check for duplicate
        auto it = its->second.find(in_to_key.k_image);
        if (it != its->second.end())
          SCAN_TABLE_QUIT("Duplicate key_image found from incoming blocks.");

        amounts.push_back(in_to_key.amount);
      }

      // sort and remove duplicate amounts from amounts list
      std::sort(amounts.begin(), amounts.end());
      auto last = std::unique(amounts.begin(), amounts.end());
      amounts.erase(last, amounts.end());

      // add amount to the offset_map and tx_map
      for (const uint64_t &amount : amounts)
      {
        if (offset_map.find(amount) == offset_map.end())
          offset_map.emplace(amount, std::vector<uint64_t>());

        if (tx_map.find(amount) == tx_map.end())
          tx_map.emplace(amount, std::vector<output_data_t>());
      }

      // add new absolute_offsets to offset_map
      for (const auto &txin : tx.vin)
      {
        const txin_to_key &in_to_key = boost::get < txin_to_key > (txin);
        // no need to check for duplicate here.
        auto absolute_offsets = relative_output_offsets_to_absolute(in_to_key.key_offsets);
        for (const auto & offset : absolute_offsets)
          offset_map[in_to_key.amount].push_back(offset);

      }
    }
  }

  // sort and remove duplicate absolute_offsets in offset_map
  for (auto &offsets : offset_map)
  {
    std::sort(offsets.second.begin(), offsets.second.end());
    auto last = std::unique(offsets.second.begin(), offsets.second.end());
    offsets.second.erase(last, offsets.second.end());
  }

  // [output] stores all transactions for each tx_out_index::hash found
  std::vector<std::unordered_map<crypto::hash, cryptonote::transaction>> transactions(amounts.size());

  threads = tpool.get_max_concurrency();
  if (!m_db->can_thread_bulk_indices())
    threads = 1;

  if (threads > 1)
  {
    tools::threadpool::waiter waiter;

    for (size_t i = 0; i < amounts.size(); i++)
    {
      uint64_t amount = amounts[i];
      tpool.submit(&waiter, boost::bind(&Blockchain::output_scan_worker, this, amount, std::cref(offset_map[amount]), std::ref(tx_map[amount]), std::ref(transactions[i])), true);
    }
    waiter.wait(&tpool);
  }
  else
  {
    for (size_t i = 0; i < amounts.size(); i++)
    {
      uint64_t amount = amounts[i];
      output_scan_worker(amount, offset_map[amount], tx_map[amount], transactions[i]);
    }
  }

  // now generate a table for each tx_prefix and k_image hashes
  tx_index = 0;
  for (const auto &entry : blocks_entry)
  {
    if (m_cancel)
      return false;

    for (const auto &tx_blob : entry.txs)
    {
      if (tx_index >= txes.size())
        SCAN_TABLE_QUIT("tx_index is out of sync");
      const transaction &tx = txes[tx_index].first;
      const crypto::hash &tx_prefix_hash = txes[tx_index].second;
      ++tx_index;

      auto its = m_scan_table.find(tx_prefix_hash);
      if (its == m_scan_table.end())
        SCAN_TABLE_QUIT("Tx not found on scan table from incoming blocks.");

      for (const auto &txin : tx.vin)
      {
        const txin_to_key &in_to_key = boost::get < txin_to_key > (txin);
        auto needed_offsets = relative_output_offsets_to_absolute(in_to_key.key_offsets);

        std::vector<output_data_t> outputs;
        for (const uint64_t & offset_needed : needed_offsets)
        {
          size_t pos = 0;
          bool found = false;

          for (const uint64_t &offset_found : offset_map[in_to_key.amount])
          {
            if (offset_needed == offset_found)
            {
              found = true;
              break;
            }

            ++pos;
          }

          if (found && pos < tx_map[in_to_key.amount].size())
            outputs.push_back(tx_map[in_to_key.amount].at(pos));
          else
            break;
        }

        its->second.emplace(in_to_key.k_image, outputs);
      }
    }
  }

  TIME_MEASURE_FINISH(scantable);
  if (total_txs > 0)
  {
    m_fake_scan_time = scantable / total_txs;
    if(m_show_time_stats)
      MDEBUG("Prepare scantable took: " << scantable << " ms");
  }

  return true;
}

void Blockchain::add_txpool_tx(transaction &tx, const txpool_tx_meta_t &meta)
{
  m_db->add_txpool_tx(tx, meta);
}

void Blockchain::update_txpool_tx(const crypto::hash &txid, const txpool_tx_meta_t &meta)
{
  m_db->update_txpool_tx(txid, meta);
}

void Blockchain::remove_txpool_tx(const crypto::hash &txid)
{
  m_db->remove_txpool_tx(txid);
}

uint64_t Blockchain::get_txpool_tx_count(bool include_unrelayed_txes) const
{
  return m_db->get_txpool_tx_count(include_unrelayed_txes);
}

bool Blockchain::get_txpool_tx_meta(const crypto::hash& txid, txpool_tx_meta_t &meta) const
{
  return m_db->get_txpool_tx_meta(txid, meta);
}

bool Blockchain::get_txpool_tx_blob(const crypto::hash& txid, cryptonote::blobdata &bd) const
{
  return m_db->get_txpool_tx_blob(txid, bd);
}

cryptonote::blobdata Blockchain::get_txpool_tx_blob(const crypto::hash& txid) const
{
  return m_db->get_txpool_tx_blob(txid);
}

bool Blockchain::for_all_txpool_txes(std::function<bool(const crypto::hash&, const txpool_tx_meta_t&, const cryptonote::blobdata*)> f, bool include_blob, bool include_unrelayed_txes) const
{
  return m_db->for_all_txpool_txes(f, include_blob, include_unrelayed_txes);
}

void Blockchain::set_user_options(uint64_t maxthreads, bool sync_on_blocks, uint64_t sync_threshold, blockchain_db_sync_mode sync_mode, bool fast_sync)
{
  if (sync_mode == db_defaultsync)
  {
    m_db_default_sync = true;
    sync_mode = db_async;
  }
  m_db_sync_mode = sync_mode;
  m_fast_sync = fast_sync;
  m_db_sync_on_blocks = sync_on_blocks;
  m_db_sync_threshold = sync_threshold;
  m_max_prepare_blocks_threads = maxthreads;
}

void Blockchain::safesyncmode(const bool onoff)
{
  /* all of this is no-op'd if the user set a specific
   * --db-sync-mode at startup.
   */
  if (m_db_default_sync)
  {
    m_db->safesyncmode(onoff);
    m_db_sync_mode = onoff ? db_nosync : db_async;
  }
}

HardFork::State Blockchain::get_hard_fork_state() const
{
  return m_hardfork->get_state();
}

const std::vector<HardFork::Params>& Blockchain::get_hard_fork_heights(network_type nettype)
{
  static const std::vector<HardFork::Params> mainnet_heights = []()
  {
    std::vector<HardFork::Params> heights;
    for (const auto& i : mainnet_hard_forks)
      heights.emplace_back(i.version, i.height, i.threshold, i.time);
    return heights;
  }();
  static const std::vector<HardFork::Params> testnet_heights = []()
  {
    std::vector<HardFork::Params> heights;
    for (const auto& i : testnet_hard_forks)
      heights.emplace_back(i.version, i.height, i.threshold, i.time);
    return heights;
  }();
  static const std::vector<HardFork::Params> stagenet_heights = []()
  {
    std::vector<HardFork::Params> heights;
    for (const auto& i : stagenet_hard_forks)
      heights.emplace_back(i.version, i.height, i.threshold, i.time);
    return heights;
  }();
  static const std::vector<HardFork::Params> dummy;
  switch (nettype)
  {
    case MAINNET: return mainnet_heights;
    case TESTNET: return testnet_heights;
    case STAGENET: return stagenet_heights;
    default: return dummy;
  }
}

bool Blockchain::get_hard_fork_voting_info(uint8_t version, uint32_t &window, uint32_t &votes, uint32_t &threshold, uint64_t &earliest_height, uint8_t &voting) const
{
  return m_hardfork->get_voting_info(version, window, votes, threshold, earliest_height, voting);
}

uint64_t Blockchain::get_difficulty_target() const
{
  return get_current_hard_fork_version() < 2 ? DIFFICULTY_TARGET_V1 : DIFFICULTY_TARGET_V2;
}

std::map<uint64_t, std::tuple<uint64_t, uint64_t, uint64_t>> Blockchain:: get_output_histogram(const std::vector<uint64_t> &amounts, bool unlocked, uint64_t recent_cutoff, uint64_t min_count) const
{
  return m_db->get_output_histogram(amounts, unlocked, recent_cutoff, min_count);
}

std::list<std::pair<Blockchain::block_extended_info,std::vector<crypto::hash>>> Blockchain::get_alternative_chains() const
{
  std::list<std::pair<Blockchain::block_extended_info,std::vector<crypto::hash>>> chains;

  for (const auto &i: m_alternative_chains)
  {
    const crypto::hash &top = i.first;
    bool found = false;
    for (const auto &j: m_alternative_chains)
    {
      if (j.second.bl.prev_id == top)
      {
        found = true;
        break;
      }
    }
    if (!found)
    {
      std::vector<crypto::hash> chain;
      auto h = i.second.bl.prev_id;
      chain.push_back(top);
      blocks_ext_by_hash::const_iterator prev;
      while ((prev = m_alternative_chains.find(h)) != m_alternative_chains.end())
      {
        chain.push_back(h);
        h = prev->second.bl.prev_id;
      }
      chains.push_back(std::make_pair(i.second, chain));
    }
  }
  return chains;
}

void Blockchain::cancel()
{
  m_cancel = true;
}
// TODO
#if defined(PER_BLOCK_CHECKPOINT)
static const char expected_block_hashes_hash[] = "1d3df1a177bd6f752d87c0d7b960e502605742721afb39953265f1e0f7f9b01f";
void Blockchain::load_compiled_in_block_hashes()
{
  const bool testnet = m_nettype == TESTNET;
  const bool stagenet = m_nettype == STAGENET;
  if (m_fast_sync && get_blocks_dat_start(testnet, stagenet) != nullptr && get_blocks_dat_size(testnet, stagenet) > 0)
  {
    MINFO("Loading precomputed blocks (" << get_blocks_dat_size(testnet, stagenet) << " bytes)");

    if (m_nettype == MAINNET)
    {
      // first check hash
      crypto::hash hash;
      if (!tools::sha256sum(get_blocks_dat_start(testnet, stagenet), get_blocks_dat_size(testnet, stagenet), hash))
      {
        MERROR("Failed to hash precomputed blocks data");
        return;
      }
      MINFO("precomputed blocks hash: " << hash << ", expected " << expected_block_hashes_hash);
      cryptonote::blobdata expected_hash_data;
      if (!epee::string_tools::parse_hexstr_to_binbuff(std::string(expected_block_hashes_hash), expected_hash_data) || expected_hash_data.size() != sizeof(crypto::hash))
      {
        MERROR("Failed to parse expected block hashes hash");
        return;
      }
      const crypto::hash expected_hash = *reinterpret_cast<const crypto::hash*>(expected_hash_data.data());
      if (hash != expected_hash)
      {
        MERROR("Block hash data does not match expected hash");
        return;
      }
    }

    if (get_blocks_dat_size(testnet, stagenet) > 4)
    {
      const unsigned char *p = get_blocks_dat_start(testnet, stagenet);
      const uint32_t nblocks = *p | ((*(p+1))<<8) | ((*(p+2))<<16) | ((*(p+3))<<24);
      if (nblocks > (std::numeric_limits<uint32_t>::max() - 4) / sizeof(hash))
      {
        MERROR("Block hash data is too large");
        return;
      }
      const size_t size_needed = 4 + nblocks * sizeof(crypto::hash);
      if(nblocks > 0 && nblocks > (m_db->height() + HASH_OF_HASHES_STEP - 1) / HASH_OF_HASHES_STEP && get_blocks_dat_size(testnet, stagenet) >= size_needed)
      {
        p += sizeof(uint32_t);
        m_blocks_hash_of_hashes.reserve(nblocks);
        for (uint32_t i = 0; i < nblocks; i++)
        {
          crypto::hash hash;
          memcpy(hash.data, p, sizeof(hash.data));
          p += sizeof(hash.data);
          m_blocks_hash_of_hashes.push_back(hash);
        }
        m_blocks_hash_check.resize(m_blocks_hash_of_hashes.size() * HASH_OF_HASHES_STEP, crypto::null_hash);
        MINFO(nblocks << " block hashes loaded");

        // FIXME: clear tx_pool because the process might have been
        // terminated and caused it to store txs kept by blocks.
        // The core will not call check_tx_inputs(..) for these
        // transactions in this case. Consequently, the sanity check
        // for tx hashes will fail in handle_block_to_main_chain(..)
        CRITICAL_REGION_LOCAL(m_tx_pool);

        std::vector<transaction> txs;
        m_tx_pool.get_transactions(txs);

        size_t tx_weight;
        uint64_t fee;
        bool relayed, do_not_relay, double_spend_seen;
        transaction pool_tx;
        for(const transaction &tx : txs)
        {
          crypto::hash tx_hash = get_transaction_hash(tx);
          m_tx_pool.take_tx(tx_hash, pool_tx, tx_weight, fee, relayed, do_not_relay, double_spend_seen);
        }
      }
    }
  }
}
#endif

bool Blockchain::is_within_compiled_block_hash_area(uint64_t height) const
{
#if defined(PER_BLOCK_CHECKPOINT)
  return height < m_blocks_hash_of_hashes.size() * HASH_OF_HASHES_STEP;
#else
  return false;
#endif
}

void Blockchain::lock()
{
  m_blockchain_lock.lock();
}

void Blockchain::unlock()
{
  m_blockchain_lock.unlock();
}

bool Blockchain::for_all_key_images(std::function<bool(const crypto::key_image&)> f) const
{
  return m_db->for_all_key_images(f);
}

bool Blockchain::for_blocks_range(const uint64_t& h1, const uint64_t& h2, std::function<bool(uint64_t, const crypto::hash&, const block&)> f) const
{
  return m_db->for_blocks_range(h1, h2, f);
}

bool Blockchain::for_all_transactions(std::function<bool(const crypto::hash&, const cryptonote::transaction&)> f, bool pruned) const
{
  return m_db->for_all_transactions(f, pruned);
}

bool Blockchain::for_all_outputs(std::function<bool(uint64_t amount, const crypto::hash &tx_hash, uint64_t height, size_t tx_idx)> f) const
{
  return m_db->for_all_outputs(f);;
}

bool Blockchain::for_all_outputs(uint64_t amount, std::function<bool(uint64_t height)> f) const
{
  return m_db->for_all_outputs(amount, f);;
}

void Blockchain::invalidate_block_template_cache()
{
  MDEBUG("Invalidating block template cache");
  m_btc_valid = false;
}

void Blockchain::cache_block_template(const block &b, const cryptonote::account_public_address &address, const blobdata &nonce, const difficulty_type &diff, uint64_t expected_reward, uint64_t pool_cookie)
{
  MDEBUG("Setting block template cache");
  m_btc = b;
  m_btc_address = address;
  m_btc_nonce = nonce;
  m_btc_difficulty = diff;
  m_btc_expected_reward = expected_reward;
  m_btc_pool_cookie = pool_cookie;
  m_btc_valid = true;
}

namespace cryptonote {
template bool Blockchain::get_transactions(const std::vector<crypto::hash>&, std::vector<transaction>&, std::vector<crypto::hash>&) const;
template bool Blockchain::get_transactions_blobs(const std::vector<crypto::hash>&, std::vector<cryptonote::blobdata>&, std::vector<crypto::hash>&, bool) const;
}<|MERGE_RESOLUTION|>--- conflicted
+++ resolved
@@ -1325,28 +1325,10 @@
 
   b.timestamp = time(NULL);
 
-<<<<<<< HEAD
   uint64_t median_ts;
   if (!check_block_timestamp(b, median_ts))
   {
     b.timestamp = median_ts;
-=======
-  uint8_t version = get_current_hard_fork_version();
-  uint64_t blockchain_timestamp_check_window = version < 9 ? BLOCKCHAIN_TIMESTAMP_CHECK_WINDOW : BLOCKCHAIN_TIMESTAMP_CHECK_WINDOW_V9;
-
-  if(m_db->height() >= blockchain_timestamp_check_window) {
-    std::vector<uint64_t> timestamps;
-    auto h = m_db->height();
-
-    for(size_t offset = h - blockchain_timestamp_check_window; offset < h; ++offset)
-    {
-      timestamps.push_back(m_db->get_block_timestamp(offset));
-    }
-    uint64_t median_ts = epee::misc_utils::median(timestamps);
-    if (b.timestamp < median_ts) {
-      b.timestamp = median_ts;
-    }
->>>>>>> fda3f135
   }
 
   diffic = get_difficulty_for_next_block();
@@ -3210,13 +3192,7 @@
 bool Blockchain::check_block_timestamp(std::vector<uint64_t>& timestamps, const block& b, uint64_t& median_ts) const
 {
   LOG_PRINT_L3("Blockchain::" << __func__);
-<<<<<<< HEAD
   median_ts = epee::misc_utils::median(timestamps);
-=======
-  uint64_t median_ts = epee::misc_utils::median(timestamps);
-  uint8_t version = get_current_hard_fork_version();
-  uint64_t blockchain_timestamp_check_window = version < 9 ? BLOCKCHAIN_TIMESTAMP_CHECK_WINDOW : BLOCKCHAIN_TIMESTAMP_CHECK_WINDOW_V9;
->>>>>>> fda3f135
 
   if(b.timestamp < median_ts)
   {
@@ -3256,12 +3232,8 @@
   auto h = m_db->height();
 
   // need most recent 60 blocks, get index of first of those
-<<<<<<< HEAD
   size_t offset = h - BLOCKCHAIN_TIMESTAMP_CHECK_WINDOW;
   timestamps.reserve(h - offset);
-=======
-  size_t offset = h - blockchain_timestamp_check_window;
->>>>>>> fda3f135
   for(;offset < h; ++offset)
   {
     timestamps.push_back(m_db->get_block_timestamp(offset));
