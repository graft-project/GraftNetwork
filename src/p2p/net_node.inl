--- conflicted
+++ resolved
@@ -1114,12 +1114,8 @@
   template<class t_payload_net_handler>
   int node_server<t_payload_net_handler>::handle_multicast(int command, typename COMMAND_MULTICAST::request &arg, p2p_connection_context &context)
   {
-<<<<<<< HEAD
       std::cout << "handle_multicast " << arg.callback_uri << std::endl;
-      std::list<std::string> addresses = arg.addresses;
-=======
       std::list<std::string> addresses = arg.receiver_addresses;
->>>>>>> d05fdf98
       {
           boost::lock_guard<boost::recursive_mutex> guard(m_supernode_lock);
           auto it = std::find(addresses.begin(), addresses.end(), m_supernode_str);
